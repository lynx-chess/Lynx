﻿using Lynx.Model;
using NUnit.Framework;

using static Lynx.EvaluationConstants;
using static Lynx.Utils;

namespace Lynx.Test.Model;

public class PositionTest
{
<<<<<<< HEAD
	[TestCase(Constants.InitialPositionFEN)]
	[TestCase(Constants.TrickyTestPositionFEN)]
	[TestCase(Constants.TrickyTestPositionReversedFEN)]
	[TestCase(Constants.KillerTestPositionFEN)]
	[TestCase("r2q1rk1/ppp2ppp/2n1bn2/2b1p3/3pP3/3P1NPP/PPP1NPB1/R1BQ1RK1 b - - 0 1")]
	public void FEN(string fen)
	{
		var position = new Position(fen);
		Assert.AreEqual(fen, position.FEN());

		var newPosition = new Position(position);
		Assert.AreEqual(fen, newPosition.FEN());
	}

	[TestCase(Constants.InitialPositionFEN)]
	[TestCase(Constants.TrickyTestPositionFEN)]
	[TestCase(Constants.TrickyTestPositionReversedFEN)]
	[TestCase(Constants.KillerTestPositionFEN)]
	[TestCase(Constants.CmkTestPositionFEN)]
	public void CloneConstructor(string fen)
	{
		// Arrange
		var position = new Position(fen);

		// Act
		var clonedPosition = new Position(position);

		// Assert
		Assert.AreEqual(position.FEN(), clonedPosition.FEN());
		Assert.AreEqual(position.UniqueIdentifier, clonedPosition.UniqueIdentifier);
		Assert.AreEqual(position.Side, clonedPosition.Side);
		Assert.AreEqual(position.Castle, clonedPosition.Castle);
		Assert.AreEqual(position.EnPassant, clonedPosition.EnPassant);

		for (int piece = 0; piece < position.PieceBitBoards.Length; ++piece)
		{
			Assert.AreEqual(position.PieceBitBoards[piece], clonedPosition.PieceBitBoards[piece]);
		}

		for (int occupancy = 0; occupancy < position.OccupancyBitBoards.Length; ++occupancy)
		{
			Assert.AreEqual(position.OccupancyBitBoards[occupancy], clonedPosition.OccupancyBitBoards[occupancy]);
		}

		// Act: modify original, to ensure they're not sharing references to the same memory object
		for (int piece = 0; piece < position.PieceBitBoards.Length; ++piece)
		{
			position.PieceBitBoards[piece].ResetLS1B();
			position.PieceBitBoards[piece].SetBit((int)BoardSquare.e5 + piece);
		}

		for (int occupancy = 0; occupancy < position.OccupancyBitBoards.Length; ++occupancy)
		{
			position.OccupancyBitBoards[occupancy].ResetLS1B();
			position.OccupancyBitBoards[occupancy].SetBit((int)BoardSquare.g7 + occupancy);
		}

		// Assert
		for (int piece = 0; piece < position.PieceBitBoards.Length; ++piece)
		{
			Assert.AreNotEqual(position.PieceBitBoards[piece], clonedPosition.PieceBitBoards[piece]);
		}

		for (int occupancy = 0; occupancy < position.OccupancyBitBoards.Length; ++occupancy)
		{
			Assert.AreNotEqual(position.OccupancyBitBoards[occupancy], clonedPosition.OccupancyBitBoards[occupancy]);
		}
	}

	[TestCase(Constants.EmptyBoardFEN)]
	[TestCase("K/8/8/8/8/8/8/8 w - - 0 1")]
	[TestCase("K/8/8/8/8/8/8/8 b - - 0 1")]
	[TestCase("k/8/8/8/8/8/8/8 w - - 0 1")]
	[TestCase("k/8/8/8/8/8/8/8 b - - 0 1")]
	public void MissingKings(string fen)
	{
		Assert.Throws<LynxException>(() => new Position(fen));
	}

	[Explicit]
	[Category(Categories.LongRunning)]  // Can't run on debug due to position validation
	[TestCase(Constants.InitialPositionFEN, true)]
	[TestCase("r1k5/1K6/8/8/8/8/8/8 w - - 0 1", false)]
	[TestCase("r1bqkbnr/pppp2pp/2n2p2/4p2Q/2B1P3/8/PPPP1PPP/RNB1K1NR w KQkq - 0 1", false)]
	[TestCase("r1bqkbnr/pppp2pp/2n2p2/4p2Q/2B1P3/8/PPPP1PPP/RNB1K1NR b KQkq - 0 1", true)]
	[TestCase("r1bqk1nr/pppp2pp/2n2p2/4p3/1bB1P3/3P4/PPP2PPP/RNBQK1NR b KQkq - 0 1", false)]
	[TestCase("r1bqk1nr/pppp2pp/2n2p2/4p3/1bB1P3/3P4/PPP2PPP/RNBQK1NR w KQkq - 0 1", true)]
	[TestCase("r1k5/1K6/8/8/8/8/8/8 w - - 0 1", false)]
	public void IsValid(string fen, bool shouldBeValid)
	{
		Assert.AreEqual(shouldBeValid, new Position(fen).IsValid());
	}

	[Explicit]
	[Category(Categories.LongRunning)]  // Can't run on debug due to position validation
	[TestCase(Constants.EmptyBoardFEN, false, Ignore = "WasProduceByAValidMove doesn't check the presence of both kings on the board")]
	[TestCase("K/8/8/8/8/8/8/8 w - - 0 1", false, Ignore = "WasProduceByAValidMove doesn't check the presence of both kings on the board")]
	[TestCase("K/8/8/8/8/8/8/8 b - - 0 1", false, Ignore = "WasProduceByAValidMove doesn't check the presence of both kings on the board")]
	[TestCase("k/8/8/8/8/8/8/8 w - - 0 1", false, Ignore = "WasProduceByAValidMove doesn't check the presence of both kings on the board")]
	[TestCase("k/8/8/8/8/8/8/8 b - - 0 1", false, Ignore = "WasProduceByAValidMove doesn't check the presence of both kings on the board")]
	[TestCase(Constants.InitialPositionFEN, true)]
	[TestCase("r1bqkbnr/pppp2pp/2n2p2/4p2Q/2B1P3/8/PPPP1PPP/RNB1K1NR w KQkq - 0 1", false)]
	[TestCase("r1bqkbnr/pppp2pp/2n2p2/4p2Q/2B1P3/8/PPPP1PPP/RNB1K1NR b KQkq - 0 1", true)]
	[TestCase("r1bqk1nr/pppp2pp/2n2p2/4p3/1bB1P3/3P4/PPP2PPP/RNBQK1NR b KQkq - 0 1", false)]
	[TestCase("r1bqk1nr/pppp2pp/2n2p2/4p3/1bB1P3/3P4/PPP2PPP/RNBQK1NR w KQkq - 0 1", true)]
	public void WasProduceByAValidMove(string fen, bool shouldBeValid)
	{
		Assert.AreEqual(shouldBeValid, new Position(fen).WasProduceByAValidMove());
	}

	[Explicit]
	[Category(Categories.LongRunning)]  // Can't run on debug due to position validation
	[TestCase("rnbqkbnr/ppp1pppp/3p4/1B6/8/4P3/PPPP1PPP/RNBQK1NR b KQkq - 1 2", true)]
	[TestCase("rnbqkbnr/ppp1pppp/3p4/1B6/8/4P3/PPPP1PPP/RNBQK1NR w KQkq - 1 2", false)]
	[TestCase("rnbqk1nr/pppp1ppp/4p3/8/1b6/3P1N2/PPP1PPPP/RNBQKB1R w KQkq - 2 3", true)]
	[TestCase("rnbqk1nr/pppp1ppp/4p3/8/1b6/3P1N2/PPP1PPPP/RNBQKB1R b KQkq - 2 3", false)]

	[TestCase("rnb1k1nr/pppp1ppp/4p3/8/1b6/3P3P/PPP1PPP1/RNB1KBNR w KQkq - 1 3", true)]
	[TestCase("rnb1k1nr/pppp1ppp/4p3/8/1b6/3P3P/PPP1PPP1/RNB1KBNR b KQkq - 1 3", false)]
	[TestCase("rnb1k1nr/pppp1ppp/4p3/8/1b6/3P3P/PPP1PPP1/RNB1KBNR w KQkq - 1 3", true)]
	[TestCase("rnb1k1nr/pppp1ppp/4p3/8/1b6/3P3P/PPP1PPP1/RNB1KBNR b KQkq - 1 3", false)]
	public void IsInCheck(string fen, bool positionInCheck)
	{
		var position = new Position(fen);

		Assert.AreEqual(positionInCheck, position.IsInCheck());
	}

	[TestCase("7k/8/8/8/8/3B4/1K6/6Q1 b - - 0 1", 0)]
	[TestCase("7K/8/8/8/8/3b4/1k6/6q1 w - - 0 1", 0)]
	[TestCase("8/5K2/7p/6pk/6p1/6P1/7P/8 b - - 0 1", 0)]
	[TestCase("8/7p/6p1/6P1/6PK/5k1P/8/8 w - - 0 1", 0)]
	[TestCase("7k/8/8/8/8/8/1K5R/6R1 b - - 0 1", -CheckMateBaseEvaluation)]
	[TestCase("7K/8/8/8/8/8/1k5r/6r1 w - - 0 1", -CheckMateBaseEvaluation)]
	public void EvaluateFinalPosition(string fen, int expectedEvaluationValue)
	{
		// Arrange
		var position = new Position(fen);
		Assert.IsEmpty(MoveGenerator.GenerateAllMoves(position).Where(move =>
		{
			var newPosition = new Position(position);
			newPosition.MakeMove(move);
			return newPosition.IsValid();
		}));
		var isInCheck = position.IsInCheck();

		// Act
		var noDepthResult = Position.EvaluateFinalPosition(default, isInCheck);
		var depthOneResult = Position.EvaluateFinalPosition(1, isInCheck);
		var depthTwoResult = Position.EvaluateFinalPosition(2, isInCheck);

		if (expectedEvaluationValue < 0)
		{
			Assert.AreEqual(expectedEvaluationValue, noDepthResult);

			Assert.True(noDepthResult < depthOneResult);
			Assert.True(depthOneResult < depthTwoResult);
		}
	}
=======
    [TestCase(Constants.InitialPositionFEN)]
    [TestCase(Constants.TrickyTestPositionFEN)]
    [TestCase(Constants.TrickyTestPositionReversedFEN)]
    [TestCase(Constants.KillerTestPositionFEN)]
    [TestCase("r2q1rk1/ppp2ppp/2n1bn2/2b1p3/3pP3/3P1NPP/PPP1NPB1/R1BQ1RK1 b - - 0 1")]
    public void FEN(string fen)
    {
        var position = new Position(fen);
        Assert.AreEqual(fen, position.FEN());

        var newPosition = new Position(position);
        Assert.AreEqual(fen, newPosition.FEN());
    }

    [TestCase(Constants.InitialPositionFEN)]
    [TestCase(Constants.TrickyTestPositionFEN)]
    [TestCase(Constants.TrickyTestPositionReversedFEN)]
    [TestCase(Constants.KillerTestPositionFEN)]
    [TestCase(Constants.CmkTestPositionFEN)]
    public void CloneConstructor(string fen)
    {
        // Arrange
        var position = new Position(fen);

        // Act
        var clonedPosition = new Position(position);

        // Assert
        Assert.AreEqual(position.FEN(), clonedPosition.FEN());
        Assert.AreEqual(position.UniqueIdentifier, clonedPosition.UniqueIdentifier);
        Assert.AreEqual(position.Side, clonedPosition.Side);
        Assert.AreEqual(position.Castle, clonedPosition.Castle);
        Assert.AreEqual(position.EnPassant, clonedPosition.EnPassant);

        for (int piece = 0; piece < position.PieceBitBoards.Length; ++piece)
        {
            Assert.AreEqual(position.PieceBitBoards[piece], clonedPosition.PieceBitBoards[piece]);
        }

        for (int occupancy = 0; occupancy < position.OccupancyBitBoards.Length; ++occupancy)
        {
            Assert.AreEqual(position.OccupancyBitBoards[occupancy], clonedPosition.OccupancyBitBoards[occupancy]);
        }

        // Act: modify original, to ensure they're not sharing references to the same memory object
        for (int piece = 0; piece < position.PieceBitBoards.Length; ++piece)
        {
            position.PieceBitBoards[piece].ResetLS1B();
            position.PieceBitBoards[piece].SetBit((int)BoardSquare.e5 + piece);
        }

        for (int occupancy = 0; occupancy < position.OccupancyBitBoards.Length; ++occupancy)
        {
            position.OccupancyBitBoards[occupancy].ResetLS1B();
            position.OccupancyBitBoards[occupancy].SetBit((int)BoardSquare.g7 + occupancy);
        }

        // Assert
        for (int piece = 0; piece < position.PieceBitBoards.Length; ++piece)
        {
            Assert.AreNotEqual(position.PieceBitBoards[piece], clonedPosition.PieceBitBoards[piece]);
        }

        for (int occupancy = 0; occupancy < position.OccupancyBitBoards.Length; ++occupancy)
        {
            Assert.AreNotEqual(position.OccupancyBitBoards[occupancy], clonedPosition.OccupancyBitBoards[occupancy]);
        }
    }

    [TestCase(Constants.EmptyBoardFEN)]
    [TestCase("K/8/8/8/8/8/8/8 w - - 0 1")]
    [TestCase("K/8/8/8/8/8/8/8 b - - 0 1")]
    [TestCase("k/8/8/8/8/8/8/8 w - - 0 1")]
    [TestCase("k/8/8/8/8/8/8/8 b - - 0 1")]
    public void MissingKings(string fen)
    {
        Assert.Throws<LynxException>(() => new Position(fen));
    }

    [Explicit]
    [Category(Categories.LongRunning)]  // Can't run on debug due to position validation
    [TestCase(Constants.InitialPositionFEN, true)]
    [TestCase("r1k5/1K6/8/8/8/8/8/8 w - - 0 1", false)]
    [TestCase("r1bqkbnr/pppp2pp/2n2p2/4p2Q/2B1P3/8/PPPP1PPP/RNB1K1NR w KQkq - 0 1", false)]
    [TestCase("r1bqkbnr/pppp2pp/2n2p2/4p2Q/2B1P3/8/PPPP1PPP/RNB1K1NR b KQkq - 0 1", true)]
    [TestCase("r1bqk1nr/pppp2pp/2n2p2/4p3/1bB1P3/3P4/PPP2PPP/RNBQK1NR b KQkq - 0 1", false)]
    [TestCase("r1bqk1nr/pppp2pp/2n2p2/4p3/1bB1P3/3P4/PPP2PPP/RNBQK1NR w KQkq - 0 1", true)]
    [TestCase("r1k5/1K6/8/8/8/8/8/8 w - - 0 1", false)]
    public void IsValid(string fen, bool shouldBeValid)
    {
        Assert.AreEqual(shouldBeValid, new Position(fen).IsValid());
    }

    [Explicit]
    [Category(Categories.LongRunning)]  // Can't run on debug due to position validation
    [TestCase(Constants.EmptyBoardFEN, false, Ignore = "WasProduceByAValidMove doesn't check the presence of both kings on the board")]
    [TestCase("K/8/8/8/8/8/8/8 w - - 0 1", false, Ignore = "WasProduceByAValidMove doesn't check the presence of both kings on the board")]
    [TestCase("K/8/8/8/8/8/8/8 b - - 0 1", false, Ignore = "WasProduceByAValidMove doesn't check the presence of both kings on the board")]
    [TestCase("k/8/8/8/8/8/8/8 w - - 0 1", false, Ignore = "WasProduceByAValidMove doesn't check the presence of both kings on the board")]
    [TestCase("k/8/8/8/8/8/8/8 b - - 0 1", false, Ignore = "WasProduceByAValidMove doesn't check the presence of both kings on the board")]
    [TestCase(Constants.InitialPositionFEN, true)]
    [TestCase("r1bqkbnr/pppp2pp/2n2p2/4p2Q/2B1P3/8/PPPP1PPP/RNB1K1NR w KQkq - 0 1", false)]
    [TestCase("r1bqkbnr/pppp2pp/2n2p2/4p2Q/2B1P3/8/PPPP1PPP/RNB1K1NR b KQkq - 0 1", true)]
    [TestCase("r1bqk1nr/pppp2pp/2n2p2/4p3/1bB1P3/3P4/PPP2PPP/RNBQK1NR b KQkq - 0 1", false)]
    [TestCase("r1bqk1nr/pppp2pp/2n2p2/4p3/1bB1P3/3P4/PPP2PPP/RNBQK1NR w KQkq - 0 1", true)]
    public void WasProduceByAValidMove(string fen, bool shouldBeValid)
    {
        Assert.AreEqual(shouldBeValid, new Position(fen).WasProduceByAValidMove());
    }

    [Explicit]
    [Category(Categories.LongRunning)]  // Can't run on debug due to position validation
    [TestCase("rnbqkbnr/ppp1pppp/3p4/1B6/8/4P3/PPPP1PPP/RNBQK1NR b KQkq - 1 2", true)]
    [TestCase("rnbqkbnr/ppp1pppp/3p4/1B6/8/4P3/PPPP1PPP/RNBQK1NR w KQkq - 1 2", false)]
    [TestCase("rnbqk1nr/pppp1ppp/4p3/8/1b6/3P1N2/PPP1PPPP/RNBQKB1R w KQkq - 2 3", true)]
    [TestCase("rnbqk1nr/pppp1ppp/4p3/8/1b6/3P1N2/PPP1PPPP/RNBQKB1R b KQkq - 2 3", false)]

    [TestCase("rnb1k1nr/pppp1ppp/4p3/8/1b6/3P3P/PPP1PPP1/RNB1KBNR w KQkq - 1 3", true)]
    [TestCase("rnb1k1nr/pppp1ppp/4p3/8/1b6/3P3P/PPP1PPP1/RNB1KBNR b KQkq - 1 3", false)]
    [TestCase("rnb1k1nr/pppp1ppp/4p3/8/1b6/3P3P/PPP1PPP1/RNB1KBNR w KQkq - 1 3", true)]
    [TestCase("rnb1k1nr/pppp1ppp/4p3/8/1b6/3P3P/PPP1PPP1/RNB1KBNR b KQkq - 1 3", false)]
    public void IsInCheck(string fen, bool positionInCheck)
    {
        var position = new Position(fen);

        Assert.AreEqual(positionInCheck, position.IsInCheck());
    }

    [TestCase("7k/8/8/8/8/3B4/1K6/6Q1 b - - 0 1", 0)]
    [TestCase("7K/8/8/8/8/3b4/1k6/6q1 w - - 0 1", 0)]
    [TestCase("8/5K2/7p/6pk/6p1/6P1/7P/8 b - - 0 1", 0)]
    [TestCase("8/7p/6p1/6P1/6PK/5k1P/8/8 w - - 0 1", 0)]
    [TestCase("7k/8/8/8/8/8/1K5R/6R1 b - - 0 1", -CheckMateBaseEvaluation)]
    [TestCase("7K/8/8/8/8/8/1k5r/6r1 w - - 0 1", -CheckMateBaseEvaluation)]
    public void EvaluateFinalPosition(string fen, int expectedEvaluationValue)
    {
        // Arrange
        var position = new Position(fen);
        Assert.IsEmpty(MoveGenerator.GenerateAllMoves(position).Where(move =>
        {
            var newPosition = new Position(position);
            newPosition.MakeMove(move);
            return newPosition.IsValid();
        }));
        var isInCheck = position.IsInCheck();

        // Act
        var noDepthResult = Position.EvaluateFinalPosition(default, isInCheck);
        var depthOneResult = Position.EvaluateFinalPosition(1, isInCheck);
        var depthTwoResult = Position.EvaluateFinalPosition(2, isInCheck);

        if (expectedEvaluationValue < 0)
        {
            Assert.AreEqual(expectedEvaluationValue, noDepthResult);

            Assert.True(noDepthResult < depthOneResult);
            Assert.True(depthOneResult < depthTwoResult);
        }
    }

    [TestCase("8/k7/8/3B4/8/8/8/7K w - - 0 1", Description = "B")]
    [TestCase("8/k7/8/3b4/8/8/8/7K w - - 0 1", Description = "b")]
    [TestCase("k7/8/8/3N4/8/8/8/7K w - - 0 1", Description = "N")]
    [TestCase("k7/8/8/3N4/8/8/8/7K w - - 0 1", Description = "n")]
    [TestCase("k7/8/8/2NN4/8/8/8/7K w - - 0 1", Description = "N+N")]
    [TestCase("k7/8/8/2nn4/8/8/8/7K w - - 0 1", Description = "n+n")]
    [TestCase("k7/8/8/3B4/8/8/8/6K1 b - - 0 1", Description = "B")]
    [TestCase("k7/8/8/3b4/8/8/8/6K1 b - - 0 1", Description = "b")]
    [TestCase("k7/8/8/3N4/8/8/8/7K b - - 0 1", Description = "N")]
    [TestCase("k7/8/8/3N4/8/8/8/7K b - - 0 1", Description = "n")]
    [TestCase("k7/8/8/2NN4/8/8/8/7K b - - 0 1", Description = "N+N")]
    [TestCase("k7/8/8/2nn4/8/8/8/7K b - - 0 1", Description = "n+n")]
    public void StaticEvaluation_DrawDueToLackOfMaterial(string fen)
    {
        var position = new Position(fen);

        Assert.AreEqual(0, position.StaticEvaluation().Score);
    }
>>>>>>> 75562d58

    [TestCase("4k3/8/8/7Q/7q/8/4K3/8 w - - 0 1", "4k3/8/8/7Q/7q/8/8/4K3 w - - 0 1", Description = "King in 7th rank with queens > King in 8th rank with queens", IgnoreReason = "Can't understand PSQT any more")]
    [TestCase("4k3/p7/8/8/8/8/P3K3/8 w - - 0 1", "4k3/p7/8/8/8/8/P7/4K3 w - - 0 1", Description = "King in 7th rank without queens > King in 8th rank without queens", IgnoreReason = "Can't understand PSQT any more")]
    [TestCase("4k3/7p/8/8/4K3/8/7P/8 w - - 0 1", "4k3/7p/8/q7/4K3/Q7/7P/8 w - - 0 1", Description = "King in the center without queens > King in the center with queens", IgnoreReason = "Can't understand PSQT any more")]
    public void StaticEvaluation_KingEndgame(string fen1, string fen2)
    {
        Assert.Greater(new Position(fen1).StaticEvaluation().Score, new Position(fen2).StaticEvaluation().Score);
    }

    /// <summary>
<<<<<<< HEAD
=======
    /// 8   . . . . k . . .
    /// 7   . p p p . . . .
    /// 6   . . . . . . . .
    /// 5   . . . . . . . .
    /// 4   . . . . . . . .
    /// 3   . . . . . . . .
    /// 2   P P . P . . . .
    /// 1   . . . . K . . .
    ///     a b c d e f g h
    /// </summary>
    [TestCase("7k/1ppp2pp/8/8/8/8/PP1P2PP/7K w - - 0 1")]
    /// <summary>
    /// Previous one mirrored
    /// </summary>
    [TestCase("3k4/3p2pp/8/8/8/8/4PPP1/3K4 b - - 0 1")]
    public void StaticEvaluation_IsolatedPawnPenalty(string fen)
    {
        Position position = new Position(fen);
        int evaluation = AdditionalPieceEvaluation(position, Piece.P)
            - AdditionalPieceEvaluation(position, Piece.p);

        if (position.Side == Side.Black)
        {
            evaluation = -evaluation;
        }

        var expectedEval = UnpackMG(IsolatedPawnPenalty[Constants.File[(int)BoardSquare.d3]]) - UnpackMG(PawnPhalanxBonus[1]);

        Assert.AreEqual(expectedEval, evaluation);
    }

    /// <summary>
    /// 8   . . . . k . . .
    /// 7   p p p . . . . .
    /// 6   . . . . . . . .
    /// 5   . . . . . . . .
    /// 4   . . . . . . . .
    /// 3   P . . . . . . .
    /// 2   P P . . . . . .
    /// 1   . . . . K . . .
    ///     a b c d e f g h
    /// </summary>
    //[TestCase("4k3/ppp5/8/8/8/P7/PP6/4K3 w - - 0 1")]
    ///// <summary>
    ///// Previous one mirrored
    ///// </summary>
    ///// <param name="fen"></param>
    //[TestCase("3k4/6pp/7p/8/8/8/5PPP/3K4 b - - 0 1")]
    //public void StaticEvaluation_DoublePawnPenalty(string fen)
    //{
    //    Position position = new Position(fen);
    //    int evaluation = AdditionalPieceEvaluation(position, Piece.P)
    //        - AdditionalPieceEvaluation(position, Piece.p);

    //    if (position.Side == Side.Black)
    //    {
    //        evaluation = -evaluation;
    //    }

    //    Assert.AreEqual(4 * Configuration.EngineSettings.DoubledPawnPenalty.MG, evaluation);
    //}

    /// <summary>
    /// Illegal position, but avoids any positional bonuses
    /// 8   . . . . k . . .
    /// 7   p p p . . p p p
    /// 6   . . . . . . . .
    /// 5   . . . . . . . .
    /// 4   . . . . . . . .
    /// 3   P . . . . . . .
    /// 2   P P . . . . P P
    /// 1   P . . . K . . .
    ///     a b c d e f g h
    /// </summary>
    //[TestCase("7k/ppp2ppp/8/8/8/P7/PP4PP/P6K w - - 0 1")]
    ///// <summary>
    ///// Previous one mirrored
    ///// </summary>
    ///// <param name="fen"></param>
    //[TestCase("k6p/pp4pp/7p/8/8/8/PPP2PPP/K7 b - - 0 1")]
    //public void StaticEvaluation_TriplePawnPenalty(string fen)
    //{
    //    Position position = new Position(fen);
    //    int evaluation = AdditionalPieceEvaluation(position, Piece.P)
    //        - AdditionalPieceEvaluation(position, Piece.p);

    //    if (position.Side == Side.Black)
    //    {
    //        evaluation = -evaluation;
    //    }

    //    Assert.AreEqual(9 * Configuration.EngineSettings.DoubledPawnPenalty.MG, evaluation);
    //}

    /// <summary>
    /// 8   . . . . . . k .
    /// 7   p p . . . . . .
    /// 6   p . . . . . . .
    /// 5   . . . . . . . .
    /// 4   . . . . . . . .
    /// 3   . . . . . . . .
    /// 2   P P . P . . . .
    /// 1   . . . . . . K .
    ///     a b c d e f g h
    /// </summary>
    [TestCase("6k1/pp6/p7/8/8/8/PP1P4/6K1 w - - 0 1", BoardSquare.d2)]
    /// <summary>
    /// Previous one mirrored
    /// </summary>
    [TestCase("1k6/3p2pp/8/8/8/7P/6PP/1K6 b - - 0 1", BoardSquare.d7)]

    /// <summary>
    /// 8   . . . . . . k .
    /// 7   p p . . . . . .
    /// 6   p . . . . . . .
    /// 5   . . . . . . . .
    /// 4   . . . . . . . .
    /// 3   . . . P . . . .
    /// 2   P P . . . . . .
    /// 1   . . . . . . K .
    ///     a b c d e f g h
    /// </summary>
    [TestCase("6k1/pp6/p7/8/8/3P4/PP6/6K1 w - - 0 1", BoardSquare.d3)]
    /// <summary>
    /// Previous one mirrored
    /// </summary>
    [TestCase("1k6/6pp/3p4/8/8/7P/6PP/1K6 b - - 0 1", BoardSquare.d6)]

    /// <summary>
    /// 8   . . . . . . k .
    /// 7   p p . . . . . .
    /// 6   p . . . . . . .
    /// 5   . . . . . . . .
    /// 4   . . . P . . . .
    /// 3   . . . . . . . .
    /// 2   P P . . . . . .
    /// 1   . . . . . . K .
    ///     a b c d e f g h
    /// </summary>
    [TestCase("6k1/pp6/p7/8/3P4/8/PP6/6K1 w - - 0 1", BoardSquare.d4)]
    /// <summary>
    /// Previous one mirrored
    /// </summary>
    [TestCase("1k6/6pp/8/3p4/8/7P/6PP/1K6 b - - 0 1", BoardSquare.d5)]

    /// <summary>
    /// 8   . . . . . . k .
    /// 7   p p . . . . . .
    /// 6   p . . . . . . .
    /// 5   . . . P . . . .
    /// 4   . . . . . . . .
    /// 3   . . . . . . . .
    /// 2   P P . . . . . .
    /// 1   . . . . . . K .
    ///     a b c d e f g h
    /// </summary>
    [TestCase("6k1/pp6/p7/3P4/8/8/PP6/6K1 w - - 0 1", BoardSquare.d5)]
    /// <summary>
    /// Previous one mirrored
    /// </summary>
    [TestCase("1k6/6pp/8/8/3p4/7P/6PP/1K6 b - - 0 1", BoardSquare.d4)]

    /// <summary>
    /// 8   . . . . . . k .
    /// 7   p p . . . . . .
    /// 6   p . . P . . . .
    /// 5   . . . . . . . .
    /// 4   . . . . . . . .
    /// 3   . . . . . . . .
    /// 2   P P . . . . . .
    /// 1   . . . . . . K .
    ///     a b c d e f g h
    /// </summary>
    [TestCase("6k1/pp6/p2P4/8/8/8/PP6/6K1 w - - 0 1", BoardSquare.d6)]
    /// <summary>
    /// Previous one mirrored
    /// </summary>
    [TestCase("1k6/6pp/8/8/8/3p3P/6PP/1K6 b - - 0 1", BoardSquare.d3)]

    /// <summary>
    /// 8   . . . . . . k .
    /// 7   p p . P . . . .
    /// 6   p . . . . . . .
    /// 5   . . . . . . . .
    /// 4   . . . . . . . .
    /// 3   . . . . . . . .
    /// 2   P P . . . . . .
    /// 1   . . . . . . K .
    ///     a b c d e f g h
    /// </summary>
    [TestCase("6k1/pp1P4/p7/8/8/8/PP6/6K1 w - - 0 1", BoardSquare.d7)]
    /// <summary>
    /// Previous one mirrored
    /// </summary>
    [TestCase("1k6/6pp/8/8/8/7P/3p2PP/1K6 b - - 0 1", BoardSquare.d2)]
    public void StaticEvaluation_PassedPawnBonus(string fen, BoardSquare square)
    {
        var position = new Position(fen);
        int evaluation = AdditionalPieceEvaluation(position, Piece.P)
            - AdditionalPieceEvaluation(position, Piece.p);

        var rank = Constants.Rank[(int)square];
        var passedPawnsMask = Masks.WhitePassedPawnMasks[(int)square];

        if (position.Side == Side.Black)
        {
            evaluation = -evaluation;
            rank = 7 - rank;
            passedPawnsMask = Masks.BlackPassedPawnMasks[(int)square];
        }

        var whiteKingDistance = Constants.ChebyshevDistance[(int)square][position.PieceBitBoards[(int)Piece.K].GetLS1BIndex()];
        var blackKingDistance = Constants.ChebyshevDistance[(int)square][position.PieceBitBoards[(int)Piece.k].GetLS1BIndex()];

        var friendlyKingDistance = position.Side == Side.White
            ? whiteKingDistance
            : blackKingDistance;

        var enemyKingDistance = position.Side == Side.White
            ? blackKingDistance
            : whiteKingDistance;

        var expectedEval = 0;
        if ((passedPawnsMask & position.OccupancyBitBoards[OppositeSide(position.Side)]) == 0)
        {
            expectedEval += UnpackMG(PassedPawnNoEnemiesAheadBonus[0][rank]);
            expectedEval += UnpackMG(PassedPawnNoEnemiesAheadEnemyBonus[0][rank]);
        }

        Assert.AreEqual(
            expectedEval
            //(-4 * Configuration.EngineSettings.DoubledPawnPenalty.MG)
            + UnpackMG(IsolatedPawnPenalty[Constants.File[(int)square]])
            + UnpackMG(PassedPawnBonus[0][rank])
            + UnpackMG(PassedPawnEnemyBonus[0][rank])
            + UnpackMG(FriendlyKingDistanceToPassedPawnBonus[friendlyKingDistance])
            + UnpackMG(EnemyKingDistanceToPassedPawnPenalty[enemyKingDistance]),

            evaluation);
    }

    /// <summary>
    /// 8   . . . . k . . r
    /// 7   p . . . . . . p
    /// 6   . . . . . . . .
    /// 5   . . . . . . . .
    /// 4   . . . . . . . .
    /// 3   . . . . . . . .
    /// 2   . . P . . . . P
    /// 1   R . . . K . . .
    ///     a b c d e f g h
    /// </summary>
    [TestCase("4k2r/p6p/8/8/8/8/2P4P/R3K3 w - - 0 1", 10, 3, 0)]
    /// <summary>
    /// Previous one mirrored
    /// </summary>
    [TestCase("3k3r/p4p2/8/8/8/8/P6P/R2K4 b - - 0 1", 10, 3, 7)]
    public void StaticEvaluation_SemiOpenFileRookBonus(string fen, int rookMobilitySideToMove, int rookMobilitySideNotToMove, int semiopenFile)
    {
        Position position = new Position(fen);
        int evaluation = AdditionalPieceEvaluation(position, Piece.R)
            - AdditionalPieceEvaluation(position, Piece.r);

        if (position.Side == Side.Black)
        {
            evaluation = -evaluation;
        }

        Assert.AreEqual(
            UnpackMG(SemiOpenFileRookBonus[0][semiopenFile])
                + UnpackMG(SemiOpenFileRookEnemyBonus[0][semiopenFile])
                + UnpackMG(RookMobilityBonus[rookMobilitySideToMove]) - UnpackMG(RookMobilityBonus[rookMobilitySideNotToMove]),
            evaluation);
    }

    /// <summary>
    /// 8   . . . . k . . r
    /// 7   p . . . . . . p
    /// 6   . . . . . . . .
    /// 5   . . . . . . . .
    /// 4   . . . . . . . .
    /// 3   . . . . . . . .
    /// 2   . . P . . . . P
    /// 1   . R . . K . . .
    ///     a b c d e f g h
    /// </summary>
    [TestCase("7r/2p1k2p/8/8/8/8/2P1K2P/1R6 w - - 0 1", 13, 7, 1)]
    /// <summary>
    /// Previous one mirrored
    /// </summary>
    [TestCase("6r1/p2k1p2/8/8/8/8/P2K1P2/R7 b - - 0 1", 13, 7, 6)]
    public void StaticEvaluation_OpenFileRookBonus(string fen, int rookMobilitySideToMove, int rookMobilitySideNotToMove, int openFile)
    {
        Position position = new Position(fen);
        int evaluation = AdditionalPieceEvaluation(position, Piece.R)
            - AdditionalPieceEvaluation(position, Piece.r);

        if (position.Side == Side.Black)
        {
            evaluation = -evaluation;
        }

        Assert.AreEqual(
            UnpackMG(OpenFileRookBonus[0][openFile])
            + UnpackMG(OpenFileRookEnemyBonus[0][openFile])
            + UnpackMG(RookMobilityBonus[rookMobilitySideToMove]) - UnpackMG(RookMobilityBonus[rookMobilitySideNotToMove]),
            evaluation);
    }

    /// <summary>
    /// 8   . . . . k . . r
    /// 7   p . . . . . . r
    /// 6   . . . . . . . p
    /// 5   . . . . . . . .
    /// 4   . . . . . . . .
    /// 3   . . . . . . . .
    /// 2   R . . P . . . P
    /// 1   R . . K . . . .
    ///     a b c d e f g h
    /// </summary>
    [TestCase("4k2r/p6r/7p/8/8/8/R2P3P/R2K4 w - - 0 1", 10, 9, 0, IgnoreReason = "A pain to maintain, broken by total king ring attacks")]
    /// <summary>
    /// Previous one mirrored
    /// </summary>
    [TestCase("4k2r/p3p2r/8/8/8/P7/R6P/R2K4 b - - 0 1", 10, 9, 7, IgnoreReason = "A pain to maintain, broken by total king ring attacks")]
    public void StaticEvaluation_DoubleSemiOpenFileRookBonus(string fen, int rookMobilitySideToMove, int rookMobilitySideNotToMove, int semiopenFile)
    {
        Position position = new Position(fen);
        int evaluation = AdditionalPieceEvaluation(position, Piece.R)
            - AdditionalPieceEvaluation(position, Piece.r);

        if (position.Side == Side.Black)
        {
            evaluation = -evaluation;
        }

        Assert.AreEqual(
            (2 * UnpackMG(SemiOpenFileRookBonus[0][semiopenFile]))
            + (2 * UnpackMG(SemiOpenFileRookEnemyBonus[0][semiopenFile]))
            + UnpackMG(RookMobilityBonus[rookMobilitySideToMove]) - UnpackMG(RookMobilityBonus[rookMobilitySideNotToMove]),
        evaluation);
    }

    /// <summary>
    /// 8   . r . . . . . k
    /// 7   . r . . . . . p
    /// 6   . . p . . . . .
    /// 5   . . . . . . . .
    /// 4   . . . . . . . .
    /// 3   . . P . . . . .
    /// 2   . . R . . . . P
    /// 1   . . R . . . . K
    ///     a b c d e f g h
    /// </summary>
    [TestCase("1r5k/1r5p/2p5/8/8/2P5/2R4P/2R4K w - - 0 1", 7, 12, 1)]   // Counting only second rank rooks
    /// <summary>
    /// Previous one mirrored
    /// </summary>
    [TestCase("k4r2/p4r2/5p2/8/8/5P2/P5R1/K5R1 b - - 0 1", 7, 12, 6)]
    public void StaticEvaluation_DoubleOpenFileRookBonus(string fen, int rookMobilitySideToMove, int rookMobilitySideNotToMove, int openFile)
    {
        Position position = new Position(fen);
        int evaluation = AdditionalPieceEvaluation(position, Piece.R)
            - AdditionalPieceEvaluation(position, Piece.r);

        if (position.Side == Side.Black)
        {
            evaluation = -evaluation;
        }

        Assert.AreEqual(
            (-2 * UnpackMG(OpenFileRookBonus[0][openFile]))
            + (-2 * UnpackMG(OpenFileRookEnemyBonus[0][openFile]))
            + UnpackMG(RookMobilityBonus[rookMobilitySideToMove])
            - UnpackMG(RookMobilityBonus[rookMobilitySideNotToMove]),
            evaluation);
    }

    /// <summary>
    /// No rooks = no bonus or penalty
    /// 8   . . . . . . k .
    /// 7   p . p . . . p p
    /// 6   . . . . . . . .
    /// 5   . . . . . . . .
    /// 4   . . . . . . . .
    /// 3   . . . . . . . .
    /// 2   P . P . . . P P
    /// 1   . K . . . . . .
    ///     a b c d e f g h
    /// </summary>
    [TestCase("6k1/p1p3pp/8/8/8/8/P1P3PP/1K6 w - - 0 1")]
    /// <summary>
    /// Previous one mirrored
    /// </summary>
    [TestCase("6k1/pp3p1p/8/8/8/8/PP3P1P/1K6 b - - 0 1")]
    [Ignore("Broken by virtual king mobility")]
    public void StaticEvaluation_NoOpenFileKingPenalty(string fen)
    {
        Position position = new Position(fen);
        int evaluation = AdditionalKingEvaluation(position, Piece.K)
            - AdditionalKingEvaluation(position, Piece.k);

        if (position.Side == Side.Black)
        {
            evaluation = -evaluation;
        }

        Assert.AreEqual(0, evaluation);
    }

#pragma warning disable S4144 // Methods should not have identical implementations
    /// <summary>
    /// No rooks = no bonus or penalty
    /// 8   . . . . . . k .
    /// 7   p . p . . . p p
    /// 6   . . . . . . . .
    /// 5   . . . . . . . .
    /// 4   . . . . . . . .
    /// 3   . . . . . . . .
    /// 2   P . P . . . P P
    /// 1   . K . . . . . .
    ///     a b c d e f g h
    /// </summary>
    [TestCase("6k1/pp1p2pp/8/8/8/8/P1PP2PP/1K6 w - - 0 1")]
    /// <summary>
    /// Previous one mirrored
    /// </summary>
    [TestCase("6k1/pp2pp1p/8/8/8/8/PP2P1PP/1K6 b - - 0 1")]
    public void StaticEvaluation_NoSemiOpenFileKingPenalty(string fen)
    {
        Position position = new Position(fen);
        int evaluation = AdditionalKingEvaluation(position, Piece.K)
            - AdditionalKingEvaluation(position, Piece.k);

        if (position.Side == Side.Black)
        {
            evaluation = -evaluation;
        }

        Assert.AreEqual(0, evaluation);
    }
#pragma warning restore S4144 // Methods should not have identical implementations

    /// <summary>
    /// 8   . k . . . . . n
    /// 7   . . . . . p p p
    /// 6   . . . . . . . .
    /// 5   . . . . . . . .
    /// 4   . . . . . . . .
    /// 3   . . . . . . . .
    /// 2   P P P . . . . .
    /// 1   . K . . . . . N
    ///     a b c d e f g h
    /// </summary>
    [TestCase("1k5n/5ppp/8/8/8/8/PPP5/1K5N w - - 0 1", 3)]
    /// <summary>
    /// Previous one mirrored
    /// </summary>
    [TestCase("n5k1/5ppp/8/8/8/8/PPP5/N5K1 b - - 0 1", 3)]
    /// <summary>
    /// 8   . k . . . b . b
    /// 7   . . . . . n n n
    /// 6   . . . . . . . .
    /// 5   . . . . . . . .
    /// 4   . . . . . . . .
    /// 3   . . . . . . . .
    /// 2   N N N . . . . .
    /// 1   B K B . . . . .
    ///     a b c d e f g h
    /// </summary>
    [TestCase("1k3b1b/5nnn/8/8/8/8/NNN5/BKB5 w - - 0 1", 5)]
    /// <summary>
    /// Previous one mirrored
    /// </summary>
    [TestCase("5bkb/5nnn/8/8/8/8/NNN5/B1B3K1 b - - 0 1", 5)]
    [Ignore("Broken by virtual king mobility")]
    public void StaticEvaluation_KingShieldBonus(string fen, int surroundingPieces)
    {
        Position position = new Position(fen);
        int evaluation = AdditionalKingEvaluation(position, Piece.K)
            - AdditionalKingEvaluation(position, Piece.k);

        if (position.Side == Side.Black)
        {
            evaluation = -evaluation;
        }

        Assert.AreEqual(surroundingPieces * UnpackEG(KingShieldBonus), evaluation);
    }

    /// <summary>
    /// 8   n . . . k . . .
    /// 7   . p . . . . . .
    /// 6   . . . . . . . .
    /// 5   . . . b . . . .
    /// 4   . . . B . . . .
    /// 3   . . . . . . . .
    /// 2   . . . . . . P .
    /// 1   . . . . K . . N
    ///     a b c d e f g h
    /// </summary>
    [TestCase("n3k3/1n6/8/3b4/3B4/8/6N1/4K2N w - - 0 1", 13, 11)]
    /// <summary>
    /// Previous one mirrored
    /// </summary>
    [TestCase("n2k4/1n6/8/4b3/4B3/8/6N1/3K3N b - - 0 1", 13, 11)]
    /// <summary>
    /// 8   . . . . k . . .
    /// 7   . p . . . . . .
    /// 6   . .  p. . . . .
    /// 5   . . . b . . . .
    /// 4   . . . B . . . .
    /// 3   . . . . . P . .
    /// 2   . . . . . . P .
    /// 1   . . . . K . . .
    ///     a b c d e f g h
    /// </summary>
    [TestCase("4k3/1n6/2n5/3b4/3B4/5N2/6N1/4K3 w - - 0 1", 13, 9)]
    /// <summary>
    /// Previous one mirrored
    /// </summary>
    [TestCase("3k4/1n6/2n5/4b3/4B3/5N2/6N1/3K4 b - - 0 1", 13, 9)]
    public void StaticEvaluation_BishopMobility(string fen, int sideToMoveMobilityCount, int nonSideToMoveMobilityCount)
    {
        Position position = new Position(fen);
        int evaluation = AdditionalPieceEvaluation(position, Piece.B)
            - AdditionalPieceEvaluation(position, Piece.b);

        if (position.Side == Side.Black)
        {
            evaluation = -evaluation;
        }

        Assert.AreEqual(UnpackMG(BishopMobilityBonus[sideToMoveMobilityCount]) - UnpackMG(BishopMobilityBonus[nonSideToMoveMobilityCount]), evaluation);
    }

    /// <summary>
    /// 8   n . . . k . . .
    /// 7   . p . . . . . .
    /// 6   . . . . . . . .
    /// 5   . . . q . . . .
    /// 4   . . . Q . . . .
    /// 3   . . . . . . . .
    /// 2   . . . . . . P .
    /// 1   . . . . K . . N
    ///     a b c d e f g h
    /// </summary>
    [TestCase("n7/1p6/3k4/3q4/3Q4/3K4/6P1/7N w - - 0 1")]
    /// <summary>
    /// Previous one mirrored
    /// </summary>
    [TestCase("n7/1p6/4k3/4q3/4Q3/4K3/6P1/7N b - - 0 1")]
    /// <summary>
    /// 8   . . . . k . . .
    /// 7   . p . . . . . .
    /// 6   . . p . . . . .
    /// 5   . . . q . . . .
    /// 4   . . . Q . . . .
    /// 3   . . . . . P . .
    /// 2   . . . . . . P .
    /// 1   . . . . K . . .
    ///     a b c d e f g h
    /// </summary>
    [TestCase("4k3/1p6/2p5/3q4/3Q4/5P2/6P1/4K3 w - - 0 1")]
    /// <summary>
    /// Previous one mirrored
    /// </summary>
    [TestCase("3k4/1p6/2p5/4q3/4Q3/5P2/6P1/3K4 b - - 0 1")]
    /// <summary>
    /// 8   n . . . k . . .
    /// 7   . p . . . . . .
    /// 6   . . . . . . . .
    /// 5   . . . q . . . .
    /// 4   . . . Q . . . .
    /// 3   . . . . . . . .
    /// 2   . . . . . . P .
    /// 1   . . . . K . . N
    ///     a b c d e f g h
    /// </summary>
    [TestCase("n7/1p6/3k4/3q4/3Q4/3K4/6P1/7N w - - 0 1")]
    /// <summary>
    /// Previous one mirrored
    /// </summary>
    [TestCase("n7/1p6/4k3/4q3/4Q3/4K3/6P1/7N b - - 0 1")]
    /// <summary>
    /// 8   . . . . k . . .
    /// 7   . p . . . . . .
    /// 6   . . p . . . . .
    /// 5   . . . q . . . .
    /// 4   . . . Q . . . .
    /// 3   . . . . . P . .
    /// 2   . . . . . . P .
    /// 1   . . . . K . . .
    ///     a b c d e f g h
    /// </summary>
    [TestCase("4k3/1p6/2p5/3q4/3Q4/5P2/6P1/4K3 w - - 0 1")]
    /// <summary>
    /// Previous one mirrored
    /// </summary>
    [TestCase("3k4/1p6/2p5/4q3/4Q3/5P2/6P1/3K4 b - - 0 1")]
    /// <summary>
    /// 8   n . . . k . . .
    /// 7   . . . . . . . .
    /// 6   . . p . . . . .
    /// 5   . r . q . . . R
    /// 4   . . . Q . . . .
    /// 3   . . . . . P . .
    /// 2   . . . . . . . .
    /// 1   . . . . K . . N
    ///     a b c d e f g h
    /// </summary>
    [TestCase("2n1kn2/4n3/2p5/1r1q3R/3Q4/5P2/6NN/7K w - - 0 1")]
    /// <summary>
    /// Previous one mirrored
    /// </summary>
    [TestCase("n7/k7/2p5/4q3/r3Q1R1/5P2/8/3K3N b - - 0 1")]
    public void StaticEvaluation_QueenMobility(string fen)
    {
        Position position = new Position(fen);
        int evaluation = AdditionalPieceEvaluation(position, Piece.Q)
            - AdditionalPieceEvaluation(position, Piece.q);

        BitBoard whitePawnAttacks = position.PieceBitBoards[(int)Piece.P].ShiftUpRight() | position.PieceBitBoards[(int)Piece.P].ShiftUpLeft();
        BitBoard blackPawnAttacks = position.PieceBitBoards[(int)Piece.p].ShiftDownRight() | position.PieceBitBoards[(int)Piece.p].ShiftDownLeft();

        var whiteQueenAttacks = Attacks.QueenAttacks(position.PieceBitBoards[(int)Piece.Q].GetLS1BIndex(), position.OccupancyBitBoards[(int)Side.Both]);
        var blackQueenAttacks = Attacks.QueenAttacks(position.PieceBitBoards[(int)Piece.q].GetLS1BIndex(), position.OccupancyBitBoards[(int)Side.Both]);

        var whiteMobility =
            (whiteQueenAttacks
                & (~(position.PieceBitBoards[(int)Piece.P] | blackPawnAttacks)))
            .CountBits();

        var blackMobility =
            (blackQueenAttacks
                & (~(position.PieceBitBoards[(int)Piece.p] | whitePawnAttacks)))
            .CountBits();

        var whiteKingRing = KingRing[position.BlackKingSquare];
        var blackKingRing = KingRing[position.WhiteKingSquare];

        var whiteKingRingAttacksCount = (whiteQueenAttacks & whiteKingRing).CountBits();
        var blackKingRingAttacksCount = (blackQueenAttacks & blackKingRing).CountBits();

        var expectedEvaluation = QueenMobilityBonus[whiteMobility] - QueenMobilityBonus[blackMobility]
            + (QueenKingRingAttacksBonus * (whiteKingRingAttacksCount - blackKingRingAttacksCount));

        Assert.AreEqual(UnpackMG(expectedEvaluation), evaluation);
    }

    /// <summary>
>>>>>>> 75562d58
    /// https://github.com/lynx-chess/Lynx/pull/510
    /// </summary>
    [TestCase("QQQQQQQQ/QQQQQQQQ/QQQQQQQQ/QQQQQQQQ/QQQQQQQQ/QQQQQQQQ/QPPPPPPP/K6k b - - 0 1", MinStaticEval, IgnoreReason = "Packed eval reduces max eval to a short, so over Short.MaxValue it overflows and produces unexpected results")]
    [TestCase("QQQQQQQQ/QQQQQQQQ/QQQQQQQQ/QQQQQQQQ/QQQQQQQQ/QQQQQQQQ/QPPPPPPP/K5k1 w - - 0 1", MaxStaticEval, IgnoreReason = "Packed eval reduces max eval to a short, so over Short.MaxValue it overflows and produces unexpected results")]
    [TestCase("8/QQQQQQ1/QQQQQQQQ/QQQQQQQQ/QQQQQQQQ/QQQQQQQQ/QQ6/K6k b - - 0 1", MinStaticEval, IgnoreReason = "It's just a pain to maintain this with bucketed PSQT tuning")]
    [TestCase("8/QQQQQQ1/QQQQQQQQ/QQQQQQQQ/QQQQQQQQ/QQQQQQQQ/QQ6/K5k1 w - - 0 1", MaxStaticEval, IgnoreReason = "It's just a pain to maintain this with bucketed PSQT tuning")]
    public void StaticEvaluation_Clamp(string fen, int expectedStaticEvaluation)
    {
        var position = new Position(fen);

<<<<<<< HEAD
		Assert.AreEqual(expectedStaticEvaluation, position.StaticEvaluation().Score);
	}
=======
        Assert.AreEqual(expectedStaticEvaluation, position.StaticEvaluation().Score);
    }

    [TestCase("k7/8/8/3K4/8/8/8/8 w - - 0 1", true, "K vs k")]
    [TestCase("8/8/8/8/3k4/8/8/K7 w - - 0 1", true, "K vs k")]
    public void StaticEvaluation_PawnlessEndgames_KingVsKing(string fen, bool isDrawExpected, string _)
    {
        EvaluateDrawOrNotDraw(fen, isDrawExpected, 0);
    }

    [TestCase("1k6/8/8/8/8/8/1B6/1K6 w - - 0 1", true, 1, "B")]
    [TestCase("1k6/1b6/8/8/8/8/8/1K6 w - - 0 1", true, 1, "b")]
    [TestCase("1k6/8/8/8/8/8/1N6/1K6 w - - 0 1", true, 1, "N")]
    [TestCase("1k6/1n6/8/8/8/8/8/1K6 w - - 0 1", true, 1, "n")]
    [TestCase("2k5/8/8/8/8/8/1R6/1K6 w - - 0 1", false, 2, "R")]
    [TestCase("rk6/8/8/8/8/8/8/1K6 w - - 0 1", false, 2, "r")]
    [TestCase("2k5/8/8/8/8/8/1Q6/1K6 w - - 0 1", false, 4, "Q")]
    [TestCase("qk6/8/8/8/8/8/8/1K6 w - - 0 1", false, 4, "q")]
    public void StaticEvaluation_PawnlessEndgames_SinglePiece(string fen, bool isDrawExpected, int expectedPhase, string _)
    {
        EvaluateDrawOrNotDraw(fen, isDrawExpected, expectedPhase);
    }

    [TestCase("1k6/n7/8/8/8/8/N7/1K6 w - - 0 1", true, "N vs n")]
    [TestCase("1k6/b7/8/8/8/8/B7/1K6 w - - 0 1", true, "B vs b")]
    [TestCase("1k6/n7/8/8/8/8/B7/1K6 w - - 0 1", true, "B vs n")]
    [TestCase("1k6/b7/8/8/8/8/N7/1K6 w - - 0 1", true, "N vs b")]
    [TestCase("1k6/8/8/8/8/8/NB6/1K6 w - - 0 1", false, "BN")]
    [TestCase("1k6/8/8/8/8/8/BB6/1K6 w - - 0 1", false, "BB")]
    [TestCase("1k6/bb6/8/8/8/8/8/1K6 w - - 0 1", false, "bb")]
    [TestCase("1k6/bn6/8/8/8/8/8/1K6 w - - 0 1", false, "bn")]
    [TestCase("1k6/8/8/8/8/8/NN6/1K6 w - - 0 1", true, "NN")]
    [TestCase("1k6/nn6/8/8/8/8/8/1K6 w - - 0 1", true, "nn")]
    public void StaticEvaluation_PawnlessEndgames_TwoMinorPieces(string fen, bool isDrawExpected, string _)
    {
        EvaluateDrawOrNotDraw(fen, isDrawExpected, 2);
    }

    [TestCase("8/8/3kb3/8/8/2NN4/3K4/8 w - - 0 1", true, "NN vs b")]
    [TestCase("8/8/3knn2/8/8/3B4/3K4/8 w - - 0 1", true, "B vs nn")]
    [TestCase("8/8/3kn3/8/8/2NN4/3K4/8 w - - 0 1", true, "NN vs n")]
    [TestCase("8/8/3knn2/8/8/3N4/3K4/8 w - - 0 1", true, "N vs nn")]
    public void StaticEvaluation_PawnlessEndgames_TwoMinorPiecesVsOne(string fen, bool isDrawExpected, string _)
    {
        EvaluateDrawOrNotDraw(fen, isDrawExpected, 3);
    }
>>>>>>> 75562d58

    [TestCase(0, 0)]
    [TestCase(0, 100)]
    [TestCase(100, 100)]
    [TestCase(100, 200)]
    public void TaperedEvaluation(int mg, int eg)
    {
        Assert.AreEqual(mg, Position.TaperedEvaluation(Pack((short)mg, (short)eg), 24));
        Assert.AreEqual(eg, Position.TaperedEvaluation(Pack((short)mg, (short)eg), 0));
    }
<<<<<<< HEAD
=======

    [Test]
    public void ScaleEvalWith50MovesDrawDistance()
    {
        const string queenVsRookPosition = "8/4k3/4r3/3Q4/3K4/8/8/8 w - - 0 1";

        var position = new Position(queenVsRookPosition);

        Assert.Greater(position.StaticEvaluation(0), position.StaticEvaluation(10));
        Assert.AreEqual((int)(0.5 * position.StaticEvaluation(0).Score), position.StaticEvaluation(100).Score);
        Assert.AreEqual((int)(0.75 * position.StaticEvaluation(0).Score), position.StaticEvaluation(50).Score);
    }

    [Test]
    public void FreeAndNonAttackedSquares()
    {
        /// <summary>
        /// 8   0 0 0 0 0 0 0 0
        /// 7   0 0 0 0 0 0 0 0
        /// 6   0 0 0 0 0 0 0 0
        /// 5   0 0 0 0 0 0 0 0
        /// 4   0 0 0 0 0 0 0 0
        /// 3   0 0 0 0 0 0 0 0
        /// 2   0 0 0 0 0 0 0 0
        /// 1   0 0 0 0 0 1 1 0
        ///     a b c d e f g h
        /// </summary>
        const BitBoard WhiteShortCastleFreeSquares = 0x6000000000000000;

        /// <summary>
        /// 8   0 0 0 0 0 0 0 0
        /// 7   0 0 0 0 0 0 0 0
        /// 6   0 0 0 0 0 0 0 0
        /// 5   0 0 0 0 0 0 0 0
        /// 4   0 0 0 0 0 0 0 0
        /// 3   0 0 0 0 0 0 0 0
        /// 2   0 0 0 0 0 0 0 0
        /// 1   0 1 1 1 0 0 0 0
        ///     a b c d e f g h
        /// </summary>
        const BitBoard WhiteLongCastleFreeSquares = 0xe00000000000000;

        /// <summary>
        /// 8   0 0 0 0 0 1 1 0
        /// 7   0 0 0 0 0 0 0 0
        /// 6   0 0 0 0 0 0 0 0
        /// 5   0 0 0 0 0 0 0 0
        /// 4   0 0 0 0 0 0 0 0
        /// 3   0 0 0 0 0 0 0 0
        /// 2   0 0 0 0 0 0 0 0
        /// 1   0 0 0 0 0 0 0 0
        ///     a b c d e f g h
        /// </summary>
        const BitBoard BlackShortCastleFreeSquares = 0x60;

        /// <summary>
        /// 8   0 1 1 1 0 0 0 0
        /// 7   0 0 0 0 0 0 0 0
        /// 6   0 0 0 0 0 0 0 0
        /// 5   0 0 0 0 0 0 0 0
        /// 4   0 0 0 0 0 0 0 0
        /// 3   0 0 0 0 0 0 0 0
        /// 2   0 0 0 0 0 0 0 0
        /// 1   0 0 0 0 0 0 0 0
        ///     a b c d e f g h
        /// </summary>
        const BitBoard BlackLongCastleFreeSquares = 0xe;

        var position = new Position(Constants.InitialPositionFEN);

        Assert.AreEqual(WhiteShortCastleFreeSquares, position.KingsideCastlingFreeSquares[(int)Side.White]);
        Assert.AreEqual(BlackShortCastleFreeSquares, position.KingsideCastlingFreeSquares[(int)Side.Black]);
        Assert.AreEqual(WhiteLongCastleFreeSquares, position.QueensideCastlingFreeSquares[(int)Side.White]);
        Assert.AreEqual(BlackLongCastleFreeSquares, position.QueensideCastlingFreeSquares[(int)Side.Black]);

        var nonAttackedWhiteShortCastleSquares = position.KingsideCastlingFreeSquares[(int)Side.White];
        nonAttackedWhiteShortCastleSquares.SetBit(Constants.InitialWhiteKingSquare);
        nonAttackedWhiteShortCastleSquares.SetBit(Constants.WhiteKingShortCastleSquare);

        var nonAttackedWhiteLongCastleSquares = position.QueensideCastlingFreeSquares[(int)Side.White];
        nonAttackedWhiteLongCastleSquares.PopBit(BoardSquare.b1);
        nonAttackedWhiteLongCastleSquares.SetBit(Constants.InitialWhiteKingSquare);
        nonAttackedWhiteLongCastleSquares.SetBit(Constants.WhiteKingLongCastleSquare);

        var nonAttackedBlackShortCastleSquares = position.KingsideCastlingFreeSquares[(int)Side.Black];
        nonAttackedBlackShortCastleSquares.SetBit(Constants.InitialBlackKingSquare);
        nonAttackedBlackShortCastleSquares.SetBit(Constants.BlackKingShortCastleSquare);

        var nonAttackedBlackLongCastleSquares = position.QueensideCastlingFreeSquares[(int)Side.Black];
        nonAttackedBlackLongCastleSquares.PopBit(BoardSquare.b8);
        nonAttackedBlackLongCastleSquares.SetBit(Constants.InitialBlackKingSquare);
        nonAttackedBlackLongCastleSquares.SetBit(Constants.BlackKingLongCastleSquare);

        Assert.AreEqual(nonAttackedWhiteShortCastleSquares, position.KingsideCastlingNonAttackedSquares[(int)Side.White]);
        Assert.AreEqual(nonAttackedWhiteLongCastleSquares, position.QueensideCastlingNonAttackedSquares[(int)Side.White]);
        Assert.AreEqual(nonAttackedBlackShortCastleSquares, position.KingsideCastlingNonAttackedSquares[(int)Side.Black]);
        Assert.AreEqual(nonAttackedBlackLongCastleSquares, position.QueensideCastlingNonAttackedSquares[(int)Side.Black]);
    }

    [TestCase("8/8/8/3b4/8/8/p2k4/K7 b - - 0 1", true)]
    [TestCase("8/p7/8/3b4/8/8/3k4/K7 b - - 0 11", true)]
    [TestCase("8/p7/8/3b4/8/8/p2k4/K7 b - - 0 1", true)]
    [TestCase("8/p7/8/8/8/8/1K1kb3/8 b - - 0 1", true)]
    [TestCase("8/p7/8/8/8/8/K2kb3/8 b - - 0 1", true)]
    [TestCase("8/p7/8/8/8/8/3kb3/1K6 b - - 0 1", true)]
    [TestCase("8/p7/p7/p7/p7/p2b4/p2k4/K7 b - - 0 1", true)]
    [TestCase("8/p7/8/8/8/4b3/3k4/K7 b - - 0 1", false)]

    [TestCase("8/7p/8/8/8/2b5/3k4/7K b - - 0 1", true)]
    [TestCase("8/7p/8/8/8/2b5/3k4/6K1 b - - 0 1", true)]
    [TestCase("8/7p/8/8/8/2b5/3k2K1/8 b - - 0 1", true)]
    [TestCase("8/7p/7p/7p/7p/2b4p/3k3p/7K b - - 0 1", true)]
    [TestCase("8/7p/8/8/8/3b4/3k4/7K b - - 0 1", false)]

    [TestCase("k7/8/PK6/2B5/8/8/8/8 w - - 0 1", true)]
    [TestCase("8/k7/8/3K4/7B/8/P7/8 w - - 0 1", true)]
    [TestCase("8/1k6/8/3K4/7B/8/P7/8 w - - 0 1", true)]
    [TestCase("1k6/8/8/3K4/7B/8/P7/8 w - - 0 1", true)]
    [TestCase("k7/8/PK6/P1B5/P7/P7/P7/8 w - - 0 1", true)]
    [TestCase("k7/8/1K6/8/2B5/8/P7/8 w - - 0 1", false)]

    [TestCase("7k/8/6KP/8/4B3/8/8/8 w - - 0 1", true)]
    [TestCase("8/7k/8/5K2/4B3/8/7P/8 w - - 0 1", true)]
    [TestCase("8/6k1/8/5K2/4B3/8/7P/8 w - - 0 1", true)]
    [TestCase("6k1/8/8/5K2/4B3/8/7P/8 w - - 0 1", true)]
    [TestCase("7k/7P/8/5K1P/7P/7P/4B2P/8 w - - 0 1", true)]
    [TestCase("7k/8/8/5K2/8/4B3/7P/8 w - - 0 1", false)]

    public void IsBishopPawnDraw(string fen, bool isDraw)
    {
        var position = new Position(fen);

        var winnigSideOffset = Utils.PieceOffset(position.Side);
        Assert.AreEqual(isDraw, position.IsBishopPawnDraw(winnigSideOffset));
    }

    [TestCase("1k6/8/K7/8/8/2B5/P7/8 w - - 0 48", true)]
    [TestCase("1k6/8/1K6/8/8/2B5/P7/8 w - - 0 48", true)]
    [TestCase("1k6/8/2K5/8/8/2B5/P7/8 w - - 0 48", true, Description = "Attacking king in backrank, defending king in front of the attacking one")]

    [TestCase("3k4/8/8/8/K7/2B5/P7/8 w - - 0 48", true)]
    [TestCase("3k4/8/8/8/4K3/2B5/P7/8 w - - 0 48", true)]
    [TestCase("3k4/8/1K6/8/8/2B5/P7/8 w - - 0 48", false)]
    [TestCase("3k4/8/K7/8/8/2B5/P7/8 w - - 0 48", false)]

    [TestCase("2K5/8/2k5/8/8/2B5/P7/8 w - - 0 48", false, Description = "Attacking king behind defending king, same distance, attacking to move")]
    [TestCase("2K5/8/k7/8/8/2B5/P7/8 w - - 0 48", false, Description = "Attacking king behind defending king, same distance, attacking to move")]
    [TestCase("3K4/8/8/k7/8/8/PB6/8 w - - 0 48", false, Description = "Attacking king behind defending king, same distance, attacking to move")]

    [TestCase("2K5/8/2k5/8/8/2B5/P7/8 b - - 0 48", false, Description = "Attacking king behind defending king, same distance, defending to move")]
    [TestCase("2K5/8/1k6/8/8/2B5/P7/8 b - - 0 48", true, Description = "Attacking king behind defending king, same distance, defending to move", IgnoreReason = "False negative, so acceptable")]
    [TestCase("2K5/8/k7/8/8/2B5/P7/8 b - - 0 48", true, Description = "Attacking king behind defending king, same distance, defending to move", IgnoreReason = "False negative, so acceptable")]
    [TestCase("3K4/8/8/k7/8/8/PB6/8 b - - 0 48", true, Description = "Attacking king behind defending king, same distance, defending to move")]

    [TestCase("3K4/8/2k5/8/8/2B5/P7/8 b - - 0 48", true, Description = "Def distance < attacking distance, defending in diagonal, defending to move")]
    [TestCase("4K3/8/5k2/8/8/8/6BP/8 b - - 0 48", true, Description = "Def distance < attacking distance, defending in diagonal, defending to move")]

    [TestCase("4K3/8/8/3k4/8/2B5/P7/8 b - - 0 48", true, Description = "Def distance < attacking distance, defending in diagonal, defending to move", IgnoreReason = "False negative, so acceptable")]

    // Tricky ones
    [TestCase("2K5/8/1k6/8/8/2B5/P7/8 w - - 0 48", false, Description = "Attacking king behind defending king, same distance, attacking to move")]
    [TestCase("3K4/8/2k5/8/8/2B5/P7/8 w - - 0 48", false, Description = "Def distance < attacking distance, defending in diagonal, attacking to move")]
    [TestCase("4K3/8/8/3k4/8/2B5/P7/8 w - - 0 48", false, Description = "Def distance < attacking distance, defending in diagonal, attacking to move")]
    [TestCase("4K3/8/5k2/8/8/8/6BP/8 w - - 0 48", false, Description = "Def distance < attacking distance, defending in diagonal, defending to move")]
    [TestCase("8/pb6/8/8/8/2K5/8/3k4 w - - 0 48", true, Description = "Def distance < attacking distance, defending in diagonal, defending to move")]

    [TestCase("8/pb6/8/8/8/2K5/8/2k5 w - - 0 48", false, Description = "Attacking king in backrank, defending king in front of the attacking one")]
    [TestCase("8/pb6/8/8/8/2K5/8/2k5 b - - 0 48", false, Description = "Attacking king in backrank, defending king in front of the attacking one")]

    [TestCase("3k4/8/P2K4/8/8/8/8/B7 w - - 0 1", false, Description = "Pawn promotes and defending king is too far")]
    [TestCase("4k3/8/4K3/P7/8/8/8/B7 w - - 0 1", false, Description = "Pawn promotes and defending king is too far")]
    [TestCase("4k3/8/4K3/P7/8/8/8/B7 b - - 0 1", false, Description = "Pawn promotes and defending king is too far")]
    [TestCase("5k2/8/5K2/8/P7/8/8/B7 w - - 0 1", false, Description = "Pawn promotes and is blocked by attacking king, even if same distance")]
    [TestCase("5k2/8/5K2/8/P7/8/8/B7 b - - 0 1", true, Description = "King makes it, miraculously", IgnoreReason = "False negative, so acceptable")]
    [TestCase("6k1/8/6K1/8/P7/8/8/B7 b - - 0 1", false, Description = "Pawn promotes and is blocked by attacking king, even if same distance")]
    [TestCase("6k1/8/6K1/8/8/P7/8/B7 w - - 0 1", false, Description = "Pawn promotes and is blocked by attacking king, even if same distance")]
    [TestCase("6k1/8/6K1/8/8/P7/8/B7 b - - 0 1", true, Description = "King makes it, miraculously", IgnoreReason = "False negative, so acceptable")]

    [TestCase("8/P7/K1k5/8/8/8/8/B7 b - - 0 1", false, Description = "Pawn promotes and is blocked by attacking king, even if same distance")]
    [TestCase("2k5/P7/K7/8/8/8/8/B7 b - - 0 1", false, Description = "Pawn promotes and is blocked by attacking king, even if same distance")]
    [TestCase("2k5/P7/1K6/8/8/8/8/B7 b - - 0 1", false, Description = "Pawn promotes and is blocked by attacking king, even if same distance")]
    [TestCase("2k5/P7/2K5/8/8/8/8/B7 b - - 0 1", false, Description = "Pawn promotes and is blocked by attacking king, even if same distance")]

    [TestCase("2k5/8/P1K5/8/5B2/8/8/8 b - - 0 1", false, Description = "Bishop blocks king from reaching the corner")]
    [TestCase("2k5/8/2K5/8/5B2/8/P7/8 b - - 0 1", false, Description = "Bishop blocks king from reaching the corner")]
    [TestCase("2k5/8/2K5/4B3/8/8/P7/8 b - - 0 1", false, Description = "Bishop blocks king from reaching the corner")]
    [TestCase("4k3/8/4K3/6B1/8/8/P7/8 b - - 0 1", false, Description = "Bishop blocks king from reaching the corner", IgnoreReason = "FP, this is where I gave up")]
    public void IsBishopPawnDraw_Distance(string fen, bool isDraw)
    {
        var position = new Position(fen);

        var winnigSideOffset = Utils.PieceOffset(position.PieceBitBoards[(int)Piece.P] != 0 ? Side.White : Side.Black);
        Assert.AreEqual(isDraw, IsBishopPawnDraw(position, winnigSideOffset));

        static bool IsBishopPawnDraw(Position position, int winningSideOffset)
        {
            var pawns = position.PieceBitBoards[(int)Piece.P + winningSideOffset];

            bool hasAFilePawn = (pawns & Constants.AFile) != 0;
            bool hasHFilePawn = (pawns & Constants.HFile) != 0;

            // We filtered by Constants.NotAorH == 0 earlier, now we check that only one of those files has pawns
            if (hasAFilePawn == hasHFilePawn)
            {
                return false;
            }

            // 1 if black is winning
            var inverseWinningSide = winningSideOffset >> 2;

            const int whiteBlackDiff = (int)BoardSquare.a1 - (int)BoardSquare.a8;

            var promotionCornerSquare =
                (hasAFilePawn
                    ? (int)BoardSquare.a8
                    : (int)BoardSquare.h8)
                + (inverseWinningSide * whiteBlackDiff);

            var bishopSquare = position.PieceBitBoards[(int)Piece.B + winningSideOffset].GetLS1BIndex();
            if (BoardSquareExtensions.SameColor(bishopSquare, promotionCornerSquare))
            {
                return false;
            }

            var attackingKing = position.PieceBitBoards[(int)Piece.K + winningSideOffset].GetLS1BIndex();
            var defendingKing = position.PieceBitBoards[(int)Piece.k - winningSideOffset].GetLS1BIndex();

            pawns = pawns.WithoutLS1B(out var pawnSquare);
            var closerPawnCornerDistance = Math.Abs(promotionCornerSquare - pawnSquare) >> 3;  // /8

            // Normally this won't be executed, since only one pawn is the typical case
            while (pawns != 0)
            {
                pawns = pawns.WithoutLS1B(out var loopPawnSquare);

                var promotionDistance = Math.Abs(promotionCornerSquare - loopPawnSquare) >> 3;  // /8
                if (promotionDistance < closerPawnCornerDistance)
                {
                    closerPawnCornerDistance = promotionDistance;
                }
            }

            var attackingKingCornerDistance = Constants.ChebyshevDistance[promotionCornerSquare][attackingKing];

            // The are two cases when the defending king can't reduce the distance to the corner:
            // - If the attacking one is in the middle, and therefore their difference is at least 2 distance squares - not a concern
            // - If the pawn is in 7th rank and blocks the defending king from approaching the corner - we don't use this for comparing defending and attacking conditions
            int oneIfDefendingSideTomove = (int)position.Side ^ inverseWinningSide ^ 1;

            var defendingKingCornerDistance = Constants.ChebyshevDistance[promotionCornerSquare][defendingKing];

            return
                defendingKingCornerDistance <= 1
                || (closerPawnCornerDistance > defendingKingCornerDistance        // Avoids bishop + king blocking, i.e. 2k5/P7/2K5/8/8/8/8/B7 b - - 0 1, 4k3/8/4K3/P7/8/8/8/B7 b - - 0 1
                    && attackingKingCornerDistance > 2  // Avoids bishop blocking, i.e. 2k5/8/2K5/8/5B2/8/P7/8 b - - 0 1
                    && defendingKingCornerDistance - oneIfDefendingSideTomove < attackingKingCornerDistance
                    && Constants.ManhattanDistance[promotionCornerSquare][defendingKing] - (2 * oneIfDefendingSideTomove) < Constants.ManhattanDistance[promotionCornerSquare][attackingKing]);     // Avoids king diagonal blocking, i.e. 3K4/8/2k5/8/8/2B5/P7/8 w - - 0 48
        }
    }

    private static int AdditionalPieceEvaluation(Position position, Piece piece)
    {
        var whiteKing = position.PieceBitBoards[(int)Piece.K].GetLS1BIndex();
        var blackKing = position.PieceBitBoards[(int)Piece.k].GetLS1BIndex();

        var sameSideKingSquare = piece <= Piece.K
            ? whiteKing
            : blackKing;

        var oppositeSideKingSquare = piece <= Piece.K
            ? blackKing
            : whiteKing;

        BitBoard whitePawnAttacks = position.PieceBitBoards[(int)Piece.P].ShiftUpRight() | position.PieceBitBoards[(int)Piece.P].ShiftUpLeft();
        BitBoard blackPawnAttacks = position.PieceBitBoards[(int)Piece.p].ShiftDownRight() | position.PieceBitBoards[(int)Piece.p].ShiftDownLeft();

        var oppositeSidePawnAttacks = piece <= Piece.K
            ? blackPawnAttacks
            : whitePawnAttacks;

        var pieceSide = (int)piece <= (int)Piece.K
            ? (int)Side.White
            : (int)Side.Black;

        var bitBoard = position.PieceBitBoards[(int)piece];
        int eval = 0;

        Span<BitBoard> attacks = stackalloc BitBoard[12];
        Span<BitBoard> attacksBySide = stackalloc BitBoard[2];
        var evaluationContext = new EvaluationContext(attacks, attacksBySide);

        while (!bitBoard.Empty())
        {
            var pieceSquareIndex = bitBoard.GetLS1BIndex();
            bitBoard.ResetLS1B();
            eval += UnpackMG(AdditionalPieceEvaluation(position, ref evaluationContext, 0, 0, pieceSquareIndex, (int)piece, pieceSide, sameSideKingSquare, oppositeSideKingSquare, oppositeSidePawnAttacks));
        }

        return eval;

        // Position.AdditionalPieceEvaluation but including pawns
        static int AdditionalPieceEvaluation(Position position, ref EvaluationContext evaluationContext, int bucket, int oppositeSideBucket, int pieceSquareIndex, int pieceIndex, int pieceSide, int sameSideKingSquare, int oppositeSideKingSquare, BitBoard enemyPawnAttacks)
        {
            Assert.AreNotEqual(pieceIndex, (int)Piece.K);
            Assert.AreNotEqual(pieceIndex, (int)Piece.k);

            return pieceIndex switch
            {
                (int)Piece.P or (int)Piece.p => position.PawnAdditionalEvaluation(ref evaluationContext, bucket, oppositeSideBucket, pieceSquareIndex, pieceIndex, sameSideKingSquare, oppositeSideKingSquare),
                _ => position.AdditionalPieceEvaluation(ref evaluationContext, pieceSquareIndex, bucket, oppositeSideBucket, pieceIndex, pieceSide, enemyPawnAttacks, oppositeSideKingSquare)
            };
        }
    }

    private static int AdditionalKingEvaluation(Position position, Piece piece)
    {
        for (int pieceIndex = (int)Piece.P; pieceIndex <= (int)Piece.k; ++pieceIndex)
        {
            var bitboard = position.PieceBitBoards[pieceIndex];

            while (bitboard != default)
            {
                bitboard.ResetLS1B();
            }
        }

        BitBoard whitePawnAttacks = position.PieceBitBoards[(int)Piece.P].ShiftUpRight() | position.PieceBitBoards[(int)Piece.P].ShiftUpLeft();
        BitBoard blackPawnAttacks = position.PieceBitBoards[(int)Piece.p].ShiftDownRight() | position.PieceBitBoards[(int)Piece.p].ShiftDownLeft();

        var bitBoard = position.PieceBitBoards[(int)piece].GetLS1BIndex();

        return UnpackEG(piece == Piece.K
            ? position.KingAdditionalEvaluation(bitBoard, 0, (int)Side.White, blackPawnAttacks)
            : position.KingAdditionalEvaluation(bitBoard, 0, (int)Side.Black, whitePawnAttacks));
    }

    private static void EvaluateDrawOrNotDraw(string fen, bool isDrawExpected, int expectedPhase)
    {
        var position = new Position(fen);
        var (score, phase) = position.StaticEvaluation();

        Assert.AreEqual(expectedPhase, phase);

        if (isDrawExpected)
        {
            Assert.AreEqual(0, score);
        }
        else
        {
            Assert.AreNotEqual(0, score);
        }
    }
>>>>>>> 75562d58
}<|MERGE_RESOLUTION|>--- conflicted
+++ resolved
@@ -8,167 +8,6 @@
 
 public class PositionTest
 {
-<<<<<<< HEAD
-	[TestCase(Constants.InitialPositionFEN)]
-	[TestCase(Constants.TrickyTestPositionFEN)]
-	[TestCase(Constants.TrickyTestPositionReversedFEN)]
-	[TestCase(Constants.KillerTestPositionFEN)]
-	[TestCase("r2q1rk1/ppp2ppp/2n1bn2/2b1p3/3pP3/3P1NPP/PPP1NPB1/R1BQ1RK1 b - - 0 1")]
-	public void FEN(string fen)
-	{
-		var position = new Position(fen);
-		Assert.AreEqual(fen, position.FEN());
-
-		var newPosition = new Position(position);
-		Assert.AreEqual(fen, newPosition.FEN());
-	}
-
-	[TestCase(Constants.InitialPositionFEN)]
-	[TestCase(Constants.TrickyTestPositionFEN)]
-	[TestCase(Constants.TrickyTestPositionReversedFEN)]
-	[TestCase(Constants.KillerTestPositionFEN)]
-	[TestCase(Constants.CmkTestPositionFEN)]
-	public void CloneConstructor(string fen)
-	{
-		// Arrange
-		var position = new Position(fen);
-
-		// Act
-		var clonedPosition = new Position(position);
-
-		// Assert
-		Assert.AreEqual(position.FEN(), clonedPosition.FEN());
-		Assert.AreEqual(position.UniqueIdentifier, clonedPosition.UniqueIdentifier);
-		Assert.AreEqual(position.Side, clonedPosition.Side);
-		Assert.AreEqual(position.Castle, clonedPosition.Castle);
-		Assert.AreEqual(position.EnPassant, clonedPosition.EnPassant);
-
-		for (int piece = 0; piece < position.PieceBitBoards.Length; ++piece)
-		{
-			Assert.AreEqual(position.PieceBitBoards[piece], clonedPosition.PieceBitBoards[piece]);
-		}
-
-		for (int occupancy = 0; occupancy < position.OccupancyBitBoards.Length; ++occupancy)
-		{
-			Assert.AreEqual(position.OccupancyBitBoards[occupancy], clonedPosition.OccupancyBitBoards[occupancy]);
-		}
-
-		// Act: modify original, to ensure they're not sharing references to the same memory object
-		for (int piece = 0; piece < position.PieceBitBoards.Length; ++piece)
-		{
-			position.PieceBitBoards[piece].ResetLS1B();
-			position.PieceBitBoards[piece].SetBit((int)BoardSquare.e5 + piece);
-		}
-
-		for (int occupancy = 0; occupancy < position.OccupancyBitBoards.Length; ++occupancy)
-		{
-			position.OccupancyBitBoards[occupancy].ResetLS1B();
-			position.OccupancyBitBoards[occupancy].SetBit((int)BoardSquare.g7 + occupancy);
-		}
-
-		// Assert
-		for (int piece = 0; piece < position.PieceBitBoards.Length; ++piece)
-		{
-			Assert.AreNotEqual(position.PieceBitBoards[piece], clonedPosition.PieceBitBoards[piece]);
-		}
-
-		for (int occupancy = 0; occupancy < position.OccupancyBitBoards.Length; ++occupancy)
-		{
-			Assert.AreNotEqual(position.OccupancyBitBoards[occupancy], clonedPosition.OccupancyBitBoards[occupancy]);
-		}
-	}
-
-	[TestCase(Constants.EmptyBoardFEN)]
-	[TestCase("K/8/8/8/8/8/8/8 w - - 0 1")]
-	[TestCase("K/8/8/8/8/8/8/8 b - - 0 1")]
-	[TestCase("k/8/8/8/8/8/8/8 w - - 0 1")]
-	[TestCase("k/8/8/8/8/8/8/8 b - - 0 1")]
-	public void MissingKings(string fen)
-	{
-		Assert.Throws<LynxException>(() => new Position(fen));
-	}
-
-	[Explicit]
-	[Category(Categories.LongRunning)]  // Can't run on debug due to position validation
-	[TestCase(Constants.InitialPositionFEN, true)]
-	[TestCase("r1k5/1K6/8/8/8/8/8/8 w - - 0 1", false)]
-	[TestCase("r1bqkbnr/pppp2pp/2n2p2/4p2Q/2B1P3/8/PPPP1PPP/RNB1K1NR w KQkq - 0 1", false)]
-	[TestCase("r1bqkbnr/pppp2pp/2n2p2/4p2Q/2B1P3/8/PPPP1PPP/RNB1K1NR b KQkq - 0 1", true)]
-	[TestCase("r1bqk1nr/pppp2pp/2n2p2/4p3/1bB1P3/3P4/PPP2PPP/RNBQK1NR b KQkq - 0 1", false)]
-	[TestCase("r1bqk1nr/pppp2pp/2n2p2/4p3/1bB1P3/3P4/PPP2PPP/RNBQK1NR w KQkq - 0 1", true)]
-	[TestCase("r1k5/1K6/8/8/8/8/8/8 w - - 0 1", false)]
-	public void IsValid(string fen, bool shouldBeValid)
-	{
-		Assert.AreEqual(shouldBeValid, new Position(fen).IsValid());
-	}
-
-	[Explicit]
-	[Category(Categories.LongRunning)]  // Can't run on debug due to position validation
-	[TestCase(Constants.EmptyBoardFEN, false, Ignore = "WasProduceByAValidMove doesn't check the presence of both kings on the board")]
-	[TestCase("K/8/8/8/8/8/8/8 w - - 0 1", false, Ignore = "WasProduceByAValidMove doesn't check the presence of both kings on the board")]
-	[TestCase("K/8/8/8/8/8/8/8 b - - 0 1", false, Ignore = "WasProduceByAValidMove doesn't check the presence of both kings on the board")]
-	[TestCase("k/8/8/8/8/8/8/8 w - - 0 1", false, Ignore = "WasProduceByAValidMove doesn't check the presence of both kings on the board")]
-	[TestCase("k/8/8/8/8/8/8/8 b - - 0 1", false, Ignore = "WasProduceByAValidMove doesn't check the presence of both kings on the board")]
-	[TestCase(Constants.InitialPositionFEN, true)]
-	[TestCase("r1bqkbnr/pppp2pp/2n2p2/4p2Q/2B1P3/8/PPPP1PPP/RNB1K1NR w KQkq - 0 1", false)]
-	[TestCase("r1bqkbnr/pppp2pp/2n2p2/4p2Q/2B1P3/8/PPPP1PPP/RNB1K1NR b KQkq - 0 1", true)]
-	[TestCase("r1bqk1nr/pppp2pp/2n2p2/4p3/1bB1P3/3P4/PPP2PPP/RNBQK1NR b KQkq - 0 1", false)]
-	[TestCase("r1bqk1nr/pppp2pp/2n2p2/4p3/1bB1P3/3P4/PPP2PPP/RNBQK1NR w KQkq - 0 1", true)]
-	public void WasProduceByAValidMove(string fen, bool shouldBeValid)
-	{
-		Assert.AreEqual(shouldBeValid, new Position(fen).WasProduceByAValidMove());
-	}
-
-	[Explicit]
-	[Category(Categories.LongRunning)]  // Can't run on debug due to position validation
-	[TestCase("rnbqkbnr/ppp1pppp/3p4/1B6/8/4P3/PPPP1PPP/RNBQK1NR b KQkq - 1 2", true)]
-	[TestCase("rnbqkbnr/ppp1pppp/3p4/1B6/8/4P3/PPPP1PPP/RNBQK1NR w KQkq - 1 2", false)]
-	[TestCase("rnbqk1nr/pppp1ppp/4p3/8/1b6/3P1N2/PPP1PPPP/RNBQKB1R w KQkq - 2 3", true)]
-	[TestCase("rnbqk1nr/pppp1ppp/4p3/8/1b6/3P1N2/PPP1PPPP/RNBQKB1R b KQkq - 2 3", false)]
-
-	[TestCase("rnb1k1nr/pppp1ppp/4p3/8/1b6/3P3P/PPP1PPP1/RNB1KBNR w KQkq - 1 3", true)]
-	[TestCase("rnb1k1nr/pppp1ppp/4p3/8/1b6/3P3P/PPP1PPP1/RNB1KBNR b KQkq - 1 3", false)]
-	[TestCase("rnb1k1nr/pppp1ppp/4p3/8/1b6/3P3P/PPP1PPP1/RNB1KBNR w KQkq - 1 3", true)]
-	[TestCase("rnb1k1nr/pppp1ppp/4p3/8/1b6/3P3P/PPP1PPP1/RNB1KBNR b KQkq - 1 3", false)]
-	public void IsInCheck(string fen, bool positionInCheck)
-	{
-		var position = new Position(fen);
-
-		Assert.AreEqual(positionInCheck, position.IsInCheck());
-	}
-
-	[TestCase("7k/8/8/8/8/3B4/1K6/6Q1 b - - 0 1", 0)]
-	[TestCase("7K/8/8/8/8/3b4/1k6/6q1 w - - 0 1", 0)]
-	[TestCase("8/5K2/7p/6pk/6p1/6P1/7P/8 b - - 0 1", 0)]
-	[TestCase("8/7p/6p1/6P1/6PK/5k1P/8/8 w - - 0 1", 0)]
-	[TestCase("7k/8/8/8/8/8/1K5R/6R1 b - - 0 1", -CheckMateBaseEvaluation)]
-	[TestCase("7K/8/8/8/8/8/1k5r/6r1 w - - 0 1", -CheckMateBaseEvaluation)]
-	public void EvaluateFinalPosition(string fen, int expectedEvaluationValue)
-	{
-		// Arrange
-		var position = new Position(fen);
-		Assert.IsEmpty(MoveGenerator.GenerateAllMoves(position).Where(move =>
-		{
-			var newPosition = new Position(position);
-			newPosition.MakeMove(move);
-			return newPosition.IsValid();
-		}));
-		var isInCheck = position.IsInCheck();
-
-		// Act
-		var noDepthResult = Position.EvaluateFinalPosition(default, isInCheck);
-		var depthOneResult = Position.EvaluateFinalPosition(1, isInCheck);
-		var depthTwoResult = Position.EvaluateFinalPosition(2, isInCheck);
-
-		if (expectedEvaluationValue < 0)
-		{
-			Assert.AreEqual(expectedEvaluationValue, noDepthResult);
-
-			Assert.True(noDepthResult < depthOneResult);
-			Assert.True(depthOneResult < depthTwoResult);
-		}
-	}
-=======
     [TestCase(Constants.InitialPositionFEN)]
     [TestCase(Constants.TrickyTestPositionFEN)]
     [TestCase(Constants.TrickyTestPositionReversedFEN)]
@@ -329,26 +168,6 @@
         }
     }
 
-    [TestCase("8/k7/8/3B4/8/8/8/7K w - - 0 1", Description = "B")]
-    [TestCase("8/k7/8/3b4/8/8/8/7K w - - 0 1", Description = "b")]
-    [TestCase("k7/8/8/3N4/8/8/8/7K w - - 0 1", Description = "N")]
-    [TestCase("k7/8/8/3N4/8/8/8/7K w - - 0 1", Description = "n")]
-    [TestCase("k7/8/8/2NN4/8/8/8/7K w - - 0 1", Description = "N+N")]
-    [TestCase("k7/8/8/2nn4/8/8/8/7K w - - 0 1", Description = "n+n")]
-    [TestCase("k7/8/8/3B4/8/8/8/6K1 b - - 0 1", Description = "B")]
-    [TestCase("k7/8/8/3b4/8/8/8/6K1 b - - 0 1", Description = "b")]
-    [TestCase("k7/8/8/3N4/8/8/8/7K b - - 0 1", Description = "N")]
-    [TestCase("k7/8/8/3N4/8/8/8/7K b - - 0 1", Description = "n")]
-    [TestCase("k7/8/8/2NN4/8/8/8/7K b - - 0 1", Description = "N+N")]
-    [TestCase("k7/8/8/2nn4/8/8/8/7K b - - 0 1", Description = "n+n")]
-    public void StaticEvaluation_DrawDueToLackOfMaterial(string fen)
-    {
-        var position = new Position(fen);
-
-        Assert.AreEqual(0, position.StaticEvaluation().Score);
-    }
->>>>>>> 75562d58
-
     [TestCase("4k3/8/8/7Q/7q/8/4K3/8 w - - 0 1", "4k3/8/8/7Q/7q/8/8/4K3 w - - 0 1", Description = "King in 7th rank with queens > King in 8th rank with queens", IgnoreReason = "Can't understand PSQT any more")]
     [TestCase("4k3/p7/8/8/8/8/P3K3/8 w - - 0 1", "4k3/p7/8/8/8/8/P7/4K3 w - - 0 1", Description = "King in 7th rank without queens > King in 8th rank without queens", IgnoreReason = "Can't understand PSQT any more")]
     [TestCase("4k3/7p/8/8/4K3/8/7P/8 w - - 0 1", "4k3/7p/8/q7/4K3/Q7/7P/8 w - - 0 1", Description = "King in the center without queens > King in the center with queens", IgnoreReason = "Can't understand PSQT any more")]
@@ -358,660 +177,6 @@
     }
 
     /// <summary>
-<<<<<<< HEAD
-=======
-    /// 8   . . . . k . . .
-    /// 7   . p p p . . . .
-    /// 6   . . . . . . . .
-    /// 5   . . . . . . . .
-    /// 4   . . . . . . . .
-    /// 3   . . . . . . . .
-    /// 2   P P . P . . . .
-    /// 1   . . . . K . . .
-    ///     a b c d e f g h
-    /// </summary>
-    [TestCase("7k/1ppp2pp/8/8/8/8/PP1P2PP/7K w - - 0 1")]
-    /// <summary>
-    /// Previous one mirrored
-    /// </summary>
-    [TestCase("3k4/3p2pp/8/8/8/8/4PPP1/3K4 b - - 0 1")]
-    public void StaticEvaluation_IsolatedPawnPenalty(string fen)
-    {
-        Position position = new Position(fen);
-        int evaluation = AdditionalPieceEvaluation(position, Piece.P)
-            - AdditionalPieceEvaluation(position, Piece.p);
-
-        if (position.Side == Side.Black)
-        {
-            evaluation = -evaluation;
-        }
-
-        var expectedEval = UnpackMG(IsolatedPawnPenalty[Constants.File[(int)BoardSquare.d3]]) - UnpackMG(PawnPhalanxBonus[1]);
-
-        Assert.AreEqual(expectedEval, evaluation);
-    }
-
-    /// <summary>
-    /// 8   . . . . k . . .
-    /// 7   p p p . . . . .
-    /// 6   . . . . . . . .
-    /// 5   . . . . . . . .
-    /// 4   . . . . . . . .
-    /// 3   P . . . . . . .
-    /// 2   P P . . . . . .
-    /// 1   . . . . K . . .
-    ///     a b c d e f g h
-    /// </summary>
-    //[TestCase("4k3/ppp5/8/8/8/P7/PP6/4K3 w - - 0 1")]
-    ///// <summary>
-    ///// Previous one mirrored
-    ///// </summary>
-    ///// <param name="fen"></param>
-    //[TestCase("3k4/6pp/7p/8/8/8/5PPP/3K4 b - - 0 1")]
-    //public void StaticEvaluation_DoublePawnPenalty(string fen)
-    //{
-    //    Position position = new Position(fen);
-    //    int evaluation = AdditionalPieceEvaluation(position, Piece.P)
-    //        - AdditionalPieceEvaluation(position, Piece.p);
-
-    //    if (position.Side == Side.Black)
-    //    {
-    //        evaluation = -evaluation;
-    //    }
-
-    //    Assert.AreEqual(4 * Configuration.EngineSettings.DoubledPawnPenalty.MG, evaluation);
-    //}
-
-    /// <summary>
-    /// Illegal position, but avoids any positional bonuses
-    /// 8   . . . . k . . .
-    /// 7   p p p . . p p p
-    /// 6   . . . . . . . .
-    /// 5   . . . . . . . .
-    /// 4   . . . . . . . .
-    /// 3   P . . . . . . .
-    /// 2   P P . . . . P P
-    /// 1   P . . . K . . .
-    ///     a b c d e f g h
-    /// </summary>
-    //[TestCase("7k/ppp2ppp/8/8/8/P7/PP4PP/P6K w - - 0 1")]
-    ///// <summary>
-    ///// Previous one mirrored
-    ///// </summary>
-    ///// <param name="fen"></param>
-    //[TestCase("k6p/pp4pp/7p/8/8/8/PPP2PPP/K7 b - - 0 1")]
-    //public void StaticEvaluation_TriplePawnPenalty(string fen)
-    //{
-    //    Position position = new Position(fen);
-    //    int evaluation = AdditionalPieceEvaluation(position, Piece.P)
-    //        - AdditionalPieceEvaluation(position, Piece.p);
-
-    //    if (position.Side == Side.Black)
-    //    {
-    //        evaluation = -evaluation;
-    //    }
-
-    //    Assert.AreEqual(9 * Configuration.EngineSettings.DoubledPawnPenalty.MG, evaluation);
-    //}
-
-    /// <summary>
-    /// 8   . . . . . . k .
-    /// 7   p p . . . . . .
-    /// 6   p . . . . . . .
-    /// 5   . . . . . . . .
-    /// 4   . . . . . . . .
-    /// 3   . . . . . . . .
-    /// 2   P P . P . . . .
-    /// 1   . . . . . . K .
-    ///     a b c d e f g h
-    /// </summary>
-    [TestCase("6k1/pp6/p7/8/8/8/PP1P4/6K1 w - - 0 1", BoardSquare.d2)]
-    /// <summary>
-    /// Previous one mirrored
-    /// </summary>
-    [TestCase("1k6/3p2pp/8/8/8/7P/6PP/1K6 b - - 0 1", BoardSquare.d7)]
-
-    /// <summary>
-    /// 8   . . . . . . k .
-    /// 7   p p . . . . . .
-    /// 6   p . . . . . . .
-    /// 5   . . . . . . . .
-    /// 4   . . . . . . . .
-    /// 3   . . . P . . . .
-    /// 2   P P . . . . . .
-    /// 1   . . . . . . K .
-    ///     a b c d e f g h
-    /// </summary>
-    [TestCase("6k1/pp6/p7/8/8/3P4/PP6/6K1 w - - 0 1", BoardSquare.d3)]
-    /// <summary>
-    /// Previous one mirrored
-    /// </summary>
-    [TestCase("1k6/6pp/3p4/8/8/7P/6PP/1K6 b - - 0 1", BoardSquare.d6)]
-
-    /// <summary>
-    /// 8   . . . . . . k .
-    /// 7   p p . . . . . .
-    /// 6   p . . . . . . .
-    /// 5   . . . . . . . .
-    /// 4   . . . P . . . .
-    /// 3   . . . . . . . .
-    /// 2   P P . . . . . .
-    /// 1   . . . . . . K .
-    ///     a b c d e f g h
-    /// </summary>
-    [TestCase("6k1/pp6/p7/8/3P4/8/PP6/6K1 w - - 0 1", BoardSquare.d4)]
-    /// <summary>
-    /// Previous one mirrored
-    /// </summary>
-    [TestCase("1k6/6pp/8/3p4/8/7P/6PP/1K6 b - - 0 1", BoardSquare.d5)]
-
-    /// <summary>
-    /// 8   . . . . . . k .
-    /// 7   p p . . . . . .
-    /// 6   p . . . . . . .
-    /// 5   . . . P . . . .
-    /// 4   . . . . . . . .
-    /// 3   . . . . . . . .
-    /// 2   P P . . . . . .
-    /// 1   . . . . . . K .
-    ///     a b c d e f g h
-    /// </summary>
-    [TestCase("6k1/pp6/p7/3P4/8/8/PP6/6K1 w - - 0 1", BoardSquare.d5)]
-    /// <summary>
-    /// Previous one mirrored
-    /// </summary>
-    [TestCase("1k6/6pp/8/8/3p4/7P/6PP/1K6 b - - 0 1", BoardSquare.d4)]
-
-    /// <summary>
-    /// 8   . . . . . . k .
-    /// 7   p p . . . . . .
-    /// 6   p . . P . . . .
-    /// 5   . . . . . . . .
-    /// 4   . . . . . . . .
-    /// 3   . . . . . . . .
-    /// 2   P P . . . . . .
-    /// 1   . . . . . . K .
-    ///     a b c d e f g h
-    /// </summary>
-    [TestCase("6k1/pp6/p2P4/8/8/8/PP6/6K1 w - - 0 1", BoardSquare.d6)]
-    /// <summary>
-    /// Previous one mirrored
-    /// </summary>
-    [TestCase("1k6/6pp/8/8/8/3p3P/6PP/1K6 b - - 0 1", BoardSquare.d3)]
-
-    /// <summary>
-    /// 8   . . . . . . k .
-    /// 7   p p . P . . . .
-    /// 6   p . . . . . . .
-    /// 5   . . . . . . . .
-    /// 4   . . . . . . . .
-    /// 3   . . . . . . . .
-    /// 2   P P . . . . . .
-    /// 1   . . . . . . K .
-    ///     a b c d e f g h
-    /// </summary>
-    [TestCase("6k1/pp1P4/p7/8/8/8/PP6/6K1 w - - 0 1", BoardSquare.d7)]
-    /// <summary>
-    /// Previous one mirrored
-    /// </summary>
-    [TestCase("1k6/6pp/8/8/8/7P/3p2PP/1K6 b - - 0 1", BoardSquare.d2)]
-    public void StaticEvaluation_PassedPawnBonus(string fen, BoardSquare square)
-    {
-        var position = new Position(fen);
-        int evaluation = AdditionalPieceEvaluation(position, Piece.P)
-            - AdditionalPieceEvaluation(position, Piece.p);
-
-        var rank = Constants.Rank[(int)square];
-        var passedPawnsMask = Masks.WhitePassedPawnMasks[(int)square];
-
-        if (position.Side == Side.Black)
-        {
-            evaluation = -evaluation;
-            rank = 7 - rank;
-            passedPawnsMask = Masks.BlackPassedPawnMasks[(int)square];
-        }
-
-        var whiteKingDistance = Constants.ChebyshevDistance[(int)square][position.PieceBitBoards[(int)Piece.K].GetLS1BIndex()];
-        var blackKingDistance = Constants.ChebyshevDistance[(int)square][position.PieceBitBoards[(int)Piece.k].GetLS1BIndex()];
-
-        var friendlyKingDistance = position.Side == Side.White
-            ? whiteKingDistance
-            : blackKingDistance;
-
-        var enemyKingDistance = position.Side == Side.White
-            ? blackKingDistance
-            : whiteKingDistance;
-
-        var expectedEval = 0;
-        if ((passedPawnsMask & position.OccupancyBitBoards[OppositeSide(position.Side)]) == 0)
-        {
-            expectedEval += UnpackMG(PassedPawnNoEnemiesAheadBonus[0][rank]);
-            expectedEval += UnpackMG(PassedPawnNoEnemiesAheadEnemyBonus[0][rank]);
-        }
-
-        Assert.AreEqual(
-            expectedEval
-            //(-4 * Configuration.EngineSettings.DoubledPawnPenalty.MG)
-            + UnpackMG(IsolatedPawnPenalty[Constants.File[(int)square]])
-            + UnpackMG(PassedPawnBonus[0][rank])
-            + UnpackMG(PassedPawnEnemyBonus[0][rank])
-            + UnpackMG(FriendlyKingDistanceToPassedPawnBonus[friendlyKingDistance])
-            + UnpackMG(EnemyKingDistanceToPassedPawnPenalty[enemyKingDistance]),
-
-            evaluation);
-    }
-
-    /// <summary>
-    /// 8   . . . . k . . r
-    /// 7   p . . . . . . p
-    /// 6   . . . . . . . .
-    /// 5   . . . . . . . .
-    /// 4   . . . . . . . .
-    /// 3   . . . . . . . .
-    /// 2   . . P . . . . P
-    /// 1   R . . . K . . .
-    ///     a b c d e f g h
-    /// </summary>
-    [TestCase("4k2r/p6p/8/8/8/8/2P4P/R3K3 w - - 0 1", 10, 3, 0)]
-    /// <summary>
-    /// Previous one mirrored
-    /// </summary>
-    [TestCase("3k3r/p4p2/8/8/8/8/P6P/R2K4 b - - 0 1", 10, 3, 7)]
-    public void StaticEvaluation_SemiOpenFileRookBonus(string fen, int rookMobilitySideToMove, int rookMobilitySideNotToMove, int semiopenFile)
-    {
-        Position position = new Position(fen);
-        int evaluation = AdditionalPieceEvaluation(position, Piece.R)
-            - AdditionalPieceEvaluation(position, Piece.r);
-
-        if (position.Side == Side.Black)
-        {
-            evaluation = -evaluation;
-        }
-
-        Assert.AreEqual(
-            UnpackMG(SemiOpenFileRookBonus[0][semiopenFile])
-                + UnpackMG(SemiOpenFileRookEnemyBonus[0][semiopenFile])
-                + UnpackMG(RookMobilityBonus[rookMobilitySideToMove]) - UnpackMG(RookMobilityBonus[rookMobilitySideNotToMove]),
-            evaluation);
-    }
-
-    /// <summary>
-    /// 8   . . . . k . . r
-    /// 7   p . . . . . . p
-    /// 6   . . . . . . . .
-    /// 5   . . . . . . . .
-    /// 4   . . . . . . . .
-    /// 3   . . . . . . . .
-    /// 2   . . P . . . . P
-    /// 1   . R . . K . . .
-    ///     a b c d e f g h
-    /// </summary>
-    [TestCase("7r/2p1k2p/8/8/8/8/2P1K2P/1R6 w - - 0 1", 13, 7, 1)]
-    /// <summary>
-    /// Previous one mirrored
-    /// </summary>
-    [TestCase("6r1/p2k1p2/8/8/8/8/P2K1P2/R7 b - - 0 1", 13, 7, 6)]
-    public void StaticEvaluation_OpenFileRookBonus(string fen, int rookMobilitySideToMove, int rookMobilitySideNotToMove, int openFile)
-    {
-        Position position = new Position(fen);
-        int evaluation = AdditionalPieceEvaluation(position, Piece.R)
-            - AdditionalPieceEvaluation(position, Piece.r);
-
-        if (position.Side == Side.Black)
-        {
-            evaluation = -evaluation;
-        }
-
-        Assert.AreEqual(
-            UnpackMG(OpenFileRookBonus[0][openFile])
-            + UnpackMG(OpenFileRookEnemyBonus[0][openFile])
-            + UnpackMG(RookMobilityBonus[rookMobilitySideToMove]) - UnpackMG(RookMobilityBonus[rookMobilitySideNotToMove]),
-            evaluation);
-    }
-
-    /// <summary>
-    /// 8   . . . . k . . r
-    /// 7   p . . . . . . r
-    /// 6   . . . . . . . p
-    /// 5   . . . . . . . .
-    /// 4   . . . . . . . .
-    /// 3   . . . . . . . .
-    /// 2   R . . P . . . P
-    /// 1   R . . K . . . .
-    ///     a b c d e f g h
-    /// </summary>
-    [TestCase("4k2r/p6r/7p/8/8/8/R2P3P/R2K4 w - - 0 1", 10, 9, 0, IgnoreReason = "A pain to maintain, broken by total king ring attacks")]
-    /// <summary>
-    /// Previous one mirrored
-    /// </summary>
-    [TestCase("4k2r/p3p2r/8/8/8/P7/R6P/R2K4 b - - 0 1", 10, 9, 7, IgnoreReason = "A pain to maintain, broken by total king ring attacks")]
-    public void StaticEvaluation_DoubleSemiOpenFileRookBonus(string fen, int rookMobilitySideToMove, int rookMobilitySideNotToMove, int semiopenFile)
-    {
-        Position position = new Position(fen);
-        int evaluation = AdditionalPieceEvaluation(position, Piece.R)
-            - AdditionalPieceEvaluation(position, Piece.r);
-
-        if (position.Side == Side.Black)
-        {
-            evaluation = -evaluation;
-        }
-
-        Assert.AreEqual(
-            (2 * UnpackMG(SemiOpenFileRookBonus[0][semiopenFile]))
-            + (2 * UnpackMG(SemiOpenFileRookEnemyBonus[0][semiopenFile]))
-            + UnpackMG(RookMobilityBonus[rookMobilitySideToMove]) - UnpackMG(RookMobilityBonus[rookMobilitySideNotToMove]),
-        evaluation);
-    }
-
-    /// <summary>
-    /// 8   . r . . . . . k
-    /// 7   . r . . . . . p
-    /// 6   . . p . . . . .
-    /// 5   . . . . . . . .
-    /// 4   . . . . . . . .
-    /// 3   . . P . . . . .
-    /// 2   . . R . . . . P
-    /// 1   . . R . . . . K
-    ///     a b c d e f g h
-    /// </summary>
-    [TestCase("1r5k/1r5p/2p5/8/8/2P5/2R4P/2R4K w - - 0 1", 7, 12, 1)]   // Counting only second rank rooks
-    /// <summary>
-    /// Previous one mirrored
-    /// </summary>
-    [TestCase("k4r2/p4r2/5p2/8/8/5P2/P5R1/K5R1 b - - 0 1", 7, 12, 6)]
-    public void StaticEvaluation_DoubleOpenFileRookBonus(string fen, int rookMobilitySideToMove, int rookMobilitySideNotToMove, int openFile)
-    {
-        Position position = new Position(fen);
-        int evaluation = AdditionalPieceEvaluation(position, Piece.R)
-            - AdditionalPieceEvaluation(position, Piece.r);
-
-        if (position.Side == Side.Black)
-        {
-            evaluation = -evaluation;
-        }
-
-        Assert.AreEqual(
-            (-2 * UnpackMG(OpenFileRookBonus[0][openFile]))
-            + (-2 * UnpackMG(OpenFileRookEnemyBonus[0][openFile]))
-            + UnpackMG(RookMobilityBonus[rookMobilitySideToMove])
-            - UnpackMG(RookMobilityBonus[rookMobilitySideNotToMove]),
-            evaluation);
-    }
-
-    /// <summary>
-    /// No rooks = no bonus or penalty
-    /// 8   . . . . . . k .
-    /// 7   p . p . . . p p
-    /// 6   . . . . . . . .
-    /// 5   . . . . . . . .
-    /// 4   . . . . . . . .
-    /// 3   . . . . . . . .
-    /// 2   P . P . . . P P
-    /// 1   . K . . . . . .
-    ///     a b c d e f g h
-    /// </summary>
-    [TestCase("6k1/p1p3pp/8/8/8/8/P1P3PP/1K6 w - - 0 1")]
-    /// <summary>
-    /// Previous one mirrored
-    /// </summary>
-    [TestCase("6k1/pp3p1p/8/8/8/8/PP3P1P/1K6 b - - 0 1")]
-    [Ignore("Broken by virtual king mobility")]
-    public void StaticEvaluation_NoOpenFileKingPenalty(string fen)
-    {
-        Position position = new Position(fen);
-        int evaluation = AdditionalKingEvaluation(position, Piece.K)
-            - AdditionalKingEvaluation(position, Piece.k);
-
-        if (position.Side == Side.Black)
-        {
-            evaluation = -evaluation;
-        }
-
-        Assert.AreEqual(0, evaluation);
-    }
-
-#pragma warning disable S4144 // Methods should not have identical implementations
-    /// <summary>
-    /// No rooks = no bonus or penalty
-    /// 8   . . . . . . k .
-    /// 7   p . p . . . p p
-    /// 6   . . . . . . . .
-    /// 5   . . . . . . . .
-    /// 4   . . . . . . . .
-    /// 3   . . . . . . . .
-    /// 2   P . P . . . P P
-    /// 1   . K . . . . . .
-    ///     a b c d e f g h
-    /// </summary>
-    [TestCase("6k1/pp1p2pp/8/8/8/8/P1PP2PP/1K6 w - - 0 1")]
-    /// <summary>
-    /// Previous one mirrored
-    /// </summary>
-    [TestCase("6k1/pp2pp1p/8/8/8/8/PP2P1PP/1K6 b - - 0 1")]
-    public void StaticEvaluation_NoSemiOpenFileKingPenalty(string fen)
-    {
-        Position position = new Position(fen);
-        int evaluation = AdditionalKingEvaluation(position, Piece.K)
-            - AdditionalKingEvaluation(position, Piece.k);
-
-        if (position.Side == Side.Black)
-        {
-            evaluation = -evaluation;
-        }
-
-        Assert.AreEqual(0, evaluation);
-    }
-#pragma warning restore S4144 // Methods should not have identical implementations
-
-    /// <summary>
-    /// 8   . k . . . . . n
-    /// 7   . . . . . p p p
-    /// 6   . . . . . . . .
-    /// 5   . . . . . . . .
-    /// 4   . . . . . . . .
-    /// 3   . . . . . . . .
-    /// 2   P P P . . . . .
-    /// 1   . K . . . . . N
-    ///     a b c d e f g h
-    /// </summary>
-    [TestCase("1k5n/5ppp/8/8/8/8/PPP5/1K5N w - - 0 1", 3)]
-    /// <summary>
-    /// Previous one mirrored
-    /// </summary>
-    [TestCase("n5k1/5ppp/8/8/8/8/PPP5/N5K1 b - - 0 1", 3)]
-    /// <summary>
-    /// 8   . k . . . b . b
-    /// 7   . . . . . n n n
-    /// 6   . . . . . . . .
-    /// 5   . . . . . . . .
-    /// 4   . . . . . . . .
-    /// 3   . . . . . . . .
-    /// 2   N N N . . . . .
-    /// 1   B K B . . . . .
-    ///     a b c d e f g h
-    /// </summary>
-    [TestCase("1k3b1b/5nnn/8/8/8/8/NNN5/BKB5 w - - 0 1", 5)]
-    /// <summary>
-    /// Previous one mirrored
-    /// </summary>
-    [TestCase("5bkb/5nnn/8/8/8/8/NNN5/B1B3K1 b - - 0 1", 5)]
-    [Ignore("Broken by virtual king mobility")]
-    public void StaticEvaluation_KingShieldBonus(string fen, int surroundingPieces)
-    {
-        Position position = new Position(fen);
-        int evaluation = AdditionalKingEvaluation(position, Piece.K)
-            - AdditionalKingEvaluation(position, Piece.k);
-
-        if (position.Side == Side.Black)
-        {
-            evaluation = -evaluation;
-        }
-
-        Assert.AreEqual(surroundingPieces * UnpackEG(KingShieldBonus), evaluation);
-    }
-
-    /// <summary>
-    /// 8   n . . . k . . .
-    /// 7   . p . . . . . .
-    /// 6   . . . . . . . .
-    /// 5   . . . b . . . .
-    /// 4   . . . B . . . .
-    /// 3   . . . . . . . .
-    /// 2   . . . . . . P .
-    /// 1   . . . . K . . N
-    ///     a b c d e f g h
-    /// </summary>
-    [TestCase("n3k3/1n6/8/3b4/3B4/8/6N1/4K2N w - - 0 1", 13, 11)]
-    /// <summary>
-    /// Previous one mirrored
-    /// </summary>
-    [TestCase("n2k4/1n6/8/4b3/4B3/8/6N1/3K3N b - - 0 1", 13, 11)]
-    /// <summary>
-    /// 8   . . . . k . . .
-    /// 7   . p . . . . . .
-    /// 6   . .  p. . . . .
-    /// 5   . . . b . . . .
-    /// 4   . . . B . . . .
-    /// 3   . . . . . P . .
-    /// 2   . . . . . . P .
-    /// 1   . . . . K . . .
-    ///     a b c d e f g h
-    /// </summary>
-    [TestCase("4k3/1n6/2n5/3b4/3B4/5N2/6N1/4K3 w - - 0 1", 13, 9)]
-    /// <summary>
-    /// Previous one mirrored
-    /// </summary>
-    [TestCase("3k4/1n6/2n5/4b3/4B3/5N2/6N1/3K4 b - - 0 1", 13, 9)]
-    public void StaticEvaluation_BishopMobility(string fen, int sideToMoveMobilityCount, int nonSideToMoveMobilityCount)
-    {
-        Position position = new Position(fen);
-        int evaluation = AdditionalPieceEvaluation(position, Piece.B)
-            - AdditionalPieceEvaluation(position, Piece.b);
-
-        if (position.Side == Side.Black)
-        {
-            evaluation = -evaluation;
-        }
-
-        Assert.AreEqual(UnpackMG(BishopMobilityBonus[sideToMoveMobilityCount]) - UnpackMG(BishopMobilityBonus[nonSideToMoveMobilityCount]), evaluation);
-    }
-
-    /// <summary>
-    /// 8   n . . . k . . .
-    /// 7   . p . . . . . .
-    /// 6   . . . . . . . .
-    /// 5   . . . q . . . .
-    /// 4   . . . Q . . . .
-    /// 3   . . . . . . . .
-    /// 2   . . . . . . P .
-    /// 1   . . . . K . . N
-    ///     a b c d e f g h
-    /// </summary>
-    [TestCase("n7/1p6/3k4/3q4/3Q4/3K4/6P1/7N w - - 0 1")]
-    /// <summary>
-    /// Previous one mirrored
-    /// </summary>
-    [TestCase("n7/1p6/4k3/4q3/4Q3/4K3/6P1/7N b - - 0 1")]
-    /// <summary>
-    /// 8   . . . . k . . .
-    /// 7   . p . . . . . .
-    /// 6   . . p . . . . .
-    /// 5   . . . q . . . .
-    /// 4   . . . Q . . . .
-    /// 3   . . . . . P . .
-    /// 2   . . . . . . P .
-    /// 1   . . . . K . . .
-    ///     a b c d e f g h
-    /// </summary>
-    [TestCase("4k3/1p6/2p5/3q4/3Q4/5P2/6P1/4K3 w - - 0 1")]
-    /// <summary>
-    /// Previous one mirrored
-    /// </summary>
-    [TestCase("3k4/1p6/2p5/4q3/4Q3/5P2/6P1/3K4 b - - 0 1")]
-    /// <summary>
-    /// 8   n . . . k . . .
-    /// 7   . p . . . . . .
-    /// 6   . . . . . . . .
-    /// 5   . . . q . . . .
-    /// 4   . . . Q . . . .
-    /// 3   . . . . . . . .
-    /// 2   . . . . . . P .
-    /// 1   . . . . K . . N
-    ///     a b c d e f g h
-    /// </summary>
-    [TestCase("n7/1p6/3k4/3q4/3Q4/3K4/6P1/7N w - - 0 1")]
-    /// <summary>
-    /// Previous one mirrored
-    /// </summary>
-    [TestCase("n7/1p6/4k3/4q3/4Q3/4K3/6P1/7N b - - 0 1")]
-    /// <summary>
-    /// 8   . . . . k . . .
-    /// 7   . p . . . . . .
-    /// 6   . . p . . . . .
-    /// 5   . . . q . . . .
-    /// 4   . . . Q . . . .
-    /// 3   . . . . . P . .
-    /// 2   . . . . . . P .
-    /// 1   . . . . K . . .
-    ///     a b c d e f g h
-    /// </summary>
-    [TestCase("4k3/1p6/2p5/3q4/3Q4/5P2/6P1/4K3 w - - 0 1")]
-    /// <summary>
-    /// Previous one mirrored
-    /// </summary>
-    [TestCase("3k4/1p6/2p5/4q3/4Q3/5P2/6P1/3K4 b - - 0 1")]
-    /// <summary>
-    /// 8   n . . . k . . .
-    /// 7   . . . . . . . .
-    /// 6   . . p . . . . .
-    /// 5   . r . q . . . R
-    /// 4   . . . Q . . . .
-    /// 3   . . . . . P . .
-    /// 2   . . . . . . . .
-    /// 1   . . . . K . . N
-    ///     a b c d e f g h
-    /// </summary>
-    [TestCase("2n1kn2/4n3/2p5/1r1q3R/3Q4/5P2/6NN/7K w - - 0 1")]
-    /// <summary>
-    /// Previous one mirrored
-    /// </summary>
-    [TestCase("n7/k7/2p5/4q3/r3Q1R1/5P2/8/3K3N b - - 0 1")]
-    public void StaticEvaluation_QueenMobility(string fen)
-    {
-        Position position = new Position(fen);
-        int evaluation = AdditionalPieceEvaluation(position, Piece.Q)
-            - AdditionalPieceEvaluation(position, Piece.q);
-
-        BitBoard whitePawnAttacks = position.PieceBitBoards[(int)Piece.P].ShiftUpRight() | position.PieceBitBoards[(int)Piece.P].ShiftUpLeft();
-        BitBoard blackPawnAttacks = position.PieceBitBoards[(int)Piece.p].ShiftDownRight() | position.PieceBitBoards[(int)Piece.p].ShiftDownLeft();
-
-        var whiteQueenAttacks = Attacks.QueenAttacks(position.PieceBitBoards[(int)Piece.Q].GetLS1BIndex(), position.OccupancyBitBoards[(int)Side.Both]);
-        var blackQueenAttacks = Attacks.QueenAttacks(position.PieceBitBoards[(int)Piece.q].GetLS1BIndex(), position.OccupancyBitBoards[(int)Side.Both]);
-
-        var whiteMobility =
-            (whiteQueenAttacks
-                & (~(position.PieceBitBoards[(int)Piece.P] | blackPawnAttacks)))
-            .CountBits();
-
-        var blackMobility =
-            (blackQueenAttacks
-                & (~(position.PieceBitBoards[(int)Piece.p] | whitePawnAttacks)))
-            .CountBits();
-
-        var whiteKingRing = KingRing[position.BlackKingSquare];
-        var blackKingRing = KingRing[position.WhiteKingSquare];
-
-        var whiteKingRingAttacksCount = (whiteQueenAttacks & whiteKingRing).CountBits();
-        var blackKingRingAttacksCount = (blackQueenAttacks & blackKingRing).CountBits();
-
-        var expectedEvaluation = QueenMobilityBonus[whiteMobility] - QueenMobilityBonus[blackMobility]
-            + (QueenKingRingAttacksBonus * (whiteKingRingAttacksCount - blackKingRingAttacksCount));
-
-        Assert.AreEqual(UnpackMG(expectedEvaluation), evaluation);
-    }
-
-    /// <summary>
->>>>>>> 75562d58
     /// https://github.com/lynx-chess/Lynx/pull/510
     /// </summary>
     [TestCase("QQQQQQQQ/QQQQQQQQ/QQQQQQQQ/QQQQQQQQ/QQQQQQQQ/QQQQQQQQ/QPPPPPPP/K6k b - - 0 1", MinStaticEval, IgnoreReason = "Packed eval reduces max eval to a short, so over Short.MaxValue it overflows and produces unexpected results")]
@@ -1022,57 +187,8 @@
     {
         var position = new Position(fen);
 
-<<<<<<< HEAD
-		Assert.AreEqual(expectedStaticEvaluation, position.StaticEvaluation().Score);
-	}
-=======
         Assert.AreEqual(expectedStaticEvaluation, position.StaticEvaluation().Score);
     }
-
-    [TestCase("k7/8/8/3K4/8/8/8/8 w - - 0 1", true, "K vs k")]
-    [TestCase("8/8/8/8/3k4/8/8/K7 w - - 0 1", true, "K vs k")]
-    public void StaticEvaluation_PawnlessEndgames_KingVsKing(string fen, bool isDrawExpected, string _)
-    {
-        EvaluateDrawOrNotDraw(fen, isDrawExpected, 0);
-    }
-
-    [TestCase("1k6/8/8/8/8/8/1B6/1K6 w - - 0 1", true, 1, "B")]
-    [TestCase("1k6/1b6/8/8/8/8/8/1K6 w - - 0 1", true, 1, "b")]
-    [TestCase("1k6/8/8/8/8/8/1N6/1K6 w - - 0 1", true, 1, "N")]
-    [TestCase("1k6/1n6/8/8/8/8/8/1K6 w - - 0 1", true, 1, "n")]
-    [TestCase("2k5/8/8/8/8/8/1R6/1K6 w - - 0 1", false, 2, "R")]
-    [TestCase("rk6/8/8/8/8/8/8/1K6 w - - 0 1", false, 2, "r")]
-    [TestCase("2k5/8/8/8/8/8/1Q6/1K6 w - - 0 1", false, 4, "Q")]
-    [TestCase("qk6/8/8/8/8/8/8/1K6 w - - 0 1", false, 4, "q")]
-    public void StaticEvaluation_PawnlessEndgames_SinglePiece(string fen, bool isDrawExpected, int expectedPhase, string _)
-    {
-        EvaluateDrawOrNotDraw(fen, isDrawExpected, expectedPhase);
-    }
-
-    [TestCase("1k6/n7/8/8/8/8/N7/1K6 w - - 0 1", true, "N vs n")]
-    [TestCase("1k6/b7/8/8/8/8/B7/1K6 w - - 0 1", true, "B vs b")]
-    [TestCase("1k6/n7/8/8/8/8/B7/1K6 w - - 0 1", true, "B vs n")]
-    [TestCase("1k6/b7/8/8/8/8/N7/1K6 w - - 0 1", true, "N vs b")]
-    [TestCase("1k6/8/8/8/8/8/NB6/1K6 w - - 0 1", false, "BN")]
-    [TestCase("1k6/8/8/8/8/8/BB6/1K6 w - - 0 1", false, "BB")]
-    [TestCase("1k6/bb6/8/8/8/8/8/1K6 w - - 0 1", false, "bb")]
-    [TestCase("1k6/bn6/8/8/8/8/8/1K6 w - - 0 1", false, "bn")]
-    [TestCase("1k6/8/8/8/8/8/NN6/1K6 w - - 0 1", true, "NN")]
-    [TestCase("1k6/nn6/8/8/8/8/8/1K6 w - - 0 1", true, "nn")]
-    public void StaticEvaluation_PawnlessEndgames_TwoMinorPieces(string fen, bool isDrawExpected, string _)
-    {
-        EvaluateDrawOrNotDraw(fen, isDrawExpected, 2);
-    }
-
-    [TestCase("8/8/3kb3/8/8/2NN4/3K4/8 w - - 0 1", true, "NN vs b")]
-    [TestCase("8/8/3knn2/8/8/3B4/3K4/8 w - - 0 1", true, "B vs nn")]
-    [TestCase("8/8/3kn3/8/8/2NN4/3K4/8 w - - 0 1", true, "NN vs n")]
-    [TestCase("8/8/3knn2/8/8/3N4/3K4/8 w - - 0 1", true, "N vs nn")]
-    public void StaticEvaluation_PawnlessEndgames_TwoMinorPiecesVsOne(string fen, bool isDrawExpected, string _)
-    {
-        EvaluateDrawOrNotDraw(fen, isDrawExpected, 3);
-    }
->>>>>>> 75562d58
 
     [TestCase(0, 0)]
     [TestCase(0, 100)]
@@ -1083,359 +199,4 @@
         Assert.AreEqual(mg, Position.TaperedEvaluation(Pack((short)mg, (short)eg), 24));
         Assert.AreEqual(eg, Position.TaperedEvaluation(Pack((short)mg, (short)eg), 0));
     }
-<<<<<<< HEAD
-=======
-
-    [Test]
-    public void ScaleEvalWith50MovesDrawDistance()
-    {
-        const string queenVsRookPosition = "8/4k3/4r3/3Q4/3K4/8/8/8 w - - 0 1";
-
-        var position = new Position(queenVsRookPosition);
-
-        Assert.Greater(position.StaticEvaluation(0), position.StaticEvaluation(10));
-        Assert.AreEqual((int)(0.5 * position.StaticEvaluation(0).Score), position.StaticEvaluation(100).Score);
-        Assert.AreEqual((int)(0.75 * position.StaticEvaluation(0).Score), position.StaticEvaluation(50).Score);
-    }
-
-    [Test]
-    public void FreeAndNonAttackedSquares()
-    {
-        /// <summary>
-        /// 8   0 0 0 0 0 0 0 0
-        /// 7   0 0 0 0 0 0 0 0
-        /// 6   0 0 0 0 0 0 0 0
-        /// 5   0 0 0 0 0 0 0 0
-        /// 4   0 0 0 0 0 0 0 0
-        /// 3   0 0 0 0 0 0 0 0
-        /// 2   0 0 0 0 0 0 0 0
-        /// 1   0 0 0 0 0 1 1 0
-        ///     a b c d e f g h
-        /// </summary>
-        const BitBoard WhiteShortCastleFreeSquares = 0x6000000000000000;
-
-        /// <summary>
-        /// 8   0 0 0 0 0 0 0 0
-        /// 7   0 0 0 0 0 0 0 0
-        /// 6   0 0 0 0 0 0 0 0
-        /// 5   0 0 0 0 0 0 0 0
-        /// 4   0 0 0 0 0 0 0 0
-        /// 3   0 0 0 0 0 0 0 0
-        /// 2   0 0 0 0 0 0 0 0
-        /// 1   0 1 1 1 0 0 0 0
-        ///     a b c d e f g h
-        /// </summary>
-        const BitBoard WhiteLongCastleFreeSquares = 0xe00000000000000;
-
-        /// <summary>
-        /// 8   0 0 0 0 0 1 1 0
-        /// 7   0 0 0 0 0 0 0 0
-        /// 6   0 0 0 0 0 0 0 0
-        /// 5   0 0 0 0 0 0 0 0
-        /// 4   0 0 0 0 0 0 0 0
-        /// 3   0 0 0 0 0 0 0 0
-        /// 2   0 0 0 0 0 0 0 0
-        /// 1   0 0 0 0 0 0 0 0
-        ///     a b c d e f g h
-        /// </summary>
-        const BitBoard BlackShortCastleFreeSquares = 0x60;
-
-        /// <summary>
-        /// 8   0 1 1 1 0 0 0 0
-        /// 7   0 0 0 0 0 0 0 0
-        /// 6   0 0 0 0 0 0 0 0
-        /// 5   0 0 0 0 0 0 0 0
-        /// 4   0 0 0 0 0 0 0 0
-        /// 3   0 0 0 0 0 0 0 0
-        /// 2   0 0 0 0 0 0 0 0
-        /// 1   0 0 0 0 0 0 0 0
-        ///     a b c d e f g h
-        /// </summary>
-        const BitBoard BlackLongCastleFreeSquares = 0xe;
-
-        var position = new Position(Constants.InitialPositionFEN);
-
-        Assert.AreEqual(WhiteShortCastleFreeSquares, position.KingsideCastlingFreeSquares[(int)Side.White]);
-        Assert.AreEqual(BlackShortCastleFreeSquares, position.KingsideCastlingFreeSquares[(int)Side.Black]);
-        Assert.AreEqual(WhiteLongCastleFreeSquares, position.QueensideCastlingFreeSquares[(int)Side.White]);
-        Assert.AreEqual(BlackLongCastleFreeSquares, position.QueensideCastlingFreeSquares[(int)Side.Black]);
-
-        var nonAttackedWhiteShortCastleSquares = position.KingsideCastlingFreeSquares[(int)Side.White];
-        nonAttackedWhiteShortCastleSquares.SetBit(Constants.InitialWhiteKingSquare);
-        nonAttackedWhiteShortCastleSquares.SetBit(Constants.WhiteKingShortCastleSquare);
-
-        var nonAttackedWhiteLongCastleSquares = position.QueensideCastlingFreeSquares[(int)Side.White];
-        nonAttackedWhiteLongCastleSquares.PopBit(BoardSquare.b1);
-        nonAttackedWhiteLongCastleSquares.SetBit(Constants.InitialWhiteKingSquare);
-        nonAttackedWhiteLongCastleSquares.SetBit(Constants.WhiteKingLongCastleSquare);
-
-        var nonAttackedBlackShortCastleSquares = position.KingsideCastlingFreeSquares[(int)Side.Black];
-        nonAttackedBlackShortCastleSquares.SetBit(Constants.InitialBlackKingSquare);
-        nonAttackedBlackShortCastleSquares.SetBit(Constants.BlackKingShortCastleSquare);
-
-        var nonAttackedBlackLongCastleSquares = position.QueensideCastlingFreeSquares[(int)Side.Black];
-        nonAttackedBlackLongCastleSquares.PopBit(BoardSquare.b8);
-        nonAttackedBlackLongCastleSquares.SetBit(Constants.InitialBlackKingSquare);
-        nonAttackedBlackLongCastleSquares.SetBit(Constants.BlackKingLongCastleSquare);
-
-        Assert.AreEqual(nonAttackedWhiteShortCastleSquares, position.KingsideCastlingNonAttackedSquares[(int)Side.White]);
-        Assert.AreEqual(nonAttackedWhiteLongCastleSquares, position.QueensideCastlingNonAttackedSquares[(int)Side.White]);
-        Assert.AreEqual(nonAttackedBlackShortCastleSquares, position.KingsideCastlingNonAttackedSquares[(int)Side.Black]);
-        Assert.AreEqual(nonAttackedBlackLongCastleSquares, position.QueensideCastlingNonAttackedSquares[(int)Side.Black]);
-    }
-
-    [TestCase("8/8/8/3b4/8/8/p2k4/K7 b - - 0 1", true)]
-    [TestCase("8/p7/8/3b4/8/8/3k4/K7 b - - 0 11", true)]
-    [TestCase("8/p7/8/3b4/8/8/p2k4/K7 b - - 0 1", true)]
-    [TestCase("8/p7/8/8/8/8/1K1kb3/8 b - - 0 1", true)]
-    [TestCase("8/p7/8/8/8/8/K2kb3/8 b - - 0 1", true)]
-    [TestCase("8/p7/8/8/8/8/3kb3/1K6 b - - 0 1", true)]
-    [TestCase("8/p7/p7/p7/p7/p2b4/p2k4/K7 b - - 0 1", true)]
-    [TestCase("8/p7/8/8/8/4b3/3k4/K7 b - - 0 1", false)]
-
-    [TestCase("8/7p/8/8/8/2b5/3k4/7K b - - 0 1", true)]
-    [TestCase("8/7p/8/8/8/2b5/3k4/6K1 b - - 0 1", true)]
-    [TestCase("8/7p/8/8/8/2b5/3k2K1/8 b - - 0 1", true)]
-    [TestCase("8/7p/7p/7p/7p/2b4p/3k3p/7K b - - 0 1", true)]
-    [TestCase("8/7p/8/8/8/3b4/3k4/7K b - - 0 1", false)]
-
-    [TestCase("k7/8/PK6/2B5/8/8/8/8 w - - 0 1", true)]
-    [TestCase("8/k7/8/3K4/7B/8/P7/8 w - - 0 1", true)]
-    [TestCase("8/1k6/8/3K4/7B/8/P7/8 w - - 0 1", true)]
-    [TestCase("1k6/8/8/3K4/7B/8/P7/8 w - - 0 1", true)]
-    [TestCase("k7/8/PK6/P1B5/P7/P7/P7/8 w - - 0 1", true)]
-    [TestCase("k7/8/1K6/8/2B5/8/P7/8 w - - 0 1", false)]
-
-    [TestCase("7k/8/6KP/8/4B3/8/8/8 w - - 0 1", true)]
-    [TestCase("8/7k/8/5K2/4B3/8/7P/8 w - - 0 1", true)]
-    [TestCase("8/6k1/8/5K2/4B3/8/7P/8 w - - 0 1", true)]
-    [TestCase("6k1/8/8/5K2/4B3/8/7P/8 w - - 0 1", true)]
-    [TestCase("7k/7P/8/5K1P/7P/7P/4B2P/8 w - - 0 1", true)]
-    [TestCase("7k/8/8/5K2/8/4B3/7P/8 w - - 0 1", false)]
-
-    public void IsBishopPawnDraw(string fen, bool isDraw)
-    {
-        var position = new Position(fen);
-
-        var winnigSideOffset = Utils.PieceOffset(position.Side);
-        Assert.AreEqual(isDraw, position.IsBishopPawnDraw(winnigSideOffset));
-    }
-
-    [TestCase("1k6/8/K7/8/8/2B5/P7/8 w - - 0 48", true)]
-    [TestCase("1k6/8/1K6/8/8/2B5/P7/8 w - - 0 48", true)]
-    [TestCase("1k6/8/2K5/8/8/2B5/P7/8 w - - 0 48", true, Description = "Attacking king in backrank, defending king in front of the attacking one")]
-
-    [TestCase("3k4/8/8/8/K7/2B5/P7/8 w - - 0 48", true)]
-    [TestCase("3k4/8/8/8/4K3/2B5/P7/8 w - - 0 48", true)]
-    [TestCase("3k4/8/1K6/8/8/2B5/P7/8 w - - 0 48", false)]
-    [TestCase("3k4/8/K7/8/8/2B5/P7/8 w - - 0 48", false)]
-
-    [TestCase("2K5/8/2k5/8/8/2B5/P7/8 w - - 0 48", false, Description = "Attacking king behind defending king, same distance, attacking to move")]
-    [TestCase("2K5/8/k7/8/8/2B5/P7/8 w - - 0 48", false, Description = "Attacking king behind defending king, same distance, attacking to move")]
-    [TestCase("3K4/8/8/k7/8/8/PB6/8 w - - 0 48", false, Description = "Attacking king behind defending king, same distance, attacking to move")]
-
-    [TestCase("2K5/8/2k5/8/8/2B5/P7/8 b - - 0 48", false, Description = "Attacking king behind defending king, same distance, defending to move")]
-    [TestCase("2K5/8/1k6/8/8/2B5/P7/8 b - - 0 48", true, Description = "Attacking king behind defending king, same distance, defending to move", IgnoreReason = "False negative, so acceptable")]
-    [TestCase("2K5/8/k7/8/8/2B5/P7/8 b - - 0 48", true, Description = "Attacking king behind defending king, same distance, defending to move", IgnoreReason = "False negative, so acceptable")]
-    [TestCase("3K4/8/8/k7/8/8/PB6/8 b - - 0 48", true, Description = "Attacking king behind defending king, same distance, defending to move")]
-
-    [TestCase("3K4/8/2k5/8/8/2B5/P7/8 b - - 0 48", true, Description = "Def distance < attacking distance, defending in diagonal, defending to move")]
-    [TestCase("4K3/8/5k2/8/8/8/6BP/8 b - - 0 48", true, Description = "Def distance < attacking distance, defending in diagonal, defending to move")]
-
-    [TestCase("4K3/8/8/3k4/8/2B5/P7/8 b - - 0 48", true, Description = "Def distance < attacking distance, defending in diagonal, defending to move", IgnoreReason = "False negative, so acceptable")]
-
-    // Tricky ones
-    [TestCase("2K5/8/1k6/8/8/2B5/P7/8 w - - 0 48", false, Description = "Attacking king behind defending king, same distance, attacking to move")]
-    [TestCase("3K4/8/2k5/8/8/2B5/P7/8 w - - 0 48", false, Description = "Def distance < attacking distance, defending in diagonal, attacking to move")]
-    [TestCase("4K3/8/8/3k4/8/2B5/P7/8 w - - 0 48", false, Description = "Def distance < attacking distance, defending in diagonal, attacking to move")]
-    [TestCase("4K3/8/5k2/8/8/8/6BP/8 w - - 0 48", false, Description = "Def distance < attacking distance, defending in diagonal, defending to move")]
-    [TestCase("8/pb6/8/8/8/2K5/8/3k4 w - - 0 48", true, Description = "Def distance < attacking distance, defending in diagonal, defending to move")]
-
-    [TestCase("8/pb6/8/8/8/2K5/8/2k5 w - - 0 48", false, Description = "Attacking king in backrank, defending king in front of the attacking one")]
-    [TestCase("8/pb6/8/8/8/2K5/8/2k5 b - - 0 48", false, Description = "Attacking king in backrank, defending king in front of the attacking one")]
-
-    [TestCase("3k4/8/P2K4/8/8/8/8/B7 w - - 0 1", false, Description = "Pawn promotes and defending king is too far")]
-    [TestCase("4k3/8/4K3/P7/8/8/8/B7 w - - 0 1", false, Description = "Pawn promotes and defending king is too far")]
-    [TestCase("4k3/8/4K3/P7/8/8/8/B7 b - - 0 1", false, Description = "Pawn promotes and defending king is too far")]
-    [TestCase("5k2/8/5K2/8/P7/8/8/B7 w - - 0 1", false, Description = "Pawn promotes and is blocked by attacking king, even if same distance")]
-    [TestCase("5k2/8/5K2/8/P7/8/8/B7 b - - 0 1", true, Description = "King makes it, miraculously", IgnoreReason = "False negative, so acceptable")]
-    [TestCase("6k1/8/6K1/8/P7/8/8/B7 b - - 0 1", false, Description = "Pawn promotes and is blocked by attacking king, even if same distance")]
-    [TestCase("6k1/8/6K1/8/8/P7/8/B7 w - - 0 1", false, Description = "Pawn promotes and is blocked by attacking king, even if same distance")]
-    [TestCase("6k1/8/6K1/8/8/P7/8/B7 b - - 0 1", true, Description = "King makes it, miraculously", IgnoreReason = "False negative, so acceptable")]
-
-    [TestCase("8/P7/K1k5/8/8/8/8/B7 b - - 0 1", false, Description = "Pawn promotes and is blocked by attacking king, even if same distance")]
-    [TestCase("2k5/P7/K7/8/8/8/8/B7 b - - 0 1", false, Description = "Pawn promotes and is blocked by attacking king, even if same distance")]
-    [TestCase("2k5/P7/1K6/8/8/8/8/B7 b - - 0 1", false, Description = "Pawn promotes and is blocked by attacking king, even if same distance")]
-    [TestCase("2k5/P7/2K5/8/8/8/8/B7 b - - 0 1", false, Description = "Pawn promotes and is blocked by attacking king, even if same distance")]
-
-    [TestCase("2k5/8/P1K5/8/5B2/8/8/8 b - - 0 1", false, Description = "Bishop blocks king from reaching the corner")]
-    [TestCase("2k5/8/2K5/8/5B2/8/P7/8 b - - 0 1", false, Description = "Bishop blocks king from reaching the corner")]
-    [TestCase("2k5/8/2K5/4B3/8/8/P7/8 b - - 0 1", false, Description = "Bishop blocks king from reaching the corner")]
-    [TestCase("4k3/8/4K3/6B1/8/8/P7/8 b - - 0 1", false, Description = "Bishop blocks king from reaching the corner", IgnoreReason = "FP, this is where I gave up")]
-    public void IsBishopPawnDraw_Distance(string fen, bool isDraw)
-    {
-        var position = new Position(fen);
-
-        var winnigSideOffset = Utils.PieceOffset(position.PieceBitBoards[(int)Piece.P] != 0 ? Side.White : Side.Black);
-        Assert.AreEqual(isDraw, IsBishopPawnDraw(position, winnigSideOffset));
-
-        static bool IsBishopPawnDraw(Position position, int winningSideOffset)
-        {
-            var pawns = position.PieceBitBoards[(int)Piece.P + winningSideOffset];
-
-            bool hasAFilePawn = (pawns & Constants.AFile) != 0;
-            bool hasHFilePawn = (pawns & Constants.HFile) != 0;
-
-            // We filtered by Constants.NotAorH == 0 earlier, now we check that only one of those files has pawns
-            if (hasAFilePawn == hasHFilePawn)
-            {
-                return false;
-            }
-
-            // 1 if black is winning
-            var inverseWinningSide = winningSideOffset >> 2;
-
-            const int whiteBlackDiff = (int)BoardSquare.a1 - (int)BoardSquare.a8;
-
-            var promotionCornerSquare =
-                (hasAFilePawn
-                    ? (int)BoardSquare.a8
-                    : (int)BoardSquare.h8)
-                + (inverseWinningSide * whiteBlackDiff);
-
-            var bishopSquare = position.PieceBitBoards[(int)Piece.B + winningSideOffset].GetLS1BIndex();
-            if (BoardSquareExtensions.SameColor(bishopSquare, promotionCornerSquare))
-            {
-                return false;
-            }
-
-            var attackingKing = position.PieceBitBoards[(int)Piece.K + winningSideOffset].GetLS1BIndex();
-            var defendingKing = position.PieceBitBoards[(int)Piece.k - winningSideOffset].GetLS1BIndex();
-
-            pawns = pawns.WithoutLS1B(out var pawnSquare);
-            var closerPawnCornerDistance = Math.Abs(promotionCornerSquare - pawnSquare) >> 3;  // /8
-
-            // Normally this won't be executed, since only one pawn is the typical case
-            while (pawns != 0)
-            {
-                pawns = pawns.WithoutLS1B(out var loopPawnSquare);
-
-                var promotionDistance = Math.Abs(promotionCornerSquare - loopPawnSquare) >> 3;  // /8
-                if (promotionDistance < closerPawnCornerDistance)
-                {
-                    closerPawnCornerDistance = promotionDistance;
-                }
-            }
-
-            var attackingKingCornerDistance = Constants.ChebyshevDistance[promotionCornerSquare][attackingKing];
-
-            // The are two cases when the defending king can't reduce the distance to the corner:
-            // - If the attacking one is in the middle, and therefore their difference is at least 2 distance squares - not a concern
-            // - If the pawn is in 7th rank and blocks the defending king from approaching the corner - we don't use this for comparing defending and attacking conditions
-            int oneIfDefendingSideTomove = (int)position.Side ^ inverseWinningSide ^ 1;
-
-            var defendingKingCornerDistance = Constants.ChebyshevDistance[promotionCornerSquare][defendingKing];
-
-            return
-                defendingKingCornerDistance <= 1
-                || (closerPawnCornerDistance > defendingKingCornerDistance        // Avoids bishop + king blocking, i.e. 2k5/P7/2K5/8/8/8/8/B7 b - - 0 1, 4k3/8/4K3/P7/8/8/8/B7 b - - 0 1
-                    && attackingKingCornerDistance > 2  // Avoids bishop blocking, i.e. 2k5/8/2K5/8/5B2/8/P7/8 b - - 0 1
-                    && defendingKingCornerDistance - oneIfDefendingSideTomove < attackingKingCornerDistance
-                    && Constants.ManhattanDistance[promotionCornerSquare][defendingKing] - (2 * oneIfDefendingSideTomove) < Constants.ManhattanDistance[promotionCornerSquare][attackingKing]);     // Avoids king diagonal blocking, i.e. 3K4/8/2k5/8/8/2B5/P7/8 w - - 0 48
-        }
-    }
-
-    private static int AdditionalPieceEvaluation(Position position, Piece piece)
-    {
-        var whiteKing = position.PieceBitBoards[(int)Piece.K].GetLS1BIndex();
-        var blackKing = position.PieceBitBoards[(int)Piece.k].GetLS1BIndex();
-
-        var sameSideKingSquare = piece <= Piece.K
-            ? whiteKing
-            : blackKing;
-
-        var oppositeSideKingSquare = piece <= Piece.K
-            ? blackKing
-            : whiteKing;
-
-        BitBoard whitePawnAttacks = position.PieceBitBoards[(int)Piece.P].ShiftUpRight() | position.PieceBitBoards[(int)Piece.P].ShiftUpLeft();
-        BitBoard blackPawnAttacks = position.PieceBitBoards[(int)Piece.p].ShiftDownRight() | position.PieceBitBoards[(int)Piece.p].ShiftDownLeft();
-
-        var oppositeSidePawnAttacks = piece <= Piece.K
-            ? blackPawnAttacks
-            : whitePawnAttacks;
-
-        var pieceSide = (int)piece <= (int)Piece.K
-            ? (int)Side.White
-            : (int)Side.Black;
-
-        var bitBoard = position.PieceBitBoards[(int)piece];
-        int eval = 0;
-
-        Span<BitBoard> attacks = stackalloc BitBoard[12];
-        Span<BitBoard> attacksBySide = stackalloc BitBoard[2];
-        var evaluationContext = new EvaluationContext(attacks, attacksBySide);
-
-        while (!bitBoard.Empty())
-        {
-            var pieceSquareIndex = bitBoard.GetLS1BIndex();
-            bitBoard.ResetLS1B();
-            eval += UnpackMG(AdditionalPieceEvaluation(position, ref evaluationContext, 0, 0, pieceSquareIndex, (int)piece, pieceSide, sameSideKingSquare, oppositeSideKingSquare, oppositeSidePawnAttacks));
-        }
-
-        return eval;
-
-        // Position.AdditionalPieceEvaluation but including pawns
-        static int AdditionalPieceEvaluation(Position position, ref EvaluationContext evaluationContext, int bucket, int oppositeSideBucket, int pieceSquareIndex, int pieceIndex, int pieceSide, int sameSideKingSquare, int oppositeSideKingSquare, BitBoard enemyPawnAttacks)
-        {
-            Assert.AreNotEqual(pieceIndex, (int)Piece.K);
-            Assert.AreNotEqual(pieceIndex, (int)Piece.k);
-
-            return pieceIndex switch
-            {
-                (int)Piece.P or (int)Piece.p => position.PawnAdditionalEvaluation(ref evaluationContext, bucket, oppositeSideBucket, pieceSquareIndex, pieceIndex, sameSideKingSquare, oppositeSideKingSquare),
-                _ => position.AdditionalPieceEvaluation(ref evaluationContext, pieceSquareIndex, bucket, oppositeSideBucket, pieceIndex, pieceSide, enemyPawnAttacks, oppositeSideKingSquare)
-            };
-        }
-    }
-
-    private static int AdditionalKingEvaluation(Position position, Piece piece)
-    {
-        for (int pieceIndex = (int)Piece.P; pieceIndex <= (int)Piece.k; ++pieceIndex)
-        {
-            var bitboard = position.PieceBitBoards[pieceIndex];
-
-            while (bitboard != default)
-            {
-                bitboard.ResetLS1B();
-            }
-        }
-
-        BitBoard whitePawnAttacks = position.PieceBitBoards[(int)Piece.P].ShiftUpRight() | position.PieceBitBoards[(int)Piece.P].ShiftUpLeft();
-        BitBoard blackPawnAttacks = position.PieceBitBoards[(int)Piece.p].ShiftDownRight() | position.PieceBitBoards[(int)Piece.p].ShiftDownLeft();
-
-        var bitBoard = position.PieceBitBoards[(int)piece].GetLS1BIndex();
-
-        return UnpackEG(piece == Piece.K
-            ? position.KingAdditionalEvaluation(bitBoard, 0, (int)Side.White, blackPawnAttacks)
-            : position.KingAdditionalEvaluation(bitBoard, 0, (int)Side.Black, whitePawnAttacks));
-    }
-
-    private static void EvaluateDrawOrNotDraw(string fen, bool isDrawExpected, int expectedPhase)
-    {
-        var position = new Position(fen);
-        var (score, phase) = position.StaticEvaluation();
-
-        Assert.AreEqual(expectedPhase, phase);
-
-        if (isDrawExpected)
-        {
-            Assert.AreEqual(0, score);
-        }
-        else
-        {
-            Assert.AreNotEqual(0, score);
-        }
-    }
->>>>>>> 75562d58
 }