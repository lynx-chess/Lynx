﻿using Lynx.Model;
using NUnit.Framework;
using static Lynx.EvaluationConstants;
using static Lynx.EvaluationParams;

namespace Lynx.Test.Model;

public class PositionTest
{
    [TestCase(Constants.EmptyBoardFEN)]
    [TestCase(Constants.InitialPositionFEN)]
    [TestCase(Constants.TrickyTestPositionFEN)]
    [TestCase(Constants.TrickyTestPositionReversedFEN)]
    [TestCase(Constants.KillerTestPositionFEN)]
    [TestCase("r2q1rk1/ppp2ppp/2n1bn2/2b1p3/3pP3/3P1NPP/PPP1NPB1/R1BQ1RK1 b - - 0 1")]
    public void FEN(string fen)
    {
        var position = new Position(fen);
        Assert.AreEqual(fen, position.FEN());

        var newPosition = new Position(position);
        Assert.AreEqual(fen, newPosition.FEN());
    }

    [TestCase(Constants.EmptyBoardFEN)]
    [TestCase(Constants.InitialPositionFEN)]
    [TestCase(Constants.TrickyTestPositionFEN)]
    [TestCase(Constants.TrickyTestPositionReversedFEN)]
    [TestCase(Constants.KillerTestPositionFEN)]
    [TestCase(Constants.CmkTestPositionFEN)]
    public void CloneConstructor(string fen)
    {
        // Arrange
        var position = new Position(fen);

        // Act
        var clonedPosition = new Position(position);

        // Assert
        Assert.AreEqual(position.FEN(), clonedPosition.FEN());
        Assert.AreEqual(position.UniqueIdentifier, clonedPosition.UniqueIdentifier);
        Assert.AreEqual(position.Side, clonedPosition.Side);
        Assert.AreEqual(position.Castle, clonedPosition.Castle);
        Assert.AreEqual(position.EnPassant, clonedPosition.EnPassant);

        for (int piece = 0; piece < position.PieceBitBoards.Length; ++piece)
        {
            Assert.AreEqual(position.PieceBitBoards[piece], clonedPosition.PieceBitBoards[piece]);
        }

        for (int occupancy = 0; occupancy < position.OccupancyBitBoards.Length; ++occupancy)
        {
            Assert.AreEqual(position.OccupancyBitBoards[occupancy], clonedPosition.OccupancyBitBoards[occupancy]);
        }

        // Act: modify original, to ensure they're not sharing references to the same memory object
        for (int piece = 0; piece < position.PieceBitBoards.Length; ++piece)
        {
            position.PieceBitBoards[piece].ResetLS1B();
            position.PieceBitBoards[piece].SetBit((int)BoardSquare.e5 + piece);
        }

        for (int occupancy = 0; occupancy < position.OccupancyBitBoards.Length; ++occupancy)
        {
            position.OccupancyBitBoards[occupancy].ResetLS1B();
            position.OccupancyBitBoards[occupancy].SetBit((int)BoardSquare.g7 + occupancy);
        }

        // Assert
        for (int piece = 0; piece < position.PieceBitBoards.Length; ++piece)
        {
            Assert.AreNotEqual(position.PieceBitBoards[piece], clonedPosition.PieceBitBoards[piece]);
        }

        for (int occupancy = 0; occupancy < position.OccupancyBitBoards.Length; ++occupancy)
        {
            Assert.AreNotEqual(position.OccupancyBitBoards[occupancy], clonedPosition.OccupancyBitBoards[occupancy]);
        }
    }

    [TestCase(Constants.EmptyBoardFEN, false)]
    [TestCase("K/8/8/8/8/8/8/8 w - - 0 1", false)]
    [TestCase("K/8/8/8/8/8/8/8 b - - 0 1", false)]
    [TestCase("k/8/8/8/8/8/8/8 w - - 0 1", false)]
    [TestCase("k/8/8/8/8/8/8/8 b - - 0 1", false)]
    [TestCase(Constants.InitialPositionFEN, true)]
    [TestCase("r1bqkbnr/pppp2pp/2n2p2/4p2Q/2B1P3/8/PPPP1PPP/RNB1K1NR w KQkq - 0 1", false)]
    [TestCase("r1bqkbnr/pppp2pp/2n2p2/4p2Q/2B1P3/8/PPPP1PPP/RNB1K1NR b KQkq - 0 1", true)]
    [TestCase("r1bqk1nr/pppp2pp/2n2p2/4p3/1bB1P3/3P4/PPP2PPP/RNBQK1NR b KQkq - 0 1", false)]
    [TestCase("r1bqk1nr/pppp2pp/2n2p2/4p3/1bB1P3/3P4/PPP2PPP/RNBQK1NR w KQkq - 0 1", true)]
    [TestCase("r1k5/1K6/8/8/8/8/8/8 w - - 0 1", false)]
    public void IsValid(string fen, bool shouldBeValid)
    {
        Assert.AreEqual(shouldBeValid, new Position(fen).IsValid());
    }

    [Test]
    public void CustomIsValid()
    {
        var origin = new Position("r2k4/1K6/8/8/8/8/8/8 b - - 0 1");
        var move = MoveExtensions.EncodeCapture((int)BoardSquare.b7, (int)BoardSquare.a8, (int)Piece.K, capturedPiece: 1);

        Assert.NotNull(new Position(origin, move));
    }

    [TestCase(Constants.EmptyBoardFEN, false, Ignore = "WasProduceByAValidMove doesn't check the presence of both kings on the board")]
    [TestCase("K/8/8/8/8/8/8/8 w - - 0 1", false, Ignore = "WasProduceByAValidMove doesn't check the presence of both kings on the board")]
    [TestCase("K/8/8/8/8/8/8/8 b - - 0 1", false, Ignore = "WasProduceByAValidMove doesn't check the presence of both kings on the board")]
    [TestCase("k/8/8/8/8/8/8/8 w - - 0 1", false, Ignore = "WasProduceByAValidMove doesn't check the presence of both kings on the board")]
    [TestCase("k/8/8/8/8/8/8/8 b - - 0 1", false, Ignore = "WasProduceByAValidMove doesn't check the presence of both kings on the board")]
    [TestCase(Constants.InitialPositionFEN, true)]
    [TestCase("r1bqkbnr/pppp2pp/2n2p2/4p2Q/2B1P3/8/PPPP1PPP/RNB1K1NR w KQkq - 0 1", false)]
    [TestCase("r1bqkbnr/pppp2pp/2n2p2/4p2Q/2B1P3/8/PPPP1PPP/RNB1K1NR b KQkq - 0 1", true)]
    [TestCase("r1bqk1nr/pppp2pp/2n2p2/4p3/1bB1P3/3P4/PPP2PPP/RNBQK1NR b KQkq - 0 1", false)]
    [TestCase("r1bqk1nr/pppp2pp/2n2p2/4p3/1bB1P3/3P4/PPP2PPP/RNBQK1NR w KQkq - 0 1", true)]
    public void WasProduceByAValidMove(string fen, bool shouldBeValid)
    {
        Assert.AreEqual(shouldBeValid, new Position(fen).WasProduceByAValidMove());
    }

    [TestCase("rnbqkbnr/ppp1pppp/3p4/1B6/8/4P3/PPPP1PPP/RNBQK1NR b KQkq - 1 2", true)]
    [TestCase("rnbqkbnr/ppp1pppp/3p4/1B6/8/4P3/PPPP1PPP/RNBQK1NR w KQkq - 1 2", false)]
    [TestCase("rnbqk1nr/pppp1ppp/4p3/8/1b6/3P1N2/PPP1PPPP/RNBQKB1R w KQkq - 2 3", true)]
    [TestCase("rnbqk1nr/pppp1ppp/4p3/8/1b6/3P1N2/PPP1PPPP/RNBQKB1R b KQkq - 2 3", false)]

    [TestCase("rnb1k1nr/pppp1ppp/4p3/8/1b6/3P3P/PPP1PPP1/RNB1KBNR w KQkq - 1 3", true)]
    [TestCase("rnb1k1nr/pppp1ppp/4p3/8/1b6/3P3P/PPP1PPP1/RNB1KBNR b KQkq - 1 3", false)]
    [TestCase("rnb1k1nr/pppp1ppp/4p3/8/1b6/3P3P/PPP1PPP1/RNB1KBNR w KQkq - 1 3", true)]
    [TestCase("rnb1k1nr/pppp1ppp/4p3/8/1b6/3P3P/PPP1PPP1/RNB1KBNR b KQkq - 1 3", false)]
    public void IsInCheck(string fen, bool positionInCheck)
    {
        var position = new Position(fen);

        Assert.AreEqual(positionInCheck, position.IsInCheck());
    }

    [TestCase("7k/8/8/8/8/3B4/1K6/6Q1 b - - 0 1", 0)]
    [TestCase("7K/8/8/8/8/3b4/1k6/6q1 w - - 0 1", 0)]
    [TestCase("8/5K2/7p/6pk/6p1/6P1/7P/8 b - - 0 1", 0)]
    [TestCase("8/7p/6p1/6P1/6PK/5k1P/8/8 w - - 0 1", 0)]
    [TestCase("7k/8/8/8/8/8/1K5R/6R1 b - - 0 1", -CheckMateBaseEvaluation)]
    [TestCase("7K/8/8/8/8/8/1k5r/6r1 w - - 0 1", -CheckMateBaseEvaluation)]
    public void EvaluateFinalPosition(string fen, int expectedEvaluationValue)
    {
        // Arrange
        var position = new Position(fen);
        Assert.IsEmpty(MoveGenerator.GenerateAllMoves(position).Where(move => new Position(position, move).IsValid()));
        var isInCheck = position.IsInCheck();

        // Act
        var noDepthResult = Position.EvaluateFinalPosition(default, isInCheck);
        var depthOneResult = Position.EvaluateFinalPosition(1, isInCheck);
        var depthTwoResult = Position.EvaluateFinalPosition(2, isInCheck);

        if (expectedEvaluationValue < 0)
        {
            Assert.AreEqual(expectedEvaluationValue, noDepthResult);

            Assert.True(noDepthResult < depthOneResult);
            Assert.True(depthOneResult < depthTwoResult);
        }
    }

    [TestCase("k7/8/8/3B4/8/8/8/7K w - - 0 1", Description = "B")]
    [TestCase("k7/8/8/3b4/8/8/8/7K w - - 0 1", Description = "b")]
    [TestCase("k7/8/8/3N4/8/8/8/7K w - - 0 1", Description = "N")]
    [TestCase("k7/8/8/3N4/8/8/8/7K w - - 0 1", Description = "n")]
    [TestCase("k7/8/8/2NN4/8/8/8/7K w - - 0 1", Description = "N+N")]
    [TestCase("k7/8/8/2nn4/8/8/8/7K w - - 0 1", Description = "n+n")]
    [TestCase("k7/8/8/3B4/8/8/8/7K b - - 0 1", Description = "B")]
    [TestCase("k7/8/8/3b4/8/8/8/7K b - - 0 1", Description = "b")]
    [TestCase("k7/8/8/3N4/8/8/8/7K b - - 0 1", Description = "N")]
    [TestCase("k7/8/8/3N4/8/8/8/7K b - - 0 1", Description = "n")]
    [TestCase("k7/8/8/2NN4/8/8/8/7K b - - 0 1", Description = "N+N")]
    [TestCase("k7/8/8/2nn4/8/8/8/7K b - - 0 1", Description = "n+n")]
    public void StaticEvaluation_DrawDueToLackOfMaterial(string fen)
    {
        var position = new Position(fen);

        Assert.AreEqual(0, position.StaticEvaluation().Score);
    }

    [TestCase("4k3/8/8/7Q/7q/8/4K3/8 w - - 0 1", "4k3/8/8/7Q/7q/8/8/4K3 w - - 0 1", Description = "King in 7th rank with queens > King in 8th rank with queens", IgnoreReason = "Can't understand PSQT any more")]
    [TestCase("4k3/p7/8/8/8/8/P3K3/8 w - - 0 1", "4k3/p7/8/8/8/8/P7/4K3 w - - 0 1", Description = "King in 7th rank without queens > King in 8th rank without queens", IgnoreReason = "Can't understand PSQT any more")]
    [TestCase("4k3/7p/8/8/4K3/8/7P/8 w - - 0 1", "4k3/7p/8/q7/4K3/Q7/7P/8 w - - 0 1", Description = "King in the center without queens > King in the center with queens")]
    public void StaticEvaluation_KingEndgame(string fen1, string fen2)
    {
        Assert.Greater(new Position(fen1).StaticEvaluation().Score, new Position(fen2).StaticEvaluation().Score);
    }

    /// <summary>
    /// 8   . . . . k . . .
    /// 7   . p p p . . . .
    /// 6   . . . . . . . .
    /// 5   . . . . . . . .
    /// 4   . . . . . . . .
    /// 3   . . . . . . . .
    /// 2   P P . P . . . .
    /// 1   . . . . K . . .
    ///     a b c d e f g h
    /// </summary>
    /// <param name="fen"></param>
    [TestCase("4k3/1ppp4/8/8/8/8/PP1P4/4K3 w - - 0 1")]
    /// <summary>
    /// Previous one mirrored
    /// </summary>
    /// <param name="fen"></param>
    [TestCase("3k4/4p1pp/8/8/8/8/4PPP1/3K4 b - - 0 1")]
    public void StaticEvaluation_IsolatedPawnPenalty(string fen)
    {
        Position position = new Position(fen);
        int evaluation = AdditionalPieceEvaluation(position, Piece.P)
            - AdditionalPieceEvaluation(position, Piece.p);

        if (position.Side == Side.Black)
        {
            evaluation = -evaluation;
        }

        Assert.AreEqual(IsolatedPawnPenalty.MG, evaluation);
    }

    /// <summary>
    /// 8   . . . . k . . .
    /// 7   p p p . . . . .
    /// 6   . . . . . . . .
    /// 5   . . . . . . . .
    /// 4   . . . . . . . .
    /// 3   P . . . . . . .
    /// 2   P P . . . . . .
    /// 1   . . . . K . . .
    ///     a b c d e f g h
    /// </summary>
    /// <param name="fen"></param>
    //[TestCase("4k3/ppp5/8/8/8/P7/PP6/4K3 w - - 0 1")]
    ///// <summary>
    ///// Previous one mirrored
    ///// </summary>
    ///// <param name="fen"></param>
    //[TestCase("3k4/6pp/7p/8/8/8/5PPP/3K4 b - - 0 1")]
    //public void StaticEvaluation_DoublePawnPenalty(string fen)
    //{
    //    Position position = new Position(fen);
    //    int evaluation = AdditionalPieceEvaluation(position, Piece.P)
    //        - AdditionalPieceEvaluation(position, Piece.p);

    //    if (position.Side == Side.Black)
    //    {
    //        evaluation = -evaluation;
    //    }

    //    Assert.AreEqual(4 * Configuration.EngineSettings.DoubledPawnPenalty.MG, evaluation);
    //}

    /// <summary>
    /// Illegal position, but avoids any positional bonuses
    /// 8   . . . . k . . .
    /// 7   p p p . . p p p
    /// 6   . . . . . . . .
    /// 5   . . . . . . . .
    /// 4   . . . . . . . .
    /// 3   P . . . . . . .
    /// 2   P P . . . . P P
    /// 1   P . . . K . . .
    ///     a b c d e f g h
    /// </summary>
    /// <param name="fen"></param>
    //[TestCase("7k/ppp2ppp/8/8/8/P7/PP4PP/P6K w - - 0 1")]
    ///// <summary>
    ///// Previous one mirrored
    ///// </summary>
    ///// <param name="fen"></param>
    //[TestCase("k6p/pp4pp/7p/8/8/8/PPP2PPP/K7 b - - 0 1")]
    //public void StaticEvaluation_TriplePawnPenalty(string fen)
    //{
    //    Position position = new Position(fen);
    //    int evaluation = AdditionalPieceEvaluation(position, Piece.P)
    //        - AdditionalPieceEvaluation(position, Piece.p);

    //    if (position.Side == Side.Black)
    //    {
    //        evaluation = -evaluation;
    //    }

    //    Assert.AreEqual(9 * Configuration.EngineSettings.DoubledPawnPenalty.MG, evaluation);
    //}

    /// <summary>
    /// 8   . . . . . . k .
    /// 7   p p . . . . . .
    /// 6   p . . . . . . .
    /// 5   . . . . . . . .
    /// 4   . . . . . . . .
    /// 3   . . . . . . . .
    /// 2   P P . P . . . .
    /// 1   . . . . . . K .
    ///     a b c d e f g h
    /// </summary>
    /// <param name="fen"></param>
    /// <param name="square"></param>
    [TestCase("6k1/pp6/p7/8/8/8/PP1P4/6K1 w - - 0 1", BoardSquare.d2)]
    /// <summary>
    /// Previous one mirrored
    /// </summary>
    /// <param name="fen"></param>
    /// <param name="square"></param>
    [TestCase("1k6/4p1pp/8/8/8/7P/6PP/1K6 b - - 0 1", BoardSquare.e7)]

    /// <summary>
    /// 8   . . . . . . k .
    /// 7   p p . . . . . .
    /// 6   p . . . . . . .
    /// 5   . . . . . . . .
    /// 4   . . . . . . . .
    /// 3   . . . P . . . .
    /// 2   P P . . . . . .
    /// 1   . . . . . . K .
    ///     a b c d e f g h
    /// </summary>
    /// <param name="fen"></param>
    /// <param name="square"></param>
    [TestCase("6k1/pp6/p7/8/8/3P4/PP6/6K1 w - - 0 1", BoardSquare.d3)]
    /// <summary>
    /// Previous one mirrored
    /// </summary>
    /// <param name="fen"></param>
    /// <param name="square"></param>
    [TestCase("1k6/6pp/4p3/8/8/7P/6PP/1K6 b - - 0 1", BoardSquare.e6)]

    /// <summary>
    /// 8   . . . . . . k .
    /// 7   p p . . . . . .
    /// 6   p . . . . . . .
    /// 5   . . . . . . . .
    /// 4   . . . P . . . .
    /// 3   . . . . . . . .
    /// 2   P P . . . . . .
    /// 1   . . . . . . K .
    ///     a b c d e f g h
    /// </summary>
    /// <param name="fen"></param>
    /// <param name="square"></param>
    [TestCase("6k1/pp6/p7/8/3P4/8/PP6/6K1 w - - 0 1", BoardSquare.d4)]
    /// <summary>
    /// Previous one mirrored
    /// </summary>
    /// <param name="fen"></param>
    /// <param name="square"></param>
    [TestCase("1k6/6pp/8/4p3/8/7P/6PP/1K6 b - - 0 1", BoardSquare.e5)]

    /// <summary>
    /// 8   . . . . . . k .
    /// 7   p p . . . . . .
    /// 6   p . . . . . . .
    /// 5   . . . P . . . .
    /// 4   . . . . . . . .
    /// 3   . . . . . . . .
    /// 2   P P . . . . . .
    /// 1   . . . . . . K .
    ///     a b c d e f g h
    /// </summary>
    /// <param name="fen"></param>
    /// <param name="square"></param>
    [TestCase("6k1/pp6/p7/3P4/8/8/PP6/6K1 w - - 0 1", BoardSquare.d5)]
    /// <summary>
    /// Previous one mirrored
    /// </summary>
    /// <param name="fen"></param>
    /// <param name="square"></param>
    [TestCase("1k6/6pp/8/8/4p3/7P/6PP/1K6 b - - 0 1", BoardSquare.e4)]

    /// <summary>
    /// 8   . . . . . . k .
    /// 7   p p . . . . . .
    /// 6   p . . P . . . .
    /// 5   . . . . . . . .
    /// 4   . . . . . . . .
    /// 3   . . . . . . . .
    /// 2   P P . . . . . .
    /// 1   . . . . . . K .
    ///     a b c d e f g h
    /// </summary>
    /// <param name="fen"></param>
    /// <param name="square"></param>
    [TestCase("6k1/pp6/p2P4/8/8/8/PP6/6K1 w - - 0 1", BoardSquare.d6)]
    /// <summary>
    /// Previous one mirrored
    /// </summary>
    /// <param name="fen"></param>
    /// <param name="square"></param>
    [TestCase("1k6/6pp/8/8/8/4p2P/6PP/1K6 b - - 0 1", BoardSquare.e3)]

    /// <summary>
    /// 8   . . . . . . k .
    /// 7   p p . P . . . .
    /// 6   p . . . . . . .
    /// 5   . . . . . . . .
    /// 4   . . . . . . . .
    /// 3   . . . . . . . .
    /// 2   P P . . . . . .
    /// 1   . . . . . . K .
    ///     a b c d e f g h
    /// </summary>
    /// <param name="fen"></param>
    /// <param name="square"></param>
    [TestCase("6k1/pp1P4/p7/8/8/8/PP6/6K1 w - - 0 1", BoardSquare.d7)]
    /// <summary>
    /// Previous one mirrored
    /// </summary>
    /// <param name="fen"></param>
    /// <param name="square"></param>
    [TestCase("1k6/6pp/8/8/8/7P/4p1PP/1K6 b - - 0 1", BoardSquare.e2)]
    public void StaticEvaluation_PassedPawnBonus(string fen, BoardSquare square)
    {
        var position = new Position(fen);
        int evaluation = AdditionalPieceEvaluation(position, Piece.P)
            - AdditionalPieceEvaluation(position, Piece.p);

        var rank = Constants.Rank[(int)square];
        if (position.Side == Side.Black)
        {
            evaluation = -evaluation;
            rank = 7 - rank;
        }

        Assert.AreEqual(
            //(-4 * Configuration.EngineSettings.DoubledPawnPenalty.MG)
            +IsolatedPawnPenalty.MG
            + PassedPawnBonus[rank].MG,

            evaluation);
    }

    /// <summary>
    /// 8   . . . . k . . r
    /// 7   p . . . . . . p
    /// 6   . . . . . . . .
    /// 5   . . . . . . . .
    /// 4   . . . . . . . .
    /// 3   . . . . . . . .
    /// 2   . . P . . . . P
    /// 1   R . . . K . . .
    ///     a b c d e f g h
    /// </summary>
    /// <param name="fen"></param>
    [TestCase("4k2r/p6p/8/8/8/8/2P4P/R3K3 w - - 0 1", 9, 2)]
    /// <summary>
    /// Previous one mirrored
    /// </summary>
    /// <param name="fen"></param>
    [TestCase("3k3r/p4p2/8/8/8/8/P6P/R2K4 b - - 0 1", 9, 2)]
    public void StaticEvaluation_SemiOpenFileRookBonus(string fen, int rookMobilitySideToMove, int rookMobilitySideNotToMove)
    {
        Position position = new Position(fen);
        int evaluation = AdditionalPieceEvaluation(position, Piece.R)
            - AdditionalPieceEvaluation(position, Piece.r);

        if (position.Side == Side.Black)
        {
            evaluation = -evaluation;
        }

        Assert.AreEqual(SemiOpenFileRookBonus.MG
                + RookMobilityBonus[rookMobilitySideToMove].MG - RookMobilityBonus[rookMobilitySideNotToMove].MG,
            evaluation);
    }

    /// <summary>
    /// 8   . . . . k . . r
    /// 7   p . . . . . . p
    /// 6   . . . . . . . .
    /// 5   . . . . . . . .
    /// 4   . . . . . . . .
    /// 3   . . . . . . . .
    /// 2   . . P . . . . P
    /// 1   . R . . K . . .
    ///     a b c d e f g h
    /// </summary>
    /// <param name="fen"></param>
    [TestCase("4k2r/p6p/8/8/8/8/2P4P/1R2K3 w - - 0 1", 10, 2)]
    /// <summary>
    /// Previous one mirrored
    /// </summary>
    /// <param name="fen"></param>
    [TestCase("3k2r1/p4p2/8/8/8/8/P6P/R2K4 b - - 0 1", 10, 2)]
    public void StaticEvaluation_OpenFileRookBonus(string fen, int rookMobilitySideToMove, int rookMobilitySideNotToMove)
    {
        Position position = new Position(fen);
        int evaluation = AdditionalPieceEvaluation(position, Piece.R)
            - AdditionalPieceEvaluation(position, Piece.r);

        if (position.Side == Side.Black)
        {
            evaluation = -evaluation;
        }
        Assert.AreEqual(OpenFileRookBonus.MG
            + RookMobilityBonus[rookMobilitySideToMove].MG - RookMobilityBonus[rookMobilitySideNotToMove].MG,
            evaluation);
    }

    /// <summary>
    /// 8   . . . . k. .r
    /// 7   p. . . . . .r
    /// 6   . . . . . . . p
    /// 5   . . . . . . . .
    /// 4   . . . . . . . .
    /// 3   . . . . . . . .
    /// 2   R. .P. . .P
    /// 1   R. .K. . . .
    ///     a b c d e f g h
    /// </summary>
    /// <param name="fen"></param>
    [TestCase("4k2r/p6r/7p/8/8/8/R2P3P/R2K4 w - - 0 1", 7, 6)]
    /// <summary>
    /// Previous one mirrored
    /// </summary>
    /// <param name="fen"></param>
    [TestCase("4k2r/p3p2r/8/8/8/P7/R6P/R2K4 b - - 0 1", 7, 6)]
    public void StaticEvaluation_DoubleSemiOpenFileRookBonus(string fen, int rookMobilitySideToMove, int rookMobilitySideNotToMove)
    {
        Position position = new Position(fen);
        int evaluation = AdditionalPieceEvaluation(position, Piece.R)
            - AdditionalPieceEvaluation(position, Piece.r);

        if (position.Side == Side.Black)
        {
            evaluation = -evaluation;
        }

        Assert.AreEqual((2 * SemiOpenFileRookBonus.MG)
            + RookMobilityBonus[rookMobilitySideToMove].MG - RookMobilityBonus[rookMobilitySideNotToMove].MG,
        evaluation);
    }

    /// <summary>
    /// 8   . r . . k . . .
    /// 7   . r . . . . . p
    /// 6   p . . . . . . .
    /// 5   . . . . . . . .
    /// 4   . . . . . . . .
    /// 3   P . . . . . . .
    /// 2   R . . . . . . P
    /// 1   R . . . K . . .
    ///     a b c d e f g h
    /// </summary>
    /// <param name="fen"></param>
    [TestCase("1r2k3/1r5p/p7/8/8/P7/R6P/R3K3 w - - 0 1", 6, 12)]
    /// <summary>
    /// Previous one mirrored
    /// </summary>
    /// <param name="fen"></param>
    [TestCase("3k3r/p6r/7p/8/8/7P/P5R1/3K2R1 b - - 0 1", 6, 12)]
    public void StaticEvaluation_DoubleOpenFileRookBonus(string fen, int rookMobilitySideToMove, int rookMobilitySideNotToMove)
    {
        Position position = new Position(fen);
        int evaluation = AdditionalPieceEvaluation(position, Piece.R)
            - AdditionalPieceEvaluation(position, Piece.r);

        if (position.Side == Side.Black)
        {
            evaluation = -evaluation;
        }

        Assert.AreEqual((-2 * OpenFileRookBonus.MG)
            + RookMobilityBonus[rookMobilitySideToMove].MG
            - RookMobilityBonus[rookMobilitySideNotToMove].MG,
            evaluation);
    }

    /// <summary>
    /// 8   . . . r . . k .
    /// 7   p p . p . . p p
    /// 6   . . . . . . . .
    /// 5   . . . . . . . .
    /// 4   . . . . . . . .
    /// 3   . . . . . . . .
    /// 2   P . P P . . P P
    /// 1   . K . R . . . .
    ///     a b c d e f g h
    /// </summary>
    /// <param name="fen"></param>
    [TestCase("3r2k1/pp1p2pp/8/8/8/8/P1PP2PP/1K1R4 w - - 0 1")]
    /// <summary>
    /// Previous one mirrored
    /// </summary>
    /// <param name="fen"></param>
    [TestCase("4r1k1/pp2pp1p/8/8/8/8/PP2P1PP/1K2R3 b - - 0 1")]
    [Ignore("Broken by virtual king mobility")]
    public void StaticEvaluation_SemiOpenFileKingPenalty(string fen)
    {
        Position position = new Position(fen);
        int evaluation = AdditionalKingEvaluation(position, Piece.K)
            - AdditionalKingEvaluation(position, Piece.k);

        if (position.Side == Side.Black)
        {
            evaluation = -evaluation;
        }

        Assert.AreEqual(SemiOpenFileKingPenalty.EG, evaluation);
    }

    /// <summary>
    /// 8   . . . r . . k .
    /// 7   p . p p . . p p
    /// 6   . . . . . . . .
    /// 5   . . . . . . . .
    /// 4   . . . . . . . .
    /// 3   . . . . . . . .
    /// 2   P . P P . . P P
    /// 1   . K . R . . . .
    ///     a b c d e f g h
    /// </summary>
    /// <param name="fen"></param>
    [TestCase("3r2k1/p1pp2pp/8/8/8/8/P1PP2PP/1K1R4 w - - 0 1")]
    /// <summary>
    /// Previous one mirrored
    /// </summary>
    /// <param name="fen"></param>
    [TestCase("4r1k1/pp2pp1p/8/8/8/8/PP2PP1P/1K2R3 b - - 0 1")]
    public void StaticEvaluation_OpenFileKingPenalty(string fen)
    {
        Position position = new Position(fen);
        int evaluation = AdditionalKingEvaluation(position, Piece.K)
            - AdditionalKingEvaluation(position, Piece.k);

        if (position.Side == Side.Black)
        {
            evaluation = -evaluation;
        }

        Assert.AreEqual(OpenFileKingPenalty.EG, evaluation);
    }

    /// <summary>
    /// No rooks = no bonus or penalty
    /// 8   . . . . . . k .
    /// 7   p . p . . . p p
    /// 6   . . . . . . . .
    /// 5   . . . . . . . .
    /// 4   . . . . . . . .
    /// 3   . . . . . . . .
    /// 2   P . P . . . P P
    /// 1   . K . . . . . .
    ///     a b c d e f g h
    /// </summary>
    /// <param name="fen"></param>
    [TestCase("6k1/p1p3pp/8/8/8/8/P1P3PP/1K6 w - - 0 1")]
    /// <summary>
    /// Previous one mirrored
    /// </summary>
    /// <param name="fen"></param>
    [TestCase("6k1/pp3p1p/8/8/8/8/PP3P1P/1K6 b - - 0 1")]
    [Ignore("Broken by virtual king mobility")]
    public void StaticEvaluation_NoOpenFileKingPenalty(string fen)
    {
        Position position = new Position(fen);
        int evaluation = AdditionalKingEvaluation(position, Piece.K)
            - AdditionalKingEvaluation(position, Piece.k);

        if (position.Side == Side.Black)
        {
            evaluation = -evaluation;
        }

        Assert.AreEqual(0, evaluation);
    }

#pragma warning disable S4144 // Methods should not have identical implementations
    /// <summary>
    /// No rooks = no bonus or penalty
    /// 8   . . . . . . k .
    /// 7   p . p . . . p p
    /// 6   . . . . . . . .
    /// 5   . . . . . . . .
    /// 4   . . . . . . . .
    /// 3   . . . . . . . .
    /// 2   P . P . . . P P
    /// 1   . K . . . . . .
    ///     a b c d e f g h
    /// </summary>
    /// <param name="fen"></param>
    [TestCase("6k1/pp1p2pp/8/8/8/8/P1PP2PP/1K6 w - - 0 1")]
    /// <summary>
    /// Previous one mirrored
    /// </summary>
    /// <param name="fen"></param>
    [TestCase("6k1/pp2pp1p/8/8/8/8/PP2P1PP/1K6 b - - 0 1")]
    public void StaticEvaluation_NoSemiOpenFileKingPenalty(string fen)
    {
        Position position = new Position(fen);
        int evaluation = AdditionalKingEvaluation(position, Piece.K)
            - AdditionalKingEvaluation(position, Piece.k);

        if (position.Side == Side.Black)
        {
            evaluation = -evaluation;
        }

        Assert.AreEqual(0, evaluation);
    }
#pragma warning restore S4144 // Methods should not have identical implementations

    /// <summary>
    /// 8   . k . . . . . n
    /// 7   . . . . . p p p
    /// 6   . . . . . . . .
    /// 5   . . . . . . . .
    /// 4   . . . . . . . .
    /// 3   . . . . . . . .
    /// 2   P P P . . . . .
    /// 1   . K . . . . . N
    ///     a b c d e f g h
    /// </summary>
    /// <param name="fen"></param>
    /// <param name="surroundingPieces"></param>
    [TestCase("1k5n/5ppp/8/8/8/8/PPP5/1K5N w - - 0 1", 3)]
    /// <summary>
    /// Previous one mirrored
    /// </summary>
    /// <param name="fen"></param>
    /// <param name="surroundingPieces"></param>
    [TestCase("n5k1/5ppp/8/8/8/8/PPP5/N5K1 b - - 0 1", 3)]
    /// <summary>
    /// 8   . k . . . b . b
    /// 7   . . . . . n n n
    /// 6   . . . . . . . .
    /// 5   . . . . . . . .
    /// 4   . . . . . . . .
    /// 3   . . . . . . . .
    /// 2   N N N . . . . .
    /// 1   B K B . . . . .
    ///     a b c d e f g h
    /// </summary>
    /// <param name="fen"></param>
    /// <param name="surroundingPieces"></param>
    [TestCase("1k3b1b/5nnn/8/8/8/8/NNN5/BKB5 w - - 0 1", 5)]
    /// <summary>
    /// Previous one mirrored
    /// </summary>
    /// <param name="fen"></param>
    /// <param name="surroundingPieces"></param>
    [TestCase("5bkb/5nnn/8/8/8/8/NNN5/B1B3K1 b - - 0 1", 5)]
    [Ignore("Broken by virtual king mobility")]
    public void StaticEvaluation_KingShieldBonus(string fen, int surroundingPieces)
    {
        Position position = new Position(fen);
        int evaluation = AdditionalKingEvaluation(position, Piece.K)
            - AdditionalKingEvaluation(position, Piece.k);

        if (position.Side == Side.Black)
        {
            evaluation = -evaluation;
        }

        Assert.AreEqual(surroundingPieces * KingShieldBonus.EG, evaluation);
    }

    /// <summary>
    /// 8   n . . . k . . .
    /// 7   . p . . . . . .
    /// 6   . . . . . . . .
    /// 5   . . . b . . . .
    /// 4   . . . B . . . .
    /// 3   . . . . . . . .
    /// 2   . . . . . . P .
    /// 1   . . . . K . . N
    ///     a b c d e f g h
    /// </summary>
    /// <param name="fen"></param>
    /// <param name="sideToMoveMobilityCount"></param>
    /// <param name="nonSideToMoveMobilityCount"></param>
    [TestCase("n3k3/1p6/8/3b4/3B4/8/6P1/4K2N w - - 0 1", 13, 11)]
    /// <summary>
    /// Previous one mirrored
    /// </summary>
    /// <param name="fen"></param>
    /// <param name="sideToMoveMobilityCount"></param>
    /// <param name="nonSideToMoveMobilityCount"></param>
    [TestCase("n2k4/1p6/8/4b3/4B3/8/6P1/3K3N b - - 0 1", 13, 11)]
    /// <summary>
    /// 8   . . . . k . . .
    /// 7   . p . . . . . .
    /// 6   . .  p. . . . .
    /// 5   . . . b . . . .
    /// 4   . . . B . . . .
    /// 3   . . . . . P . .
    /// 2   . . . . . . P .
    /// 1   . . . . K . . .
    ///     a b c d e f g h
    /// </summary>
    /// <param name="fen"></param>
    /// <param name="sideToMoveMobilityCount"></param>
    /// <param name="nonSideToMoveMobilityCount"></param>
    [TestCase("4k3/1p6/2p5/3b4/3B4/5P2/6P1/4K3 w - - 0 1", 13, 9)]
    /// <summary>
    /// Previous one mirrored
    /// </summary>
    /// <param name="fen"></param>
    /// <param name="sideToMoveMobilityCount"></param>
    /// <param name="nonSideToMoveMobilityCount"></param>
    [TestCase("3k4/1p6/2p5/4b3/4B3/5P2/6P1/3K4 b - - 0 1", 13, 9)]
    public void StaticEvaluation_BishopMobility(string fen, int sideToMoveMobilityCount, int nonSideToMoveMobilityCount)
    {
        Position position = new Position(fen);
        int evaluation = AdditionalPieceEvaluation(position, Piece.B)
            - AdditionalPieceEvaluation(position, Piece.b);

        if (position.Side == Side.Black)
        {
            evaluation = -evaluation;
        }

        Assert.AreEqual(BishopMobilityBonus[sideToMoveMobilityCount].MG - BishopMobilityBonus[nonSideToMoveMobilityCount].MG, evaluation);
    }

    /// <summary>
    /// 8   n . . . k . . .
    /// 7   . p . . . . . .
    /// 6   . . . . . . . .
    /// 5   . . . q . . . .
    /// 4   . . . Q . . . .
    /// 3   . . . . . . . .
    /// 2   . . . . . . P .
    /// 1   . . . . K . . N
    ///     a b c d e f g h
    /// </summary>
    /// <param name="fen"></param>
    /// <param name="mobilityDifference"></param>
    [TestCase("n3k3/1p6/8/3q4/3Q4/8/6P1/4K2N w - - 0 1", 2)]
    /// <summary>
    /// Previous one mirrored
    /// </summary>
    /// <param name="fen"></param>
    /// <param name="mobilityDifference"></param>
    [TestCase("n2k4/1p6/8/4q3/4Q3/8/6P1/3K3N b - - 0 1", 2)]
    /// <summary>
    /// 8   . . . . k . . .
    /// 7   . p . . . . . .
    /// 6   . . p . . . . .
    /// 5   . . . q . . . .
    /// 4   . . . Q . . . .
    /// 3   . . . . . P . .
    /// 2   . . . . . . P .
    /// 1   . . . . K . . .
    ///     a b c d e f g h
    /// </summary>
    /// <param name="fen"></param>
    /// <param name="mobilityDifference"></param>
    [TestCase("4k3/1p6/2p5/3q4/3Q4/5P2/6P1/4K3 w - - 0 1", 4)]
    /// <summary>
    /// Previous one mirrored
    /// </summary>
    /// <param name="fen"></param>
    /// <param name="mobilityDifference"></param>
    [TestCase("3k4/1p6/2p5/4q3/4Q3/5P2/6P1/3K4 b - - 0 1", 4)]
    /// <summary>
    /// 8   n . . . k . . .
    /// 7   . p . . . . . .
    /// 6   . . . . . . . .
    /// 5   . . . q . . . .
    /// 4   . . . Q . . . .
    /// 3   . . . . . . . .
    /// 2   . . . . . . P .
    /// 1   . . . . K . . N
    ///     a b c d e f g h
    /// </summary>
    /// <param name="fen"></param>
    /// <param name="mobilityDifference"></param>
    [TestCase("n3k3/1p6/8/3q4/3Q4/8/6P1/4K2N w - - 0 1", 2)]
    /// <summary>
    /// Previous one mirrored
    /// </summary>
    /// <param name="fen"></param>
    /// <param name="mobilityDifference"></param>
    [TestCase("n2k4/1p6/8/4q3/4Q3/8/6P1/3K3N b - - 0 1", 2)]
    /// <summary>
    /// 8   . . . . k . . .
    /// 7   . p . . . . . .
    /// 6   . . p . . . . .
    /// 5   . . . q . . . .
    /// 4   . . . Q . . . .
    /// 3   . . . . . P . .
    /// 2   . . . . . . P .
    /// 1   . . . . K . . .
    ///     a b c d e f g h
    /// </summary>
    /// <param name="fen"></param>
    /// <param name="mobilityDifference"></param>
    [TestCase("4k3/1p6/2p5/3q4/3Q4/5P2/6P1/4K3 w - - 0 1", 4)]
    /// <summary>
    /// Previous one mirrored
    /// </summary>
    /// <param name="fen"></param>
    /// <param name="mobilityDifference"></param>
    [TestCase("3k4/1p6/2p5/4q3/4Q3/5P2/6P1/3K4 b - - 0 1", 4)]
    /// <summary>
    /// 8   n . . . k . . .
    /// 7   . . . . . . . .
    /// 6   . . p . . . . .
    /// 5   . r . q . . . R
    /// 4   . . . Q . . . .
    /// 3   . . . . . P . .
    /// 2   . . . . . . . .
    /// 1   . . . . K . . N
    ///     a b c d e f g h
    /// </summary>
    /// <param name="fen"></param>
    /// <param name="mobilityDifference"></param>
    [TestCase("n3k3/8/2p5/1r1q3R/3Q4/5P2/8/4K2N w - - 0 1", 5)]
    /// <summary>
    /// Previous one mirrored
    /// </summary>
    /// <param name="fen"></param>
    /// <param name="mobilityDifference"></param>
    [TestCase("n2k4/8/2p5/4q3/r3Q1R1/5P2/8/3K3N b - - 0 1", 5)]
    public void StaticEvaluation_QueenMobility(string fen, int mobilityDifference)
    {
        Position position = new Position(fen);
        int evaluation = AdditionalPieceEvaluation(position, Piece.Q)
            - AdditionalPieceEvaluation(position, Piece.q);

        if (position.Side == Side.Black)
        {
            evaluation = -evaluation;
        }

<<<<<<< HEAD
        Assert.AreEqual(Configuration.EngineSettings.QueenMobilityBonus[mobilityDifference].MG, evaluation);
=======
        Assert.AreEqual(mobilityDifference * QueenMobilityBonus.MG, evaluation);
>>>>>>> addb5359
    }

    /// <summary>
    /// https://github.com/lynx-chess/Lynx/pull/510
    /// </summary>
    /// <param name="fen"></param>
    /// <param name="expectedStaticEvaluation"></param>
    [TestCase("QQQQQQQQ/QQQQQQQQ/QQQQQQQQ/QQQQQQQQ/QQQQQQQQ/QQQQQQQQ/QPPPPPPP/K6k b - - 0 1", MinEval, IgnoreReason = "Packed eval reduces max eval to a short, so over Short.MaxValue it overflows and produces unexpected results")]
    [TestCase("QQQQQQQQ/QQQQQQQQ/QQQQQQQQ/QQQQQQQQ/QQQQQQQQ/QQQQQQQQ/QPPPPPPP/K5k1 w - - 0 1", MaxEval, IgnoreReason = "Packed eval reduces max eval to a short, so over Short.MaxValue it overflows and produces unexpected results")]
    [TestCase("8/QQQQQQ1/QQQQQQQQ/QQQQQQQQ/QQQQQQQQ/QQQQQQQQ/QQ6/K6k b - - 0 1", MinEval, IgnoreReason = "It's just a pain to maintain this with bucketed PSQT tuning")]
    [TestCase("8/QQQQQQ1/QQQQQQQQ/QQQQQQQQ/QQQQQQQQ/QQQQQQQQ/QQ6/K5k1 w - - 0 1", MaxEval, IgnoreReason = "It's just a pain to maintain this with bucketed PSQT tuning")]
    public void StaticEvaluation_Clamp(string fen, int expectedStaticEvaluation)
    {
        var position = new Position(fen);

        Assert.AreEqual(expectedStaticEvaluation, position.StaticEvaluation().Score);
    }

    [TestCase("k7/8/8/3K4/8/8/8/8 w - - 0 1", true, "K vs k")]
    [TestCase("8/8/8/8/3k4/8/8/K7 w - - 0 1", true, "K vs k")]
    public void StaticEvaluation_PawnlessEndgames_KingVsKing(string fen, bool isDrawExpected, string _)
    {
        EvaluateDrawOrNotDraw(fen, isDrawExpected, 0);
    }

    [TestCase("1k6/8/8/8/8/8/1B6/1K6 w - - 0 1", true, 1, "B")]
    [TestCase("1k6/1b6/8/8/8/8/8/1K6 w - - 0 1", true, 1, "b")]
    [TestCase("1k6/8/8/8/8/8/1N6/1K6 w - - 0 1", true, 1, "N")]
    [TestCase("1k6/1n6/8/8/8/8/8/1K6 w - - 0 1", true, 1, "n")]
    [TestCase("1k6/8/8/8/8/8/1R6/1K6 w - - 0 1", false, 2, "R")]
    [TestCase("rk6/8/8/8/8/8/8/1K6 w - - 0 1", false, 2, "r")]
    [TestCase("1k6/8/8/8/8/8/1Q6/1K6 w - - 0 1", false, 4, "Q")]
    [TestCase("qk6/8/8/8/8/8/8/1K6 w - - 0 1", false, 4, "q")]
    public void StaticEvaluation_PawnlessEndgames_SinglePiece(string fen, bool isDrawExpected, int expectedPhase, string _)
    {
        EvaluateDrawOrNotDraw(fen, isDrawExpected, expectedPhase);
    }

    [TestCase("1k6/n7/8/8/8/8/N7/1K6 w - - 0 1", true, "N vs n")]
    [TestCase("1k6/b7/8/8/8/8/B7/1K6 w - - 0 1", true, "B vs b")]
    [TestCase("1k6/n7/8/8/8/8/B7/1K6 w - - 0 1", true, "B vs n")]
    [TestCase("1k6/b7/8/8/8/8/N7/1K6 w - - 0 1", true, "N vs b")]
    [TestCase("1k6/8/8/8/8/8/NB6/1K6 w - - 0 1", false, "BN")]
    [TestCase("1k6/8/8/8/8/8/BB6/1K6 w - - 0 1", false, "BB")]
    [TestCase("1k6/bb6/8/8/8/8/8/1K6 w - - 0 1", false, "bb")]
    [TestCase("1k6/bn6/8/8/8/8/8/1K6 w - - 0 1", false, "bn")]
    [TestCase("1k6/8/8/8/8/8/NN6/1K6 w - - 0 1", true, "NN")]
    [TestCase("1k6/nn6/8/8/8/8/8/1K6 w - - 0 1", true, "nn")]
    public void StaticEvaluation_PawnlessEndgames_TwoMinorPieces(string fen, bool isDrawExpected, string _)
    {
        EvaluateDrawOrNotDraw(fen, isDrawExpected, 2);
    }

    [TestCase("8/8/3kb3/8/8/2NN4/3K4/8 w - - 0 1", true, "NN vs b")]
    [TestCase("8/8/3knn2/8/8/3B4/3K4/8 w - - 0 1", true, "B vs nn")]
    [TestCase("8/8/3kn3/8/8/2NN4/3K4/8 w - - 0 1", true, "NN vs n")]
    [TestCase("8/8/3knn2/8/8/3N4/3K4/8 w - - 0 1", true, "N vs nn")]
    public void StaticEvaluation_PawnlessEndgames_TwoMinorPiecesVsOne(string fen, bool isDrawExpected, string _)
    {
        EvaluateDrawOrNotDraw(fen, isDrawExpected, 3);
    }

    [TestCase(0, 0)]
    [TestCase(0, 100)]
    [TestCase(100, 100)]
    [TestCase(100, 200)]
    public void TaperedEvaluation(int mg, int eg)
    {
        Assert.AreEqual(mg, Position.TaperedEvaluation(new(mg, eg), 24));
        Assert.AreEqual(eg, Position.TaperedEvaluation(new(mg, eg), 0));
    }

    private static int AdditionalPieceEvaluation(Position position, Piece piece)
    {
        var bitBoard = position.PieceBitBoards[(int)piece];
        int eval = 0;

        while (!bitBoard.Empty())
        {
            var pieceSquareIndex = bitBoard.GetLS1BIndex();
            bitBoard.ResetLS1B();
            eval += Utils.UnpackMG(position.AdditionalPieceEvaluation(pieceSquareIndex, (int)piece));
        }

        return eval;
    }

    private static int AdditionalKingEvaluation(Position position, Piece piece)
    {
        for (int pieceIndex = (int)Piece.P; pieceIndex <= (int)Piece.k; ++pieceIndex)
        {
            var bitboard = position.PieceBitBoards[pieceIndex];

            while (bitboard != default)
            {
                bitboard.ResetLS1B();
            }
        }

        var bitBoard = position.PieceBitBoards[(int)piece].GetLS1BIndex();

        return Utils.UnpackEG(piece == Piece.K
            ? position.KingAdditionalEvaluation(bitBoard, Side.White)
            : position.KingAdditionalEvaluation(bitBoard, Side.Black));
    }

    private static void EvaluateDrawOrNotDraw(string fen, bool isDrawExpected, int expectedPhase)
    {
        var position = new Position(fen);
        var (score, phase) = position.StaticEvaluation();

        Assert.AreEqual(expectedPhase, phase);

        if (isDrawExpected)
        {
            Assert.AreEqual(0, score);
        }
        else
        {
            Assert.AreNotEqual(0, score);
        }
    }
}<|MERGE_RESOLUTION|>--- conflicted
+++ resolved
@@ -925,11 +925,7 @@
             evaluation = -evaluation;
         }
 
-<<<<<<< HEAD
-        Assert.AreEqual(Configuration.EngineSettings.QueenMobilityBonus[mobilityDifference].MG, evaluation);
-=======
-        Assert.AreEqual(mobilityDifference * QueenMobilityBonus.MG, evaluation);
->>>>>>> addb5359
+        Assert.AreEqual(QueenMobilityBonus[mobilityDifference].MG, evaluation);
     }
 
     /// <summary>
