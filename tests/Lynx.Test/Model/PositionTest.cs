﻿using Lynx.Model;
using NUnit.Framework;

using static Lynx.EvaluationConstants;
using static Lynx.EvaluationParams;
using static Lynx.Utils;

namespace Lynx.Test.Model;

public class PositionTest
{
    [TestCase(Constants.InitialPositionFEN)]
    [TestCase(Constants.TrickyTestPositionFEN)]
    [TestCase(Constants.TrickyTestPositionReversedFEN)]
    [TestCase(Constants.KillerTestPositionFEN)]
    [TestCase("r2q1rk1/ppp2ppp/2n1bn2/2b1p3/3pP3/3P1NPP/PPP1NPB1/R1BQ1RK1 b - - 0 1")]
    public void FEN(string fen)
    {
        var position = new Position(fen);
        Assert.AreEqual(fen, position.FEN());

        var newPosition = new Position(position);
        Assert.AreEqual(fen, newPosition.FEN());
    }

    [TestCase(Constants.InitialPositionFEN)]
    [TestCase(Constants.TrickyTestPositionFEN)]
    [TestCase(Constants.TrickyTestPositionReversedFEN)]
    [TestCase(Constants.KillerTestPositionFEN)]
    [TestCase(Constants.CmkTestPositionFEN)]
    public void CloneConstructor(string fen)
    {
        // Arrange
        var position = new Position(fen);

        // Act
        var clonedPosition = new Position(position);

        // Assert
        Assert.AreEqual(position.FEN(), clonedPosition.FEN());
        Assert.AreEqual(position.UniqueIdentifier, clonedPosition.UniqueIdentifier);
        Assert.AreEqual(position.Side, clonedPosition.Side);
        Assert.AreEqual(position.Castle, clonedPosition.Castle);
        Assert.AreEqual(position.EnPassant, clonedPosition.EnPassant);

        for (int piece = 0; piece < position.PieceBitBoards.Length; ++piece)
        {
            Assert.AreEqual(position.PieceBitBoards[piece], clonedPosition.PieceBitBoards[piece]);
        }

        for (int occupancy = 0; occupancy < position.OccupancyBitBoards.Length; ++occupancy)
        {
            Assert.AreEqual(position.OccupancyBitBoards[occupancy], clonedPosition.OccupancyBitBoards[occupancy]);
        }

        // Act: modify original, to ensure they're not sharing references to the same memory object
        for (int piece = 0; piece < position.PieceBitBoards.Length; ++piece)
        {
            position.PieceBitBoards[piece].ResetLS1B();
            position.PieceBitBoards[piece].SetBit((int)BoardSquare.e5 + piece);
        }

        for (int occupancy = 0; occupancy < position.OccupancyBitBoards.Length; ++occupancy)
        {
            position.OccupancyBitBoards[occupancy].ResetLS1B();
            position.OccupancyBitBoards[occupancy].SetBit((int)BoardSquare.g7 + occupancy);
        }

        // Assert
        for (int piece = 0; piece < position.PieceBitBoards.Length; ++piece)
        {
            Assert.AreNotEqual(position.PieceBitBoards[piece], clonedPosition.PieceBitBoards[piece]);
        }

        for (int occupancy = 0; occupancy < position.OccupancyBitBoards.Length; ++occupancy)
        {
            Assert.AreNotEqual(position.OccupancyBitBoards[occupancy], clonedPosition.OccupancyBitBoards[occupancy]);
        }
    }

    [TestCase(Constants.EmptyBoardFEN)]
    [TestCase("K/8/8/8/8/8/8/8 w - - 0 1")]
    [TestCase("K/8/8/8/8/8/8/8 b - - 0 1")]
    [TestCase("k/8/8/8/8/8/8/8 w - - 0 1")]
    [TestCase("k/8/8/8/8/8/8/8 b - - 0 1")]
    public void MissingKings(string fen)
    {
        Assert.Throws<LynxException>(() => new Position(fen));
    }

    [Explicit]
    [Category(Categories.LongRunning)]  // Can't run on debug due to position validation
    [TestCase(Constants.InitialPositionFEN, true)]
    [TestCase("r1k5/1K6/8/8/8/8/8/8 w - - 0 1", false)]
    [TestCase("r1bqkbnr/pppp2pp/2n2p2/4p2Q/2B1P3/8/PPPP1PPP/RNB1K1NR w KQkq - 0 1", false)]
    [TestCase("r1bqkbnr/pppp2pp/2n2p2/4p2Q/2B1P3/8/PPPP1PPP/RNB1K1NR b KQkq - 0 1", true)]
    [TestCase("r1bqk1nr/pppp2pp/2n2p2/4p3/1bB1P3/3P4/PPP2PPP/RNBQK1NR b KQkq - 0 1", false)]
    [TestCase("r1bqk1nr/pppp2pp/2n2p2/4p3/1bB1P3/3P4/PPP2PPP/RNBQK1NR w KQkq - 0 1", true)]
    [TestCase("r1k5/1K6/8/8/8/8/8/8 w - - 0 1", false)]
    public void IsValid(string fen, bool shouldBeValid)
    {
        Assert.AreEqual(shouldBeValid, new Position(fen).IsValid());
    }

    [Explicit]
    [Category(Categories.LongRunning)]  // Can't run on debug due to position validation
    [TestCase(Constants.EmptyBoardFEN, false, Ignore = "WasProduceByAValidMove doesn't check the presence of both kings on the board")]
    [TestCase("K/8/8/8/8/8/8/8 w - - 0 1", false, Ignore = "WasProduceByAValidMove doesn't check the presence of both kings on the board")]
    [TestCase("K/8/8/8/8/8/8/8 b - - 0 1", false, Ignore = "WasProduceByAValidMove doesn't check the presence of both kings on the board")]
    [TestCase("k/8/8/8/8/8/8/8 w - - 0 1", false, Ignore = "WasProduceByAValidMove doesn't check the presence of both kings on the board")]
    [TestCase("k/8/8/8/8/8/8/8 b - - 0 1", false, Ignore = "WasProduceByAValidMove doesn't check the presence of both kings on the board")]
    [TestCase(Constants.InitialPositionFEN, true)]
    [TestCase("r1bqkbnr/pppp2pp/2n2p2/4p2Q/2B1P3/8/PPPP1PPP/RNB1K1NR w KQkq - 0 1", false)]
    [TestCase("r1bqkbnr/pppp2pp/2n2p2/4p2Q/2B1P3/8/PPPP1PPP/RNB1K1NR b KQkq - 0 1", true)]
    [TestCase("r1bqk1nr/pppp2pp/2n2p2/4p3/1bB1P3/3P4/PPP2PPP/RNBQK1NR b KQkq - 0 1", false)]
    [TestCase("r1bqk1nr/pppp2pp/2n2p2/4p3/1bB1P3/3P4/PPP2PPP/RNBQK1NR w KQkq - 0 1", true)]
    public void WasProduceByAValidMove(string fen, bool shouldBeValid)
    {
        Assert.AreEqual(shouldBeValid, new Position(fen).WasProduceByAValidMove());
    }

    [Explicit]
    [Category(Categories.LongRunning)]  // Can't run on debug due to position validation
    [TestCase("rnbqkbnr/ppp1pppp/3p4/1B6/8/4P3/PPPP1PPP/RNBQK1NR b KQkq - 1 2", true)]
    [TestCase("rnbqkbnr/ppp1pppp/3p4/1B6/8/4P3/PPPP1PPP/RNBQK1NR w KQkq - 1 2", false)]
    [TestCase("rnbqk1nr/pppp1ppp/4p3/8/1b6/3P1N2/PPP1PPPP/RNBQKB1R w KQkq - 2 3", true)]
    [TestCase("rnbqk1nr/pppp1ppp/4p3/8/1b6/3P1N2/PPP1PPPP/RNBQKB1R b KQkq - 2 3", false)]

    [TestCase("rnb1k1nr/pppp1ppp/4p3/8/1b6/3P3P/PPP1PPP1/RNB1KBNR w KQkq - 1 3", true)]
    [TestCase("rnb1k1nr/pppp1ppp/4p3/8/1b6/3P3P/PPP1PPP1/RNB1KBNR b KQkq - 1 3", false)]
    [TestCase("rnb1k1nr/pppp1ppp/4p3/8/1b6/3P3P/PPP1PPP1/RNB1KBNR w KQkq - 1 3", true)]
    [TestCase("rnb1k1nr/pppp1ppp/4p3/8/1b6/3P3P/PPP1PPP1/RNB1KBNR b KQkq - 1 3", false)]
    public void IsInCheck(string fen, bool positionInCheck)
    {
        var position = new Position(fen);

        Assert.AreEqual(positionInCheck, position.IsInCheck());
    }

    [TestCase("7k/8/8/8/8/3B4/1K6/6Q1 b - - 0 1", 0)]
    [TestCase("7K/8/8/8/8/3b4/1k6/6q1 w - - 0 1", 0)]
    [TestCase("8/5K2/7p/6pk/6p1/6P1/7P/8 b - - 0 1", 0)]
    [TestCase("8/7p/6p1/6P1/6PK/5k1P/8/8 w - - 0 1", 0)]
    [TestCase("7k/8/8/8/8/8/1K5R/6R1 b - - 0 1", -CheckMateBaseEvaluation)]
    [TestCase("7K/8/8/8/8/8/1k5r/6r1 w - - 0 1", -CheckMateBaseEvaluation)]
    public void EvaluateFinalPosition(string fen, int expectedEvaluationValue)
    {
        // Arrange
        var position = new Position(fen);
        Assert.IsEmpty(MoveGenerator.GenerateAllMoves(position).Where(move =>
        {
            var newPosition = new Position(position);
            newPosition.MakeMove(move);
            return newPosition.IsValid();
        }));
        var isInCheck = position.IsInCheck();

        // Act
        var noDepthResult = Position.EvaluateFinalPosition(default, isInCheck);
        var depthOneResult = Position.EvaluateFinalPosition(1, isInCheck);
        var depthTwoResult = Position.EvaluateFinalPosition(2, isInCheck);

        if (expectedEvaluationValue < 0)
        {
            Assert.AreEqual(expectedEvaluationValue, noDepthResult);

            Assert.True(noDepthResult < depthOneResult);
            Assert.True(depthOneResult < depthTwoResult);
        }
    }

    [TestCase("8/k7/8/3B4/8/8/8/7K w - - 0 1", Description = "B")]
    [TestCase("8/k7/8/3b4/8/8/8/7K w - - 0 1", Description = "b")]
    [TestCase("k7/8/8/3N4/8/8/8/7K w - - 0 1", Description = "N")]
    [TestCase("k7/8/8/3N4/8/8/8/7K w - - 0 1", Description = "n")]
    [TestCase("k7/8/8/2NN4/8/8/8/7K w - - 0 1", Description = "N+N")]
    [TestCase("k7/8/8/2nn4/8/8/8/7K w - - 0 1", Description = "n+n")]
    [TestCase("k7/8/8/3B4/8/8/8/6K1 b - - 0 1", Description = "B")]
    [TestCase("k7/8/8/3b4/8/8/8/6K1 b - - 0 1", Description = "b")]
    [TestCase("k7/8/8/3N4/8/8/8/7K b - - 0 1", Description = "N")]
    [TestCase("k7/8/8/3N4/8/8/8/7K b - - 0 1", Description = "n")]
    [TestCase("k7/8/8/2NN4/8/8/8/7K b - - 0 1", Description = "N+N")]
    [TestCase("k7/8/8/2nn4/8/8/8/7K b - - 0 1", Description = "n+n")]
    public void StaticEvaluation_DrawDueToLackOfMaterial(string fen)
    {
        var position = new Position(fen);

        Assert.AreEqual(0, position.StaticEvaluation().Score);
    }

    [TestCase("4k3/8/8/7Q/7q/8/4K3/8 w - - 0 1", "4k3/8/8/7Q/7q/8/8/4K3 w - - 0 1", Description = "King in 7th rank with queens > King in 8th rank with queens", IgnoreReason = "Can't understand PSQT any more")]
    [TestCase("4k3/p7/8/8/8/8/P3K3/8 w - - 0 1", "4k3/p7/8/8/8/8/P7/4K3 w - - 0 1", Description = "King in 7th rank without queens > King in 8th rank without queens", IgnoreReason = "Can't understand PSQT any more")]
    [TestCase("4k3/7p/8/8/4K3/8/7P/8 w - - 0 1", "4k3/7p/8/q7/4K3/Q7/7P/8 w - - 0 1", Description = "King in the center without queens > King in the center with queens", IgnoreReason = "Can't understand PSQT any more")]
    public void StaticEvaluation_KingEndgame(string fen1, string fen2)
    {
        Assert.Greater(new Position(fen1).StaticEvaluation().Score, new Position(fen2).StaticEvaluation().Score);
    }

    /// <summary>
    /// 8   . . . . k . . .
    /// 7   . p p p . . . .
    /// 6   . . . . . . . .
    /// 5   . . . . . . . .
    /// 4   . . . . . . . .
    /// 3   . . . . . . . .
    /// 2   P P . P . . . .
    /// 1   . . . . K . . .
    ///     a b c d e f g h
    /// </summary>
    [TestCase("7k/1ppp2pp/8/8/8/8/PP1P2PP/7K w - - 0 1")]
    /// <summary>
    /// Previous one mirrored
    /// </summary>
    [TestCase("3k4/3p2pp/8/8/8/8/4PPP1/3K4 b - - 0 1")]
    public void StaticEvaluation_IsolatedPawnPenalty(string fen)
    {
        Position position = new Position(fen);
        int evaluation = AdditionalPieceEvaluation(position, Piece.P)
            - AdditionalPieceEvaluation(position, Piece.p);

        if (position.Side == Side.Black)
        {
            evaluation = -evaluation;
        }

        var expectedEval = UnpackMG(IsolatedPawnPenalty[Constants.File[(int)BoardSquare.d3]]) - UnpackMG(PawnPhalanxBonus[1]);

        Assert.AreEqual(expectedEval, evaluation);
    }

    /// <summary>
    /// 8   . . . . k . . .
    /// 7   p p p . . . . .
    /// 6   . . . . . . . .
    /// 5   . . . . . . . .
    /// 4   . . . . . . . .
    /// 3   P . . . . . . .
    /// 2   P P . . . . . .
    /// 1   . . . . K . . .
    ///     a b c d e f g h
    /// </summary>
    //[TestCase("4k3/ppp5/8/8/8/P7/PP6/4K3 w - - 0 1")]
    ///// <summary>
    ///// Previous one mirrored
    ///// </summary>
    ///// <param name="fen"></param>
    //[TestCase("3k4/6pp/7p/8/8/8/5PPP/3K4 b - - 0 1")]
    //public void StaticEvaluation_DoublePawnPenalty(string fen)
    //{
    //    Position position = new Position(fen);
    //    int evaluation = AdditionalPieceEvaluation(position, Piece.P)
    //        - AdditionalPieceEvaluation(position, Piece.p);

    //    if (position.Side == Side.Black)
    //    {
    //        evaluation = -evaluation;
    //    }

    //    Assert.AreEqual(4 * Configuration.EngineSettings.DoubledPawnPenalty.MG, evaluation);
    //}

    /// <summary>
    /// Illegal position, but avoids any positional bonuses
    /// 8   . . . . k . . .
    /// 7   p p p . . p p p
    /// 6   . . . . . . . .
    /// 5   . . . . . . . .
    /// 4   . . . . . . . .
    /// 3   P . . . . . . .
    /// 2   P P . . . . P P
    /// 1   P . . . K . . .
    ///     a b c d e f g h
    /// </summary>
    //[TestCase("7k/ppp2ppp/8/8/8/P7/PP4PP/P6K w - - 0 1")]
    ///// <summary>
    ///// Previous one mirrored
    ///// </summary>
    ///// <param name="fen"></param>
    //[TestCase("k6p/pp4pp/7p/8/8/8/PPP2PPP/K7 b - - 0 1")]
    //public void StaticEvaluation_TriplePawnPenalty(string fen)
    //{
    //    Position position = new Position(fen);
    //    int evaluation = AdditionalPieceEvaluation(position, Piece.P)
    //        - AdditionalPieceEvaluation(position, Piece.p);

    //    if (position.Side == Side.Black)
    //    {
    //        evaluation = -evaluation;
    //    }

    //    Assert.AreEqual(9 * Configuration.EngineSettings.DoubledPawnPenalty.MG, evaluation);
    //}

    /// <summary>
    /// 8   . . . . . . k .
    /// 7   p p . . . . . .
    /// 6   p . . . . . . .
    /// 5   . . . . . . . .
    /// 4   . . . . . . . .
    /// 3   . . . . . . . .
    /// 2   P P . P . . . .
    /// 1   . . . . . . K .
    ///     a b c d e f g h
    /// </summary>
    [TestCase("6k1/pp6/p7/8/8/8/PP1P4/6K1 w - - 0 1", BoardSquare.d2)]
    /// <summary>
    /// Previous one mirrored
    /// </summary>
    [TestCase("1k6/3p2pp/8/8/8/7P/6PP/1K6 b - - 0 1", BoardSquare.d7)]

    /// <summary>
    /// 8   . . . . . . k .
    /// 7   p p . . . . . .
    /// 6   p . . . . . . .
    /// 5   . . . . . . . .
    /// 4   . . . . . . . .
    /// 3   . . . P . . . .
    /// 2   P P . . . . . .
    /// 1   . . . . . . K .
    ///     a b c d e f g h
    /// </summary>
    [TestCase("6k1/pp6/p7/8/8/3P4/PP6/6K1 w - - 0 1", BoardSquare.d3)]
    /// <summary>
    /// Previous one mirrored
    /// </summary>
    [TestCase("1k6/6pp/3p4/8/8/7P/6PP/1K6 b - - 0 1", BoardSquare.d6)]

    /// <summary>
    /// 8   . . . . . . k .
    /// 7   p p . . . . . .
    /// 6   p . . . . . . .
    /// 5   . . . . . . . .
    /// 4   . . . P . . . .
    /// 3   . . . . . . . .
    /// 2   P P . . . . . .
    /// 1   . . . . . . K .
    ///     a b c d e f g h
    /// </summary>
    [TestCase("6k1/pp6/p7/8/3P4/8/PP6/6K1 w - - 0 1", BoardSquare.d4)]
    /// <summary>
    /// Previous one mirrored
    /// </summary>
    [TestCase("1k6/6pp/8/3p4/8/7P/6PP/1K6 b - - 0 1", BoardSquare.d5)]

    /// <summary>
    /// 8   . . . . . . k .
    /// 7   p p . . . . . .
    /// 6   p . . . . . . .
    /// 5   . . . P . . . .
    /// 4   . . . . . . . .
    /// 3   . . . . . . . .
    /// 2   P P . . . . . .
    /// 1   . . . . . . K .
    ///     a b c d e f g h
    /// </summary>
    [TestCase("6k1/pp6/p7/3P4/8/8/PP6/6K1 w - - 0 1", BoardSquare.d5)]
    /// <summary>
    /// Previous one mirrored
    /// </summary>
    [TestCase("1k6/6pp/8/8/3p4/7P/6PP/1K6 b - - 0 1", BoardSquare.d4)]

    /// <summary>
    /// 8   . . . . . . k .
    /// 7   p p . . . . . .
    /// 6   p . . P . . . .
    /// 5   . . . . . . . .
    /// 4   . . . . . . . .
    /// 3   . . . . . . . .
    /// 2   P P . . . . . .
    /// 1   . . . . . . K .
    ///     a b c d e f g h
    /// </summary>
    [TestCase("6k1/pp6/p2P4/8/8/8/PP6/6K1 w - - 0 1", BoardSquare.d6)]
    /// <summary>
    /// Previous one mirrored
    /// </summary>
    [TestCase("1k6/6pp/8/8/8/3p3P/6PP/1K6 b - - 0 1", BoardSquare.d3)]

    /// <summary>
    /// 8   . . . . . . k .
    /// 7   p p . P . . . .
    /// 6   p . . . . . . .
    /// 5   . . . . . . . .
    /// 4   . . . . . . . .
    /// 3   . . . . . . . .
    /// 2   P P . . . . . .
    /// 1   . . . . . . K .
    ///     a b c d e f g h
    /// </summary>
    [TestCase("6k1/pp1P4/p7/8/8/8/PP6/6K1 w - - 0 1", BoardSquare.d7)]
    /// <summary>
    /// Previous one mirrored
    /// </summary>
    [TestCase("1k6/6pp/8/8/8/7P/3p2PP/1K6 b - - 0 1", BoardSquare.d2)]
    public void StaticEvaluation_PassedPawnBonus(string fen, BoardSquare square)
    {
        var position = new Position(fen);
        int evaluation = AdditionalPieceEvaluation(position, Piece.P)
            - AdditionalPieceEvaluation(position, Piece.p);

        var rank = Constants.Rank[(int)square];
        var passedPawnsMask = Masks.WhitePassedPawnMasks[(int)square];

        if (position.Side == Side.Black)
        {
            evaluation = -evaluation;
            rank = 7 - rank;
            passedPawnsMask = Masks.BlackPassedPawnMasks[(int)square];
        }

        var whiteKingDistance = Constants.ChebyshevDistance[(int)square][position.PieceBitBoards[(int)Piece.K].GetLS1BIndex()];
        var blackKingDistance = Constants.ChebyshevDistance[(int)square][position.PieceBitBoards[(int)Piece.k].GetLS1BIndex()];

        var friendlyKingDistance = position.Side == Side.White
            ? whiteKingDistance
            : blackKingDistance;

        var enemyKingDistance = position.Side == Side.White
            ? blackKingDistance
            : whiteKingDistance;

        var expectedEval = 0;
        if ((passedPawnsMask & position.OccupancyBitBoards[OppositeSide(position.Side)]) == 0)
        {
            expectedEval += UnpackMG(PassedPawnBonusNoEnemiesAheadBonus[0][rank]);
            expectedEval += UnpackMG(PassedPawnBonusNoEnemiesAheadEnemyBonus[0][rank]);
        }

        Assert.AreEqual(
            expectedEval
            //(-4 * Configuration.EngineSettings.DoubledPawnPenalty.MG)
            + UnpackMG(IsolatedPawnPenalty[Constants.File[(int)square]])
            + UnpackMG(PassedPawnBonus[0][rank])
            + UnpackMG(PassedPawnEnemyBonus[0][rank])
            + UnpackMG(FriendlyKingDistanceToPassedPawnBonus[friendlyKingDistance])
            + UnpackMG(EnemyKingDistanceToPassedPawnPenalty[enemyKingDistance]),

            evaluation);
    }

    /// <summary>
    /// 8   . . . . k . . r
    /// 7   p . . . . . . p
    /// 6   . . . . . . . .
    /// 5   . . . . . . . .
    /// 4   . . . . . . . .
    /// 3   . . . . . . . .
    /// 2   . . P . . . . P
    /// 1   R . . . K . . .
    ///     a b c d e f g h
    /// </summary>
    [TestCase("4k2r/p6p/8/8/8/8/2P4P/R3K3 w - - 0 1", 10, 3, 0)]
    /// <summary>
    /// Previous one mirrored
    /// </summary>
    [TestCase("3k3r/p4p2/8/8/8/8/P6P/R2K4 b - - 0 1", 10, 3, 7)]
    public void StaticEvaluation_SemiOpenFileRookBonus(string fen, int rookMobilitySideToMove, int rookMobilitySideNotToMove, int semiopenFile)
    {
        Position position = new Position(fen);
        int evaluation = AdditionalPieceEvaluation(position, Piece.R)
            - AdditionalPieceEvaluation(position, Piece.r);

        if (position.Side == Side.Black)
        {
            evaluation = -evaluation;
        }

        Assert.AreEqual(
            UnpackMG(SemiOpenFileRookBonus[0][semiopenFile])
                + UnpackMG(SemiOpenFileRookEnemyBonus[0][semiopenFile])
                + UnpackMG(RookMobilityBonus[rookMobilitySideToMove]) - UnpackMG(RookMobilityBonus[rookMobilitySideNotToMove]),
            evaluation);
    }

    /// <summary>
    /// 8   . . . . k . . r
    /// 7   p . . . . . . p
    /// 6   . . . . . . . .
    /// 5   . . . . . . . .
    /// 4   . . . . . . . .
    /// 3   . . . . . . . .
    /// 2   . . P . . . . P
    /// 1   . R . . K . . .
    ///     a b c d e f g h
    /// </summary>
    [TestCase("7r/2p1k2p/8/8/8/8/2P1K2P/1R6 w - - 0 1", 13, 7, 1)]
    /// <summary>
    /// Previous one mirrored
    /// </summary>
    [TestCase("6r1/p2k1p2/8/8/8/8/P2K1P2/R7 b - - 0 1", 13, 7, 6)]
    public void StaticEvaluation_OpenFileRookBonus(string fen, int rookMobilitySideToMove, int rookMobilitySideNotToMove, int openFile)
    {
        Position position = new Position(fen);
        int evaluation = AdditionalPieceEvaluation(position, Piece.R)
            - AdditionalPieceEvaluation(position, Piece.r);

        if (position.Side == Side.Black)
        {
            evaluation = -evaluation;
        }

        Assert.AreEqual(
            UnpackMG(OpenFileRookBonus[0][openFile])
            + UnpackMG(OpenFileRookEnemyBonus[0][openFile])
            + UnpackMG(RookMobilityBonus[rookMobilitySideToMove]) - UnpackMG(RookMobilityBonus[rookMobilitySideNotToMove]),
            evaluation);
    }

    /// <summary>
    /// 8   . . . . k . . r
    /// 7   p . . . . . . r
    /// 6   . . . . . . . p
    /// 5   . . . . . . . .
    /// 4   . . . . . . . .
    /// 3   . . . . . . . .
    /// 2   R . . P . . . P
    /// 1   R . . K . . . .
    ///     a b c d e f g h
    /// </summary>
    [TestCase("4k2r/p6r/7p/8/8/8/R2P3P/R2K4 w - - 0 1", 10, 9, 0, IgnoreReason = "A pain to maintain, broken by total king ring attacks")]
    /// <summary>
    /// Previous one mirrored
    /// </summary>
    [TestCase("4k2r/p3p2r/8/8/8/P7/R6P/R2K4 b - - 0 1", 10, 9, 7, IgnoreReason = "A pain to maintain, broken by total king ring attacks")]
    public void StaticEvaluation_DoubleSemiOpenFileRookBonus(string fen, int rookMobilitySideToMove, int rookMobilitySideNotToMove, int semiopenFile)
    {
        Position position = new Position(fen);
        int evaluation = AdditionalPieceEvaluation(position, Piece.R)
            - AdditionalPieceEvaluation(position, Piece.r);

        if (position.Side == Side.Black)
        {
            evaluation = -evaluation;
        }

        Assert.AreEqual(
            (2 * UnpackMG(SemiOpenFileRookBonus[0][semiopenFile]))
            + (2 * UnpackMG(SemiOpenFileRookEnemyBonus[0][semiopenFile]))
            + UnpackMG(RookMobilityBonus[rookMobilitySideToMove]) - UnpackMG(RookMobilityBonus[rookMobilitySideNotToMove]),
        evaluation);
    }

    /// <summary>
    /// 8   . r . . . . . k
    /// 7   . r . . . . . p
    /// 6   . . p . . . . .
    /// 5   . . . . . . . .
    /// 4   . . . . . . . .
    /// 3   . . P . . . . .
    /// 2   . . R . . . . P
    /// 1   . . R . . . . K
    ///     a b c d e f g h
    /// </summary>
    [TestCase("1r5k/1r5p/2p5/8/8/2P5/2R4P/2R4K w - - 0 1", 7, 12, 1)]   // Counting only second rank rooks
    /// <summary>
    /// Previous one mirrored
    /// </summary>
    [TestCase("k4r2/p4r2/5p2/8/8/5P2/P5R1/K5R1 b - - 0 1", 7, 12, 6)]
    public void StaticEvaluation_DoubleOpenFileRookBonus(string fen, int rookMobilitySideToMove, int rookMobilitySideNotToMove, int openFile)
    {
        Position position = new Position(fen);
        int evaluation = AdditionalPieceEvaluation(position, Piece.R)
            - AdditionalPieceEvaluation(position, Piece.r);

        if (position.Side == Side.Black)
        {
            evaluation = -evaluation;
        }

        Assert.AreEqual(
            (-2 * UnpackMG(OpenFileRookBonus[0][openFile]))
            + (-2 * UnpackMG(OpenFileRookEnemyBonus[0][openFile]))
            + UnpackMG(RookMobilityBonus[rookMobilitySideToMove])
            - UnpackMG(RookMobilityBonus[rookMobilitySideNotToMove]),
            evaluation);
    }

    /// <summary>
    /// No rooks = no bonus or penalty
    /// 8   . . . . . . k .
    /// 7   p . p . . . p p
    /// 6   . . . . . . . .
    /// 5   . . . . . . . .
    /// 4   . . . . . . . .
    /// 3   . . . . . . . .
    /// 2   P . P . . . P P
    /// 1   . K . . . . . .
    ///     a b c d e f g h
    /// </summary>
    [TestCase("6k1/p1p3pp/8/8/8/8/P1P3PP/1K6 w - - 0 1")]
    /// <summary>
    /// Previous one mirrored
    /// </summary>
    [TestCase("6k1/pp3p1p/8/8/8/8/PP3P1P/1K6 b - - 0 1")]
    [Ignore("Broken by virtual king mobility")]
    public void StaticEvaluation_NoOpenFileKingPenalty(string fen)
    {
        Position position = new Position(fen);
        int evaluation = AdditionalKingEvaluation(position, Piece.K)
            - AdditionalKingEvaluation(position, Piece.k);

        if (position.Side == Side.Black)
        {
            evaluation = -evaluation;
        }

        Assert.AreEqual(0, evaluation);
    }

#pragma warning disable S4144 // Methods should not have identical implementations
    /// <summary>
    /// No rooks = no bonus or penalty
    /// 8   . . . . . . k .
    /// 7   p . p . . . p p
    /// 6   . . . . . . . .
    /// 5   . . . . . . . .
    /// 4   . . . . . . . .
    /// 3   . . . . . . . .
    /// 2   P . P . . . P P
    /// 1   . K . . . . . .
    ///     a b c d e f g h
    /// </summary>
    [TestCase("6k1/pp1p2pp/8/8/8/8/P1PP2PP/1K6 w - - 0 1")]
    /// <summary>
    /// Previous one mirrored
    /// </summary>
    [TestCase("6k1/pp2pp1p/8/8/8/8/PP2P1PP/1K6 b - - 0 1")]
    public void StaticEvaluation_NoSemiOpenFileKingPenalty(string fen)
    {
        Position position = new Position(fen);
        int evaluation = AdditionalKingEvaluation(position, Piece.K)
            - AdditionalKingEvaluation(position, Piece.k);

        if (position.Side == Side.Black)
        {
            evaluation = -evaluation;
        }

        Assert.AreEqual(0, evaluation);
    }
#pragma warning restore S4144 // Methods should not have identical implementations

    /// <summary>
    /// 8   . k . . . . . n
    /// 7   . . . . . p p p
    /// 6   . . . . . . . .
    /// 5   . . . . . . . .
    /// 4   . . . . . . . .
    /// 3   . . . . . . . .
    /// 2   P P P . . . . .
    /// 1   . K . . . . . N
    ///     a b c d e f g h
    /// </summary>
    [TestCase("1k5n/5ppp/8/8/8/8/PPP5/1K5N w - - 0 1", 3)]
    /// <summary>
    /// Previous one mirrored
    /// </summary>
    [TestCase("n5k1/5ppp/8/8/8/8/PPP5/N5K1 b - - 0 1", 3)]
    /// <summary>
    /// 8   . k . . . b . b
    /// 7   . . . . . n n n
    /// 6   . . . . . . . .
    /// 5   . . . . . . . .
    /// 4   . . . . . . . .
    /// 3   . . . . . . . .
    /// 2   N N N . . . . .
    /// 1   B K B . . . . .
    ///     a b c d e f g h
    /// </summary>
    [TestCase("1k3b1b/5nnn/8/8/8/8/NNN5/BKB5 w - - 0 1", 5)]
    /// <summary>
    /// Previous one mirrored
    /// </summary>
    [TestCase("5bkb/5nnn/8/8/8/8/NNN5/B1B3K1 b - - 0 1", 5)]
    [Ignore("Broken by virtual king mobility")]
    public void StaticEvaluation_KingShieldBonus(string fen, int surroundingPieces)
    {
        Position position = new Position(fen);
        int evaluation = AdditionalKingEvaluation(position, Piece.K)
            - AdditionalKingEvaluation(position, Piece.k);

        if (position.Side == Side.Black)
        {
            evaluation = -evaluation;
        }

        Assert.AreEqual(surroundingPieces * UnpackEG(KingShieldBonus), evaluation);
    }

    /// <summary>
    /// 8   n . . . k . . .
    /// 7   . p . . . . . .
    /// 6   . . . . . . . .
    /// 5   . . . b . . . .
    /// 4   . . . B . . . .
    /// 3   . . . . . . . .
    /// 2   . . . . . . P .
    /// 1   . . . . K . . N
    ///     a b c d e f g h
    /// </summary>
    [TestCase("n3k3/1n6/8/3b4/3B4/8/6N1/4K2N w - - 0 1", 13, 11)]
    /// <summary>
    /// Previous one mirrored
    /// </summary>
    [TestCase("n2k4/1n6/8/4b3/4B3/8/6N1/3K3N b - - 0 1", 13, 11)]
    /// <summary>
    /// 8   . . . . k . . .
    /// 7   . p . . . . . .
    /// 6   . .  p. . . . .
    /// 5   . . . b . . . .
    /// 4   . . . B . . . .
    /// 3   . . . . . P . .
    /// 2   . . . . . . P .
    /// 1   . . . . K . . .
    ///     a b c d e f g h
    /// </summary>
    [TestCase("4k3/1n6/2n5/3b4/3B4/5N2/6N1/4K3 w - - 0 1", 13, 9)]
    /// <summary>
    /// Previous one mirrored
    /// </summary>
    [TestCase("3k4/1n6/2n5/4b3/4B3/5N2/6N1/3K4 b - - 0 1", 13, 9)]
    public void StaticEvaluation_BishopMobility(string fen, int sideToMoveMobilityCount, int nonSideToMoveMobilityCount)
    {
        Position position = new Position(fen);
        int evaluation = AdditionalPieceEvaluation(position, Piece.B)
            - AdditionalPieceEvaluation(position, Piece.b);

        if (position.Side == Side.Black)
        {
            evaluation = -evaluation;
        }

        Assert.AreEqual(UnpackMG(BishopMobilityBonus[sideToMoveMobilityCount]) - UnpackMG(BishopMobilityBonus[nonSideToMoveMobilityCount]), evaluation);
    }

    /// <summary>
    /// 8   n . . . k . . .
    /// 7   . p . . . . . .
    /// 6   . . . . . . . .
    /// 5   . . . q . . . .
    /// 4   . . . Q . . . .
    /// 3   . . . . . . . .
    /// 2   . . . . . . P .
    /// 1   . . . . K . . N
    ///     a b c d e f g h
    /// </summary>
    [TestCase("n7/1p6/3k4/3q4/3Q4/3K4/6P1/7N w - - 0 1")]
    /// <summary>
    /// Previous one mirrored
    /// </summary>
    [TestCase("n7/1p6/4k3/4q3/4Q3/4K3/6P1/7N b - - 0 1")]
    /// <summary>
    /// 8   . . . . k . . .
    /// 7   . p . . . . . .
    /// 6   . . p . . . . .
    /// 5   . . . q . . . .
    /// 4   . . . Q . . . .
    /// 3   . . . . . P . .
    /// 2   . . . . . . P .
    /// 1   . . . . K . . .
    ///     a b c d e f g h
    /// </summary>
    [TestCase("4k3/1p6/2p5/3q4/3Q4/5P2/6P1/4K3 w - - 0 1")]
    /// <summary>
    /// Previous one mirrored
    /// </summary>
    [TestCase("3k4/1p6/2p5/4q3/4Q3/5P2/6P1/3K4 b - - 0 1")]
    /// <summary>
    /// 8   n . . . k . . .
    /// 7   . p . . . . . .
    /// 6   . . . . . . . .
    /// 5   . . . q . . . .
    /// 4   . . . Q . . . .
    /// 3   . . . . . . . .
    /// 2   . . . . . . P .
    /// 1   . . . . K . . N
    ///     a b c d e f g h
    /// </summary>
    [TestCase("n7/1p6/3k4/3q4/3Q4/3K4/6P1/7N w - - 0 1")]
    /// <summary>
    /// Previous one mirrored
    /// </summary>
    [TestCase("n7/1p6/4k3/4q3/4Q3/4K3/6P1/7N b - - 0 1")]
    /// <summary>
    /// 8   . . . . k . . .
    /// 7   . p . . . . . .
    /// 6   . . p . . . . .
    /// 5   . . . q . . . .
    /// 4   . . . Q . . . .
    /// 3   . . . . . P . .
    /// 2   . . . . . . P .
    /// 1   . . . . K . . .
    ///     a b c d e f g h
    /// </summary>
    [TestCase("4k3/1p6/2p5/3q4/3Q4/5P2/6P1/4K3 w - - 0 1")]
    /// <summary>
    /// Previous one mirrored
    /// </summary>
    [TestCase("3k4/1p6/2p5/4q3/4Q3/5P2/6P1/3K4 b - - 0 1")]
    /// <summary>
    /// 8   n . . . k . . .
    /// 7   . . . . . . . .
    /// 6   . . p . . . . .
    /// 5   . r . q . . . R
    /// 4   . . . Q . . . .
    /// 3   . . . . . P . .
    /// 2   . . . . . . . .
    /// 1   . . . . K . . N
    ///     a b c d e f g h
    /// </summary>
    [TestCase("2n1kn2/4n3/2p5/1r1q3R/3Q4/5P2/6NN/7K w - - 0 1")]
    /// <summary>
    /// Previous one mirrored
    /// </summary>
    [TestCase("n7/k7/2p5/4q3/r3Q1R1/5P2/8/3K3N b - - 0 1")]
    public void StaticEvaluation_QueenMobility(string fen)
    {
        Position position = new Position(fen);
        int evaluation = AdditionalPieceEvaluation(position, Piece.Q)
            - AdditionalPieceEvaluation(position, Piece.q);

        BitBoard whitePawnAttacks = position.PieceBitBoards[(int)Piece.P].ShiftUpRight() | position.PieceBitBoards[(int)Piece.P].ShiftUpLeft();
        BitBoard blackPawnAttacks = position.PieceBitBoards[(int)Piece.p].ShiftDownRight() | position.PieceBitBoards[(int)Piece.p].ShiftDownLeft();

        var whiteQueenAttacks = Attacks.QueenAttacks(position.PieceBitBoards[(int)Piece.Q].GetLS1BIndex(), position.OccupancyBitBoards[(int)Side.Both]);
        var blackQueenAttacks = Attacks.QueenAttacks(position.PieceBitBoards[(int)Piece.q].GetLS1BIndex(), position.OccupancyBitBoards[(int)Side.Both]);

        var whiteMobility =
            (whiteQueenAttacks
                & (~(position.PieceBitBoards[(int)Piece.P] | blackPawnAttacks)))
            .CountBits();

        var blackMobility =
            (blackQueenAttacks
                & (~(position.PieceBitBoards[(int)Piece.p] | whitePawnAttacks)))
            .CountBits();

        var whiteKingRing = KingRing[position.BlackKingSquare];
        var blackKingRing = KingRing[position.WhiteKingSquare];

        var whiteKingRingAttacksCount = (whiteQueenAttacks & whiteKingRing).CountBits();
        var blackKingRingAttacksCount = (blackQueenAttacks & blackKingRing).CountBits();

        var expectedEvaluation = QueenMobilityBonus[whiteMobility] - QueenMobilityBonus[blackMobility]
            + (QueenKingRingAttacksBonus * (whiteKingRingAttacksCount - blackKingRingAttacksCount));

        Assert.AreEqual(UnpackMG(expectedEvaluation), evaluation);
    }

    /// <summary>
    /// https://github.com/lynx-chess/Lynx/pull/510
    /// </summary>
    [TestCase("QQQQQQQQ/QQQQQQQQ/QQQQQQQQ/QQQQQQQQ/QQQQQQQQ/QQQQQQQQ/QPPPPPPP/K6k b - - 0 1", MinStaticEval, IgnoreReason = "Packed eval reduces max eval to a short, so over Short.MaxValue it overflows and produces unexpected results")]
    [TestCase("QQQQQQQQ/QQQQQQQQ/QQQQQQQQ/QQQQQQQQ/QQQQQQQQ/QQQQQQQQ/QPPPPPPP/K5k1 w - - 0 1", MaxStaticEval, IgnoreReason = "Packed eval reduces max eval to a short, so over Short.MaxValue it overflows and produces unexpected results")]
    [TestCase("8/QQQQQQ1/QQQQQQQQ/QQQQQQQQ/QQQQQQQQ/QQQQQQQQ/QQ6/K6k b - - 0 1", MinStaticEval, IgnoreReason = "It's just a pain to maintain this with bucketed PSQT tuning")]
    [TestCase("8/QQQQQQ1/QQQQQQQQ/QQQQQQQQ/QQQQQQQQ/QQQQQQQQ/QQ6/K5k1 w - - 0 1", MaxStaticEval, IgnoreReason = "It's just a pain to maintain this with bucketed PSQT tuning")]
    public void StaticEvaluation_Clamp(string fen, int expectedStaticEvaluation)
    {
        var position = new Position(fen);

        Assert.AreEqual(expectedStaticEvaluation, position.StaticEvaluation().Score);
    }

    [TestCase("k7/8/8/3K4/8/8/8/8 w - - 0 1", true, "K vs k")]
    [TestCase("8/8/8/8/3k4/8/8/K7 w - - 0 1", true, "K vs k")]
    public void StaticEvaluation_PawnlessEndgames_KingVsKing(string fen, bool isDrawExpected, string _)
    {
        EvaluateDrawOrNotDraw(fen, isDrawExpected, 0);
    }

    [TestCase("1k6/8/8/8/8/8/1B6/1K6 w - - 0 1", true, 1, "B")]
    [TestCase("1k6/1b6/8/8/8/8/8/1K6 w - - 0 1", true, 1, "b")]
    [TestCase("1k6/8/8/8/8/8/1N6/1K6 w - - 0 1", true, 1, "N")]
    [TestCase("1k6/1n6/8/8/8/8/8/1K6 w - - 0 1", true, 1, "n")]
    [TestCase("2k5/8/8/8/8/8/1R6/1K6 w - - 0 1", false, 2, "R")]
    [TestCase("rk6/8/8/8/8/8/8/1K6 w - - 0 1", false, 2, "r")]
    [TestCase("2k5/8/8/8/8/8/1Q6/1K6 w - - 0 1", false, 4, "Q")]
    [TestCase("qk6/8/8/8/8/8/8/1K6 w - - 0 1", false, 4, "q")]
    public void StaticEvaluation_PawnlessEndgames_SinglePiece(string fen, bool isDrawExpected, int expectedPhase, string _)
    {
        EvaluateDrawOrNotDraw(fen, isDrawExpected, expectedPhase);
    }

    [TestCase("1k6/n7/8/8/8/8/N7/1K6 w - - 0 1", true, "N vs n")]
    [TestCase("1k6/b7/8/8/8/8/B7/1K6 w - - 0 1", true, "B vs b")]
    [TestCase("1k6/n7/8/8/8/8/B7/1K6 w - - 0 1", true, "B vs n")]
    [TestCase("1k6/b7/8/8/8/8/N7/1K6 w - - 0 1", true, "N vs b")]
    [TestCase("1k6/8/8/8/8/8/NB6/1K6 w - - 0 1", false, "BN")]
    [TestCase("1k6/8/8/8/8/8/BB6/1K6 w - - 0 1", false, "BB")]
    [TestCase("1k6/bb6/8/8/8/8/8/1K6 w - - 0 1", false, "bb")]
    [TestCase("1k6/bn6/8/8/8/8/8/1K6 w - - 0 1", false, "bn")]
    [TestCase("1k6/8/8/8/8/8/NN6/1K6 w - - 0 1", true, "NN")]
    [TestCase("1k6/nn6/8/8/8/8/8/1K6 w - - 0 1", true, "nn")]
    public void StaticEvaluation_PawnlessEndgames_TwoMinorPieces(string fen, bool isDrawExpected, string _)
    {
        EvaluateDrawOrNotDraw(fen, isDrawExpected, 2);
    }

    [TestCase("8/8/3kb3/8/8/2NN4/3K4/8 w - - 0 1", true, "NN vs b")]
    [TestCase("8/8/3knn2/8/8/3B4/3K4/8 w - - 0 1", true, "B vs nn")]
    [TestCase("8/8/3kn3/8/8/2NN4/3K4/8 w - - 0 1", true, "NN vs n")]
    [TestCase("8/8/3knn2/8/8/3N4/3K4/8 w - - 0 1", true, "N vs nn")]
    public void StaticEvaluation_PawnlessEndgames_TwoMinorPiecesVsOne(string fen, bool isDrawExpected, string _)
    {
        EvaluateDrawOrNotDraw(fen, isDrawExpected, 3);
    }

    [TestCase(0, 0)]
    [TestCase(0, 100)]
    [TestCase(100, 100)]
    [TestCase(100, 200)]
    public void TaperedEvaluation(int mg, int eg)
    {
        Assert.AreEqual(mg, Position.TaperedEvaluation(Pack((short)mg, (short)eg), 24));
        Assert.AreEqual(eg, Position.TaperedEvaluation(Pack((short)mg, (short)eg), 0));
    }

    [Test]
    public void ScaleEvalWith50MovesDrawDistance()
    {
        const string queenVsRookPosition = "8/4k3/4r3/3Q4/3K4/8/8/8 w - - 0 1";

        var position = new Position(queenVsRookPosition);

        Assert.Greater(position.StaticEvaluation(0), position.StaticEvaluation(10));
        Assert.AreEqual((int)(0.5 * position.StaticEvaluation(0).Score), position.StaticEvaluation(100).Score);
        Assert.AreEqual((int)(0.75 * position.StaticEvaluation(0).Score), position.StaticEvaluation(50).Score);
    }

    [Test]
    public void FreeAndNonAttackedSquares()
    {
        /// <summary>
        /// 8   0 0 0 0 0 0 0 0
        /// 7   0 0 0 0 0 0 0 0
        /// 6   0 0 0 0 0 0 0 0
        /// 5   0 0 0 0 0 0 0 0
        /// 4   0 0 0 0 0 0 0 0
        /// 3   0 0 0 0 0 0 0 0
        /// 2   0 0 0 0 0 0 0 0
        /// 1   0 0 0 0 0 1 1 0
        ///     a b c d e f g h
        /// </summary>
        const BitBoard WhiteShortCastleFreeSquares = 0x6000000000000000;

        /// <summary>
        /// 8   0 0 0 0 0 0 0 0
        /// 7   0 0 0 0 0 0 0 0
        /// 6   0 0 0 0 0 0 0 0
        /// 5   0 0 0 0 0 0 0 0
        /// 4   0 0 0 0 0 0 0 0
        /// 3   0 0 0 0 0 0 0 0
        /// 2   0 0 0 0 0 0 0 0
        /// 1   0 1 1 1 0 0 0 0
        ///     a b c d e f g h
        /// </summary>
        const BitBoard WhiteLongCastleFreeSquares = 0xe00000000000000;

        /// <summary>
        /// 8   0 0 0 0 0 1 1 0
        /// 7   0 0 0 0 0 0 0 0
        /// 6   0 0 0 0 0 0 0 0
        /// 5   0 0 0 0 0 0 0 0
        /// 4   0 0 0 0 0 0 0 0
        /// 3   0 0 0 0 0 0 0 0
        /// 2   0 0 0 0 0 0 0 0
        /// 1   0 0 0 0 0 0 0 0
        ///     a b c d e f g h
        /// </summary>
        const BitBoard BlackShortCastleFreeSquares = 0x60;

        /// <summary>
        /// 8   0 1 1 1 0 0 0 0
        /// 7   0 0 0 0 0 0 0 0
        /// 6   0 0 0 0 0 0 0 0
        /// 5   0 0 0 0 0 0 0 0
        /// 4   0 0 0 0 0 0 0 0
        /// 3   0 0 0 0 0 0 0 0
        /// 2   0 0 0 0 0 0 0 0
        /// 1   0 0 0 0 0 0 0 0
        ///     a b c d e f g h
        /// </summary>
        const BitBoard BlackLongCastleFreeSquares = 0xe;

        var position = new Position(Constants.InitialPositionFEN);

        Assert.AreEqual(WhiteShortCastleFreeSquares, position.KingsideCastlingFreeSquares[(int)Side.White]);
        Assert.AreEqual(BlackShortCastleFreeSquares, position.KingsideCastlingFreeSquares[(int)Side.Black]);
        Assert.AreEqual(WhiteLongCastleFreeSquares, position.QueensideCastlingFreeSquares[(int)Side.White]);
        Assert.AreEqual(BlackLongCastleFreeSquares, position.QueensideCastlingFreeSquares[(int)Side.Black]);

        var nonAttackedWhiteShortCastleSquares = position.KingsideCastlingFreeSquares[(int)Side.White];
        nonAttackedWhiteShortCastleSquares.SetBit(Constants.InitialWhiteKingSquare);
        nonAttackedWhiteShortCastleSquares.SetBit(Constants.WhiteKingShortCastleSquare);

        var nonAttackedWhiteLongCastleSquares = position.QueensideCastlingFreeSquares[(int)Side.White];
        nonAttackedWhiteLongCastleSquares.PopBit(BoardSquare.b1);
        nonAttackedWhiteLongCastleSquares.SetBit(Constants.InitialWhiteKingSquare);
        nonAttackedWhiteLongCastleSquares.SetBit(Constants.WhiteKingLongCastleSquare);

        var nonAttackedBlackShortCastleSquares = position.KingsideCastlingFreeSquares[(int)Side.Black];
        nonAttackedBlackShortCastleSquares.SetBit(Constants.InitialBlackKingSquare);
        nonAttackedBlackShortCastleSquares.SetBit(Constants.BlackKingShortCastleSquare);

        var nonAttackedBlackLongCastleSquares = position.QueensideCastlingFreeSquares[(int)Side.Black];
        nonAttackedBlackLongCastleSquares.PopBit(BoardSquare.b8);
        nonAttackedBlackLongCastleSquares.SetBit(Constants.InitialBlackKingSquare);
        nonAttackedBlackLongCastleSquares.SetBit(Constants.BlackKingLongCastleSquare);

        Assert.AreEqual(nonAttackedWhiteShortCastleSquares, position.KingsideCastlingNonAttackedSquares[(int)Side.White]);
        Assert.AreEqual(nonAttackedWhiteLongCastleSquares, position.QueensideCastlingNonAttackedSquares[(int)Side.White]);
        Assert.AreEqual(nonAttackedBlackShortCastleSquares, position.KingsideCastlingNonAttackedSquares[(int)Side.Black]);
        Assert.AreEqual(nonAttackedBlackLongCastleSquares, position.QueensideCastlingNonAttackedSquares[(int)Side.Black]);
    }

    [TestCase("8/8/8/3b4/8/8/p2k4/K7 b - - 0 1", true)]
    [TestCase("8/p7/8/3b4/8/8/3k4/K7 b - - 0 11", true)]
    [TestCase("8/p7/8/3b4/8/8/p2k4/K7 b - - 0 1", true)]
    [TestCase("8/p7/8/8/8/8/1K1kb3/8 b - - 0 1", true)]
    [TestCase("8/p7/8/8/8/8/K2kb3/8 b - - 0 1", true)]
    [TestCase("8/p7/8/8/8/8/3kb3/1K6 b - - 0 1", true)]
    [TestCase("8/p7/p7/p7/p7/p2b4/p2k4/K7 b - - 0 1", true)]
    [TestCase("8/p7/8/8/8/4b3/3k4/K7 b - - 0 1", false)]

    [TestCase("8/7p/8/8/8/2b5/3k4/7K b - - 0 1", true)]
    [TestCase("8/7p/8/8/8/2b5/3k4/6K1 b - - 0 1", true)]
    [TestCase("8/7p/8/8/8/2b5/3k2K1/8 b - - 0 1", true)]
    [TestCase("8/7p/7p/7p/7p/2b4p/3k3p/7K b - - 0 1", true)]
    [TestCase("8/7p/8/8/8/3b4/3k4/7K b - - 0 1", false)]

    [TestCase("k7/8/PK6/2B5/8/8/8/8 w - - 0 1", true)]
    [TestCase("8/k7/8/3K4/7B/8/P7/8 w - - 0 1", true)]
    [TestCase("8/1k6/8/3K4/7B/8/P7/8 w - - 0 1", true)]
    [TestCase("1k6/8/8/3K4/7B/8/P7/8 w - - 0 1", true)]
    [TestCase("k7/8/PK6/P1B5/P7/P7/P7/8 w - - 0 1", true)]
    [TestCase("k7/8/1K6/8/2B5/8/P7/8 w - - 0 1", false)]

    [TestCase("7k/8/6KP/8/4B3/8/8/8 w - - 0 1", true)]
    [TestCase("8/7k/8/5K2/4B3/8/7P/8 w - - 0 1", true)]
    [TestCase("8/6k1/8/5K2/4B3/8/7P/8 w - - 0 1", true)]
    [TestCase("6k1/8/8/5K2/4B3/8/7P/8 w - - 0 1", true)]
    [TestCase("7k/7P/8/5K1P/7P/7P/4B2P/8 w - - 0 1", true)]
    [TestCase("7k/8/8/5K2/8/4B3/7P/8 w - - 0 1", false)]

    public void IsBishopPawnDraw(string fen, bool isDraw)
    {
        var position = new Position(fen);

        var winnigSideOffset = Utils.PieceOffset(position.Side);
        Assert.AreEqual(isDraw, position.IsBishopPawnDraw(winnigSideOffset));
    }

    [TestCase("1k6/8/K7/8/8/2B5/P7/8 w - - 0 48", true)]
    [TestCase("1k6/8/1K6/8/8/2B5/P7/8 w - - 0 48", true)]
    [TestCase("1k6/8/2K5/8/8/2B5/P7/8 w - - 0 48", true, Description = "Attacking king in backrank, defending king in front of the attacking one")]

    [TestCase("3k4/8/8/8/K7/2B5/P7/8 w - - 0 48", true)]
    [TestCase("3k4/8/8/8/4K3/2B5/P7/8 w - - 0 48", true)]
    [TestCase("3k4/8/1K6/8/8/2B5/P7/8 w - - 0 48", false)]
    [TestCase("3k4/8/K7/8/8/2B5/P7/8 w - - 0 48", false)]

    [TestCase("2K5/8/2k5/8/8/2B5/P7/8 w - - 0 48", false, Description = "Attacking king behind defending king, same distance, attacking to move")]
    [TestCase("2K5/8/k7/8/8/2B5/P7/8 w - - 0 48", false, Description = "Attacking king behind defending king, same distance, attacking to move")]
    [TestCase("3K4/8/8/k7/8/8/PB6/8 w - - 0 48", false, Description = "Attacking king behind defending king, same distance, attacking to move")]

    [TestCase("2K5/8/2k5/8/8/2B5/P7/8 b - - 0 48", false, Description = "Attacking king behind defending king, same distance, defending to move")]
    [TestCase("2K5/8/1k6/8/8/2B5/P7/8 b - - 0 48", true, Description = "Attacking king behind defending king, same distance, defending to move", IgnoreReason = "False negative, so acceptable")]
    [TestCase("2K5/8/k7/8/8/2B5/P7/8 b - - 0 48", true, Description = "Attacking king behind defending king, same distance, defending to move", IgnoreReason = "False negative, so acceptable")]
    [TestCase("3K4/8/8/k7/8/8/PB6/8 b - - 0 48", true, Description = "Attacking king behind defending king, same distance, defending to move")]

    [TestCase("3K4/8/2k5/8/8/2B5/P7/8 b - - 0 48", true, Description = "Def distance < attacking distance, defending in diagonal, defending to move")]
    [TestCase("4K3/8/5k2/8/8/8/6BP/8 b - - 0 48", true, Description = "Def distance < attacking distance, defending in diagonal, defending to move")]

    [TestCase("4K3/8/8/3k4/8/2B5/P7/8 b - - 0 48", true, Description = "Def distance < attacking distance, defending in diagonal, defending to move", IgnoreReason = "False negative, so acceptable")]

    // Tricky ones
    [TestCase("2K5/8/1k6/8/8/2B5/P7/8 w - - 0 48", false, Description = "Attacking king behind defending king, same distance, attacking to move")]
    [TestCase("3K4/8/2k5/8/8/2B5/P7/8 w - - 0 48", false, Description = "Def distance < attacking distance, defending in diagonal, attacking to move")]
    [TestCase("4K3/8/8/3k4/8/2B5/P7/8 w - - 0 48", false, Description = "Def distance < attacking distance, defending in diagonal, attacking to move")]
    [TestCase("4K3/8/5k2/8/8/8/6BP/8 w - - 0 48", false, Description = "Def distance < attacking distance, defending in diagonal, defending to move")]
    [TestCase("8/pb6/8/8/8/2K5/8/3k4 w - - 0 48", true, Description = "Def distance < attacking distance, defending in diagonal, defending to move")]

    [TestCase("8/pb6/8/8/8/2K5/8/2k5 w - - 0 48", false, Description = "Attacking king in backrank, defending king in front of the attacking one")]
    [TestCase("8/pb6/8/8/8/2K5/8/2k5 b - - 0 48", false, Description = "Attacking king in backrank, defending king in front of the attacking one")]

    [TestCase("3k4/8/P2K4/8/8/8/8/B7 w - - 0 1", false, Description = "Pawn promotes and defending king is too far")]
    [TestCase("4k3/8/4K3/P7/8/8/8/B7 w - - 0 1", false, Description = "Pawn promotes and defending king is too far")]
    [TestCase("4k3/8/4K3/P7/8/8/8/B7 b - - 0 1", false, Description = "Pawn promotes and defending king is too far")]
    [TestCase("5k2/8/5K2/8/P7/8/8/B7 w - - 0 1", false, Description = "Pawn promotes and is blocked by attacking king, even if same distance")]
    [TestCase("5k2/8/5K2/8/P7/8/8/B7 b - - 0 1", true, Description = "King makes it, miraculously", IgnoreReason = "False negative, so acceptable")]
    [TestCase("6k1/8/6K1/8/P7/8/8/B7 b - - 0 1", false, Description = "Pawn promotes and is blocked by attacking king, even if same distance")]
    [TestCase("6k1/8/6K1/8/8/P7/8/B7 w - - 0 1", false, Description = "Pawn promotes and is blocked by attacking king, even if same distance")]
    [TestCase("6k1/8/6K1/8/8/P7/8/B7 b - - 0 1", true, Description = "King makes it, miraculously", IgnoreReason = "False negative, so acceptable")]

    [TestCase("8/P7/K1k5/8/8/8/8/B7 b - - 0 1", false, Description = "Pawn promotes and is blocked by attacking king, even if same distance")]
    [TestCase("2k5/P7/K7/8/8/8/8/B7 b - - 0 1", false, Description = "Pawn promotes and is blocked by attacking king, even if same distance")]
    [TestCase("2k5/P7/1K6/8/8/8/8/B7 b - - 0 1", false, Description = "Pawn promotes and is blocked by attacking king, even if same distance")]
    [TestCase("2k5/P7/2K5/8/8/8/8/B7 b - - 0 1", false, Description = "Pawn promotes and is blocked by attacking king, even if same distance")]

    [TestCase("2k5/8/P1K5/8/5B2/8/8/8 b - - 0 1", false, Description = "Bishop blocks king from reaching the corner")]
    [TestCase("2k5/8/2K5/8/5B2/8/P7/8 b - - 0 1", false, Description = "Bishop blocks king from reaching the corner")]
    [TestCase("2k5/8/2K5/4B3/8/8/P7/8 b - - 0 1", false, Description = "Bishop blocks king from reaching the corner")]
    [TestCase("4k3/8/4K3/6B1/8/8/P7/8 b - - 0 1", false, Description = "Bishop blocks king from reaching the corner", IgnoreReason = "FP, this is where I gave up")]
    public void IsBishopPawnDraw_Distance(string fen, bool isDraw)
    {
        var position = new Position(fen);

        var winnigSideOffset = Utils.PieceOffset(position.PieceBitBoards[(int)Piece.P] != 0 ? Side.White : Side.Black);
        Assert.AreEqual(isDraw, IsBishopPawnDraw(position, winnigSideOffset));

        static bool IsBishopPawnDraw(Position position, int winningSideOffset)
        {
            var pawns = position.PieceBitBoards[(int)Piece.P + winningSideOffset];

            bool hasAFilePawn = (pawns & Constants.AFile) != 0;
            bool hasHFilePawn = (pawns & Constants.HFile) != 0;

            // We filtered by Constants.NotAorH == 0 earlier, now we check that only one of those files has pawns
            if (hasAFilePawn == hasHFilePawn)
            {
                return false;
            }

<<<<<<< HEAD
            // 1 if black is winning
            var inverseWinningSide = winningSideOffset >> 2;

            const int whiteBlackDiff = (int)BoardSquare.a1 - (int)BoardSquare.a8;

            var promotionCornerSquare =
                (hasAFilePawn
                    ? (int)BoardSquare.a8
                    : (int)BoardSquare.h8)
                + (inverseWinningSide * whiteBlackDiff);

            var bishopSquare = position.PieceBitBoards[(int)Piece.B + winningSideOffset].GetLS1BIndex();
            if (BoardSquareExtensions.SameColor(bishopSquare, promotionCornerSquare))
            {
                return false;
            }

            var attackingKing = position.PieceBitBoards[(int)Piece.K + winningSideOffset].GetLS1BIndex();
            var defendingKing = position.PieceBitBoards[(int)Piece.k - winningSideOffset].GetLS1BIndex();

            pawns = pawns.WithoutLS1B(out var pawnSquare);
            var closerPawnCornerDistance = Math.Abs(promotionCornerSquare - pawnSquare) >> 3;  // /8

            // Normally this won't be executed, since only one pawn is the typical case
            while (pawns != 0)
            {
                pawns = pawns.WithoutLS1B(out var loopPawnSquare);

                var promotionDistance = Math.Abs(promotionCornerSquare - loopPawnSquare) >> 3;  // /8
                if (promotionDistance < closerPawnCornerDistance)
                {
                    closerPawnCornerDistance = promotionDistance;
                }
            }

            var attackingKingCornerDistance = Constants.ChebyshevDistance[promotionCornerSquare][attackingKing];

            // The are two cases when the defending king can't reduce the distance to the corner:
            // - If the attacking one is in the middle, and therefore their difference is at least 2 distance squares - not a concern
            // - If the pawn is in 7th rank and blocks the defending king from approaching the corner - we don't use this for comparing defending and attacking conditions
            int oneIfDefendingSideTomove = (int)position.Side ^ inverseWinningSide ^ 1;

            var defendingKingCornerDistance = Constants.ChebyshevDistance[promotionCornerSquare][defendingKing];

            return
                defendingKingCornerDistance <= 1
                || (closerPawnCornerDistance > defendingKingCornerDistance        // Avoids bishop + king blocking, i.e. 2k5/P7/2K5/8/8/8/8/B7 b - - 0 1, 4k3/8/4K3/P7/8/8/8/B7 b - - 0 1
                    && attackingKingCornerDistance > 2  // Avoids bishop blocking, i.e. 2k5/8/2K5/8/5B2/8/P7/8 b - - 0 1
                    && defendingKingCornerDistance - oneIfDefendingSideTomove < attackingKingCornerDistance
                    && Constants.ManhattanDistance[promotionCornerSquare][defendingKing] - (2 * oneIfDefendingSideTomove) < Constants.ManhattanDistance[promotionCornerSquare][attackingKing]);     // Avoids king diagonal blocking, i.e. 3K4/8/2k5/8/8/2B5/P7/8 w - - 0 48
        }
    }

=======
>>>>>>> 21bcbf8a
    private static int AdditionalPieceEvaluation(Position position, Piece piece)
    {
        var whiteKing = position.PieceBitBoards[(int)Piece.K].GetLS1BIndex();
        var blackKing = position.PieceBitBoards[(int)Piece.k].GetLS1BIndex();

        var sameSideKingSquare = piece <= Piece.K
            ? whiteKing
            : blackKing;

        var oppositeSideKingSquare = piece <= Piece.K
            ? blackKing
            : whiteKing;

        BitBoard whitePawnAttacks = position.PieceBitBoards[(int)Piece.P].ShiftUpRight() | position.PieceBitBoards[(int)Piece.P].ShiftUpLeft();
        BitBoard blackPawnAttacks = position.PieceBitBoards[(int)Piece.p].ShiftDownRight() | position.PieceBitBoards[(int)Piece.p].ShiftDownLeft();

        var oppositeSidePawnAttacks = piece <= Piece.K
            ? blackPawnAttacks
            : whitePawnAttacks;

        var pieceSide = (int)piece <= (int)Piece.K
            ? (int)Side.White
            : (int)Side.Black;

        var bitBoard = position.PieceBitBoards[(int)piece];
        int eval = 0;

        Span<BitBoard> attacks = stackalloc BitBoard[12];
        Span<BitBoard> attacksBySide = stackalloc BitBoard[2];
        var evaluationContext = new EvaluationContext(attacks, attacksBySide);

        while (!bitBoard.Empty())
        {
            var pieceSquareIndex = bitBoard.GetLS1BIndex();
            bitBoard.ResetLS1B();
            eval += UnpackMG(AdditionalPieceEvaluation(position, ref evaluationContext, 0, 0, pieceSquareIndex, (int)piece, pieceSide, sameSideKingSquare, oppositeSideKingSquare, oppositeSidePawnAttacks));
        }

        return eval;

        // Position.AdditionalPieceEvaluation but including pawns
        static int AdditionalPieceEvaluation(Position position, ref EvaluationContext evaluationContext, int bucket, int oppositeSideBucket, int pieceSquareIndex, int pieceIndex, int pieceSide, int sameSideKingSquare, int oppositeSideKingSquare, BitBoard enemyPawnAttacks)
        {
            Assert.AreNotEqual(pieceIndex, (int)Piece.K);
            Assert.AreNotEqual(pieceIndex, (int)Piece.k);

            return pieceIndex switch
            {
                (int)Piece.P or (int)Piece.p => position.PawnAdditionalEvaluation(ref evaluationContext, bucket, oppositeSideBucket, pieceSquareIndex, pieceIndex, sameSideKingSquare, oppositeSideKingSquare),
                _ => position.AdditionalPieceEvaluation(ref evaluationContext, pieceSquareIndex, bucket, oppositeSideBucket, pieceIndex, pieceSide, enemyPawnAttacks, oppositeSideKingSquare)
            };
        }

    }

    private static int AdditionalKingEvaluation(Position position, Piece piece)
    {
        for (int pieceIndex = (int)Piece.P; pieceIndex <= (int)Piece.k; ++pieceIndex)
        {
            var bitboard = position.PieceBitBoards[pieceIndex];

            while (bitboard != default)
            {
                bitboard.ResetLS1B();
            }
        }

        BitBoard whitePawnAttacks = position.PieceBitBoards[(int)Piece.P].ShiftUpRight() | position.PieceBitBoards[(int)Piece.P].ShiftUpLeft();
        BitBoard blackPawnAttacks = position.PieceBitBoards[(int)Piece.p].ShiftDownRight() | position.PieceBitBoards[(int)Piece.p].ShiftDownLeft();

        var bitBoard = position.PieceBitBoards[(int)piece].GetLS1BIndex();

        return UnpackEG(piece == Piece.K
            ? position.KingAdditionalEvaluation(bitBoard, 0, (int)Side.White, blackPawnAttacks)
            : position.KingAdditionalEvaluation(bitBoard, 0, (int)Side.Black, whitePawnAttacks));
    }

    private static void EvaluateDrawOrNotDraw(string fen, bool isDrawExpected, int expectedPhase)
    {
        var position = new Position(fen);
        var (score, phase) = position.StaticEvaluation();

        Assert.AreEqual(expectedPhase, phase);

        if (isDrawExpected)
        {
            Assert.AreEqual(0, score);
        }
        else
        {
            Assert.AreNotEqual(0, score);
        }
    }
}<|MERGE_RESOLUTION|>--- conflicted
+++ resolved
@@ -1121,7 +1121,6 @@
                 return false;
             }
 
-<<<<<<< HEAD
             // 1 if black is winning
             var inverseWinningSide = winningSideOffset >> 2;
 
@@ -1175,8 +1174,6 @@
         }
     }
 
-=======
->>>>>>> 21bcbf8a
     private static int AdditionalPieceEvaluation(Position position, Piece piece)
     {
         var whiteKing = position.PieceBitBoards[(int)Piece.K].GetLS1BIndex();
