--- conflicted
+++ resolved
@@ -84,11 +84,7 @@
 
         Assert.AreNotEqual(0, (int)tt.Length % Configuration.EngineSettings.Threads, "We want to test the edge case where the last thread clears more items than the rest");
 
-<<<<<<< HEAD
         for(int index = 0; index < (int)tt.Length; ++index)
-=======
-        for (int index = 0; index < tt.Length; ++index)
->>>>>>> 4fac3bf0
         {
             ref var ttEntry = ref tt.Get(index);
             ttEntry.Update(1, 2, 3, 4, NodeType.Exact, 5, 6);
