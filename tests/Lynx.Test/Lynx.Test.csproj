--- conflicted
+++ resolved
@@ -30,11 +30,7 @@
   </ItemGroup>
 
   <PropertyGroup>
-<<<<<<< HEAD
-    <NoWarn>$(NoWarn),CS0618</NoWarn>
-=======
-    <NoWarn>$(NoWarn),CA1861</NoWarn>
->>>>>>> 8c8bffaa
+    <NoWarn>$(NoWarn),CA1861,CS0618</NoWarn>
   </PropertyGroup>
 
 </Project>