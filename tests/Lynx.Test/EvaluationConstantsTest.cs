--- conflicted
+++ resolved
@@ -3,8 +3,8 @@
 
 using static Lynx.EvaluationConstants;
 using static Lynx.EvaluationParams;
+using static Lynx.EvaluationPSQTs;
 using static Lynx.TunableEvalParameters;
-using static Lynx.PSQT;
 using static Lynx.Utils;
 
 namespace Lynx.Test;
@@ -16,15 +16,9 @@
     private readonly int _sensibleEvaluation =
         (2 * (Math.Max(MiddleGameBishopTable[0].Max(), EndGameBishopTable[0].Max()) + UnpackMG(BishopMobilityBonus[13]))) +
         (2 * (Math.Max(MiddleGameKnightTable[0].Max(), EndGameKnightTable[0].Max()))) +
-<<<<<<< HEAD
-        (2 * (Math.Max(MiddleGameRookTable[0].Max(), EndGameRookTable[0].Max()) + OpenFileRookBonus.MG + SemiOpenFileRookBonus.MG)) +
-        (9 * (Math.Max(MiddleGameQueenTable[0].Max(), EndGameQueenTable[0].Max()) + (QueenMobilityBonus.MG * 64))) +
-        (1 * (Math.Max(MiddleGameKingTable[0].Max(), EndGameKingTable[0].Max()) + (KingShieldBonus.MG * 8))) +
-=======
         (2 * (Math.Max(MiddleGameRookTable[0].Max(), EndGameRookTable[0].Max()) + UnpackMG(OpenFileRookBonus) + UnpackMG(SemiOpenFileRookBonus))) +
         (9 * (Math.Max(MiddleGameQueenTable[0].Max(), EndGameQueenTable[0].Max()) + (UnpackMG(QueenMobilityBonus) * 64))) +
         (1 * (Math.Max(MiddleGameKingTable[0].Max(), EndGameKingTable[0].Max()) + (UnpackMG(KingShieldBonus) * 8))) +
->>>>>>> 2090b62a
         MiddleGameQueenTable[0].Max(); // just in case
 
     [TestCase(PositiveCheckmateDetectionLimit)]
