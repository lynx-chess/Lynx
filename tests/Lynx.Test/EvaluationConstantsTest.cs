--- conflicted
+++ resolved
@@ -2,11 +2,7 @@
 using NUnit.Framework;
 
 using static Lynx.EvaluationConstants;
-<<<<<<< HEAD
 using static Lynx.EvaluationPSQTs;
-=======
-using static Lynx.EvaluationParams;
->>>>>>> 75562d58
 using static Lynx.TunableEvalParameters;
 
 namespace Lynx.Test;
@@ -271,7 +267,6 @@
         Assert.Greater(EmergencyMoveScore, -200);
     }
 
-<<<<<<< HEAD
     [Test]
     public void PackedEvaluation()
     {
@@ -340,8 +335,6 @@
         }
     }
 
-=======
->>>>>>> 75562d58
     /// <summary>
     /// If this fails after a change, pawn eval calculations should be revisited, because phase isn't being added there
     /// </summary>
