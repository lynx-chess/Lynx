﻿using Lynx.Model;
using NUnit.Framework;

using static Lynx.EvaluationConstants;
using static Lynx.EvaluationParams;
using static Lynx.EvaluationPSQTs;
using static Lynx.TunableEvalParameters;
using static Lynx.Utils;

namespace Lynx.Test;
public class EvaluationConstantsTest
{
    /// <summary>
    /// Shy from 14k
    /// </summary>
    private readonly int _sensibleEvaluation =
        (2 * (Math.Max(MiddleGameBishopTable[0].Max(), EndGameBishopTable[0].Max()) + UnpackMG(BishopMobilityBonus[13]))) +
        (2 * (Math.Max(MiddleGameKnightTable[0].Max(), EndGameKnightTable[0].Max()))) +
        (2 * (Math.Max(MiddleGameRookTable[0].Max(), EndGameRookTable[0].Max()) + UnpackMG(OpenFileRookBonus) + UnpackMG(SemiOpenFileRookBonus))) +
        (9 * (Math.Max(MiddleGameQueenTable[0].Max(), EndGameQueenTable[0].Max()) + (UnpackMG(QueenMobilityBonus[27]) * 9))) +
        (1 * (Math.Max(MiddleGameKingTable[0].Max(), EndGameKingTable[0].Max()) + (UnpackMG(KingShieldBonus) * 8))) +
        MiddleGameQueenTable[0].Max(); // just in case

    [Test]
    public void PositiveCheckmateDetectionLimitTest()
    {
        Assert.Greater(CheckMateBaseEvaluation - ((Constants.AbsoluteMaxDepth + 10) * CheckmateDepthFactor),
            PositiveCheckmateDetectionLimit);

        Assert.Greater(PositiveCheckmateDetectionLimit, _sensibleEvaluation);

        Assert.Greater(short.MaxValue, PositiveCheckmateDetectionLimit);
    }

    [Test]
    public void NegativeCheckmateDetectionLimitTest()
    {
        Assert.Less(-(CheckMateBaseEvaluation - ((Constants.AbsoluteMaxDepth + 10) * CheckmateDepthFactor)),
            NegativeCheckmateDetectionLimit);

        Assert.Less(NegativeCheckmateDetectionLimit, -_sensibleEvaluation);

        Assert.Less(short.MinValue, NegativeCheckmateDetectionLimit);
    }

    [Test]
    public void MaxEvalTest()
    {
        Assert.Greater(MaxEval, PositiveCheckmateDetectionLimit + ((Constants.AbsoluteMaxDepth + 10) * CheckmateDepthFactor));
<<<<<<< HEAD
=======
        Assert.Greater(MaxEval, CheckMateBaseEvaluation + ((Constants.AbsoluteMaxDepth + 10) * CheckmateDepthFactor));
        Assert.Greater(MaxEval, TranspositionTableExtensions.RecalculateMateScores(CheckMateBaseEvaluation, Constants.AbsoluteMaxDepth));
        Assert.Greater(MaxEval, TranspositionTableExtensions.RecalculateMateScores(CheckMateBaseEvaluation, -Constants.AbsoluteMaxDepth));
>>>>>>> 69ceff98
        Assert.Less(MaxEval, short.MaxValue);
    }

    [Test]
    public void MinEvalTest()
    {
        Assert.Less(MinEval, NegativeCheckmateDetectionLimit - ((Constants.AbsoluteMaxDepth + 10) * CheckmateDepthFactor));
<<<<<<< HEAD
=======
        Assert.Less(MinEval, -CheckMateBaseEvaluation - ((Constants.AbsoluteMaxDepth + 10) * CheckmateDepthFactor));
        Assert.Less(MinEval, TranspositionTableExtensions.RecalculateMateScores(-CheckMateBaseEvaluation, Constants.AbsoluteMaxDepth));
        Assert.Less(MinEval, TranspositionTableExtensions.RecalculateMateScores(-CheckMateBaseEvaluation, -Constants.AbsoluteMaxDepth));
>>>>>>> 69ceff98
        Assert.Greater(MinEval, short.MinValue);
    }

    [Test]
    public void MaxStaticEvalTest()
    {
        Assert.Less(MaxStaticEval, PositiveCheckmateDetectionLimit);
    }

    [Test]
    public void MinStaticEvalTest()
    {
        Assert.Greater(MinStaticEval, NegativeCheckmateDetectionLimit);
    }

    [Test]
    public void NoHashEntryConstant()
    {
        Assert.Greater(NoHashEntry, _sensibleEvaluation);
        Assert.Greater(PositiveCheckmateDetectionLimit, NoHashEntry);
        Assert.Greater(-NegativeCheckmateDetectionLimit, NoHashEntry);
    }

    [Test]
    public void EvaluationFitsIntoDepth16()
    {
        Assert.Greater(short.MaxValue, PositiveCheckmateDetectionLimit);
        Assert.Greater(short.MaxValue, NoHashEntry);
        Assert.Greater(short.MaxValue, _sensibleEvaluation);
    }

    [Test]
    public void TTMoveScoreValueConstant()
    {
        var maxMVVLVAMoveValue = int.MinValue;

        for (int s = (int)Piece.P; s <= (int)Piece.r; ++s)
        {
            for (int t = (int)Piece.P; t <= (int)Piece.r; ++t)
            {
                if (MostValueableVictimLeastValuableAttacker[s][t] > maxMVVLVAMoveValue)
                {
                    maxMVVLVAMoveValue = MostValueableVictimLeastValuableAttacker[s][t];
                }
            }
        }
        Assert.Greater(TTMoveScoreValue, maxMVVLVAMoveValue + BadCaptureMoveBaseScoreValue);
    }

    [Test]
    public void FirstKillerMoveValueConstant()
    {
        var minMVVLVAMoveValue = int.MaxValue;
        var maxMVVLVAMoveValue = int.MinValue;

        for (int s = (int)Piece.P; s <= (int)Piece.r; ++s)
        {
            for (int t = (int)Piece.P; t <= (int)Piece.r; ++t)
            {
                if (MostValueableVictimLeastValuableAttacker[s][t] < minMVVLVAMoveValue)
                {
                    minMVVLVAMoveValue = MostValueableVictimLeastValuableAttacker[s][t];
                }

                if (MostValueableVictimLeastValuableAttacker[s][t] > maxMVVLVAMoveValue)
                {
                    maxMVVLVAMoveValue = MostValueableVictimLeastValuableAttacker[s][t];
                }
            }
        }

        checked
        {
#pragma warning disable S3949 // Calculations should not overflow - well, we're adding checked just in case
            Assert.Less(FirstKillerMoveValue, minMVVLVAMoveValue + GoodCaptureMoveBaseScoreValue);
            Assert.Less(maxMVVLVAMoveValue + BadCaptureMoveBaseScoreValue, FirstKillerMoveValue);
            Assert.Less(minMVVLVAMoveValue + BadCaptureMoveBaseScoreValue, ThirdKillerMoveValue);
#pragma warning restore S3949 // Calculations should not overflow
        }

        Assert.Less(FirstKillerMoveValue, TTMoveScoreValue);

        Assert.Greater(FirstKillerMoveValue, SecondKillerMoveValue);
    }

    [Test]
    public void SecondKillerMoveValueConstant()
    {
        var minMVVLVAMoveValue = int.MaxValue;
        var maxMVVLVAMoveValue = int.MinValue;

        for (int s = (int)Piece.P; s <= (int)Piece.r; ++s)
        {
            for (int t = (int)Piece.P; t <= (int)Piece.r; ++t)
            {
                if (MostValueableVictimLeastValuableAttacker[s][t] < minMVVLVAMoveValue)
                {
                    minMVVLVAMoveValue = MostValueableVictimLeastValuableAttacker[s][t];
                }

                if (MostValueableVictimLeastValuableAttacker[s][t] > maxMVVLVAMoveValue)
                {
                    maxMVVLVAMoveValue = MostValueableVictimLeastValuableAttacker[s][t];
                }
            }
        }

        checked
        {
#pragma warning disable S3949 // Calculations should not overflow - well, we're adding checked just in case
            Assert.Less(SecondKillerMoveValue, minMVVLVAMoveValue + GoodCaptureMoveBaseScoreValue);
            Assert.Less(maxMVVLVAMoveValue + BadCaptureMoveBaseScoreValue, SecondKillerMoveValue);
#pragma warning restore S3949 // Calculations should not overflow
        }

        Assert.Less(SecondKillerMoveValue, FirstKillerMoveValue);

        Assert.Greater(SecondKillerMoveValue, default);
    }

    [Test]
    public void ThirdKillerMoveValueConstant()
    {
        var minMVVLVAMoveValue = int.MaxValue;
        var maxMVVLVAMoveValue = int.MinValue;

        for (int s = (int)Piece.P; s <= (int)Piece.r; ++s)
        {
            for (int t = (int)Piece.P; t <= (int)Piece.r; ++t)
            {
                if (MostValueableVictimLeastValuableAttacker[s][t] < minMVVLVAMoveValue)
                {
                    minMVVLVAMoveValue = MostValueableVictimLeastValuableAttacker[s][t];
                }

                if (MostValueableVictimLeastValuableAttacker[s][t] > maxMVVLVAMoveValue)
                {
                    maxMVVLVAMoveValue = MostValueableVictimLeastValuableAttacker[s][t];
                }
            }
        }

        checked
        {
#pragma warning disable S3949 // Calculations should not overflow - well, we're adding checked just in case
            Assert.Less(ThirdKillerMoveValue, minMVVLVAMoveValue + GoodCaptureMoveBaseScoreValue);
            Assert.Less(maxMVVLVAMoveValue + BadCaptureMoveBaseScoreValue, ThirdKillerMoveValue);
#pragma warning restore S3949 // Calculations should not overflow
        }

        Assert.Less(ThirdKillerMoveValue, SecondKillerMoveValue);

        Assert.Greater(ThirdKillerMoveValue, default);
    }

    [Test]
    public void PromotionMoveValueConstant()
    {
        var maxMVVLVAMoveValue = int.MinValue;

        for (int s = (int)Piece.P; s <= (int)Piece.r; ++s)
        {
            for (int t = (int)Piece.P; t <= (int)Piece.r; ++t)
            {
                if (MostValueableVictimLeastValuableAttacker[s][t] > maxMVVLVAMoveValue)
                {
                    maxMVVLVAMoveValue = MostValueableVictimLeastValuableAttacker[s][t];
                }
            }
        }

        Assert.Less(BadCaptureMoveBaseScoreValue + maxMVVLVAMoveValue, PromotionMoveScoreValue);
    }

    /// <summary>
    /// Avoids drawish evals that can lead the GUI to declare a draw
    /// or negative ones that can lead it to resign
    /// </summary>
    [Test]
    public void SingleMoveEvaluation()
    {
        Assert.NotZero(EvaluationConstants.SingleMoveScore);
        Assert.Greater(EvaluationConstants.SingleMoveScore, 100);
        Assert.Less(EvaluationConstants.SingleMoveScore, 400);
    }

    [Test]
    public void PackedEvaluation()
    {
        short[][] middleGamePawnTableBlack = MiddleGamePawnTable.Select(bucketedArray => bucketedArray.Select((_, index) => (short)-bucketedArray[index ^ 56]).ToArray()).ToArray();
        short[][] endGamePawnTableBlack = EndGamePawnTable.Select(bucketedArray => bucketedArray.Select((_, index) => (short)-bucketedArray[index ^ 56]).ToArray()).ToArray();

        short[][] middleGameKnightTableBlack = MiddleGameKnightTable.Select(bucketedArray => bucketedArray.Select((_, index) => (short)-bucketedArray[index ^ 56]).ToArray()).ToArray();
        short[][] endGameKnightTableBlack = EndGameKnightTable.Select(bucketedArray => bucketedArray.Select((_, index) => (short)-bucketedArray[index ^ 56]).ToArray()).ToArray();

        short[][] middleGameBishopTableBlack = MiddleGameBishopTable.Select(bucketedArray => bucketedArray.Select((_, index) => (short)-bucketedArray[index ^ 56]).ToArray()).ToArray();
        short[][] endGameBishopTableBlack = EndGameBishopTable.Select(bucketedArray => bucketedArray.Select((_, index) => (short)-bucketedArray[index ^ 56]).ToArray()).ToArray();

        short[][] middleGameRookTableBlack = MiddleGameRookTable.Select(bucketedArray => bucketedArray.Select((_, index) => (short)-bucketedArray[index ^ 56]).ToArray()).ToArray();
        short[][] endGameRookTableBlack = EndGameRookTable.Select(bucketedArray => bucketedArray.Select((_, index) => (short)-bucketedArray[index ^ 56]).ToArray()).ToArray();

        short[][] middleGameQueenTableBlack = MiddleGameQueenTable.Select(bucketedArray => bucketedArray.Select((_, index) => (short)-bucketedArray[index ^ 56]).ToArray()).ToArray();
        short[][] EndGameQueenTableBlack = EndGameQueenTable.Select(bucketedArray => bucketedArray.Select((_, index) => (short)-bucketedArray[index ^ 56]).ToArray()).ToArray();

        short[][] middleGameKingTableBlack = MiddleGameKingTable.Select(bucketedArray => bucketedArray.Select((_, index) => (short)-bucketedArray[index ^ 56]).ToArray()).ToArray();
        short[][] endGameKingTableBlack = EndGameKingTable.Select(bucketedArray => bucketedArray.Select((_, index) => (short)-bucketedArray[index ^ 56]).ToArray()).ToArray();

        short[][][] mgPositionalTables =
        [
            MiddleGamePawnTable,
            MiddleGameKnightTable,
            MiddleGameBishopTable,
            MiddleGameRookTable,
            MiddleGameQueenTable,
            MiddleGameKingTable,

            middleGamePawnTableBlack,
            middleGameKnightTableBlack,
            middleGameBishopTableBlack,
            middleGameRookTableBlack,
            middleGameQueenTableBlack,
            middleGameKingTableBlack
        ];

        short[][][] egPositionalTables =
        [
            EndGamePawnTable,
            EndGameKnightTable,
            EndGameBishopTable,
            EndGameRookTable,
            EndGameQueenTable,
            EndGameKingTable,

            endGamePawnTableBlack,
            endGameKnightTableBlack,
            endGameBishopTableBlack,
            endGameRookTableBlack,
            EndGameQueenTableBlack,
            endGameKingTableBlack
        ];

        for (int bucket = 0; bucket < PSQTBucketCount; ++bucket)
        {
            for (int piece = (int)Piece.P; piece <= (int)Piece.k; ++piece)
            {
                for (int sq = 0; sq < 64; ++sq)
                {
                    var mg = (short)(MiddleGamePieceValues[0][bucket][piece] + mgPositionalTables[piece][bucket][sq]);
                    var eg = (short)(EndGamePieceValues[0][bucket][piece] + egPositionalTables[piece][bucket][sq]);

                    Assert.AreEqual(Utils.UnpackEG(PSQT(0, bucket, piece, sq)), eg);
                    Assert.AreEqual(Utils.UnpackMG(PSQT(0, bucket, piece, sq)), mg);
                }
            }
        }
    }
}<|MERGE_RESOLUTION|>--- conflicted
+++ resolved
@@ -47,12 +47,9 @@
     public void MaxEvalTest()
     {
         Assert.Greater(MaxEval, PositiveCheckmateDetectionLimit + ((Constants.AbsoluteMaxDepth + 10) * CheckmateDepthFactor));
-<<<<<<< HEAD
-=======
         Assert.Greater(MaxEval, CheckMateBaseEvaluation + ((Constants.AbsoluteMaxDepth + 10) * CheckmateDepthFactor));
         Assert.Greater(MaxEval, TranspositionTableExtensions.RecalculateMateScores(CheckMateBaseEvaluation, Constants.AbsoluteMaxDepth));
         Assert.Greater(MaxEval, TranspositionTableExtensions.RecalculateMateScores(CheckMateBaseEvaluation, -Constants.AbsoluteMaxDepth));
->>>>>>> 69ceff98
         Assert.Less(MaxEval, short.MaxValue);
     }
 
@@ -60,12 +57,9 @@
     public void MinEvalTest()
     {
         Assert.Less(MinEval, NegativeCheckmateDetectionLimit - ((Constants.AbsoluteMaxDepth + 10) * CheckmateDepthFactor));
-<<<<<<< HEAD
-=======
         Assert.Less(MinEval, -CheckMateBaseEvaluation - ((Constants.AbsoluteMaxDepth + 10) * CheckmateDepthFactor));
         Assert.Less(MinEval, TranspositionTableExtensions.RecalculateMateScores(-CheckMateBaseEvaluation, Constants.AbsoluteMaxDepth));
         Assert.Less(MinEval, TranspositionTableExtensions.RecalculateMateScores(-CheckMateBaseEvaluation, -Constants.AbsoluteMaxDepth));
->>>>>>> 69ceff98
         Assert.Greater(MinEval, short.MinValue);
     }
 
