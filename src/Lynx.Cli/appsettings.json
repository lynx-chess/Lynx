﻿{
  // Settings that affect the executable behavior
  "GeneralSettings": {
    "EnableLogging": true, // logging can be completely disablesd, both console and file, setting this to false. Alternatively, one or more "NLog.rules" can be removed/tweaked
    "EnableTuning": false  // Exposes search tunable values via UCI. Intended to be used for developer only purposes
  },

  // Settings that affect the engine behavior
  "EngineSettings": {
    "MaxDepth": 128,
    "BenchDepth": 8,
    "TranspositionTableSize": "256",
    "TranspositionTableEnabled": true,
    "UseOnlineTablebaseInRootPositions": false,
    "UseOnlineTablebaseInSearch": false,
    "OnlineTablebaseMaxSupportedPieces": 7,
    "ShowWDL": false,
    "SPSA_OB_R_end": 0.02,

    "HardTimeBoundMultiplier": 0.52,
    "SoftTimeBoundMultiplier": 1,
    "DefaultMovesToGo": 45,
    "SoftTimeBaseIncrementMultiplier": 0.8,

    "LMR_MinDepth": 3,
    "LMR_MinFullDepthSearchedMoves": 3,
    "LMR_Base": 0.85,
    "LMR_Divisor": 3.12,

    "NMP_MinDepth": 3,
    "NMP_BaseDepthReduction": 2,
    "NMP_DepthIncrement": 1,
    "NMP_DepthDivisor": 5,

    "AspirationWindow_Delta": 12,
    "AspirationWindow_MinDepth": 7,

    "RFP_MaxDepth": 6,
    "RFP_DepthScalingFactor": 107,

    "Razoring_MaxDepth": 2,
    "Razoring_Depth1Bonus": 84,
    "Razoring_NotDepth1Bonus": 135,

    "IIR_MinDepth": 3,

    "LMP_MaxDepth": 6,
    "LMP_BaseMovesToTry": 0,
    "LMP_MovesDepthMultiplier": 4,

    "History_MaxMoveValue": 8192,
    "History_MaxMoveRawBonus": 1896,

    "SEE_BadCaptureReduction": 2,

<<<<<<< HEAD
    "DeltaPruning_Margin": 200,
=======
    "FP_MaxDepth": 6,
    "FP_DepthScalingFactor": 60,
    "FP_Margin": 250,
>>>>>>> df0c6b32

    // Evaluation
    "DoubledPawnPenalty": {
      "MG": -6,
      "EG": -12
    },
    "IsolatedPawnPenalty": {
      "MG": -17,
      "EG": -13
    },
    "OpenFileRookBonus": {
      "MG": 47,
      "EG": 10
    },
    "SemiOpenFileRookBonus": {
      "MG": 18,
      "EG": 17
    },
    "BishopMobilityBonus": {
      "MG": 10,
      "EG": 9
    },
    "RookMobilityBonus": {
      "MG": 5,
      "EG": 5
    },
    "QueenMobilityBonus": {
      "MG": 4,
      "EG": 7
    },
    "SemiOpenFileKingPenalty": {
      "MG": -36,
      "EG": 24
    },
    "OpenFileKingPenalty": {
      "MG": -105,
      "EG": 8
    },
    "KingShieldBonus": {
      "MG": 16,
      "EG": -6
    },
    "BishopPairBonus": {
      "MG": 31,
      "EG": 80
    },
    "PassedPawnBonus": {
      "Rank0": {
        "MG": 0,
        "EG": 0
      },
      "Rank1": {
        "MG": -2,
        "EG": 7
      },
      "Rank2": {
        "MG": -15,
        "EG": 13
      },
      "Rank3": {
        "MG": -14,
        "EG": 41
      },
      "Rank4": {
        "MG": 20,
        "EG": 74
      },
      "Rank5": {
        "MG": 60,
        "EG": 150
      },
      "Rank6": {
        "MG": 98,
        "EG": 217
      },
      "Rank7": {
        "MG": 0,
        "EG": 0
      }
    }
    // End of evaluation
  },

  // Logging settings
  "NLog": {
    "autoreload": false,
    "internalLogLevel": "Error",
    "internalLogFile": "${basedir}/logs/internal-nlog.txt",
    "throwExceptions": false,
    "variables": {
      "logDirectory": "${basedir}/logs",
      "archiveLogDirectory": "${basedir}/logs/archives"
    },
    "targets": {
      "async": true,
      "errors": {
        "type": "File",
        "layout": "${longdate}|${event-properties:item=EventId_Id:whenEmpty=0}|${processid}|${uppercase:${level}}|${logger}|${message} ${exception:format=tostring}",
        "fileName": "${logDirectory}/errors-${date:format=yyyy-MM-dd}-${processid}.log",
        "concurrentWrites": true,
        "keepFileOpen": false,
        "archiveFileName": "${archiveLogDirectory}/archived-errors-{#}.log",
        "archiveEvery": "Monday",
        "archiveNumbering": "Date",
        "archiveDateFormat": "yyyy-MM-dd",
        "maxArchiveFiles": 100,
        "enableArchiveFileCompression": true
      },
      "logs": {
        "type": "File",
        "layout": "${longdate}|${event-properties:item=EventId_Id:whenEmpty=0}|${processid}|${uppercase:${level}}|${logger}|${message} ${exception:format=tostring}",
        "fileName": "${logDirectory}/logs-${date:format=yyyy-MM-dd}-${processid}.log",
        "concurrentWrites": true,
        "keepFileOpen": false,
        "archiveFileName": "${archiveLogDirectory}/archived-logs-{#}.log",
        "archiveEvery": "Monday",
        "archiveNumbering": "DateAndSequence",
        "archiveDateFormat": "yyyy-MM-dd",
        "maxArchiveFiles": 100,
        "enableArchiveFileCompression": true
      },
      "moves": {
        "type": "File",
        "layout": "${message}",
        "fileName": "${logDirectory}/moves-${date:format=yyyy-MM-dd}-${processid}.log",
        "concurrentWrites": true,
        "keepFileOpen": false,
        "archiveFileName": "${archiveLogDirectory}/archived-moves-{#}.log",
        "archiveEvery": "Monday",
        "archiveNumbering": "Date",
        "archiveDateFormat": "yyyy-MM-dd",
        "maxArchiveFiles": 100,
        "enableArchiveFileCompression": true
      },
      "console": {
        "type": "ColoredConsole",
        "layout": "${date:format=HH\\:mm\\:ss} | [${uppercase:${level}}] ${message} ${exception:format=tostring}",
        "rowHighlightingRules": [
          {
            "condition": "level == LogLevel.Fatal",
            "foregroundColor": "Red",
            "backgroundColor": "White"
          },
          {
            "condition": "level == LogLevel.Error",
            "foregroundColor": "Red"
          },
          {
            "condition": "level == LogLevel.Warn",
            "foregroundColor": "Yellow"
          },
          {
            "condition": "level == LogLevel.Info",
            "foregroundColor": "Gray"
          },
          {
            "condition": "level == LogLevel.Debug",
            "foregroundColor": "DarkGray"
          }
        ],
        "wordHighlightingRules": [
          {
            "regex": "Lynx\\.[^\\s:(|]*",
            "foregroundColor": "DarkGreen"
          },
          {
            "regex": "\\[GUI\\]|debug|go|isready|ponderhit|position|quit|register|setoption|stop|uci|ucinewgame",
            "foregroundColor": "Blue",
            "condition": "level == LogLevel.Debug"
          },
          {
            "regex": "searchmoves|ponder|wtime|btime|winc|binc|movestogo|depth|mate|movetime|infinite|startpos|fen|moves|later|name|author|code",
            "foregroundColor": "DarkMagenta",
            "condition": "level == LogLevel.Debug"
          },
          {
            "regex": "\\[Lynx\\]|bestmove|copyprotection|id|info|option|readyok|registration|uciok",
            "foregroundColor": "Green",
            "condition": "level == LogLevel.Debug"
          },
          {
            "regex": "checking|ok|error|seldepth|depth|time|nodes|pv|multipv|score|cp|mate|lowerbound|upperbound|currmove|currmovenumber|hashfull|nps|tbhits|cpuload|string|refutation|currline|wdl",
            "foregroundColor": "DarkMagenta",
            "condition": "level == LogLevel.Debug"
          }
        ]
      }
    },

    // Chooses which log files to create and what's logged to the console
    //Supported log levels: https://github.com/NLog/NLog/wiki/Configuration-file#log-levels
    "rules": {
      // Generates errors-{date}*.log files
      "0": {
        "logger": "*",
        "minLevel": "Warn",
        "writeTo": "errors"
      },

      // Generates logs-{date}*.log files
      "1": {
        "logger": "*",
        "minLevel": "Debug",
        "writeTo": "logs"
      },

      // Generates moves-{date}*.log files
      "2": {
        "logger": "*",
        "minLevel": "Off",
        //"minLevel": "Trace",
        "writeTo": "moves"
      },

      // Logs to console
      "100": {
        "logger": "*",
        "minLevel": "Warn",
        "writeTo": "console"
      }
    }
  }
}<|MERGE_RESOLUTION|>--- conflicted
+++ resolved
@@ -53,13 +53,11 @@
 
     "SEE_BadCaptureReduction": 2,
 
-<<<<<<< HEAD
-    "DeltaPruning_Margin": 200,
-=======
     "FP_MaxDepth": 6,
     "FP_DepthScalingFactor": 60,
     "FP_Margin": 250,
->>>>>>> df0c6b32
+
+    "DeltaPruning_Margin": 200,
 
     // Evaluation
     "DoubledPawnPenalty": {
