--- conflicted
+++ resolved
@@ -50,12 +50,9 @@
     "KingShieldBonus": 5,
     "BishopMobilityBonus": 1,
     "QueenMobilityBonus": 1,
-<<<<<<< HEAD
+    "TranspositionTableSize": "0x10000000", // 256 MB
     "UseOnlineTablebaseInRootPositions": false,
     "UseOnlineTablebaseInSearch": false
-=======
-    "TranspositionTableSize": "0x10000000" // 256 MB
->>>>>>> 9b17b7cd
   },
 
   // Logging settings
