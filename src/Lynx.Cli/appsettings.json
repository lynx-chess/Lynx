﻿{
  // Settings that affect the executable behavior
  "GeneralSettings": {
    "EnableLogging": true // logging can be completely disablesd, both console and file, setting this to false. Alternatively, one or more "NLog.rules" can be removed/tweaked
  },

  // Settings that affect the engine behavior
  "EngineSettings": {
    "DefaultMaxDepth": 5,
    "CoefficientBeforeKeyMovesBeforeMovesToGo": 1.5,
    "KeyMovesBeforeMovesToGo": 10,
    "CoefficientAfterKeyMovesBeforeMovesToGo": 0.95,
    "TotalMovesWhenNoMovesToGoProvided": 100,
    "FixedMovesLeftWhenNoMovesToGoProvidedAndOverTotalMovesWhenNoMovesToGoProvided": 20,
    "FirstTimeLimitWhenNoMovesToGoProvided": 120000,
    "FirstCoefficientWhenNoMovesToGoProvided": 3,
    "SecondTimeLimitWhenNoMovesToGoProvided": 30000,
    "SecondCoefficientWhenNoMovesToGoProvided": 2,
    "MinSecurityTime": 1000,
    "CoefficientSecurityTime": 0.90,
    "MinDepth": 4,
    "MaxDepth": 128,
    //"MinMoveTime": 1000,
    //"DepthWhenLessThanMinMoveTime": 5,
<<<<<<< HEAD
    //"MinElapsedTimeToConsiderStopSearching": 0,
    //"DecisionTimePercentageToStopSearching": 0.4,
    "SoftTimeBound": 0.03333,
    "HardTimeBound": 0.25,
=======
    "MinElapsedTimeToConsiderStopSearching": 0,
    "DecisionTimePercentageToStopSearching": 0.4,
    "LMR_MinDepth": 3,
>>>>>>> 0c9c97c5
    "LMR_MinFullDepthSearchedMoves": 4,
    "LMR_Base": 0.77,
    "LMR_Divisor": 2.67,
    "NMP_DepthReduction": 3,
    "AspirationWindowDelta": 50,
    "AspirationWindowMinDepth": 6,

    // Evaluation
    "DoubledPawnPenalty": {
      "MG": -3,
      "EG": -11
    },
    "IsolatedPawnPenalty": {
      "MG": -13,
      "EG": -10
    },
    "OpenFileRookBonus": {
      "MG": 43,
      "EG": 22
    },
    "SemiOpenFileRookBonus": {
      "MG": 18,
      "EG": 16
    },
    "BishopMobilityBonus": {
      "MG": 8,
      "EG": 7
    },
    "QueenMobilityBonus": {
      "MG": 2,
      "EG": 7
    },
    "SemiOpenFileKingPenalty": {
      "MG": -29,
      "EG": 19
    },
    "OpenFileKingPenalty": {
      "MG": -81,
      "EG": 3
    },
    "KingShieldBonus": {
      "MG": 15,
      "EG": -5
    },
    "BishopPairBonus": {
      "MG": 22,
      "EG": 65
    },
    "PassedPawnBonus": {
      "Rank0": {
        "MG": 0,
        "EG": 0
      },
      "Rank1": {
        "MG": -2,
        "EG": 5
      },
      "Rank2": {
        "MG": -13,
        "EG": 10
      },
      "Rank3": {
        "MG": -12,
        "EG": 32
      },
      "Rank4": {
        "MG": 13,
        "EG": 62
      },
      "Rank5": {
        "MG": 38,
        "EG": 132
      },
      "Rank6": {
        "MG": 53,
        "EG": 191
      },
      "Rank7": {
        "MG": 200,
        "EG": 200
      }
    },
    // End of evaluation

    "TranspositionTableEnabled": true,
    "TranspositionTableSize": "256",
    "UseOnlineTablebaseInRootPositions": false,
    "UseOnlineTablebaseInSearch": false,
    "BenchDepth": 5,
    "RFP_MaxDepth": 6,
    "RFP_DepthScalingFactor": 75,
    "ShowWDL": false,
    "Razoring_MaxDepth": 2,
    "Razoring_Depth1Bonus": 125,
    "Razoring_NotDepth1Bonus": 175,
    "MaxHistoryMoveValue": 8192
  },

  // Logging settings
  "NLog": {
    "autoreload": false,
    "internalLogLevel": "Error",
    "internalLogFile": "${basedir}/logs/internal-nlog.txt",
    "throwExceptions": false,
    "variables": {
      "logDirectory": "${basedir}/logs",
      "archiveLogDirectory": "${basedir}/logs/archives"
    },
    "targets": {
      "async": true,
      "errors": {
        "type": "File",
        "layout": "${longdate}|${event-properties:item=EventId_Id:whenEmpty=0}|${processid}|${uppercase:${level}}|${logger}|${message} ${exception:format=tostring}",
        "fileName": "${logDirectory}/errors-${date:format=yyyy-MM-dd}-${processid}.log",
        "concurrentWrites": true,
        "keepFileOpen": false,
        "archiveFileName": "${archiveLogDirectory}/archived-errors-{#}.log",
        "archiveEvery": "Monday",
        "archiveNumbering": "Date",
        "archiveDateFormat": "yyyy-MM-dd",
        "maxArchiveFiles": 100,
        "enableArchiveFileCompression": true
      },
      "logs": {
        "type": "File",
        "layout": "${longdate}|${event-properties:item=EventId_Id:whenEmpty=0}|${processid}|${uppercase:${level}}|${logger}|${message} ${exception:format=tostring}",
        "fileName": "${logDirectory}/logs-${date:format=yyyy-MM-dd}-${processid}.log",
        "concurrentWrites": true,
        "keepFileOpen": false,
        "archiveFileName": "${archiveLogDirectory}/archived-logs-{#}.log",
        "archiveEvery": "Monday",
        "archiveNumbering": "DateAndSequence",
        "archiveDateFormat": "yyyy-MM-dd",
        "maxArchiveFiles": 100,
        "enableArchiveFileCompression": true
      },
      "moves": {
        "type": "File",
        "layout": "${message}",
        "fileName": "${logDirectory}/moves-${date:format=yyyy-MM-dd}-${processid}.log",
        "concurrentWrites": true,
        "keepFileOpen": false,
        "archiveFileName": "${archiveLogDirectory}/archived-moves-{#}.log",
        "archiveEvery": "Monday",
        "archiveNumbering": "Date",
        "archiveDateFormat": "yyyy-MM-dd",
        "maxArchiveFiles": 100,
        "enableArchiveFileCompression": true
      },
      "console": {
        "type": "ColoredConsole",
        "layout": "${date:format=HH\\:mm\\:ss} | [${uppercase:${level}}] ${message} ${exception:format=tostring}",
        "rowHighlightingRules": [
          {
            "condition": "level == LogLevel.Fatal",
            "foregroundColor": "Red",
            "backgroundColor": "White"
          },
          {
            "condition": "level == LogLevel.Error",
            "foregroundColor": "Red"
          },
          {
            "condition": "level == LogLevel.Warn",
            "foregroundColor": "Yellow"
          },
          {
            "condition": "level == LogLevel.Info",
            "foregroundColor": "Gray"
          },
          {
            "condition": "level == LogLevel.Debug",
            "foregroundColor": "DarkGray"
          }
        ],
        "wordHighlightingRules": [
          {
            "regex": "Lynx\\.[^\\s:(|]*",
            "foregroundColor": "DarkGreen"
          },
          {
            "regex": "\\[GUI\\]|debug|go|isready|ponderhit|position|quit|register|setoption|stop|uci|ucinewgame",
            "foregroundColor": "Blue",
            "condition": "level == LogLevel.Debug"
          },
          {
            "regex": "searchmoves|ponder|wtime|btime|winc|binc|movestogo|depth|mate|movetime|infinite|startpos|fen|moves|later|name|author|code",
            "foregroundColor": "DarkMagenta",
            "condition": "level == LogLevel.Debug"
          },
          {
            "regex": "\\[Lynx\\]|bestmove|copyprotection|id|info|option|readyok|registration|uciok",
            "foregroundColor": "Green",
            "condition": "level == LogLevel.Debug"
          },
          {
            "regex": "checking|ok|error|seldepth|depth|time|nodes|pv|multipv|score|cp|mate|lowerbound|upperbound|currmove|currmovenumber|hashfull|nps|tbhits|cpuload|string|refutation|currline|wdl",
            "foregroundColor": "DarkMagenta",
            "condition": "level == LogLevel.Debug"
          }
        ]
      }
    },

    // Chooses which log files to create and what's logged to the console
    //Supported log levels: https://github.com/NLog/NLog/wiki/Configuration-file#log-levels
    "rules": {
      // Generates errors-{date}*.log files
      "0": {
        "logger": "*",
        "minLevel": "Warn",
        "writeTo": "errors"
      },

      // Generates logs-{date}*.log files
      "1": {
        "logger": "*",
        "minLevel": "Debug",
        "writeTo": "logs"
      },

      // Logs to console
      "100": {
        "logger": "*",
        "minLevel": "Warn",
        "writeTo": "console"
      }
    }
  }
}<|MERGE_RESOLUTION|>--- conflicted
+++ resolved
@@ -22,16 +22,11 @@
     "MaxDepth": 128,
     //"MinMoveTime": 1000,
     //"DepthWhenLessThanMinMoveTime": 5,
-<<<<<<< HEAD
     //"MinElapsedTimeToConsiderStopSearching": 0,
     //"DecisionTimePercentageToStopSearching": 0.4,
     "SoftTimeBound": 0.03333,
     "HardTimeBound": 0.25,
-=======
-    "MinElapsedTimeToConsiderStopSearching": 0,
-    "DecisionTimePercentageToStopSearching": 0.4,
     "LMR_MinDepth": 3,
->>>>>>> 0c9c97c5
     "LMR_MinFullDepthSearchedMoves": 4,
     "LMR_Base": 0.77,
     "LMR_Divisor": 2.67,
