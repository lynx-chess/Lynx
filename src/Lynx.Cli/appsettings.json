﻿{
  // Settings that affect the executable behavior
  "GeneralSettings": {
    "EnableLogging": true, // logging can be completely disablesd, both console and file, setting this to false. Alternatively, one or more "NLog.rules" can be removed/tweaked
    "EnableTuning": false // Exposes search tunable values via UCI. Intended to be used for developer only purposes
  },

  // Settings that affect the engine behavior
  "EngineSettings": {
    "MaxDepth": 128,
    "BenchDepth": 8,
    "TranspositionTableSize": "256",
    "TranspositionTableEnabled": true,
    "UseOnlineTablebaseInRootPositions": false,
    "UseOnlineTablebaseInSearch": false,
    "OnlineTablebaseMaxSupportedPieces": 7,
    "ShowWDL": false,
    "SPSA_OB_R_end": 0.02,

    "HardTimeBoundMultiplier": 0.52,
    "SoftTimeBoundMultiplier": 1,
    "DefaultMovesToGo": 45,
    "SoftTimeBaseIncrementMultiplier": 0.8,

    "LMR_MinDepth": 3,
    "LMR_MinFullDepthSearchedMoves": 3,
    "LMR_Base": 0.83,
    "LMR_Divisor": 3.43,

    "NMP_MinDepth": 2,
    "NMP_BaseDepthReduction": 2,
    "NMP_DepthIncrement": 1,
    "NMP_DepthDivisor": 4,

    "AspirationWindow_Delta": 13,
    "AspirationWindow_MinDepth": 8,

    "RFP_MaxDepth": 6,
    "RFP_DepthScalingFactor": 97,

    "Razoring_MaxDepth": 1,
    "Razoring_Depth1Bonus": 127,
    "Razoring_NotDepth1Bonus": 149,

    "IIR_MinDepth": 4,

    "LMP_MaxDepth": 6,
    "LMP_BaseMovesToTry": 0,
    "LMP_MovesDepthMultiplier": 3,

    "History_MaxMoveValue": 8192,
    "History_MaxMoveRawBonus": 1896,

    "SEE_BadCaptureReduction": 1,

    "FP_MaxDepth": 5,
    "FP_DepthScalingFactor": 62,
    "FP_Margin": 170,

    // Evaluation
    "IsolatedPawnPenalty": {
      "MG": -21,
      "EG": -18
    },
    "OpenFileRookBonus": {
      "MG": 45,
      "EG": 7
    },
    "SemiOpenFileRookBonus": {
      "MG": 15,
      "EG": 8
    },
    "SemiOpenFileKingPenalty": {
      "MG": -39,
      "EG": 21
    },
    "OpenFileKingPenalty": {
      "MG": -105,
      "EG": 8
    },
    "KingShieldBonus": {
      "MG": 17,
      "EG": -5
    },
    "BishopPairBonus": {
      "MG": 31,
      "EG": 80
    },
    "PassedPawnBonus": {
      "Rank0": {
        "MG": 0,
        "EG": 0
      },
      "Rank1": {
        "MG": 2,
        "EG": 13
      },
      "Rank2": {
        "MG": -11,
        "EG": 19
      },
      "Rank3": {
        "MG": -11,
        "EG": 47
      },
      "Rank4": {
        "MG": 20,
        "EG": 80
      },
      "Rank5": {
        "MG": 60,
        "EG": 156
      },
      "Rank6": {
        "MG": 99,
        "EG": 224
      },
      "Rank7": {
        "MG": 0,
        "EG": 0
      }

    },
    "BishopMobilityBonus": {
      "Count0": {
        "MG": 0,
        "EG": 0
      },
      "Count1": {
        "MG": 196,
        "EG": 163
      },
      "Count2": {
        "MG": 207,
        "EG": 163
      },
      "Count3": {
        "MG": 218,
        "EG": 202
      },
      "Count4": {
        "MG": 232,
        "EG": 218
      },
      "Count5": {
        "MG": 240,
        "EG": 232
      },
      "Count6": {
        "MG": 255,
        "EG": 252
      },
      "Count7": {
        "MG": 266,
        "EG": 262
      },
      "Count8": {
        "MG": 275,
        "EG": 274
      },
      "Count9": {
        "MG": 276,
        "EG": 280
      },
      "Count10": {
        "MG": 282,
        "EG": 286
      },
      "Count11": {
        "MG": 284,
        "EG": 282
      },
      "Count12": {
        "MG": 285,
        "EG": 282
      },
      "Count13": {
        "MG": 314,
        "EG": 276
      },
      "Count14": {
        "MG": 0,
        "EG": 0
      }
<<<<<<< HEAD
    },
    //"QueenMobilityBonus": {
    //  "Count0": {
    //    "MG": -1,
    //    "EG": -1
    //  },
    //  "Count1": {
    //    "MG": 196,
    //    "EG": 160
    //  },
    //  "Count2": {
    //    "MG": 208,
    //    "EG": 159
    //  },
    //  "Count3": {
    //    "MG": 219,
    //    "EG": 198
    //  },
    //  "Count4": {
    //    "MG": 233,
    //    "EG": 214
    //  },
    //  "Count5": {
    //    "MG": 241,
    //    "EG": 229
    //  },
    //  "Count6": {
    //    "MG": 256,
    //    "EG": 249
    //  },
    //  "Count7": {
    //    "MG": 266,
    //    "EG": 259
    //  },
    //  "Count8": {
    //    "MG": 275,
    //    "EG": 271
    //  },
    //  "Count9": {
    //    "MG": 276,
    //    "EG": 277
    //  },
    //  "Count10": {
    //    "MG": 282,
    //    "EG": 282
    //  },
    //  "Count11": {
    //    "MG": 284,
    //    "EG": 279
    //  },
    //  "Count12": {
    //    "MG": 286,
    //    "EG": 278
    //  },
    //  "Count13": {
    //    "MG": 315,
    //    "EG": 272
    //  },
    //  "Count14": {
    //    "MG": 0,
    //    "EG": 0
    //  }
    //}
=======

    },
    "RookMobilityBonus": {
      "Count0": {
        "MG": 296,
        "EG": 364
      },
      "Count1": {
        "MG": 302,
        "EG": 398
      },
      "Count2": {
        "MG": 308,
        "EG": 400
      },
      "Count3": {
        "MG": 311,
        "EG": 407
      },
      "Count4": {
        "MG": 310,
        "EG": 418
      },
      "Count5": {
        "MG": 317,
        "EG": 421
      },
      "Count6": {
        "MG": 320,
        "EG": 426
      },
      "Count7": {
        "MG": 325,
        "EG": 431
      },
      "Count8": {
        "MG": 327,
        "EG": 443
      },
      "Count9": {
        "MG": 330,
        "EG": 449
      },
      "Count10": {
        "MG": 335,
        "EG": 451
      },
      "Count11": {
        "MG": 337,
        "EG": 453
      },
      "Count12": {
        "MG": 338,
        "EG": 457
      },
      "Count13": {
        "MG": 350,
        "EG": 457
      },
      "Count14": {
        "MG": 348,
        "EG": 455
      }
    }
>>>>>>> 439e7601
    // End of evaluation
  },

  // Logging settings
  "NLog": {
    "autoreload": false,
    "internalLogLevel": "Error",
    "internalLogFile": "${basedir}/logs/internal-nlog.txt",
    "throwExceptions": false,
    "variables": {
      "logDirectory": "${basedir}/logs",
      "archiveLogDirectory": "${basedir}/logs/archives"
    },
    "targets": {
      "async": true,
      "errors": {
        "type": "File",
        "layout": "${longdate}|${event-properties:item=EventId_Id:whenEmpty=0}|${processid}|${uppercase:${level}}|${logger}|${message} ${exception:format=tostring}",
        "fileName": "${logDirectory}/errors-${date:format=yyyy-MM-dd}-${processid}.log",
        "concurrentWrites": true,
        "keepFileOpen": false,
        "archiveFileName": "${archiveLogDirectory}/archived-errors-{#}.log",
        "archiveEvery": "Monday",
        "archiveNumbering": "Date",
        "archiveDateFormat": "yyyy-MM-dd",
        "maxArchiveFiles": 100,
        "enableArchiveFileCompression": true
      },
      "logs": {
        "type": "File",
        "layout": "${longdate}|${event-properties:item=EventId_Id:whenEmpty=0}|${processid}|${uppercase:${level}}|${logger}|${message} ${exception:format=tostring}",
        "fileName": "${logDirectory}/logs-${date:format=yyyy-MM-dd}-${processid}.log",
        "concurrentWrites": true,
        "keepFileOpen": false,
        "archiveFileName": "${archiveLogDirectory}/archived-logs-{#}.log",
        "archiveEvery": "Monday",
        "archiveNumbering": "DateAndSequence",
        "archiveDateFormat": "yyyy-MM-dd",
        "maxArchiveFiles": 100,
        "enableArchiveFileCompression": true
      },
      "moves": {
        "type": "File",
        "layout": "${message}",
        "fileName": "${logDirectory}/moves-${date:format=yyyy-MM-dd}-${processid}.log",
        "concurrentWrites": true,
        "keepFileOpen": false,
        "archiveFileName": "${archiveLogDirectory}/archived-moves-{#}.log",
        "archiveEvery": "Monday",
        "archiveNumbering": "Date",
        "archiveDateFormat": "yyyy-MM-dd",
        "maxArchiveFiles": 100,
        "enableArchiveFileCompression": true
      },
      "console": {
        "type": "ColoredConsole",
        "layout": "${date:format=HH\\:mm\\:ss} | [${uppercase:${level}}] ${message} ${exception:format=tostring}",
        "rowHighlightingRules": [
          {
            "condition": "level == LogLevel.Fatal",
            "foregroundColor": "Red",
            "backgroundColor": "White"
          },
          {
            "condition": "level == LogLevel.Error",
            "foregroundColor": "Red"
          },
          {
            "condition": "level == LogLevel.Warn",
            "foregroundColor": "Yellow"
          },
          {
            "condition": "level == LogLevel.Info",
            "foregroundColor": "Gray"
          },
          {
            "condition": "level == LogLevel.Debug",
            "foregroundColor": "DarkGray"
          }
        ],
        "wordHighlightingRules": [
          {
            "regex": "Lynx\\.[^\\s:(|]*",
            "foregroundColor": "DarkGreen"
          },
          {
            "regex": "\\[GUI\\]|debug|go|isready|ponderhit|position|quit|register|setoption|stop|uci|ucinewgame",
            "foregroundColor": "Blue",
            "condition": "level == LogLevel.Debug"
          },
          {
            "regex": "searchmoves|ponder|wtime|btime|winc|binc|movestogo|depth|mate|movetime|infinite|startpos|fen|moves|later|name|author|code",
            "foregroundColor": "DarkMagenta",
            "condition": "level == LogLevel.Debug"
          },
          {
            "regex": "\\[Lynx\\]|bestmove|copyprotection|id|info|option|readyok|registration|uciok",
            "foregroundColor": "Green",
            "condition": "level == LogLevel.Debug"
          },
          {
            "regex": "checking|ok|error|seldepth|depth|time|nodes|pv|multipv|score|cp|mate|lowerbound|upperbound|currmove|currmovenumber|hashfull|nps|tbhits|cpuload|string|refutation|currline|wdl",
            "foregroundColor": "DarkMagenta",
            "condition": "level == LogLevel.Debug"
          }
        ]
      }
    },

    // Chooses which log files to create and what's logged to the console
    //Supported log levels: https://github.com/NLog/NLog/wiki/Configuration-file#log-levels
    "rules": {
      // Generates errors-{date}*.log files
      "0": {
        "logger": "*",
        "minLevel": "Warn",
        "writeTo": "errors"
      },

      // Generates logs-{date}*.log files
      "1": {
        "logger": "*",
        "minLevel": "Debug",
        "writeTo": "logs"
      },

      // Generates moves-{date}*.log files
      "2": {
        "logger": "*",
        "minLevel": "Off",
        //"minLevel": "Trace",
        "writeTo": "moves"
      },

      // Logs to console
      "100": {
        "logger": "*",
        "minLevel": "Warn",
        "writeTo": "console"
      }
    }
  }
}<|MERGE_RESOLUTION|>--- conflicted
+++ resolved
@@ -182,71 +182,6 @@
         "MG": 0,
         "EG": 0
       }
-<<<<<<< HEAD
-    },
-    //"QueenMobilityBonus": {
-    //  "Count0": {
-    //    "MG": -1,
-    //    "EG": -1
-    //  },
-    //  "Count1": {
-    //    "MG": 196,
-    //    "EG": 160
-    //  },
-    //  "Count2": {
-    //    "MG": 208,
-    //    "EG": 159
-    //  },
-    //  "Count3": {
-    //    "MG": 219,
-    //    "EG": 198
-    //  },
-    //  "Count4": {
-    //    "MG": 233,
-    //    "EG": 214
-    //  },
-    //  "Count5": {
-    //    "MG": 241,
-    //    "EG": 229
-    //  },
-    //  "Count6": {
-    //    "MG": 256,
-    //    "EG": 249
-    //  },
-    //  "Count7": {
-    //    "MG": 266,
-    //    "EG": 259
-    //  },
-    //  "Count8": {
-    //    "MG": 275,
-    //    "EG": 271
-    //  },
-    //  "Count9": {
-    //    "MG": 276,
-    //    "EG": 277
-    //  },
-    //  "Count10": {
-    //    "MG": 282,
-    //    "EG": 282
-    //  },
-    //  "Count11": {
-    //    "MG": 284,
-    //    "EG": 279
-    //  },
-    //  "Count12": {
-    //    "MG": 286,
-    //    "EG": 278
-    //  },
-    //  "Count13": {
-    //    "MG": 315,
-    //    "EG": 272
-    //  },
-    //  "Count14": {
-    //    "MG": 0,
-    //    "EG": 0
-    //  }
-    //}
-=======
 
     },
     "RookMobilityBonus": {
@@ -310,8 +245,121 @@
         "MG": 348,
         "EG": 455
       }
+    },
+    "QueenMobilityBonus": {
+      "Count0": {
+        "MG": 0,
+        "EG": 0
+      },
+      "Count1": {
+        "MG": 0,
+        "EG": 0
+      },
+      "Count2": {
+        "MG": 0,
+        "EG": 0
+      },
+      "Count3": {
+        "MG": 1,
+        "EG": 1
+      },
+      "Count4": {
+        "MG": 1,
+        "EG": 1
+      },
+      "Count5": {
+        "MG": 1,
+        "EG": 1
+      },
+      "Count6": {
+        "MG": 1,
+        "EG": 1
+      },
+      "Count7": {
+        "MG": 1,
+        "EG": 1
+      },
+      "Count8": {
+        "MG": 1,
+        "EG": 1
+      },
+      "Count9": {
+        "MG": 1,
+        "EG": 1
+      },
+      "Count10": {
+        "MG": 1,
+        "EG": 1
+      },
+      "Count11": {
+        "MG": 1,
+        "EG": 1
+      },
+      "Count12": {
+        "MG": 1,
+        "EG": 1
+      },
+      "Count13": {
+        "MG": 1,
+        "EG": 1
+      },
+      "Count14": {
+        "MG": 1,
+        "EG": 1
+      },
+      "Count15": {
+        "MG": 1,
+        "EG": 1
+      },
+      "Count16": {
+        "MG": 1,
+        "EG": 1
+      },
+      "Count17": {
+        "MG": 1,
+        "EG": 1
+      },
+      "Count18": {
+        "MG": 1,
+        "EG": 1
+      },
+      "Count19": {
+        "MG": 1,
+        "EG": 1
+      },
+      "Count20": {
+        "MG": 1,
+        "EG": 1
+      },
+      "Count21": {
+        "MG": 1,
+        "EG": 1
+      },
+      "Count22": {
+        "MG": 1,
+        "EG": 1
+      },
+      "Count23": {
+        "MG": 1,
+        "EG": 1
+      },
+      "Count24": {
+        "MG": 1,
+        "EG": 1
+      },
+      "Count25": {
+        "MG": 1,
+        "EG": 1
+      },
+      "Count26": {
+        "MG": 1,
+        "EG": 1
+      },
+      "Count27": {
+        "MG": 2,
+        "EG": 2
+      }
     }
->>>>>>> 439e7601
     // End of evaluation
   },
 
