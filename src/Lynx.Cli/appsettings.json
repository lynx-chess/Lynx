﻿{
  // Settings that affect the executable behavior
  "GeneralSettings": {
    "EnableLogging": true // logging can be completely disablesd, both console and file, setting this to false. Alternatively, one or more "NLog.rules" can be removed/tweaked
  },

  // Settings that affect the engine behavior
  "EngineSettings": {
    "MaxDepth": 128,
    "BenchDepth": 5,
    "TranspositionTableSize": "256",
    "TranspositionTableEnabled": true,
    "UseOnlineTablebaseInRootPositions": false,
    "UseOnlineTablebaseInSearch": false,
    "OnlineTablebaseMaxSupportedPieces": 7,
    "ShowWDL": false,

    "HardTimeBoundMultiplier": 0.25,
<<<<<<< HEAD
    "SoftTimeBoundMultiplier": 0.4,
    "SoftTimeBaseIncrementMultiplier": 0.75,
=======
    "SoftTimeBoundMultiplier": 1,
    "DefaultMovesToGo": 40,
    "SoftTimeBaseIncrementMultiplier": 1,
>>>>>>> 0a97d99b

    "LMR_MinDepth": 3,
    "LMR_MinFullDepthSearchedMoves": 4,
    "LMR_Base": 0.85,
    "LMR_Divisor": 2.84,

    "NMP_MinDepth": 3,
    "NMP_BaseDepthReduction": 1,

    "AspirationWindow_Delta": 20,
    "AspirationWindow_MinDepth": 7,

    "RFP_MaxDepth": 4,
    "RFP_DepthScalingFactor": 87,

    "Razoring_MaxDepth": 3,
    "Razoring_Depth1Bonus": 105,
    "Razoring_NotDepth1Bonus": 161,

    "IIR_MinDepth": 2,

    "LMP_MaxDepth": 2,
    "LMP_BaseMovesToTry": 0,
    "LMP_MovesDepthMultiplier": 10,

    "History_MaxMoveValue": 8192,
    "History_MaxMoveRawBonus": 1896,

    "SEE_BadCaptureReduction": 1,

    // Evaluation
    "DoubledPawnPenalty": {
      "MG": -5,
      "EG": -14
    },
    "IsolatedPawnPenalty": {
      "MG": -18,
      "EG": -14
    },
    "OpenFileRookBonus": {
      "MG": 46,
      "EG": 13
    },
    "SemiOpenFileRookBonus": {
      "MG": 17,
      "EG": 19
    },
    "BishopMobilityBonus": {
      "MG": 10,
      "EG": 10
    },
    "RookMobilityBonus": {
      "MG": 5,
      "EG": 5
    },
    "QueenMobilityBonus": {
      "MG": 4,
      "EG": 8
    },
    "SemiOpenFileKingPenalty": {
      "MG": -38,
      "EG": 25
    },
    "OpenFileKingPenalty": {
      "MG": -109,
      "EG": 6
    },
    "KingShieldBonus": {
      "MG": 17,
      "EG": -5
    },
    "BishopPairBonus": {
      "MG": 30,
      "EG": 88
    },
    "PassedPawnBonus": {
      "Rank0": {
        "MG": 0,
        "EG": 0
      },
      "Rank1": {
        "MG": -1,
        "EG": 5
      },
      "Rank2": {
        "MG": -15,
        "EG": 12
      },
      "Rank3": {
        "MG": -15,
        "EG": 43
      },
      "Rank4": {
        "MG": 19,
        "EG": 84
      },
      "Rank5": {
        "MG": 53,
        "EG": 176
      },
      "Rank6": {
        "MG": 74,
        "EG": 260
      },
      "Rank7": {
        "MG": 0,
        "EG": 0
      }
    }
    // End of evaluation
  },

  // Logging settings
  "NLog": {
    "autoreload": false,
    "internalLogLevel": "Error",
    "internalLogFile": "${basedir}/logs/internal-nlog.txt",
    "throwExceptions": false,
    "variables": {
      "logDirectory": "${basedir}/logs",
      "archiveLogDirectory": "${basedir}/logs/archives"
    },
    "targets": {
      "async": true,
      "errors": {
        "type": "File",
        "layout": "${longdate}|${event-properties:item=EventId_Id:whenEmpty=0}|${processid}|${uppercase:${level}}|${logger}|${message} ${exception:format=tostring}",
        "fileName": "${logDirectory}/errors-${date:format=yyyy-MM-dd}-${processid}.log",
        "concurrentWrites": true,
        "keepFileOpen": false,
        "archiveFileName": "${archiveLogDirectory}/archived-errors-{#}.log",
        "archiveEvery": "Monday",
        "archiveNumbering": "Date",
        "archiveDateFormat": "yyyy-MM-dd",
        "maxArchiveFiles": 100,
        "enableArchiveFileCompression": true
      },
      "logs": {
        "type": "File",
        "layout": "${longdate}|${event-properties:item=EventId_Id:whenEmpty=0}|${processid}|${uppercase:${level}}|${logger}|${message} ${exception:format=tostring}",
        "fileName": "${logDirectory}/logs-${date:format=yyyy-MM-dd}-${processid}.log",
        "concurrentWrites": true,
        "keepFileOpen": false,
        "archiveFileName": "${archiveLogDirectory}/archived-logs-{#}.log",
        "archiveEvery": "Monday",
        "archiveNumbering": "DateAndSequence",
        "archiveDateFormat": "yyyy-MM-dd",
        "maxArchiveFiles": 100,
        "enableArchiveFileCompression": true
      },
      "moves": {
        "type": "File",
        "layout": "${message}",
        "fileName": "${logDirectory}/moves-${date:format=yyyy-MM-dd}-${processid}.log",
        "concurrentWrites": true,
        "keepFileOpen": false,
        "archiveFileName": "${archiveLogDirectory}/archived-moves-{#}.log",
        "archiveEvery": "Monday",
        "archiveNumbering": "Date",
        "archiveDateFormat": "yyyy-MM-dd",
        "maxArchiveFiles": 100,
        "enableArchiveFileCompression": true
      },
      "console": {
        "type": "ColoredConsole",
        "layout": "${date:format=HH\\:mm\\:ss} | [${uppercase:${level}}] ${message} ${exception:format=tostring}",
        "rowHighlightingRules": [
          {
            "condition": "level == LogLevel.Fatal",
            "foregroundColor": "Red",
            "backgroundColor": "White"
          },
          {
            "condition": "level == LogLevel.Error",
            "foregroundColor": "Red"
          },
          {
            "condition": "level == LogLevel.Warn",
            "foregroundColor": "Yellow"
          },
          {
            "condition": "level == LogLevel.Info",
            "foregroundColor": "Gray"
          },
          {
            "condition": "level == LogLevel.Debug",
            "foregroundColor": "DarkGray"
          }
        ],
        "wordHighlightingRules": [
          {
            "regex": "Lynx\\.[^\\s:(|]*",
            "foregroundColor": "DarkGreen"
          },
          {
            "regex": "\\[GUI\\]|debug|go|isready|ponderhit|position|quit|register|setoption|stop|uci|ucinewgame",
            "foregroundColor": "Blue",
            "condition": "level == LogLevel.Debug"
          },
          {
            "regex": "searchmoves|ponder|wtime|btime|winc|binc|movestogo|depth|mate|movetime|infinite|startpos|fen|moves|later|name|author|code",
            "foregroundColor": "DarkMagenta",
            "condition": "level == LogLevel.Debug"
          },
          {
            "regex": "\\[Lynx\\]|bestmove|copyprotection|id|info|option|readyok|registration|uciok",
            "foregroundColor": "Green",
            "condition": "level == LogLevel.Debug"
          },
          {
            "regex": "checking|ok|error|seldepth|depth|time|nodes|pv|multipv|score|cp|mate|lowerbound|upperbound|currmove|currmovenumber|hashfull|nps|tbhits|cpuload|string|refutation|currline|wdl",
            "foregroundColor": "DarkMagenta",
            "condition": "level == LogLevel.Debug"
          }
        ]
      }
    },

    // Chooses which log files to create and what's logged to the console
    //Supported log levels: https://github.com/NLog/NLog/wiki/Configuration-file#log-levels
    "rules": {
      // Generates errors-{date}*.log files
      "0": {
        "logger": "*",
        "minLevel": "Warn",
        "writeTo": "errors"
      },

      // Generates logs-{date}*.log files
      "1": {
        "logger": "*",
        "minLevel": "Debug",
        "writeTo": "logs"
      },

      // Logs to console
      "100": {
        "logger": "*",
        "minLevel": "Warn",
        "writeTo": "console"
      }
    }
  }
}<|MERGE_RESOLUTION|>--- conflicted
+++ resolved
@@ -16,14 +16,9 @@
     "ShowWDL": false,
 
     "HardTimeBoundMultiplier": 0.25,
-<<<<<<< HEAD
-    "SoftTimeBoundMultiplier": 0.4,
-    "SoftTimeBaseIncrementMultiplier": 0.75,
-=======
     "SoftTimeBoundMultiplier": 1,
     "DefaultMovesToGo": 40,
-    "SoftTimeBaseIncrementMultiplier": 1,
->>>>>>> 0a97d99b
+    "SoftTimeBaseIncrementMultiplier": 0.75,
 
     "LMR_MinDepth": 3,
     "LMR_MinFullDepthSearchedMoves": 4,
