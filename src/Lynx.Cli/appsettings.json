--- conflicted
+++ resolved
@@ -55,12 +55,9 @@
     "UseOnlineTablebaseInRootPositions": false,
     "UseOnlineTablebaseInSearch": false,
     "BenchDepth": 5,
-<<<<<<< HEAD
+    "BishopPairMaxBonus": 100,
     "ReverseFPMaxDepth": 8,
     "ReverseFPDepthScalingFactor": 100
-=======
-    "BishopPairMaxBonus": 100
->>>>>>> 16b2ac21
   },
 
   // Logging settings
