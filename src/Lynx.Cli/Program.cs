--- conflicted
+++ resolved
@@ -52,11 +52,7 @@
     {
         if (e is TaskCanceledException taskCanceledException)
         {
-<<<<<<< HEAD
-            Console.WriteLine($"Cancellation requested: {taskCanceledException.Message}");
-=======
             Console.WriteLine("Cancellation requested: {0}", taskCanceledException.Message);
->>>>>>> 572bf7ed
         }
         else
         {
