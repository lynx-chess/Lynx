--- conflicted
+++ resolved
@@ -36,15 +36,9 @@
 
 var tasks = new List<Task>
 {
-<<<<<<< HEAD
     new Writer(engineChannel).Run(cancellationToken),
-    new LinxDriver(uciChannel, engineChannel, new Engine(engineChannel)).Run(cancellationToken),
+    new LynxDriver(uciChannel, engineChannel, new Engine(engineChannel)).Run(cancellationToken),
     new Listener(uciChannel).Run(cancellationToken),
-=======
-    Task.Run(() => new Writer(engineChannel).Run(cancellationToken)),
-    Task.Run(() => new LynxDriver(uciChannel, engineChannel, new Engine(engineChannel)).Run(cancellationToken)),
-    Task.Run(() => new Listener(uciChannel).Run(cancellationToken)),
->>>>>>> 7feb9910
     uciChannel.Reader.Completion,
     engineChannel.Reader.Completion
 };
