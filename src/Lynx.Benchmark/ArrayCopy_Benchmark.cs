--- conflicted
+++ resolved
@@ -23,31 +23,20 @@
 namespace Lynx.Benchmark;
 public class ArrayCopy_Benchmark : BaseBenchmark
 {
-<<<<<<< HEAD
-    public static IEnumerable<int[]> Data => new List<int[]> {
-        new int[]{ 1, 2, 3 },
-        new int[]{ 1, 2, 3, 4, 5, 6 ,7 ,8 ,9 ,10, 11, 12 },
-        new int[]{
-=======
-    public static IEnumerable<ulong[]> Data => [
+    public static IEnumerable<int[]> Data => [
         [1, 2, 3],
         [1, 2, 3, 4, 5, 6 ,7 ,8 ,9 ,10, 11, 12],
         [
->>>>>>> addb5359
             01, 02, 03, 04, 05, 06 ,07 ,08 ,09 ,10, 11, 12, 13, 14, 15, 16, 17, 18, 19, 20,
             21, 22, 23, 24, 25, 26, 27, 28, 29, 30, 31, 32, 33, 34, 35, 36, 37, 38, 39, 40,
             41, 42, 43, 44, 45, 45, 47, 48, 49, 50, 51, 52, 53, 54, 55, 56, 57, 58 ,59 ,60,
             61, 62, 63, 64, 65, 66, 67, 68, 69, 70, 71, 72, 73, 74, 75, 76, 77, 78, 79, 80,
             81, 82, 83, 84, 85, 86, 87, 88, 89, 90, 91, 92, 93, 94, 95, 96, 97, 98, 99, 00,
             01, 02, 03, 04, 05, 06, 07, 08, 09, 10, 11, 12, 13, 14, 15 ,16, 17 ,18, 19, 20,
-<<<<<<< HEAD
-            21, 22, 23, 24 },
+            21, 22, 23, 24
+        ],
         EvaluationConstants.PackedPSQT
-    };
-=======
-            21, 22, 23, 24 ],
     ];
->>>>>>> addb5359
 
     [Benchmark(Baseline = true)]
     [ArgumentsSource(nameof(Data))]
