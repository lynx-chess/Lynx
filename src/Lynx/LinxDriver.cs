--- conflicted
+++ resolved
@@ -223,14 +223,10 @@
 
     private void HandleNewGame()
     {
-<<<<<<< HEAD
         if (_engine.AverageDepth > 0 && _engine.AverageDepth < int.MaxValue)
         {
-            _logger.Info($"Average depth: {_engine.AverageDepth}");
-        }
-=======
-        _logger.Info("Average depth: {0}", _engine.AverageDepth);
->>>>>>> 8ce3451b
+            _logger.Info("Average depth: {0}", _engine.AverageDepth);
+        }
         _engine.NewGame();
     }
 
