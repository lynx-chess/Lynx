﻿using Lynx.Model;
<<<<<<< HEAD
using System.Runtime.CompilerServices;
=======
using System.Net.Sockets;
>>>>>>> addb5359

#pragma warning disable IDE1006 // Naming Styles

namespace Lynx;

public static partial class EvaluationConstants
{
    /// <summary>
    /// 20000 games, 20+0.2, 8moves_v3.epd
    /// Retained (W,D,L) = (415984, 1356391, 417074) positions.
    /// </summary>
    public const int EvalNormalizationCoefficient = 139;

    public static readonly double[] As = [-22.39558276, 143.95892718, -98.84854041, 117.14472929];

    public static readonly double[] Bs = [-6.67029772, 41.06172677, -36.37312580, 80.73370363];

#pragma warning disable IDE0055 // Discard formatting in this region

    public const int PSQTBucketCount = 23;

    public static readonly int[] PSQTBucketLayout =
    [
        15, 16, 17, 18, 19, 20, 21, 22,
        15, 16, 17, 18, 19, 20, 21, 22,
        15, 16, 17, 18, 19, 20, 21, 22,
        15, 16, 17, 18, 19, 20, 21, 22,
        15, 8, 9, 10, 11, 12, 13, 14,
        15, 8, 9, 10, 11, 12, 13, 14,
        0, 8, 9, 10, 11, 12, 13, 14,
        0, 1, 2, 3, 4, 5, 6, 7, //
    ];

    public static readonly int[] GamePhaseByPiece =
    [
        0, 1, 1, 2, 4, 0,
        0, 1, 1, 2, 4, 0
    ];

    /// <summary>
<<<<<<< HEAD
    /// PSQTBucketCount x 12 x 64
    /// </summary>
    public static readonly int[] PackedPSQT = GC.AllocateArray<int>(PSQTBucketCount * 12 * 64, pinned: true);
=======
    /// 2 x PSQTBucketCount x 12 x 64
    /// </summary>
    public static readonly int[][][][] PackedPSQT = new int[2][][][];
>>>>>>> addb5359

    /// <summary>
    /// <see cref="Constants.AbsoluteMaxDepth"/> x <see cref="Constants.MaxNumberOfPossibleMovesInAPosition"/>
    /// </summary>
    public static readonly int[][] LMRReductions = new int[Configuration.EngineSettings.MaxDepth + Constants.ArrayDepthMargin][];

    /// <summary>
    /// [0, 4, 136, 276, 424, 580, 744, 916, 1096, 1284, 1480, 1684, 1896, 1896, 1896, 1896, ...]
    /// </summary>
    public static readonly int[] HistoryBonus = new int[Configuration.EngineSettings.MaxDepth + Constants.ArrayDepthMargin];

    static EvaluationConstants()
    {
        short[][][][] mgPositionalTables =
        [
            [
                MiddleGamePawnTable,
                MiddleGameKnightTable,
                MiddleGameBishopTable,
                MiddleGameRookTable,
                MiddleGameQueenTable,
                MiddleGameKingTable
            ],
            [
                MiddleGameEnemyPawnTable,
                MiddleGameEnemyKnightTable,
                MiddleGameEnemyBishopTable,
                MiddleGameEnemyRookTable,
                MiddleGameEnemyQueenTable,
                MiddleGameEnemyKingTable
            ]

        ];

        short[][][][] egPositionalTables =
        [
            [
                EndGamePawnTable,
                EndGameKnightTable,
                EndGameBishopTable,
                EndGameRookTable,
                EndGameQueenTable,
                EndGameKingTable
            ],
            [
                EndGameEnemyPawnTable,
                EndGameEnemyKnightTable,
                EndGameEnemyBishopTable,
                EndGameEnemyRookTable,
                EndGameEnemyQueenTable,
                EndGameEnemyKingTable
            ]
        ];

        for(int friendEnemy = 0; friendEnemy < 2; ++friendEnemy)
        {
<<<<<<< HEAD
            for (int piece = (int)Piece.P; piece <= (int)Piece.K; ++piece)
            {
                for (int sq = 0; sq < 64; ++sq)
                {
                    PackedPSQT[PSQTIndex(bucket, piece, sq)] = Utils.Pack(
                        (short)(MiddleGamePieceValues[bucket][piece] + mgPositionalTables[piece][bucket][sq]),
                        (short)(EndGamePieceValues[bucket][piece] + egPositionalTables[piece][bucket][sq]));

                    PackedPSQT[PSQTIndex(bucket, piece + 6, sq)] = Utils.Pack(
                        (short)(MiddleGamePieceValues[bucket][piece + 6] - mgPositionalTables[piece][bucket][sq ^ 56]),
                        (short)(EndGamePieceValues[bucket][piece + 6] - egPositionalTables[piece][bucket][sq ^ 56]));
=======
            PackedPSQT[friendEnemy] = new int[PSQTBucketCount][][];

            for (int bucket = 0; bucket < PSQTBucketCount; ++bucket)
            {
                PackedPSQT[friendEnemy][bucket] = new int[12][];
                for (int piece = (int)Piece.P; piece <= (int)Piece.K; ++piece)
                {
                    PackedPSQT[friendEnemy][bucket][piece] = new int[64];
                    PackedPSQT[friendEnemy][bucket][piece + 6] = new int[64];

                    for (int sq = 0; sq < 64; ++sq)
                    {
                        PackedPSQT[friendEnemy][bucket][piece][sq] = Utils.Pack(
                            (short)(MiddleGamePieceValues[friendEnemy][bucket][piece] + mgPositionalTables[friendEnemy][piece][bucket][sq]),
                            (short)(EndGamePieceValues[friendEnemy][bucket][piece] + egPositionalTables[friendEnemy][piece][bucket][sq]));

                        PackedPSQT[friendEnemy][bucket][piece + 6][sq] = Utils.Pack(
                            (short)(MiddleGamePieceValues[friendEnemy][bucket][piece + 6] - mgPositionalTables[friendEnemy][piece][bucket][sq ^ 56]),
                            (short)(EndGamePieceValues[friendEnemy][bucket][piece + 6] - egPositionalTables[friendEnemy][piece][bucket][sq ^ 56]));
                    }
>>>>>>> addb5359
                }
            }
        }

        for (int searchDepth = 1; searchDepth < Configuration.EngineSettings.MaxDepth + Constants.ArrayDepthMargin; ++searchDepth)    // Depth > 0 or we'd be in QSearch
        {
            LMRReductions[searchDepth] = new int[Constants.MaxNumberOfPossibleMovesInAPosition];

            for (int movesSearchedCount = 1; movesSearchedCount < Constants.MaxNumberOfPossibleMovesInAPosition; ++movesSearchedCount) // movesSearchedCount > 0 or we wouldn't be applying LMR
            {
                LMRReductions[searchDepth][movesSearchedCount] = Convert.ToInt32(Math.Round(
                    Configuration.EngineSettings.LMR_Base + (Math.Log(movesSearchedCount) * Math.Log(searchDepth) / Configuration.EngineSettings.LMR_Divisor)));
            }

            HistoryBonus[searchDepth] = Math.Min(
                Configuration.EngineSettings.History_MaxMoveRawBonus,
                (4 * searchDepth * searchDepth) + (120 * searchDepth) - 120);   // Sirius, originally from Berserk
        }
    }

    #pragma warning disable IDE0055 // Discard formatting in this region

    /// <summary>
    /// MVV LVA [attacker,victim] 12x11
    /// Original based on
    /// https://github.com/maksimKorzh/chess_programming/blob/master/src/bbc/move_ordering_intro/bbc.c#L2406
    ///             (Victims)   Pawn Knight Bishop  Rook   Queen  King
    /// (Attackers)
    ///       Pawn              105    205    305    405    505    0
    ///     Knight              104    204    304    404    504    0
    ///     Bishop              103    203    303    403    503    0
    ///       Rook              102    202    302    402    502    0
    ///      Queen              101    201    301    401    501    0
    ///       King              100    200    300    400    500    0
    /// </summary>
    public static readonly int[][] MostValueableVictimLeastValuableAttacker =
    [         //    P     N     B     R      Q  K    p    n      b    r      q          k
        /* P */ [   0,    0,    0,    0,     0, 0,  1500, 4000, 4500, 5500, 11500 ], // 0],
        /* N */ [   0,    0,    0,    0,     0, 0,  1400, 3900, 4400, 5400, 11400 ], // 0],
        /* B */ [   0,    0,    0,    0,     0, 0,  1300, 3800, 4300, 5300, 11300 ], // 0],
        /* R */ [   0,    0,    0,    0,     0, 0,  1200, 3700, 4200, 5200, 11200 ], // 0],
        /* Q */ [   0,    0,    0,    0,     0, 0,  1100, 3600, 4100, 5100, 11100 ], // 0],
        /* K */ [   0,    0,    0,    0,     0, 0,  1000, 3500, 4001, 5000, 11000 ], // 0],
        /* p */ [1500, 4000, 4500, 5500, 11500, 0,     0,    0,    0,    0,     0 ], // 0],
        /* n */ [1400, 3900, 4400, 5400, 11400, 0,     0,    0,    0,    0,     0 ], // 0],
        /* b */ [1300, 3800, 4300, 5300, 11300, 0,     0,    0,    0,    0,     0 ], // 0],
        /* r */ [1200, 3700, 4200, 5200, 11200, 0,     0,    0,    0,    0,     0 ], // 0],
        /* q */ [1100, 3600, 4100, 5100, 11100, 0,     0,    0,    0,    0,     0 ], // 0],
        /* k */ [1000, 3500, 4001, 5000, 11000, 0,     0,    0,    0,    0,     0 ], // 0]
    ];

    public static readonly int[] MVV_PieceValues =
    [
        1000, 3500, 4000, 5000, 11000, 0,
        1000, 3500, 4000, 5000, 11000, 0,
        0
    ];

#pragma warning restore IDE0055

    /// <summary>
    /// Base absolute checkmate evaluation value. Actual absolute evaluations are lower than this one by a number of <see cref="Position.DepthCheckmateFactor"/>
    /// </summary>
    public const int CheckMateBaseEvaluation = 30_000;

    /// <summary>
    /// This value combined with <see cref="PositiveCheckmateDetectionLimit"/> and <see cref="NegativeCheckmateDetectionLimit"/> should allows mates up to in <see cref="Constants.AbsoluteMaxDepth"/> moves.
    /// </summary>
    public const int CheckmateDepthFactor = 10;

    /// <summary>
    /// Minimum evaluation for a position to be White checkmate
    /// </summary>
    public const int PositiveCheckmateDetectionLimit = 27_000; // CheckMateBaseEvaluation - (Constants.AbsoluteMaxDepth + 45) * DepthCheckmateFactor;

    /// <summary>
    /// Minimum evaluation for a position to be Black checkmate
    /// </summary>
    public const int NegativeCheckmateDetectionLimit = -27_000; // -CheckMateBaseEvaluation + (Constants.AbsoluteMaxDepth + 45) * DepthCheckmateFactor;

    public const int MinEval = NegativeCheckmateDetectionLimit + 1;

    public const int MaxEval = PositiveCheckmateDetectionLimit - 1;

    public const int PVMoveScoreValue = 4_194_304;

    public const int TTMoveScoreValue = 2_097_152;

    #region Move ordering

    public const int GoodCaptureMoveBaseScoreValue = 1_048_576;

    public const int FirstKillerMoveValue = 524_288;

    public const int SecondKillerMoveValue = 262_144;

    public const int ThirdKillerMoveValue = 131_072;

    public const int CounterMoveValue = 65_536;

    // Revisit bad capture pruning in NegaMax.cs if order changes and promos aren't the lowest before bad captures
    public const int PromotionMoveScoreValue = 32_768;

    public const int BadCaptureMoveBaseScoreValue = 16_384;

    //public const int MaxHistoryMoveValue => Configuration.EngineSettings.MaxHistoryMoveValue;

    /// <summary>
    /// Negative offset to ensure history move scores don't reach other move ordering values
    /// </summary>
    public const int BaseMoveScore = int.MinValue / 2;

    #endregion

    /// <summary>
    /// Outside of the evaluation ranges (higher than any sensible evaluation, lower than <see cref="PositiveCheckmateDetectionLimit"/>)
    /// </summary>
    public const int NoHashEntry = 25_000;

    /// <summary>
    /// Evaluation to be returned when there's one single legal move
    /// </summary>
    public const int SingleMoveEvaluation = 200;

    public const int ContinuationHistoryPlyCount = 1;

    /// <summary>
    /// [PSQTBucketCount][12][64]
    /// </summary>
    /// <returns></returns>
    [MethodImpl(MethodImplOptions.AggressiveInlining)]
    public static int PSQT(int bucket, int piece, int square)
    {
        var index = PSQTIndex(bucket, piece, square);

        unsafe
        {
            // Since _tt is a pinned array
            // This is no-op pinning as it does not influence the GC compaction
            // https://tooslowexception.com/pinned-object-heap-in-net-5/
            fixed (int* psqtPtr = &PackedPSQT[0])
            {
                return psqtPtr[index];
            }
        }
    }

    /// <summary>
    /// [PSQTBucketCount][12][64]
    /// </summary>
    /// <returns></returns>
    [MethodImpl(MethodImplOptions.AggressiveInlining)]
    public static int PSQTIndex(int bucket, int piece, int square)
    {
        const int bucketOffset = 12 * 64;
        const int pieceOffset = 64;

        return (bucket * bucketOffset)
            + (piece * pieceOffset)
            + square;
    }
}

#pragma warning restore IDE1006 // Naming Styles<|MERGE_RESOLUTION|>--- conflicted
+++ resolved
@@ -1,9 +1,5 @@
 ﻿using Lynx.Model;
-<<<<<<< HEAD
 using System.Runtime.CompilerServices;
-=======
-using System.Net.Sockets;
->>>>>>> addb5359
 
 #pragma warning disable IDE1006 // Naming Styles
 
@@ -44,15 +40,9 @@
     ];
 
     /// <summary>
-<<<<<<< HEAD
-    /// PSQTBucketCount x 12 x 64
-    /// </summary>
-    public static readonly int[] PackedPSQT = GC.AllocateArray<int>(PSQTBucketCount * 12 * 64, pinned: true);
-=======
     /// 2 x PSQTBucketCount x 12 x 64
     /// </summary>
-    public static readonly int[][][][] PackedPSQT = new int[2][][][];
->>>>>>> addb5359
+    public static readonly int[] PackedPSQT = GC.AllocateArray<int>(2 * PSQTBucketCount * 12 * 64, pinned: true);
 
     /// <summary>
     /// <see cref="Constants.AbsoluteMaxDepth"/> x <see cref="Constants.MaxNumberOfPossibleMovesInAPosition"/>
@@ -107,42 +97,23 @@
             ]
         ];
 
-        for(int friendEnemy = 0; friendEnemy < 2; ++friendEnemy)
+
+        for (int friendEnemy = 0; friendEnemy < 2; ++friendEnemy)
         {
-<<<<<<< HEAD
-            for (int piece = (int)Piece.P; piece <= (int)Piece.K; ++piece)
-            {
-                for (int sq = 0; sq < 64; ++sq)
-                {
-                    PackedPSQT[PSQTIndex(bucket, piece, sq)] = Utils.Pack(
-                        (short)(MiddleGamePieceValues[bucket][piece] + mgPositionalTables[piece][bucket][sq]),
-                        (short)(EndGamePieceValues[bucket][piece] + egPositionalTables[piece][bucket][sq]));
-
-                    PackedPSQT[PSQTIndex(bucket, piece + 6, sq)] = Utils.Pack(
-                        (short)(MiddleGamePieceValues[bucket][piece + 6] - mgPositionalTables[piece][bucket][sq ^ 56]),
-                        (short)(EndGamePieceValues[bucket][piece + 6] - egPositionalTables[piece][bucket][sq ^ 56]));
-=======
-            PackedPSQT[friendEnemy] = new int[PSQTBucketCount][][];
-
             for (int bucket = 0; bucket < PSQTBucketCount; ++bucket)
             {
-                PackedPSQT[friendEnemy][bucket] = new int[12][];
                 for (int piece = (int)Piece.P; piece <= (int)Piece.K; ++piece)
                 {
-                    PackedPSQT[friendEnemy][bucket][piece] = new int[64];
-                    PackedPSQT[friendEnemy][bucket][piece + 6] = new int[64];
-
                     for (int sq = 0; sq < 64; ++sq)
                     {
-                        PackedPSQT[friendEnemy][bucket][piece][sq] = Utils.Pack(
+                        PackedPSQT[PSQTIndex(friendEnemy, bucket, piece, sq)] = Utils.Pack(
                             (short)(MiddleGamePieceValues[friendEnemy][bucket][piece] + mgPositionalTables[friendEnemy][piece][bucket][sq]),
                             (short)(EndGamePieceValues[friendEnemy][bucket][piece] + egPositionalTables[friendEnemy][piece][bucket][sq]));
 
-                        PackedPSQT[friendEnemy][bucket][piece + 6][sq] = Utils.Pack(
+                        PackedPSQT[PSQTIndex(friendEnemy, bucket, piece + 6, sq)] = Utils.Pack(
                             (short)(MiddleGamePieceValues[friendEnemy][bucket][piece + 6] - mgPositionalTables[friendEnemy][piece][bucket][sq ^ 56]),
                             (short)(EndGamePieceValues[friendEnemy][bucket][piece + 6] - egPositionalTables[friendEnemy][piece][bucket][sq ^ 56]));
                     }
->>>>>>> addb5359
                 }
             }
         }
@@ -270,13 +241,13 @@
     public const int ContinuationHistoryPlyCount = 1;
 
     /// <summary>
-    /// [PSQTBucketCount][12][64]
+    /// [2][PSQTBucketCount][12][64]
     /// </summary>
     /// <returns></returns>
     [MethodImpl(MethodImplOptions.AggressiveInlining)]
-    public static int PSQT(int bucket, int piece, int square)
+    public static int PSQT(int friendEnemy, int bucket, int piece, int square)
     {
-        var index = PSQTIndex(bucket, piece, square);
+        var index = PSQTIndex(friendEnemy, bucket, piece, square);
 
         unsafe
         {
@@ -291,16 +262,18 @@
     }
 
     /// <summary>
-    /// [PSQTBucketCount][12][64]
+    /// [2][PSQTBucketCount][12][64]
     /// </summary>
     /// <returns></returns>
     [MethodImpl(MethodImplOptions.AggressiveInlining)]
-    public static int PSQTIndex(int bucket, int piece, int square)
+    public static int PSQTIndex(int friendEnemy, int bucket, int piece, int square)
     {
+        const int friendEnemyOffset = PSQTBucketCount * 12 * 64;
         const int bucketOffset = 12 * 64;
         const int pieceOffset = 64;
 
-        return (bucket * bucketOffset)
+        return (friendEnemy * friendEnemyOffset)
+            + (bucket * bucketOffset)
             + (piece * pieceOffset)
             + square;
     }
