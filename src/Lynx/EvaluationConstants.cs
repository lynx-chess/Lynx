--- conflicted
+++ resolved
@@ -300,13 +300,9 @@
 
     public const int SecondKillerMoveValue = 8_000;
 
-<<<<<<< HEAD
-    public const int PVMoveValue = 20_000;
-=======
     public const int PVMoveScoreValue = 20_000;
 
     public const int TTMoveScoreValue = 19_000;
->>>>>>> 8ce3451b
 
     /// <summary>
     /// Outside of the evaluation ranges (higher than any sensible evaluation, lower than <see cref="PositiveCheckmateDetectionLimit"/>)
