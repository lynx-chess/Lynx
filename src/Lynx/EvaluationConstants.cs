﻿/*
 * PSQT based on https://www.chessprogramming.org/PeSTO%27s_Evaluation_Function
*/

using Lynx.Model;
using System.Collections.Immutable;

namespace Lynx;

public static class EvaluationConstants
{
<<<<<<< HEAD
    public static readonly ImmutableArray<int> MiddleGamePieceValues =
=======
    /// <summary>
    /// 30k games, 16+0.16, UHO_XXL_+0.90_+1.19.epd
    /// Retained (W,D,L) = (791773, 1127929, 793778) positions.
    /// </summary>
    public const int EvalNormalizationCoefficient = 78;

    public static readonly double[] As = [-44.54789428, 284.90322556, -305.65458204, 143.86777995];

    public static readonly double[] Bs = [-21.08101051, 127.81742295, -160.22340655, 128.53122955];

    public static readonly int[] MiddleGamePieceValues =
>>>>>>> a5e006d0
    [
            +49, +270, +255, +347, +790, 0,
            -49, -270, -255, -347, -790, 0
    ];

    public static readonly ImmutableArray<int> EndGamePieceValues =
    [
            +165, +346, +320, +644, +1119, 0,
            -165, -346, -320, -644, -1119, 0
    ];

    public static readonly ImmutableArray<int> GamePhaseByPiece =
    [
        0, 1, 1, 2, 4, 0,
        0, 1, 1, 2, 4, 0
    ];

    public static readonly ImmutableArray<int> MiddleGamePawnTable =
    [
            0, 0, 0, 0, 0, 0, 0, 0,
            0, 7, 15, 14, 23, 42, 46, 9,
            2, 5, 21, 33, 39, 44, 41, 28,
            5, 12, 26, 39, 45, 48, 25, 22,
            6, 15, 26, 42, 46, 45, 24, 21,
            3, 10, 22, 29, 35, 39, 36, 24,
            0, 10, 11, 15, 26, 36, 37, 3,
            0, 0, 0, 0, 0, 0, 0, 0,
    ];

    public static readonly ImmutableArray<int> EndGamePawnTable =
    [
            0, 0, 0, 0, 0, 0, 0, 0,
            -46, -48, -53, -67, -53, -56, -60, -63,
            -48, -47, -57, -67, -62, -62, -57, -63,
            -36, -42, -55, -72, -70, -66, -50, -57,
            -39, -42, -58, -69, -69, -63, -52, -58,
            -47, -49, -60, -65, -59, -59, -58, -64,
            -44, -48, -50, -69, -50, -52, -57, -60,
            0, 0, 0, 0, 0, 0, 0, 0,
    ];

    public static readonly ImmutableArray<int> MiddleGameKnightTable =
    [
            -106, -22, -36, -25, -11, -13, -14, -65,
            -30, -14, 4, 18, 20, 22, -3, -8,
            -19, 8, 24, 48, 53, 38, 34, 4,
            0, 28, 39, 53, 53, 53, 40, 21,
            3, 23, 41, 43, 51, 52, 40, 18,
            -17, 10, 22, 42, 51, 32, 28, 5,
            -27, -3, 10, 17, 17, 17, -1, -9,
            -118, -25, -35, -16, -9, -7, -20, -64,
    ];

    public static readonly ImmutableArray<int> EndGameKnightTable =
    [
            -46, -30, 0, 2, 4, -11, -24, -59,
            -4, 8, 23, 17, 17, 16, 0, -4,
            5, 22, 36, 38, 38, 23, 15, -2,
            16, 26, 48, 48, 50, 45, 27, 7,
            17, 31, 45, 49, 50, 40, 31, 10,
            1, 25, 29, 44, 35, 24, 15, 1,
            -13, 10, 14, 20, 15, 14, -2, -5,
            -50, -30, 3, 1, 4, -6, -23, -53,
    ];

    public static readonly ImmutableArray<int> MiddleGameBishopTable =
    [
            -19, 5, -12, -24, -17, -22, -19, 0,
            -1, -2, 0, -18, -3, -7, 17, -10,
            -10, 0, -7, -4, -11, 5, 2, 18,
            -7, -12, -11, 8, 7, -18, -3, -4,
            -15, -5, -16, 7, -3, -13, -9, 1,
            -2, -1, 0, -10, -2, -1, 3, 15,
            1, 7, 4, -9, -9, -6, 11, -4,
            5, 5, -2, -33, -19, -23, -10, -14,
    ];

    public static readonly ImmutableArray<int> EndGameBishopTable =
    [
            -3, 19, -11, 9, 1, 8, 1, -24,
            1, 1, 1, 9, 6, -3, 3, -7,
            15, 17, 11, 9, 15, 10, 7, 9,
            14, 13, 12, 5, 4, 12, 8, 6,
            12, 12, 10, 8, -2, 7, 8, 6,
            15, 8, 5, 6, 10, 5, 6, 9,
            -7, -4, -9, 6, 6, 5, 5, -5,
            -3, -5, -8, 9, 11, 9, 4, -11,
    ];

    public static readonly ImmutableArray<int> MiddleGameRookTable =
    [
            7, 1, 1, 5, 17, 8, 14, 7,
            -10, 3, 2, 3, 11, 12, 26, 9,
            -10, 1, 0, 5, 17, 23, 54, 34,
            -8, -1, 3, 6, 12, 17, 43, 32,
            -2, 2, 7, 14, 12, 21, 36, 31,
            -6, 2, 5, 13, 18, 29, 53, 38,
            -9, -7, 6, 6, 11, 12, 30, 11,
            9, 6, 7, 14, 23, 11, 20, 18,
    ];

    public static readonly ImmutableArray<int> EndGameRookTable =
    [
            14, 16, 22, 13, 6, 14, 15, 9,
            20, 25, 25, 17, 9, 12, 7, 11,
            16, 14, 16, 12, 3, 1, -8, -9,
            18, 14, 18, 15, 6, 8, -2, -7,
            17, 15, 19, 10, 7, 2, -2, -4,
            17, 19, 11, 5, 1, -1, -8, -4,
            24, 26, 21, 14, 6, 10, 6, 14,
            10, 10, 17, 9, 1, 9, 7, 0,
    ];

    public static readonly ImmutableArray<int> MiddleGameQueenTable =
    [
            -14, -16, -16, -2, -10, -27, 1, -2,
            3, -6, 6, -1, 3, 4, 15, 38,
            -2, -2, -4, -4, -6, 7, 28, 42,
            -5, -13, -9, -4, -6, -1, 13, 21,
            -6, -8, -11, -11, -5, 0, 7, 17,
            -2, -1, -8, -6, -2, 3, 17, 28,
            -7, -15, 3, 7, 5, 0, 9, 29,
            -10, -21, -11, 1, -7, -36, -15, 11,
    ];

    public static readonly ImmutableArray<int> EndGameQueenTable =
    [
            -12, -3, 6, -2, 2, 3, -22, 7,
            -13, -8, -13, 4, 5, -7, -26, 2,
            -7, 2, 5, 5, 20, 20, -4, 12,
            -4, 11, 1, 13, 23, 30, 35, 28,
            6, 6, 12, 22, 20, 24, 25, 39,
            -6, -2, 14, 12, 16, 23, 18, 21,
            -5, 1, -9, -8, 1, 3, -21, 9,
            -1, 2, 5, -2, 9, 27, 19, 0,
    ];

    public static readonly ImmutableArray<int> MiddleGameKingTable =
    [
            19, 27, 4, -74, -15, -64, 14, 32,
            -17, -23, -40, -70, -79, -59, -21, 2,
            -80, -74, -108, -110, -115, -123, -87, -91,
            -117, -116, -136, -166, -160, -149, -150, -173,
            -81, -97, -126, -154, -159, -129, -151, -157,
            -72, -45, -101, -110, -95, -103, -77, -81,
            55, -17, -38, -62, -63, -49, -8, 10,
            27, 45, 10, -65, -4, -54, 27, 43,
    ];

    public static readonly ImmutableArray<int> EndGameKingTable =
    [
            -58, -32, -11, 10, -20, 5, -22, -63,
            -8, 19, 29, 40, 46, 34, 17, -8,
            10, 40, 56, 65, 67, 61, 43, 25,
            19, 52, 72, 87, 83, 75, 64, 44,
            9, 45, 69, 83, 86, 73, 66, 41,
            8, 35, 55, 65, 62, 56, 43, 22,
            -29, 13, 28, 37, 39, 31, 13, -13,
            -67, -39, -14, 5, -17, 2, -27, -67,
    ];

    public static readonly ImmutableArray<int> MiddleGamePawnTableBlack = MiddleGamePawnTable.Select((_, index) => -MiddleGamePawnTable[index ^ 56]).ToImmutableArray();
    public static readonly ImmutableArray<int> EndGamePawnTableBlack = EndGamePawnTable.Select((_, index) => -EndGamePawnTable[index ^ 56]).ToImmutableArray();

    public static readonly ImmutableArray<int> MiddleGameKnightTableBlack = MiddleGameKnightTable.Select((_, index) => -MiddleGameKnightTable[index ^ 56]).ToImmutableArray();
    public static readonly ImmutableArray<int> EndGameKnightTableBlack = EndGameKnightTable.Select((_, index) => -EndGameKnightTable[index ^ 56]).ToImmutableArray();

    public static readonly ImmutableArray<int> MiddleGameBishopTableBlack = MiddleGameBishopTable.Select((_, index) => -MiddleGameBishopTable[index ^ 56]).ToImmutableArray();
    public static readonly ImmutableArray<int> EndGameBishopTableBlack = EndGameBishopTable.Select((_, index) => -EndGameBishopTable[index ^ 56]).ToImmutableArray();

    public static readonly ImmutableArray<int> MiddleGameRookTableBlack = MiddleGameRookTable.Select((_, index) => -MiddleGameRookTable[index ^ 56]).ToImmutableArray();
    public static readonly ImmutableArray<int> EndGameRookTableBlack = EndGameRookTable.Select((_, index) => -EndGameRookTable[index ^ 56]).ToImmutableArray();

    public static readonly ImmutableArray<int> MiddleGameQueenTableBlack = MiddleGameQueenTable.Select((_, index) => -MiddleGameQueenTable[index ^ 56]).ToImmutableArray();
    public static readonly ImmutableArray<int> EndGameQueenTableBlack = EndGameQueenTable.Select((_, index) => -EndGameQueenTable[index ^ 56]).ToImmutableArray();

    public static readonly ImmutableArray<int> MiddleGameKingTableBlack = MiddleGameKingTable.Select((_, index) => -MiddleGameKingTable[index ^ 56]).ToImmutableArray();
    public static readonly ImmutableArray<int> EndGameKingTableBlack = EndGameKingTable.Select((_, index) => -EndGameKingTable[index ^ 56]).ToImmutableArray();

    /// <summary>
    /// [12][64]
    /// </summary>
    public static readonly ImmutableArray<ImmutableArray<int>> MiddleGamePositionalTables =
    [
        MiddleGamePawnTable,
        MiddleGameKnightTable,
        MiddleGameBishopTable,
        MiddleGameRookTable,
        MiddleGameQueenTable,
        MiddleGameKingTable,

        MiddleGamePawnTableBlack,
        MiddleGameKnightTableBlack,
        MiddleGameBishopTableBlack,
        MiddleGameRookTableBlack,
        MiddleGameQueenTableBlack,
        MiddleGameKingTableBlack
    ];

    /// <summary>
    /// [12][64]
    /// </summary>
    public static readonly ImmutableArray<ImmutableArray<int>> EndGamePositionalTables =
    [
        EndGamePawnTable,
        EndGameKnightTable,
        EndGameBishopTable,
        EndGameRookTable,
        EndGameQueenTable,
        EndGameKingTable,

        EndGamePawnTableBlack,
        EndGameKnightTableBlack,
        EndGameBishopTableBlack,
        EndGameRookTableBlack,
        EndGameQueenTableBlack,
        EndGameKingTableBlack
    ];

    public static readonly int[,] MiddleGameTable = new int[12, 64];
    public static readonly int[,] EndGameTable = new int[12, 64];

    static EvaluationConstants()
    {
        for (int piece = (int)Piece.P; piece <= (int)Piece.k; ++piece)
        {
            for (int sq = 0; sq < 64; ++sq)
            {
                MiddleGameTable[piece, sq] = MiddleGamePieceValues[piece] + MiddleGamePositionalTables[piece][sq];
                EndGameTable[piece, sq] = EndGamePieceValues[piece] + EndGamePositionalTables[piece][sq];
            }
        }
    }

    /// <summary>
    /// MVV LVA [attacker,victim] [12,64]
    /// https://github.com/maksimKorzh/chess_programming/blob/master/src/bbc/move_ordering_intro/bbc.c#L2406
    ///             (Victims)   Pawn Knight Bishop  Rook   Queen  King
    /// (Attackers)
    ///       Pawn              105    205    305    405    505    605
    ///     Knight              104    204    304    404    504    604
    ///     Bishop              103    203    303    403    503    603
    ///       Rook              102    202    302    402    502    602
    ///      Queen              101    201    301    401    501    601
    ///       King              100    200    300    400    500    600
    /// </summary>
    public static readonly int[,] MostValueableVictimLeastValuableAttacker =
    {
        { 105, 205, 305, 405, 505, 605, 105, 205, 305, 405, 505, 605 },
        { 104, 204, 304, 404, 504, 604, 104, 204, 304, 404, 504, 604 },
        { 103, 203, 303, 403, 503, 603, 103, 203, 303, 403, 503, 603 },
        { 102, 202, 302, 402, 502, 602, 102, 202, 302, 402, 502, 602 },
        { 101, 201, 301, 401, 501, 601, 101, 201, 301, 401, 501, 601 },
        { 100, 200, 300, 400, 500, 600, 100, 200, 300, 400, 500, 600 },
        { 105, 205, 305, 405, 505, 605, 105, 205, 305, 405, 505, 605 },
        { 104, 204, 304, 404, 504, 604, 104, 204, 304, 404, 504, 604 },
        { 103, 203, 303, 403, 503, 603, 103, 203, 303, 403, 503, 603 },
        { 102, 202, 302, 402, 502, 602, 102, 202, 302, 402, 502, 602 },
        { 101, 201, 301, 401, 501, 601, 101, 201, 301, 401, 501, 601 },
        { 100, 200, 300, 400, 500, 600, 100, 200, 300, 400, 500, 600 }
    };

    /// <summary>
    /// Base absolute checkmate evaluation value. Actual absolute evaluations are lower than this one by a number of <see cref="Position.DepthCheckmateFactor"/>
    /// </summary>
    public const int CheckMateBaseEvaluation = 30_000;

    /// <summary>
    /// This value combined with <see cref="PositiveCheckmateDetectionLimit"/> and <see cref="NegativeCheckmateDetectionLimit"/> should allows mates up to in <see cref="Constants.AbsoluteMaxDepth"/> moves.
    /// </summary>
    public const int CheckmateDepthFactor = 10;

    /// <summary>
    /// Minimum evaluation for a position to be White checkmate
    /// </summary>
    public const int PositiveCheckmateDetectionLimit = 27_000; // CheckMateBaseEvaluation - (Constants.AbsoluteMaxDepth + 45) * DepthCheckmateFactor;

    /// <summary>
    /// Minimum evaluation for a position to be Black checkmate
    /// </summary>
    public const int NegativeCheckmateDetectionLimit = -27_000; // -CheckMateBaseEvaluation + (Constants.AbsoluteMaxDepth + 45) * DepthCheckmateFactor;

    public const int PVMoveScoreValue = 4_194_304;

    public const int TTMoveScoreValue = 2_097_152;

    /// <summary>
    /// For MVVLVA
    /// </summary>
    public const int CaptureMoveBaseScoreValue = 1_048_576;

    public const int FirstKillerMoveValue = 524_288;

    public const int SecondKillerMoveValue = 262_144;

    public const int PromotionMoveScoreValue = 131_072;

    public const int MaxHistoryMoveValue = 8_192;

    /// <summary>
    /// Outside of the evaluation ranges (higher than any sensible evaluation, lower than <see cref="PositiveCheckmateDetectionLimit"/>)
    /// </summary>
    public const int NoHashEntry = 25_000;

    /// <summary>
    /// Evaluation to be returned when there's one single legal move
    /// </summary>
    public const int SingleMoveEvaluation = 200;
}<|MERGE_RESOLUTION|>--- conflicted
+++ resolved
@@ -9,21 +9,17 @@
 
 public static class EvaluationConstants
 {
-<<<<<<< HEAD
-    public static readonly ImmutableArray<int> MiddleGamePieceValues =
-=======
     /// <summary>
     /// 30k games, 16+0.16, UHO_XXL_+0.90_+1.19.epd
     /// Retained (W,D,L) = (791773, 1127929, 793778) positions.
     /// </summary>
     public const int EvalNormalizationCoefficient = 78;
 
-    public static readonly double[] As = [-44.54789428, 284.90322556, -305.65458204, 143.86777995];
-
-    public static readonly double[] Bs = [-21.08101051, 127.81742295, -160.22340655, 128.53122955];
-
-    public static readonly int[] MiddleGamePieceValues =
->>>>>>> a5e006d0
+    public static readonly ImmutableArray<double> As = [-44.54789428, 284.90322556, -305.65458204, 143.86777995];
+
+    public static readonly ImmutableArray<double> Bs = [-21.08101051, 127.81742295, -160.22340655, 128.53122955];
+
+    public static readonly ImmutableArray<int> MiddleGamePieceValues =
     [
             +49, +270, +255, +347, +790, 0,
             -49, -270, -255, -347, -790, 0
