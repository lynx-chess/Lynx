--- conflicted
+++ resolved
@@ -1,5 +1,4 @@
 ﻿using Lynx.Model;
-using System.Runtime.CompilerServices;
 
 #pragma warning disable IDE1006 // Naming Styles
 
@@ -17,8 +16,6 @@
 
     public static readonly double[] Bs = [-6.67029772, 41.06172677, -36.37312580, 80.73370363];
 
-#pragma warning disable IDE0055 // Discard formatting in this region
-
     public static readonly int[] GamePhaseByPiece =
     [
         0, 1, 1, 2, 4, 0,
@@ -26,14 +23,6 @@
     ];
 
     /// <summary>
-<<<<<<< HEAD
-    /// 2 x PSQTBucketCount x 12 x 64
-    /// </summary>
-    public static readonly int[] PackedPSQT = GC.AllocateArray<int>(2 * PSQTBucketCount * 12 * 64, pinned: true);
-
-    /// <summary>
-=======
->>>>>>> 2090b62a
     /// <see cref="Constants.AbsoluteMaxDepth"/> x <see cref="Constants.MaxNumberOfPossibleMovesInAPosition"/>
     /// </summary>
     public static readonly int[][] LMRReductions = new int[Configuration.EngineSettings.MaxDepth + Constants.ArrayDepthMargin][];
@@ -45,71 +34,6 @@
 
     static EvaluationConstants()
     {
-<<<<<<< HEAD
-        short[][][][] mgPositionalTables =
-        [
-            [
-                MiddleGamePawnTable,
-                MiddleGameKnightTable,
-                MiddleGameBishopTable,
-                MiddleGameRookTable,
-                MiddleGameQueenTable,
-                MiddleGameKingTable
-            ],
-            [
-                MiddleGameEnemyPawnTable,
-                MiddleGameEnemyKnightTable,
-                MiddleGameEnemyBishopTable,
-                MiddleGameEnemyRookTable,
-                MiddleGameEnemyQueenTable,
-                MiddleGameEnemyKingTable
-            ]
-
-        ];
-
-        short[][][][] egPositionalTables =
-        [
-            [
-                EndGamePawnTable,
-                EndGameKnightTable,
-                EndGameBishopTable,
-                EndGameRookTable,
-                EndGameQueenTable,
-                EndGameKingTable
-            ],
-            [
-                EndGameEnemyPawnTable,
-                EndGameEnemyKnightTable,
-                EndGameEnemyBishopTable,
-                EndGameEnemyRookTable,
-                EndGameEnemyQueenTable,
-                EndGameEnemyKingTable
-            ]
-        ];
-
-
-        for (int friendEnemy = 0; friendEnemy < 2; ++friendEnemy)
-        {
-            for (int bucket = 0; bucket < PSQTBucketCount; ++bucket)
-            {
-                for (int piece = (int)Piece.P; piece <= (int)Piece.K; ++piece)
-                {
-                    for (int sq = 0; sq < 64; ++sq)
-                    {
-                        PackedPSQT[PSQTIndex(friendEnemy, bucket, piece, sq)] = Utils.Pack(
-                            (short)(MiddleGamePieceValues[friendEnemy][bucket][piece] + mgPositionalTables[friendEnemy][piece][bucket][sq]),
-                            (short)(EndGamePieceValues[friendEnemy][bucket][piece] + egPositionalTables[friendEnemy][piece][bucket][sq]));
-
-                        PackedPSQT[PSQTIndex(friendEnemy, bucket, piece + 6, sq)] = Utils.Pack(
-                            (short)(MiddleGamePieceValues[friendEnemy][bucket][piece + 6] - mgPositionalTables[friendEnemy][piece][bucket][sq ^ 56]),
-                            (short)(EndGamePieceValues[friendEnemy][bucket][piece + 6] - egPositionalTables[friendEnemy][piece][bucket][sq ^ 56]));
-                    }
-                }
-            }
-        }
-
-=======
->>>>>>> 2090b62a
         for (int searchDepth = 1; searchDepth < Configuration.EngineSettings.MaxDepth + Constants.ArrayDepthMargin; ++searchDepth)    // Depth > 0 or we'd be in QSearch
         {
             LMRReductions[searchDepth] = new int[Constants.MaxNumberOfPossibleMovesInAPosition];
@@ -125,8 +49,6 @@
                 (4 * searchDepth * searchDepth) + (120 * searchDepth) - 120);   // Sirius, originally from Berserk
         }
     }
-
-    #pragma warning disable IDE0055 // Discard formatting in this region
 
     /// <summary>
     /// MVV LVA [attacker,victim] 12x11
@@ -163,8 +85,6 @@
         1000, 3500, 4000, 5000, 11000, 0,
         0
     ];
-
-#pragma warning restore IDE0055
 
     /// <summary>
     /// Base absolute checkmate evaluation value. Actual absolute evaluations are lower than this one by a number of <see cref="Position.DepthCheckmateFactor"/>
@@ -231,44 +151,6 @@
     public const int SingleMoveEvaluation = 200;
 
     public const int ContinuationHistoryPlyCount = 1;
-
-    /// <summary>
-    /// [2][PSQTBucketCount][12][64]
-    /// </summary>
-    /// <returns></returns>
-    [MethodImpl(MethodImplOptions.AggressiveInlining)]
-    public static int PSQT(int friendEnemy, int bucket, int piece, int square)
-    {
-        var index = PSQTIndex(friendEnemy, bucket, piece, square);
-
-        unsafe
-        {
-            // Since _tt is a pinned array
-            // This is no-op pinning as it does not influence the GC compaction
-            // https://tooslowexception.com/pinned-object-heap-in-net-5/
-            fixed (int* psqtPtr = &PackedPSQT[0])
-            {
-                return psqtPtr[index];
-            }
-        }
-    }
-
-    /// <summary>
-    /// [2][PSQTBucketCount][12][64]
-    /// </summary>
-    /// <returns></returns>
-    [MethodImpl(MethodImplOptions.AggressiveInlining)]
-    public static int PSQTIndex(int friendEnemy, int bucket, int piece, int square)
-    {
-        const int friendEnemyOffset = PSQTBucketCount * 12 * 64;
-        const int bucketOffset = 12 * 64;
-        const int pieceOffset = 64;
-
-        return (friendEnemy * friendEnemyOffset)
-            + (bucket * bucketOffset)
-            + (piece * pieceOffset)
-            + square;
-    }
 }
 
 #pragma warning restore IDE1006 // Naming Styles