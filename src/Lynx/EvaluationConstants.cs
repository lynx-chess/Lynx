--- conflicted
+++ resolved
@@ -129,11 +129,6 @@
     private static int QPS(BoardSquare square) => -_queenPositionalScore[_mirrorScore[(int)square]];
     private static int KPS(BoardSquare square) => -_kingPositionalScore[_mirrorScore[(int)square]];
     private static int KEPS(BoardSquare square) => -_kingEndgamePositionalScore[_mirrorScore[(int)square]];
-
-<<<<<<< HEAD
-=======
-    private static int QPS(BoardSquare square) => -_queenPositionalScore[_mirrorScore[(int)square]];
->>>>>>> e50f585e
 
     private static readonly int[] _pawnPositionalScore_Black = new int[64]
     {
