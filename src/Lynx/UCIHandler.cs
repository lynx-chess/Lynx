--- conflicted
+++ resolved
@@ -275,64 +275,6 @@
                 {
                     _logger.Warn("Unsupported option: {0}", command.ToString());
                 }
-<<<<<<< HEAD
-=======
-
-            case "corrhistory_maxvalue":
-                {
-                    if (length > 4 && int.TryParse(command[commandItems[4]], out var value))
-                    {
-                        Configuration.EngineSettings.CorrHistory_MaxValue = value;
-                    }
-                    break;
-                }
-            case "corrhistory_maxrawbonus":
-                {
-                    if (length > 4 && int.TryParse(command[commandItems[4]], out var value))
-                    {
-                        Configuration.EngineSettings.CorrHistory_MaxRawBonus = value;
-                    }
-                    break;
-                }
-
-            case "corrhistoryweight_pawn":
-                {
-                    if (length > 4 && int.TryParse(command[commandItems[4]], out var value))
-                    {
-                        Configuration.EngineSettings.CorrHistoryWeight_Pawn = value;
-                    }
-                    break;
-                }
-            case "corrhistoryweight_nonpawnstm":
-                {
-                    if (length > 4 && int.TryParse(command[commandItems[4]], out var value))
-                    {
-                        Configuration.EngineSettings.CorrHistoryWeight_NonPawnSTM = value;
-                    }
-                    break;
-                }
-            case "corrhistoryweight_nonpawnnostm":
-                {
-                    if (length > 4 && int.TryParse(command[commandItems[4]], out var value))
-                    {
-                        Configuration.EngineSettings.CorrHistoryWeight_NonPawnNoSTM = value;
-                    }
-                    break;
-                }
-            case "corrhistoryweight_minor":
-                {
-                    if (length > 4 && int.TryParse(command[commandItems[4]], out var value))
-                    {
-                        Configuration.EngineSettings.CorrHistoryWeight_Minor = value;
-                    }
-                    break;
-                }
-
-            #endregion
-
-            default:
-                _logger.Warn("Unsupported option: {0}", command.ToString());
->>>>>>> 4c91ce9b
                 break;
         }
 #pragma warning restore S1479 // "switch" statements should not have too many "case" clauses
