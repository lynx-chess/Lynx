--- conflicted
+++ resolved
@@ -533,12 +533,7 @@
 
     private async Task HandleEval(CancellationToken cancellationToken)
     {
-<<<<<<< HEAD
         var score = -_engine.Game.CurrentPosition.StaticEvaluation().Score;
-=======
-        var score = _engine.Game.CurrentPosition.StaticEvaluation().Score;
->>>>>>> b53b1840
-
         await _engineToUci.Writer.WriteAsync(score.ToString(), cancellationToken);
     }
 
