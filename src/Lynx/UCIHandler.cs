﻿using Lynx.Model;
using Lynx.UCI.Commands.Engine;
using Lynx.UCI.Commands.GUI;
using NLog;
using System.Diagnostics;
using System.Runtime.Intrinsics.X86;
using System.Text.Json;
using System.Text.Json.Nodes;
using System.Threading.Channels;

namespace Lynx;

public sealed class UCIHandler
{
    private readonly Channel<string> _uciToEngine;
    private readonly Channel<object> _engineToUci;

    private readonly Engine _engine;
    private readonly Logger _logger;

    public UCIHandler(Channel<string> uciToEngine, Channel<object> engineToUci, Engine engine)
    {
        _uciToEngine = uciToEngine;
        _engineToUci = engineToUci;

        _engine = engine;
        _logger = LogManager.GetCurrentClassLogger();
    }

    public async Task Handle(string rawCommand, CancellationToken cancellationToken)
    {
        static ReadOnlySpan<char> ExtractCommandItems(string rawCommand)
        {
            var span = rawCommand.AsSpan();
            Span<Range> items = stackalloc Range[2];
            span.Split(items, ' ', StringSplitOptions.RemoveEmptyEntries);

            return span[items[0]];
        }

        try
        {
            if (_logger.IsDebugEnabled)
            {
                _logger.Debug("[GUI]\t{0}", rawCommand);
            }

            switch (ExtractCommandItems(rawCommand))
            {
                case GoCommand.Id:
                    await _uciToEngine.Writer.WriteAsync(rawCommand, cancellationToken);
                    break;

                case DebugCommand.Id:
                    HandleDebug(rawCommand);
                    break;
                case IsReadyCommand.Id:
                    await HandleIsReady(cancellationToken);
                    break;
                case PonderHitCommand.Id:
                    HandlePonderHit();
                    break;
                case PositionCommand.Id:
                    HandlePosition(rawCommand);
                    break;
                case QuitCommand.Id:
                    HandleQuit();
                    return;
                case RegisterCommand.Id:
                    HandleRegister(rawCommand);
                    break;
                case SetOptionCommand.Id:
                    HandleSetOption(rawCommand);
                    break;
                case StopCommand.Id:
                    HandleStop();
                    break;
                case UCICommand.Id:
                    await HandleUCI(cancellationToken);
                    break;
                case UCINewGameCommand.Id:
                    HandleNewGame();
                    break;
                case "perft":
                    HandlePerft(rawCommand);
                    break;
                case "divide":
                    HandleDivide(rawCommand);
                    break;
                case "bench":
                    await HandleBench(rawCommand);
                    HandleQuit();
                    break;
                case "printsettings":
                    await HandleSettings();
                    break;
                case "printsysteminfo":
                    await HandleSystemInfo();
                    break;
                case "staticeval":
                    await HandleStaticEval(rawCommand, cancellationToken);
                    HandleQuit();
                    break;
                case "eval":
                    await HandleEval(cancellationToken);
                    break;
                case "fen":
                    await HandleFEN(cancellationToken);
                    break;
                case "ob_spsa":
                    await HandleOpenBenchSPSA(cancellationToken);
                    break;
                case "ob_spsa_pretty":
                    await HandleOpenBenchSPSAPretty(cancellationToken);
                    break;
                case "wf_spsa":
                    await HandleWeatherFactorySPSA(cancellationToken);
                    break;
                default:
                    _logger.Warn("Unknown command received: {0}", rawCommand);
                    break;
            }
        }
        catch (Exception e)
        {
            _logger.Error(e, "Error trying to read/parse UCI command");
        }
    }

    #region Command handlers

    private void HandlePosition(ReadOnlySpan<char> command)
    {
#if DEBUG
        var sw = Stopwatch.StartNew();
        _engine.Game.CurrentPosition.Print();
#endif

        _engine.AdjustPosition(command);

#if DEBUG
        _engine.Game.CurrentPosition.Print();
        _logger.Info("Position parsing took {0}ms", sw.ElapsedMilliseconds);
#endif
    }

    private void HandleStop() => _engine.StopSearching();

    private async Task HandleUCI(CancellationToken cancellationToken)
    {
        await SendCommand(IdCommand.Name, cancellationToken);
        await SendCommand(IdCommand.Version, cancellationToken);

        foreach (var availableOption in OptionCommand.AvailableOptions)
        {
            await SendCommand(availableOption, cancellationToken);
        }

        await SendCommand(UciOKCommand.Id, cancellationToken);
    }

    private async Task HandleIsReady(CancellationToken cancellationToken) => await SendCommand(ReadyOKCommand.Id, cancellationToken);

    private void HandlePonderHit()
    {
        if (Configuration.EngineSettings.IsPonder)
        {
            _engine.PonderHit();
        }
        else
        {
            _logger.Warn("Unexpected 'ponderhit' command, given pondering is disabled. Ignoring it");
        }
    }

    private void HandleSetOption(ReadOnlySpan<char> command)
    {
        Span<Range> commandItems = stackalloc Range[5];
        var length = command.Split(commandItems, ' ', StringSplitOptions.RemoveEmptyEntries);

        if (commandItems[2].Start.Equals(commandItems[2].End) || !command[commandItems[1]].Equals("name", StringComparison.OrdinalIgnoreCase))
        {
            return;
        }

        Span<char> lowerCaseFirstWord = stackalloc char[command[commandItems[2]].Length];
        command[commandItems[2]].ToLowerInvariant(lowerCaseFirstWord);

        switch (lowerCaseFirstWord)
        {
            case "ponder":
                {
                    if (length > 4 && bool.TryParse(command[commandItems[4]], out var value))
                    {
                        Configuration.EngineSettings.IsPonder = value;
                    }
                    break;
                }
            case "uci_analysemode":
                {
                    if (length > 4 && bool.TryParse(command[commandItems[4]], out var value))
                    {
                        Configuration.UCI_AnalyseMode = value;
                    }
                    break;
                }
            case "hash":
                {
                    if (length > 4 && int.TryParse(command[commandItems[4]], out var value))
                    {
                        Configuration.Hash = value;
                    }
                    break;
                }
            case "uci_opponent":
                {
                    const string none = "none ";
                    if (length > 4)
                    {
                        var opponent = command[commandItems[4].Start.Value..].ToString();

                        _logger.Info("Game against {0}", opponent.Replace(none, string.Empty));
                    }
                    break;
                }
            case "uci_engineabout":
                {
                    if (length > 4)
                    {
                        _logger.Info("UCI_EngineAbout: {0}", command[commandItems[4].Start.Value..].ToString());
                    }
                    break;
                }
            case "onlinetablebaseinrootpositions":
                {
                    if (length > 4 && bool.TryParse(command[commandItems[4]], out var value))
                    {
                        Configuration.EngineSettings.UseOnlineTablebaseInRootPositions = value;
                    }
                    break;
                }
            case "onlinetablebaseinsearch":
                {
                    if (length > 4 && bool.TryParse(command[commandItems[4]], out var value))
                    {
                        Configuration.EngineSettings.UseOnlineTablebaseInSearch = value;
                    }
                    break;
                }
            case "threads":
                {
#pragma warning disable S1066 // Collapsible "if" statements should be merged
                    if (length > 4 && int.TryParse(command[commandItems[4]], out var value))
                    {
                        if (value != 1)
                        {
                            _logger.Warn("Unsopported threads value: {0}", value);
                        }
                    }
                    break;
#pragma warning restore S1066 // Collapsible "if" statements should be merged
                }
            case "uci_showwdl":
                {
                    if (length > 4 && bool.TryParse(command[commandItems[4]], out var value))
                    {
                        Configuration.EngineSettings.ShowWDL = value;
                    }
                    break;
                }

            #region Search tuning

            case "lmr_mindepth":
                {
                    if (length > 4 && int.TryParse(command[commandItems[4]], out var value))
                    {
                        Configuration.EngineSettings.LMR_MinDepth = value;
                    }
                    break;
                }
            case "lmr_minfulldepthsearchedmoves":
                {
                    if (length > 4 && int.TryParse(command[commandItems[4]], out var value))
                    {
                        Configuration.EngineSettings.LMR_MinFullDepthSearchedMoves = value;
                    }
                    break;
                }
            case "lmr_base":
                {
                    if (length > 4 && int.TryParse(command[commandItems[4]], out var value))
                    {
                        Configuration.EngineSettings.LMR_Base = (value * 0.01);
                    }
                    break;
                }
            case "lmr_divisor":
                {
                    if (length > 4 && int.TryParse(command[commandItems[4]], out var value))
                    {
                        Configuration.EngineSettings.LMR_Divisor = (value * 0.01);
                    }
                    break;
                }

            case "nmp_mindepth":
                {
                    if (length > 4 && int.TryParse(command[commandItems[4]], out var value))
                    {
                        Configuration.EngineSettings.NMP_MinDepth = value;
                    }
                    break;
                }
            case "nmp_basedepthreduction":
                {
                    if (length > 4 && int.TryParse(command[commandItems[4]], out var value))
                    {
                        Configuration.EngineSettings.NMP_BaseDepthReduction = value;
                    }
                    break;
                }
            case "nmp_depthincrement":
                {
                    if (length > 4 && int.TryParse(command[commandItems[4]], out var value))
                    {
                        Configuration.EngineSettings.NMP_DepthIncrement = value;
                    }
                    break;
                }
            case "nmp_depthdivisor":
                {
                    if (length > 4 && int.TryParse(command[commandItems[4]], out var value))
                    {
                        Configuration.EngineSettings.NMP_DepthDivisor = value;
                    }
                    break;
                }
            case "nmp_staticevalbetadivisor":
                {
                    if (length > 4 && int.TryParse(command[commandItems[4]], out var value))
                    {
                        Configuration.EngineSettings.NMP_StaticEvalBetaDivisor = value;
                    }
                    break;
                }
            case "nmp_staticevalbetamaxreduction":
                {
                    if (length > 4 && int.TryParse(command[commandItems[4]], out var value))
                    {
                        Configuration.EngineSettings.NMP_StaticEvalBetaMaxReduction = value;
                    }
                    break;
                }

            //case "aspirationwindow_delta":
            //    {
            //        if (length > 4 && int.TryParse(command[commandItems[4]], out var value))
            //        {
            //            Configuration.EngineSettings.AspirationWindow_Delta = value;
            //        }
            //        break;
            //    }
            case "aspirationwindow_mindepth":
                {
                    if (length > 4 && int.TryParse(command[commandItems[4]], out var value))
                    {
                        Configuration.EngineSettings.AspirationWindow_MinDepth = value;
                    }
                    break;
                }
            case "aspirationwindow_base":
                {
                    if (length > 4 && int.TryParse(command[commandItems[4]], out var value))
                    {
                        Configuration.EngineSettings.AspirationWindow_Base = value;
                    }
                    break;
                }

            case "rfp_maxdepth":
                {
                    if (length > 4 && int.TryParse(command[commandItems[4]], out var value))
                    {
                        Configuration.EngineSettings.RFP_MaxDepth = value;
                    }
                    break;
                }
            case "rfp_depthscalingfactor":
                {
                    if (length > 4 && int.TryParse(command[commandItems[4]], out var value))
                    {
                        Configuration.EngineSettings.RFP_DepthScalingFactor = value;
                    }
                    break;
                }

            case "razoring_maxdepth":
                {
                    if (length > 4 && int.TryParse(command[commandItems[4]], out var value))
                    {
                        Configuration.EngineSettings.Razoring_MaxDepth = value;
                    }
                    break;
                }
            case "razoring_depth1bonus":
                {
                    if (length > 4 && int.TryParse(command[commandItems[4]], out var value))
                    {
                        Configuration.EngineSettings.Razoring_Depth1Bonus = value;
                    }
                    break;
                }
            case "razoring_notdepth1bonus":
                {
                    if (length > 4 && int.TryParse(command[commandItems[4]], out var value))
                    {
                        Configuration.EngineSettings.Razoring_NotDepth1Bonus = value;
                    }
                    break;
                }

            case "iir_mindepth":
                {
                    if (length > 4 && int.TryParse(command[commandItems[4]], out var value))
                    {
                        Configuration.EngineSettings.IIR_MinDepth = value;
                    }
                    break;
                }

            case "lmp_maxdepth":
                {
                    if (length > 4 && int.TryParse(command[commandItems[4]], out var value))
                    {
                        Configuration.EngineSettings.LMP_MaxDepth = value;
                    }
                    break;
                }
            case "lmp_basemovestotry":
                {
                    if (length > 4 && int.TryParse(command[commandItems[4]], out var value))
                    {
                        Configuration.EngineSettings.LMP_BaseMovesToTry = value;
                    }
                    break;
                }
            case "lmp_movesdepthmultiplier":
                {
                    if (length > 4 && int.TryParse(command[commandItems[4]], out var value))
                    {
                        Configuration.EngineSettings.LMP_MovesDepthMultiplier = value;
                    }
                    break;
                }
            case "history_maxmovevalue":
                {
                    if (length > 4 && int.TryParse(command[commandItems[4]], out var value))
                    {
                        Configuration.EngineSettings.History_MaxMoveValue = value;
                    }
                    break;
                }
            case "history_maxmoverawbonus":
                {
                    if (length > 4 && int.TryParse(command[commandItems[4]], out var value))
                    {
                        Configuration.EngineSettings.History_MaxMoveRawBonus = value;
                    }
                    break;
                }
            case "history_bestscorebetamargin":
                {
                    if (length > 4 && int.TryParse(command[commandItems[4]], out var value))
                    {
                        Configuration.EngineSettings.History_BestScoreBetaMargin = value;
                    }
                    break;
                }
            case "see_badcapturereduction":
                {
                    if (length > 4 && int.TryParse(command[commandItems[4]], out var value))
                    {
                        Configuration.EngineSettings.SEE_BadCaptureReduction = value;
                    }
                    break;
                }
            case "fp_maxdepth":
                {
                    if (length > 4 && int.TryParse(command[commandItems[4]], out var value))
                    {
                        Configuration.EngineSettings.FP_MaxDepth = value;
                    }
                    break;
                }
            case "fp_depthscalingfactor":
                {
                    if (length > 4 && int.TryParse(command[commandItems[4]], out var value))
                    {
                        Configuration.EngineSettings.FP_DepthScalingFactor = value;
                    }
                    break;
                }
            case "fp_margin":
                {
                    if (length > 4 && int.TryParse(command[commandItems[4]], out var value))
                    {
                        Configuration.EngineSettings.FP_Margin = value;
                    }
                    break;
                }
            case "historyprunning_maxdepth":
                {
                    if (length > 4 && int.TryParse(command[commandItems[4]], out var value))
                    {
                        Configuration.EngineSettings.HistoryPrunning_MaxDepth = value;
                    }
                    break;
                }
            case "historyprunning_margin":
                {
                    if (length > 4 && int.TryParse(command[commandItems[4]], out var value))
                    {
                        Configuration.EngineSettings.HistoryPrunning_Margin = value;
                    }
                    break;
                }

            #endregion

            default:
                _logger.Warn("Unsupported option: {0}", command.ToString());
                break;
        }
    }

    private void HandleNewGame()
    {
        if (_engine.AverageDepth > 0 && _engine.AverageDepth < int.MaxValue)
        {
            _logger.Info("Average depth: {0}", _engine.AverageDepth);
        }
        _engine.NewGame();
    }

    private static void HandleDebug(ReadOnlySpan<char> command) => Configuration.IsDebug = DebugCommand.Parse(command);

    private void HandleQuit()
    {
        if (_engine.AverageDepth > 0 && _engine.AverageDepth < int.MaxValue)
        {
            _logger.Info("Average depth: {0}", _engine.AverageDepth);
        }
        _engineToUci.Writer.Complete();
    }

    private void HandleRegister(ReadOnlySpan<char> rawCommand) => _engine.Registration = new RegisterCommand(rawCommand);

    private void HandlePerft(string rawCommand)
    {
        var items = rawCommand.Split(' ', StringSplitOptions.RemoveEmptyEntries);

        if (items.Length >= 2 && int.TryParse(items[1], out int depth) && depth >= 1)
        {
<<<<<<< HEAD
            Perft.RunPerft(_engine.CurrentPosition, depth, str => _engineToUci.Writer.TryWrite(str));
=======
            Perft.RunPerft(_engine.Game.CurrentPosition, depth, str => _engineToUci.Writer.TryWrite(str));
>>>>>>> cf6893af
        }
    }

    private void HandleDivide(string rawCommand)
    {
        var items = rawCommand.Split(' ', StringSplitOptions.RemoveEmptyEntries);

        if (items.Length >= 2 && int.TryParse(items[1], out int depth) && depth >= 1)
        {
<<<<<<< HEAD
            Perft.RunDivide(_engine.CurrentPosition, depth, str => _engineToUci.Writer.TryWrite(str));
=======
            Perft.RunDivide(_engine.Game.CurrentPosition, depth, str => _engineToUci.Writer.TryWrite(str));
>>>>>>> cf6893af
        }
    }

    private async ValueTask HandleBench(string rawCommand)
    {
        var items = rawCommand.Split(' ', StringSplitOptions.RemoveEmptyEntries);

        if (items.Length < 2 || !int.TryParse(items[1], out int depth))
        {
            depth = Configuration.EngineSettings.BenchDepth;
        }
        var results = _engine.Bench(depth);
        await _engine.PrintBenchResults(results);
    }

    private async ValueTask HandleSettings()
    {
        var engineSettings = JsonSerializer.Serialize(Configuration.EngineSettings, EngineSettingsJsonSerializerContext.Default.EngineSettings);

        var message = $"{nameof(Configuration)}.{nameof(Configuration.EngineSettings)}:{Environment.NewLine}{engineSettings}";

        await _engineToUci.Writer.WriteAsync(message);
    }

    private async ValueTask HandleSystemInfo()
    {
        try
        {
            var simd = Bmi2.X64.IsSupported
                ? "Bmi2.X64 supported, PEXT BitBoards will be used"
                : "Bmi2.X64 not supported";

            await _engineToUci.Writer.WriteAsync(simd);
        }
        catch (Exception e)
        {
            _logger.Error(e);
        }
    }

    private async ValueTask HandleStaticEval(string rawCommand, CancellationToken cancellationToken)
    {
        try
        {
            var fullPath = Path.GetFullPath(rawCommand[(rawCommand.IndexOf(' ') + 1)..].Replace("\"", string.Empty));
            if (!File.Exists(fullPath))
            {
                _logger.Warn("File {0} not found in (1), ignoring command", rawCommand, fullPath);
                return;
            }

            int lineCounter = 0;
            foreach (var line in await File.ReadAllLinesAsync(fullPath, cancellationToken))
            {
                var fen = line[..line.IndexOfAny([';', '[', '"'])];

                var position = new Position(fen);
                if (!position.IsValid())
                {
                    _logger.Warn("Position {0}, parsed as {1} and then {2} not valid, skipping it", line, fen, position.FEN());
                    continue;
                }

                var ourFen = position.FEN();
                if (ourFen != fen)
                {
                    _logger.Debug("Raw fen: {0}, parsed fen: {1}", fen, ourFen);
                }

                var eval = WDL.NormalizeScore(position.StaticEvaluation().Score);
                if (position.Side == Side.Black)
                {
                    eval = -eval;   // White perspective
                }

                await _engineToUci.Writer.WriteAsync($"{line}: {eval}", cancellationToken);

                if (++lineCounter % 100 == 0)
                {
                    Thread.Sleep(50);
                }
            }
        }
        catch (Exception e)
        {
            Console.WriteLine(e.Message + e.StackTrace);
            await _engineToUci.Writer.WriteAsync(e.Message + e.StackTrace, cancellationToken);
        }
    }

    private async Task HandleEval(CancellationToken cancellationToken)
    {
        var score = WDL.NormalizeScore(_engine.Game.CurrentPosition.StaticEvaluation().Score);

        await _engineToUci.Writer.WriteAsync(score, cancellationToken);
    }

    private async Task HandleFEN(CancellationToken cancellationToken)
    {
        const string fullMoveCounterString = " 1";

        var fen = _engine.Game.CurrentPosition.FEN()[..^3] + _engine.Game.HalfMovesWithoutCaptureOrPawnMove.ToString() + fullMoveCounterString;

        await _engineToUci.Writer.WriteAsync(fen, cancellationToken);
    }

    private async ValueTask HandleOpenBenchSPSA(CancellationToken cancellationToken)
    {
        foreach (var tunableValue in SPSAAttributeHelpers.GenerateOpenBenchStrings())
        {
            await SendCommand(tunableValue, cancellationToken);
        }
    }

    private async ValueTask HandleOpenBenchSPSAPretty(CancellationToken cancellationToken)
    {
        await SendCommand(
            $"{"param name",-35} {"type",-5} {"def",-5} {"min",-5} {"max",-5} {"step",-5} {"step %",-7} {"R_end",-5}"
                + Environment.NewLine
                + "----------------------------------------------------------------------------------------",
            cancellationToken);

        foreach (var tunableValue in SPSAAttributeHelpers.GenerateOpenBenchPrettyStrings())
        {
            await SendCommand(tunableValue, cancellationToken);
        }
    }

    private async ValueTask HandleWeatherFactorySPSA(CancellationToken cancellationToken)
    {
        var tunableValues = SPSAAttributeHelpers.GenerateWeatherFactoryStrings();

        await SendCommand(new JsonObject(tunableValues).ToString(), cancellationToken);
    }

    #endregion

    private async Task SendCommand(string command, CancellationToken cancellationToken)
    {
        await _engineToUci.Writer.WriteAsync(command, cancellationToken);
    }
}<|MERGE_RESOLUTION|>--- conflicted
+++ resolved
@@ -562,11 +562,7 @@
 
         if (items.Length >= 2 && int.TryParse(items[1], out int depth) && depth >= 1)
         {
-<<<<<<< HEAD
-            Perft.RunPerft(_engine.CurrentPosition, depth, str => _engineToUci.Writer.TryWrite(str));
-=======
             Perft.RunPerft(_engine.Game.CurrentPosition, depth, str => _engineToUci.Writer.TryWrite(str));
->>>>>>> cf6893af
         }
     }
 
@@ -576,11 +572,7 @@
 
         if (items.Length >= 2 && int.TryParse(items[1], out int depth) && depth >= 1)
         {
-<<<<<<< HEAD
-            Perft.RunDivide(_engine.CurrentPosition, depth, str => _engineToUci.Writer.TryWrite(str));
-=======
             Perft.RunDivide(_engine.Game.CurrentPosition, depth, str => _engineToUci.Writer.TryWrite(str));
->>>>>>> cf6893af
         }
     }
 
