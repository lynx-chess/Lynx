﻿using Lynx.Model;
using Lynx.UCI.Commands.Engine;
using Lynx.UCI.Commands.GUI;
using NLog;
using System.Runtime.Intrinsics.X86;
using System.Text;
using System.Text.Json;
using System.Text.Json.Nodes;
using System.Threading.Channels;

namespace Lynx;

public sealed class UCIHandler
{
    private readonly Channel<string> _uciToEngine;
    private readonly Channel<object> _engineToUci;

    private readonly Searcher _searcher;
    private readonly Logger _logger;

    public UCIHandler(Channel<string> uciToEngine, Channel<object> engineToUci, Searcher searcher)
    {
        _uciToEngine = uciToEngine;
        _engineToUci = engineToUci;

        _searcher = searcher;
        _logger = LogManager.GetCurrentClassLogger();
    }

    public async Task Handle(string rawCommand, CancellationToken cancellationToken)
    {
        static ReadOnlySpan<char> ExtractCommandItems(string rawCommand)
        {
            var span = rawCommand.AsSpan();
            Span<Range> items = stackalloc Range[2];
            span.Split(items, ' ', StringSplitOptions.RemoveEmptyEntries);

            return span[items[0]];
        }

        try
        {
            if (_logger.IsInfoEnabled)
            {
                _logger.Info("[GUI]\t{0}", rawCommand);
            }

            switch (ExtractCommandItems(rawCommand))
            {
                case GoCommand.Id:
                    await _uciToEngine.Writer.WriteAsync(rawCommand, cancellationToken);
                    break;

                case DebugCommand.Id:
                    HandleDebug(rawCommand);
                    break;
                case IsReadyCommand.Id:
                    await HandleIsReady(cancellationToken);
                    break;
                case PonderHitCommand.Id:
                    await HandlePonderHit();
                    break;
                case PositionCommand.Id:
                    HandlePosition(rawCommand);
                    break;
                case QuitCommand.Id:
                    HandleQuit();
                    return;
                case SetOptionCommand.Id:
                    HandleSetOption(rawCommand);
                    break;
                case StopCommand.Id:
                    await HandleStop();
                    break;
                case UCICommand.Id:
                    await HandleUCI(cancellationToken);
                    break;
                case UCINewGameCommand.Id:
                    HandleNewGame();
                    break;
                case "perft":
                    HandlePerft(rawCommand);
                    break;
                case "divide":
                    HandleDivide(rawCommand);
                    break;
                case "bench":
                    await HandleBench(rawCommand);
                    HandleQuit();
                    break;
                case "verbosebench":
                    await HandleVerboseBench(rawCommand);
                    HandleQuit();
                    break;
                case "printsettings":
                    await HandleSettings();
                    break;
                case "runtimeconfig":
                    await HandleRuntimeConfig();
                    break;
                case "staticeval":
                    await HandleStaticEval(rawCommand, cancellationToken);
                    HandleQuit();
                    break;
                case "eval":
                    await HandleEval(cancellationToken);
                    break;
                case "fen":
                    await HandleFEN(cancellationToken);
                    break;
                case "ob_spsa":
                    await HandleOpenBenchSPSA(cancellationToken);
                    break;
                case "ob_spsa_pretty":
                    await HandleOpenBenchSPSAPretty(cancellationToken);
                    break;
                case "wf_spsa":
                    await HandleWeatherFactorySPSA(cancellationToken);
                    break;
                default:
                    _logger.Warn("Unknown command received: {0}", rawCommand);
                    break;
            }
        }
        catch (Exception e)
        {
            _logger.Error(e, "Error trying to read/parse UCI command");
        }
    }

    #region Command handlers

    private void HandlePosition(ReadOnlySpan<char> command)
    {
#if DEBUG
        var sw = System.Diagnostics.Stopwatch.StartNew();
        _searcher.PrintCurrentPosition();
#endif

        _searcher.AdjustPosition(command);

#if DEBUG
        _searcher.PrintCurrentPosition();
        _logger.Info("Position parsing took {0}ms", sw.ElapsedMilliseconds);
#endif
    }

    private async Task HandleStop() => await _searcher.StopSearching();

    private async Task HandleUCI(CancellationToken cancellationToken)
    {
        await SendCommand(IdCommand.NameString, cancellationToken);
        await SendCommand(IdCommand.AuthorString, cancellationToken);

        foreach (var availableOption in OptionCommand.AvailableOptions)
        {
            await SendCommand(availableOption, cancellationToken);
        }

        await SendCommand(UciOKCommand.Id, cancellationToken);
    }

    private async Task HandleIsReady(CancellationToken cancellationToken) => await SendCommand(ReadyOKCommand.Id, cancellationToken);

    private async Task HandlePonderHit()
    {
        if (Configuration.EngineSettings.IsPonder)
        {
            await _searcher.PonderHit();
        }
        else
        {
            _logger.Warn("Unexpected 'ponderhit' command, given pondering is disabled. Ignoring it");
        }
    }

    private void HandleSetOption(ReadOnlySpan<char> command)
    {
        Span<Range> commandItems = stackalloc Range[5];
        var length = command.Split(commandItems, ' ', StringSplitOptions.RemoveEmptyEntries);

        if (commandItems[2].Start.Equals(commandItems[2].End) || !command[commandItems[1]].Equals("name", StringComparison.OrdinalIgnoreCase))
        {
            return;
        }

        Span<char> lowerCaseFirstWord = stackalloc char[command[commandItems[2]].Length];
        command[commandItems[2]].ToLowerInvariant(lowerCaseFirstWord);

#pragma warning disable S1479 // "switch" statements should not have too many "case" clauses
        switch (lowerCaseFirstWord)
        {
            case "ponder":
                {
                    if (length > 4 && bool.TryParse(command[commandItems[4]], out var value))
                    {
                        Configuration.EngineSettings.IsPonder = value;
                    }
                    break;
                }
            case "uci_analysemode":
                {
                    if (length > 4 && bool.TryParse(command[commandItems[4]], out var value))
                    {
                        Configuration.UCI_AnalyseMode = value;
                    }
                    break;
                }
            case "hash":
                {
                    if (length > 4 && int.TryParse(command[commandItems[4]], out var value))
                    {
                        Configuration.Hash = value;
                        _searcher.UpdateHash();
                    }
                    break;
                }
            case "uci_opponent":
                {
                    const string none = "none ";
                    if (length > 4)
                    {
                        var opponent = command[commandItems[4].Start.Value..].ToString();

                        _logger.Info("Game against {0}", opponent.Replace(none, string.Empty));
                    }
                    break;
                }
            case "uci_engineabout":
                {
                    if (length > 4)
                    {
                        _logger.Info("UCI_EngineAbout: {0}", command[commandItems[4].Start.Value..].ToString());
                    }
                    break;
                }
            case "onlinetablebaseinrootpositions":
                {
                    if (length > 4 && bool.TryParse(command[commandItems[4]], out var value))
                    {
                        Configuration.EngineSettings.UseOnlineTablebaseInRootPositions = value;
                    }
                    break;
                }
            case "onlinetablebaseinsearch":
                {
                    if (length > 4 && bool.TryParse(command[commandItems[4]], out var value))
                    {
                        Configuration.EngineSettings.UseOnlineTablebaseInSearch = value;
                    }
                    break;
                }
            case "threads":
                {
#pragma warning disable S1066 // Collapsible "if" statements should be merged
                    if (length > 4 && int.TryParse(command[commandItems[4]], out var value))
                    {
                        Configuration.EngineSettings.Threads = value;
                        _searcher.UpdateThreads();
                    }
                    break;
#pragma warning restore S1066 // Collapsible "if" statements should be merged
                }
            case "uci_showwdl":
                {
                    if (length > 4 && bool.TryParse(command[commandItems[4]], out var value))
                    {
                        Configuration.EngineSettings.ShowWDL = value;
                    }
                    break;
                }

            default:
                if (!SPSAAttributeHelpers.ParseUCIOption(command, commandItems, lowerCaseFirstWord, length))
                {
                    _logger.Warn("Unsupported option: {0}", command.ToString());
                }
<<<<<<< HEAD
            case "tt_50mr_start":
                {
                    if (length > 4 && int.TryParse(command[commandItems[4]], out var value))
                    {
                        Configuration.EngineSettings.TT_50MR_Start = value;
                    }
                    break;
                }
            case "tt_50mr_step":
                {
                    if (length > 4 && int.TryParse(command[commandItems[4]], out var value))
                    {
                        Configuration.EngineSettings.TT_50MR_Step = value;
                    }
                    break;
                }

            #endregion

            default:
                _logger.Warn("Unsupported option: {0}", command.ToString());
=======
>>>>>>> a8108447
                break;
        }
#pragma warning restore S1479 // "switch" statements should not have too many "case" clauses
    }

    private void HandleNewGame()
    {
        _searcher.NewGame();
    }

    private static void HandleDebug(ReadOnlySpan<char> command) => Configuration.IsDebug = DebugCommand.Parse(command);

    private void HandleQuit()
    {
        _searcher.Quit();
        _engineToUci.Writer.Complete();
    }

    private void HandlePerft(string rawCommand)
    {
        var items = rawCommand.Split(' ', StringSplitOptions.RemoveEmptyEntries);

        if (items.Length >= 2 && int.TryParse(items[1], out int depth) && depth >= 1)
        {
            Perft.RunPerft(_searcher.CurrentPosition, depth, str => _engineToUci.Writer.TryWrite(str));
        }
    }

    private void HandleDivide(string rawCommand)
    {
        var items = rawCommand.Split(' ', StringSplitOptions.RemoveEmptyEntries);

        if (items.Length >= 2 && int.TryParse(items[1], out int depth) && depth >= 1)
        {
            Perft.RunDivide(_searcher.CurrentPosition, depth, str => _engineToUci.Writer.TryWrite(str));
        }
    }

    private async ValueTask HandleBench(string rawCommand)
    {
        var items = rawCommand.Split(' ', StringSplitOptions.RemoveEmptyEntries);

        if (items.Length < 2 || !int.TryParse(items[1], out int depth))
        {
            depth = Configuration.EngineSettings.BenchDepth;
        }

        await _searcher.RunBench(depth);
    }

    private async ValueTask HandleVerboseBench(string rawCommand)
    {
        var items = rawCommand.Split(' ', StringSplitOptions.RemoveEmptyEntries);

        if (items.Length < 2 || !int.TryParse(items[1], out int depth))
        {
            depth = Configuration.EngineSettings.BenchDepth;
        }

        await _searcher.RunVerboseBench(depth);
    }

    private async ValueTask HandleSettings()
    {
        var engineSettings = JsonSerializer.Serialize(Configuration.EngineSettings, EngineSettingsJsonSerializerContext.Default.EngineSettings);

        var message = $"{nameof(Configuration)}.{nameof(Configuration.EngineSettings)}:{Environment.NewLine}{engineSettings}";

        await _engineToUci.Writer.WriteAsync(message);
    }

    private async ValueTask HandleRuntimeConfig()
    {
        try
        {
            await _engineToUci.Writer.WriteAsync("CPU flags:");
            string[] intrinsics =
            [
                $"BMI2 = {Bmi2.IsSupported}",
                $"SSE4.2 = {Sse42.IsSupported}",
                $"AVX2 = {Avx2.IsSupported}",
                $"Avx512BW = {Avx512BW.IsSupported}",
            ];

            foreach (var instructionSet in intrinsics)
            {
                await _engineToUci.Writer.WriteAsync($"\t- {instructionSet}");
            }

            if (Sse.IsSupported)
            {
                await _engineToUci.Writer.WriteAsync("SSE supported, Prefetch0 will be used for TT prefetching");
            }

            if (Bmi1.IsSupported)
            {
                await _engineToUci.Writer.WriteAsync("BMI1 supported, ExtractLowestSetBit will be used for BitBoard LSB operations");
            }

            if (Bmi2.IsSupported)
            {
                await _engineToUci.Writer.WriteAsync("BMI2 supported, ParallelBitExtract (PEXT) will be used for slider pieces move generation");
            }

            await _engineToUci.Writer.WriteAsync("Garbage Collector (GC) settings:");

            foreach (var pair in GC.GetConfigurationVariables())
            {
                await _engineToUci.Writer.WriteAsync($"\t- {pair.Key} = {pair.Value}");
            }
        }
        catch (Exception e)
        {
            _logger.Error(e);
        }
    }

    private async ValueTask HandleStaticEval(string rawCommand, CancellationToken cancellationToken)
    {
        try
        {
            var fullPath = Path.GetFullPath(rawCommand[(rawCommand.IndexOf(' ') + 1)..].Replace("\"", string.Empty));
            if (!File.Exists(fullPath))
            {
                _logger.Warn("File {0} not found in (1), ignoring command", rawCommand, fullPath);
                return;
            }

            int lineCounter = 0;
            await foreach (var line in File.ReadLinesAsync(fullPath, cancellationToken))
            {
                var fen = line[..line.IndexOfAny([';', '[', '"'])];

                using var position = new Position(fen);
                if (!position.IsValid())
                {
                    _logger.Warn("Position {0}, parsed as {1} and then {2} not valid, skipping it", line, fen, position.FEN());
                    continue;
                }

                var ourFen = position.FEN();
                if (ourFen != fen)
                {
                    _logger.Debug("Raw fen: {0}, parsed fen: {1}", fen, ourFen);
                }

                var eval = WDL.NormalizeScore(position.StaticEvaluation().Score);
                if (position.Side == Side.Black)
                {
                    eval = -eval;   // White perspective
                }

                await _engineToUci.Writer.WriteAsync($"{line}: {eval}", cancellationToken);

                ++lineCounter;
                if (lineCounter % 100 == 0)
                {
#pragma warning disable CA1849 // Call async methods when in an async method - intended
                    Thread.Sleep(50);
#pragma warning restore CA1849 // Call async methods when in an async method
                }
            }
        }
        catch (Exception e)
        {
            var sb = new StringBuilder(1_024);
            var errorMessage = ComposeExceptionMessage(e, sb).ToString();

#pragma warning disable S106, S2228 // Standard outputs should not be used directly to log anything
            Console.WriteLine(errorMessage);
#pragma warning restore S106, S2228 // Standard outputs should not be used directly to log anything

            await _engineToUci.Writer.WriteAsync(errorMessage, cancellationToken);

            static StringBuilder ComposeExceptionMessage(Exception e, StringBuilder sb)
            {
                sb.AppendLine();
                sb.AppendLine(e.Message);
                sb.AppendLine(e.StackTrace);

                if (e.InnerException is not null)
                {
                    ComposeExceptionMessage(e.InnerException, sb);
                }

                return sb;
            }
        }
    }

    private async Task HandleEval(CancellationToken cancellationToken)
    {
        var normalizedScore = WDL.NormalizeScore(_searcher.CurrentPosition.StaticEvaluation().Score);
        await _engineToUci.Writer.WriteAsync(normalizedScore, cancellationToken);
    }

    private async Task HandleFEN(CancellationToken cancellationToken)
    {
        await _engineToUci.Writer.WriteAsync(_searcher.FEN, cancellationToken);
    }

    private async ValueTask HandleOpenBenchSPSA(CancellationToken cancellationToken)
    {
        foreach (var tunableValue in SPSAAttributeHelpers.GenerateOpenBenchStrings())
        {
            await SendCommand(tunableValue, cancellationToken);
        }
    }

    private async ValueTask HandleOpenBenchSPSAPretty(CancellationToken cancellationToken)
    {
        await SendCommand(
            $"{"param name",-35} {"type",-5} {"def",-5} {"min",-5} {"max",-5} {"step",-5} {"step %",-7} {"R_end",-5}"
                + Environment.NewLine
                + "----------------------------------------------------------------------------------------",
            cancellationToken);

        foreach (var tunableValue in SPSAAttributeHelpers.GenerateOpenBenchPrettyStrings())
        {
            await SendCommand(tunableValue, cancellationToken);
        }
    }

    private async ValueTask HandleWeatherFactorySPSA(CancellationToken cancellationToken)
    {
        var tunableValues = SPSAAttributeHelpers.GenerateWeatherFactoryStrings();

        await SendCommand(new JsonObject(tunableValues).ToString(), cancellationToken);
    }

    #endregion

    private async Task SendCommand(string command, CancellationToken cancellationToken)
    {
        await _engineToUci.Writer.WriteAsync(command, cancellationToken);
    }
}<|MERGE_RESOLUTION|>--- conflicted
+++ resolved
@@ -275,30 +275,6 @@
                 {
                     _logger.Warn("Unsupported option: {0}", command.ToString());
                 }
-<<<<<<< HEAD
-            case "tt_50mr_start":
-                {
-                    if (length > 4 && int.TryParse(command[commandItems[4]], out var value))
-                    {
-                        Configuration.EngineSettings.TT_50MR_Start = value;
-                    }
-                    break;
-                }
-            case "tt_50mr_step":
-                {
-                    if (length > 4 && int.TryParse(command[commandItems[4]], out var value))
-                    {
-                        Configuration.EngineSettings.TT_50MR_Step = value;
-                    }
-                    break;
-                }
-
-            #endregion
-
-            default:
-                _logger.Warn("Unsupported option: {0}", command.ToString());
-=======
->>>>>>> a8108447
                 break;
         }
 #pragma warning restore S1479 // "switch" statements should not have too many "case" clauses
