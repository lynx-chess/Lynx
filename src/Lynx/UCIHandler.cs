﻿using Lynx.Model;
using Lynx.UCI.Commands.Engine;
using Lynx.UCI.Commands.GUI;
using NLog;
using System.Diagnostics;
using System.Runtime.Intrinsics.X86;
using System.Text.Json;
using System.Text.Json.Nodes;
using System.Threading.Channels;

namespace Lynx;

public sealed class UCIHandler
{
    private readonly Channel<string> _uciToEngine;
    private readonly Channel<object> _engineToUci;

    private readonly Searcher _searcher;
    private readonly Logger _logger;

    public UCIHandler(Channel<string> uciToEngine, Channel<object> engineToUci, Searcher searcher)
    {
        _uciToEngine = uciToEngine;
        _engineToUci = engineToUci;

        _searcher = searcher;
        _logger = LogManager.GetCurrentClassLogger();
    }

    public async Task Handle(string rawCommand, CancellationToken cancellationToken)
    {
        static ReadOnlySpan<char> ExtractCommandItems(string rawCommand)
        {
            var span = rawCommand.AsSpan();
            Span<Range> items = stackalloc Range[2];
            span.Split(items, ' ', StringSplitOptions.RemoveEmptyEntries);

            return span[items[0]];
        }

        try
        {
            if (_logger.IsDebugEnabled)
            {
                _logger.Debug("[GUI]\t{0}", rawCommand);
            }

            switch (ExtractCommandItems(rawCommand))
            {
                case GoCommand.Id:
                    await _uciToEngine.Writer.WriteAsync(rawCommand, cancellationToken);
                    break;

                case DebugCommand.Id:
                    HandleDebug(rawCommand);
                    break;
                case IsReadyCommand.Id:
                    await HandleIsReady(cancellationToken);
                    break;
                case PonderHitCommand.Id:
                    HandlePonderHit();
                    break;
                case PositionCommand.Id:
                    HandlePosition(rawCommand);
                    break;
                case QuitCommand.Id:
                    HandleQuit();
                    return;
                case SetOptionCommand.Id:
                    HandleSetOption(rawCommand);
                    break;
                case StopCommand.Id:
                    HandleStop();
                    break;
                case UCICommand.Id:
                    await HandleUCI(cancellationToken);
                    break;
                case UCINewGameCommand.Id:
                    HandleNewGame();
                    break;
                case "perft":
                    HandlePerft(rawCommand);
                    break;
                case "divide":
                    HandleDivide(rawCommand);
                    break;
                case "bench":
                    await HandleBench(rawCommand);
                    HandleQuit();
                    break;
                case "printsettings":
                    await HandleSettings();
                    break;
                case "printsysteminfo":
                    await HandleSystemInfo();
                    break;
                case "staticeval":
                    await HandleStaticEval(rawCommand, cancellationToken);
                    HandleQuit();
                    break;
                case "eval":
                    await HandleEval(cancellationToken);
                    break;
                case "fen":
                    await HandleFEN(cancellationToken);
                    break;
                case "ob_spsa":
                    await HandleOpenBenchSPSA(cancellationToken);
                    break;
                case "ob_spsa_pretty":
                    await HandleOpenBenchSPSAPretty(cancellationToken);
                    break;
                case "wf_spsa":
                    await HandleWeatherFactorySPSA(cancellationToken);
                    break;
                default:
                    _logger.Warn("Unknown command received: {0}", rawCommand);
                    break;
            }
        }
        catch (Exception e)
        {
            _logger.Error(e, "Error trying to read/parse UCI command");
        }
    }

    #region Command handlers

    private void HandlePosition(ReadOnlySpan<char> command)
    {
#if DEBUG
        var sw = Stopwatch.StartNew();
        _searcher.PrintCurrentPosition();
#endif

        _searcher.AdjustPosition(command);

#if DEBUG
        _searcher.PrintCurrentPosition();
        _logger.Info("Position parsing took {0}ms", sw.ElapsedMilliseconds);
#endif
    }

    private void HandleStop() => _searcher.StopSearching();

    private async Task HandleUCI(CancellationToken cancellationToken)
    {
        await SendCommand(IdCommand.Name, cancellationToken);
        await SendCommand(IdCommand.Version, cancellationToken);

        foreach (var availableOption in OptionCommand.AvailableOptions)
        {
            await SendCommand(availableOption, cancellationToken);
        }

        await SendCommand(UciOKCommand.Id, cancellationToken);
    }

    private async Task HandleIsReady(CancellationToken cancellationToken) => await SendCommand(ReadyOKCommand.Id, cancellationToken);

    private void HandlePonderHit()
    {
        if (Configuration.EngineSettings.IsPonder)
        {
            _searcher.PonderHit();
        }
        else
        {
            _logger.Warn("Unexpected 'ponderhit' command, given pondering is disabled. Ignoring it");
        }
    }

    private void HandleSetOption(ReadOnlySpan<char> command)
    {
        Span<Range> commandItems = stackalloc Range[5];
        var length = command.Split(commandItems, ' ', StringSplitOptions.RemoveEmptyEntries);

        if (commandItems[2].Start.Equals(commandItems[2].End) || !command[commandItems[1]].Equals("name", StringComparison.OrdinalIgnoreCase))
        {
            return;
        }

        Span<char> lowerCaseFirstWord = stackalloc char[command[commandItems[2]].Length];
        command[commandItems[2]].ToLowerInvariant(lowerCaseFirstWord);

        switch (lowerCaseFirstWord)
        {
            case "ponder":
                {
                    if (length > 4 && bool.TryParse(command[commandItems[4]], out var value))
                    {
                        Configuration.EngineSettings.IsPonder = value;
                    }
                    break;
                }
            case "uci_analysemode":
                {
                    if (length > 4 && bool.TryParse(command[commandItems[4]], out var value))
                    {
                        Configuration.UCI_AnalyseMode = value;
                    }
                    break;
                }
            case "hash":
                {
                    if (length > 4 && int.TryParse(command[commandItems[4]], out var value))
                    {
                        Configuration.Hash = value;
                    }
                    break;
                }
            case "uci_opponent":
                {
                    const string none = "none ";
                    if (length > 4)
                    {
                        var opponent = command[commandItems[4].Start.Value..].ToString();

                        _logger.Info("Game against {0}", opponent.Replace(none, string.Empty));
                    }
                    break;
                }
            case "uci_engineabout":
                {
                    if (length > 4)
                    {
                        _logger.Info("UCI_EngineAbout: {0}", command[commandItems[4].Start.Value..].ToString());
                    }
                    break;
                }
            case "onlinetablebaseinrootpositions":
                {
                    if (length > 4 && bool.TryParse(command[commandItems[4]], out var value))
                    {
                        Configuration.EngineSettings.UseOnlineTablebaseInRootPositions = value;
                    }
                    break;
                }
            case "onlinetablebaseinsearch":
                {
                    if (length > 4 && bool.TryParse(command[commandItems[4]], out var value))
                    {
                        Configuration.EngineSettings.UseOnlineTablebaseInSearch = value;
                    }
                    break;
                }
            case "threads":
                {
#pragma warning disable S1066 // Collapsible "if" statements should be merged
                    if (length > 4 && int.TryParse(command[commandItems[4]], out var value))
                    {
                        if (value != 1)
                        {
                            _logger.Warn("Unsopported threads value: {0}", value);
                        }
                    }
                    break;
#pragma warning restore S1066 // Collapsible "if" statements should be merged
                }
            case "uci_showwdl":
                {
                    if (length > 4 && bool.TryParse(command[commandItems[4]], out var value))
                    {
                        Configuration.EngineSettings.ShowWDL = value;
                    }
                    break;
                }

            #region Time management
            case "hardtimeboundmultiplier":
                {
                    if (length > 4 && int.TryParse(command[commandItems[4]], out var value))
                    {
                        Configuration.EngineSettings.HardTimeBoundMultiplier = value * 0.01;
                    }
                    break;
                }
            case "softtimeboundmultiplier":
                {
                    if (length > 4 && int.TryParse(command[commandItems[4]], out var value))
                    {
                        Configuration.EngineSettings.SoftTimeBoundMultiplier = value * 0.01;
                    }
                    break;
                }
            case "softtimebaseincrementmultiplier":
                {
                    if (length > 4 && int.TryParse(command[commandItems[4]], out var value))
                    {
                        Configuration.EngineSettings.SoftTimeBaseIncrementMultiplier = value * 0.01;
                    }
                    break;
                }
            case "nodetmbase":
                {
                    if (length > 4 && int.TryParse(command[commandItems[4]], out var value))
                    {
                        Configuration.EngineSettings.NodeTmBase = value * 0.01;
                    }
                    break;
                }
            case "nodetmscale":
                {
                    if (length > 4 && int.TryParse(command[commandItems[4]], out var value))
                    {
                        Configuration.EngineSettings.NodeTmScale = value * 0.01;
                    }
                    break;
                }
<<<<<<< HEAD
            case "bm_stability_0":
                {
                    if (length > 4 && int.TryParse(command[commandItems[4]], out var value))
                    {
                        Configuration.EngineSettings.BM_Stability_0 = value * 0.01;
                    }
                    break;
                }
            case "bm_stability_1":
                {
                    if (length > 4 && int.TryParse(command[commandItems[4]], out var value))
                    {
                        Configuration.EngineSettings.BM_Stability_1 = value * 0.01;
                    }
                    break;
                }
            case "bm_stability_2":
                {
                    if (length > 4 && int.TryParse(command[commandItems[4]], out var value))
                    {
                        Configuration.EngineSettings.BM_Stability_2 = value * 0.01;
                    }
                    break;
                }
            case "bm_stability_3":
                {
                    if (length > 4 && int.TryParse(command[commandItems[4]], out var value))
                    {
                        Configuration.EngineSettings.BM_Stability_3 = value * 0.01;
                    }
                    break;
                }
            case "bm_stability_4":
                {
                    if (length > 4 && int.TryParse(command[commandItems[4]], out var value))
                    {
                        Configuration.EngineSettings.BM_Stability_4 = value * 0.01;
=======
            case "scorestabiity_mindepth":
                {
                    if (length > 4 && int.TryParse(command[commandItems[4]], out var value))
                    {
                        Configuration.EngineSettings.ScoreStabiity_MinDepth = value;
>>>>>>> a536cb55
                    }
                    break;
                }
            #endregion

            #region Search tuning

            case "lmr_mindepth":
                {
                    if (length > 4 && int.TryParse(command[commandItems[4]], out var value))
                    {
                        Configuration.EngineSettings.LMR_MinDepth = value;
                    }
                    break;
                }
            case "lmr_minfulldepthsearchedmoves_pv":
                {
                    if (length > 4 && int.TryParse(command[commandItems[4]], out var value))
                    {
                        Configuration.EngineSettings.LMR_MinFullDepthSearchedMoves_PV = value;
                    }
                    break;
                }
            case "lmr_minfulldepthsearchedmoves_nonpv":
                {
                    if (length > 4 && int.TryParse(command[commandItems[4]], out var value))
                    {
                        Configuration.EngineSettings.LMR_MinFullDepthSearchedMoves_NonPV = value;
                    }
                    break;
                }
            case "lmr_base":
                {
                    if (length > 4 && int.TryParse(command[commandItems[4]], out var value))
                    {
                        Configuration.EngineSettings.LMR_Base = value * 0.01;
                    }
                    break;
                }
            case "lmr_divisor":
                {
                    if (length > 4 && int.TryParse(command[commandItems[4]], out var value))
                    {
                        Configuration.EngineSettings.LMR_Divisor = value * 0.01;
                    }
                    break;
                }

            case "nmp_mindepth":
                {
                    if (length > 4 && int.TryParse(command[commandItems[4]], out var value))
                    {
                        Configuration.EngineSettings.NMP_MinDepth = value;
                    }
                    break;
                }
            case "nmp_basedepthreduction":
                {
                    if (length > 4 && int.TryParse(command[commandItems[4]], out var value))
                    {
                        Configuration.EngineSettings.NMP_BaseDepthReduction = value;
                    }
                    break;
                }
            case "nmp_depthincrement":
                {
                    if (length > 4 && int.TryParse(command[commandItems[4]], out var value))
                    {
                        Configuration.EngineSettings.NMP_DepthIncrement = value;
                    }
                    break;
                }
            case "nmp_depthdivisor":
                {
                    if (length > 4 && int.TryParse(command[commandItems[4]], out var value))
                    {
                        Configuration.EngineSettings.NMP_DepthDivisor = value;
                    }
                    break;
                }
            case "nmp_staticevalbetadivisor":
                {
                    if (length > 4 && int.TryParse(command[commandItems[4]], out var value))
                    {
                        Configuration.EngineSettings.NMP_StaticEvalBetaDivisor = value;
                    }
                    break;
                }
            case "nmp_staticevalbetamaxreduction":
                {
                    if (length > 4 && int.TryParse(command[commandItems[4]], out var value))
                    {
                        Configuration.EngineSettings.NMP_StaticEvalBetaMaxReduction = value;
                    }
                    break;
                }

            //case "aspirationwindow_delta":
            //    {
            //        if (length > 4 && int.TryParse(command[commandItems[4]], out var value))
            //        {
            //            Configuration.EngineSettings.AspirationWindow_Delta = value;
            //        }
            //        break;
            //    }
            case "aspirationwindow_mindepth":
                {
                    if (length > 4 && int.TryParse(command[commandItems[4]], out var value))
                    {
                        Configuration.EngineSettings.AspirationWindow_MinDepth = value;
                    }
                    break;
                }
            case "aspirationwindow_base":
                {
                    if (length > 4 && int.TryParse(command[commandItems[4]], out var value))
                    {
                        Configuration.EngineSettings.AspirationWindow_Base = value;
                    }
                    break;
                }

            case "rfp_maxdepth":
                {
                    if (length > 4 && int.TryParse(command[commandItems[4]], out var value))
                    {
                        Configuration.EngineSettings.RFP_MaxDepth = value;
                    }
                    break;
                }
            case "rfp_depthscalingfactor":
                {
                    if (length > 4 && int.TryParse(command[commandItems[4]], out var value))
                    {
                        Configuration.EngineSettings.RFP_DepthScalingFactor = value;
                    }
                    break;
                }

            case "razoring_maxdepth":
                {
                    if (length > 4 && int.TryParse(command[commandItems[4]], out var value))
                    {
                        Configuration.EngineSettings.Razoring_MaxDepth = value;
                    }
                    break;
                }
            case "razoring_depth1bonus":
                {
                    if (length > 4 && int.TryParse(command[commandItems[4]], out var value))
                    {
                        Configuration.EngineSettings.Razoring_Depth1Bonus = value;
                    }
                    break;
                }
            case "razoring_notdepth1bonus":
                {
                    if (length > 4 && int.TryParse(command[commandItems[4]], out var value))
                    {
                        Configuration.EngineSettings.Razoring_NotDepth1Bonus = value;
                    }
                    break;
                }

            case "iir_mindepth":
                {
                    if (length > 4 && int.TryParse(command[commandItems[4]], out var value))
                    {
                        Configuration.EngineSettings.IIR_MinDepth = value;
                    }
                    break;
                }

            case "lmp_maxdepth":
                {
                    if (length > 4 && int.TryParse(command[commandItems[4]], out var value))
                    {
                        Configuration.EngineSettings.LMP_MaxDepth = value;
                    }
                    break;
                }
            case "lmp_basemovestotry":
                {
                    if (length > 4 && int.TryParse(command[commandItems[4]], out var value))
                    {
                        Configuration.EngineSettings.LMP_BaseMovesToTry = value;
                    }
                    break;
                }
            case "lmp_movesdepthmultiplier":
                {
                    if (length > 4 && int.TryParse(command[commandItems[4]], out var value))
                    {
                        Configuration.EngineSettings.LMP_MovesDepthMultiplier = value;
                    }
                    break;
                }
            case "history_maxmovevalue":
                {
                    if (length > 4 && int.TryParse(command[commandItems[4]], out var value))
                    {
                        Configuration.EngineSettings.History_MaxMoveValue = value;
                    }
                    break;
                }
            case "history_maxmoverawbonus":
                {
                    if (length > 4 && int.TryParse(command[commandItems[4]], out var value))
                    {
                        Configuration.EngineSettings.History_MaxMoveRawBonus = value;
                    }
                    break;
                }
            case "history_bestscorebetamargin":
                {
                    if (length > 4 && int.TryParse(command[commandItems[4]], out var value))
                    {
                        Configuration.EngineSettings.History_BestScoreBetaMargin = value;
                    }
                    break;
                }
            case "see_badcapturereduction":
                {
                    if (length > 4 && int.TryParse(command[commandItems[4]], out var value))
                    {
                        Configuration.EngineSettings.SEE_BadCaptureReduction = value;
                    }
                    break;
                }
            case "fp_maxdepth":
                {
                    if (length > 4 && int.TryParse(command[commandItems[4]], out var value))
                    {
                        Configuration.EngineSettings.FP_MaxDepth = value;
                    }
                    break;
                }
            case "fp_depthscalingfactor":
                {
                    if (length > 4 && int.TryParse(command[commandItems[4]], out var value))
                    {
                        Configuration.EngineSettings.FP_DepthScalingFactor = value;
                    }
                    break;
                }
            case "fp_margin":
                {
                    if (length > 4 && int.TryParse(command[commandItems[4]], out var value))
                    {
                        Configuration.EngineSettings.FP_Margin = value;
                    }
                    break;
                }
            case "historyprunning_maxdepth":
                {
                    if (length > 4 && int.TryParse(command[commandItems[4]], out var value))
                    {
                        Configuration.EngineSettings.HistoryPrunning_MaxDepth = value;
                    }
                    break;
                }
            case "historyprunning_margin":
                {
                    if (length > 4 && int.TryParse(command[commandItems[4]], out var value))
                    {
                        Configuration.EngineSettings.HistoryPrunning_Margin = value;
                    }
                    break;
                }

            #endregion

            default:
                _logger.Warn("Unsupported option: {0}", command.ToString());
                break;
        }
    }

    private void HandleNewGame()
    {
        _searcher.NewGame();
    }

    private static void HandleDebug(ReadOnlySpan<char> command) => Configuration.IsDebug = DebugCommand.Parse(command);

    private void HandleQuit()
    {
        _searcher.Quit();
        _engineToUci.Writer.Complete();
    }

    private void HandlePerft(string rawCommand)
    {
        var items = rawCommand.Split(' ', StringSplitOptions.RemoveEmptyEntries);

        if (items.Length >= 2 && int.TryParse(items[1], out int depth) && depth >= 1)
        {
            Perft.RunPerft(_searcher.CurrentPosition, depth, str => _engineToUci.Writer.TryWrite(str));
        }
    }

    private void HandleDivide(string rawCommand)
    {
        var items = rawCommand.Split(' ', StringSplitOptions.RemoveEmptyEntries);

        if (items.Length >= 2 && int.TryParse(items[1], out int depth) && depth >= 1)
        {
            Perft.RunDivide(_searcher.CurrentPosition, depth, str => _engineToUci.Writer.TryWrite(str));
        }
    }

    private async ValueTask HandleBench(string rawCommand)
    {
        var items = rawCommand.Split(' ', StringSplitOptions.RemoveEmptyEntries);

        if (items.Length < 2 || !int.TryParse(items[1], out int depth))
        {
            depth = Configuration.EngineSettings.BenchDepth;
        }

        await _searcher.RunBench(depth);
    }

    private async ValueTask HandleSettings()
    {
        var engineSettings = JsonSerializer.Serialize(Configuration.EngineSettings, EngineSettingsJsonSerializerContext.Default.EngineSettings);

        var message = $"{nameof(Configuration)}.{nameof(Configuration.EngineSettings)}:{Environment.NewLine}{engineSettings}";

        await _engineToUci.Writer.WriteAsync(message);
    }

    private async ValueTask HandleSystemInfo()
    {
        try
        {
            var simd = Bmi2.X64.IsSupported
                ? "Bmi2.X64 supported, PEXT BitBoards will be used"
                : "Bmi2.X64 not supported";

            await _engineToUci.Writer.WriteAsync(simd);
        }
        catch (Exception e)
        {
            _logger.Error(e);
        }
    }

    private async ValueTask HandleStaticEval(string rawCommand, CancellationToken cancellationToken)
    {
        try
        {
            var fullPath = Path.GetFullPath(rawCommand[(rawCommand.IndexOf(' ') + 1)..].Replace("\"", string.Empty));
            if (!File.Exists(fullPath))
            {
                _logger.Warn("File {0} not found in (1), ignoring command", rawCommand, fullPath);
                return;
            }

            int lineCounter = 0;
            foreach (var line in await File.ReadAllLinesAsync(fullPath, cancellationToken))
            {
                var fen = line[..line.IndexOfAny([';', '[', '"'])];

                var position = new Position(fen);
                if (!position.IsValid())
                {
                    _logger.Warn("Position {0}, parsed as {1} and then {2} not valid, skipping it", line, fen, position.FEN());
                    continue;
                }

                var ourFen = position.FEN();
                if (ourFen != fen)
                {
                    _logger.Debug("Raw fen: {0}, parsed fen: {1}", fen, ourFen);
                }

                var eval = WDL.NormalizeScore(position.StaticEvaluation().Score);
                if (position.Side == Side.Black)
                {
                    eval = -eval;   // White perspective
                }

                await _engineToUci.Writer.WriteAsync($"{line}: {eval}", cancellationToken);

                if (++lineCounter % 100 == 0)
                {
                    Thread.Sleep(50);
                }
            }
        }
        catch (Exception e)
        {
            Console.WriteLine(e.Message + e.StackTrace);
            await _engineToUci.Writer.WriteAsync(e.Message + e.StackTrace, cancellationToken);
        }
    }

    private async Task HandleEval(CancellationToken cancellationToken)
    {
        var normalizedScore = WDL.NormalizeScore(_searcher.CurrentPosition.StaticEvaluation().Score);
        await _engineToUci.Writer.WriteAsync(normalizedScore, cancellationToken);
    }

    private async Task HandleFEN(CancellationToken cancellationToken)
    {
        await _engineToUci.Writer.WriteAsync(_searcher.FEN, cancellationToken);
    }

    private async ValueTask HandleOpenBenchSPSA(CancellationToken cancellationToken)
    {
        foreach (var tunableValue in SPSAAttributeHelpers.GenerateOpenBenchStrings())
        {
            await SendCommand(tunableValue, cancellationToken);
        }
    }

    private async ValueTask HandleOpenBenchSPSAPretty(CancellationToken cancellationToken)
    {
        await SendCommand(
            $"{"param name",-35} {"type",-5} {"def",-5} {"min",-5} {"max",-5} {"step",-5} {"step %",-7} {"R_end",-5}"
                + Environment.NewLine
                + "----------------------------------------------------------------------------------------",
            cancellationToken);

        foreach (var tunableValue in SPSAAttributeHelpers.GenerateOpenBenchPrettyStrings())
        {
            await SendCommand(tunableValue, cancellationToken);
        }
    }

    private async ValueTask HandleWeatherFactorySPSA(CancellationToken cancellationToken)
    {
        var tunableValues = SPSAAttributeHelpers.GenerateWeatherFactoryStrings();

        await SendCommand(new JsonObject(tunableValues).ToString(), cancellationToken);
    }

    #endregion

    private async Task SendCommand(string command, CancellationToken cancellationToken)
    {
        await _engineToUci.Writer.WriteAsync(command, cancellationToken);
    }
}<|MERGE_RESOLUTION|>--- conflicted
+++ resolved
@@ -307,7 +307,6 @@
                     }
                     break;
                 }
-<<<<<<< HEAD
             case "bm_stability_0":
                 {
                     if (length > 4 && int.TryParse(command[commandItems[4]], out var value))
@@ -345,13 +344,14 @@
                     if (length > 4 && int.TryParse(command[commandItems[4]], out var value))
                     {
                         Configuration.EngineSettings.BM_Stability_4 = value * 0.01;
-=======
+                    }
+                    break;
+                }
             case "scorestabiity_mindepth":
                 {
                     if (length > 4 && int.TryParse(command[commandItems[4]], out var value))
                     {
                         Configuration.EngineSettings.ScoreStabiity_MinDepth = value;
->>>>>>> a536cb55
                     }
                     break;
                 }
