--- conflicted
+++ resolved
@@ -493,7 +493,14 @@
                     }
                     break;
                 }
-<<<<<<< HEAD
+            case "fp_margin_improving":
+                {
+                    if (length > 4 && int.TryParse(command[commandItems[4]], out var value))
+                    {
+                        Configuration.EngineSettings.FP_Margin_Improving = value;
+                    }
+                    break;
+                }
             case "fp_qs_margin":
                 {
                     if (length > 4 && int.TryParse(command[commandItems[4]], out var value))
@@ -503,16 +510,6 @@
                     break;
                 }
 
-=======
-            case "fp_margin_improving":
-                {
-                    if (length > 4 && int.TryParse(command[commandItems[4]], out var value))
-                    {
-                        Configuration.EngineSettings.FP_Margin_Improving = value;
-                    }
-                    break;
-                }
->>>>>>> 5d61afc5
             case "historyprunning_maxdepth":
                 {
                     if (length > 4 && int.TryParse(command[commandItems[4]], out var value))
