﻿using Lynx.Model;
using Lynx.UCI.Commands.Engine;
using Lynx.UCI.Commands.GUI;
using NLog;
using System.Diagnostics;
using System.Runtime.Intrinsics.X86;
using System.Text.Json;
using System.Text.Json.Nodes;
using System.Threading.Channels;

namespace Lynx;

public sealed class UCIHandler
{
    private readonly Channel<string> _uciToEngine;
    private readonly Channel<object> _engineToUci;

    private readonly Engine _engine;
    private readonly Logger _logger;

    public UCIHandler(Channel<string> uciToEngine, Channel<object> engineToUci, Engine engine)
    {
        _uciToEngine = uciToEngine;
        _engineToUci = engineToUci;

        _engine = engine;
        _logger = LogManager.GetCurrentClassLogger();
    }

    public async Task Handle(string rawCommand, CancellationToken cancellationToken)
    {
        static ReadOnlySpan<char> ExtractCommandItems(string rawCommand)
        {
            var span = rawCommand.AsSpan();
            Span<Range> items = stackalloc Range[2];
            span.Split(items, ' ', StringSplitOptions.RemoveEmptyEntries);

            return span[items[0]];
        }

        try
        {
            if (_logger.IsDebugEnabled)
            {
                _logger.Debug("[GUI]\t{0}", rawCommand);
            }

            switch (ExtractCommandItems(rawCommand))
            {
                case GoCommand.Id:
                    await _uciToEngine.Writer.WriteAsync(rawCommand, cancellationToken);
                    break;

                case DebugCommand.Id:
                    HandleDebug(rawCommand);
                    break;
                case IsReadyCommand.Id:
                    await HandleIsReady(cancellationToken);
                    break;
                case PonderHitCommand.Id:
                    HandlePonderHit();
                    break;
                case PositionCommand.Id:
                    HandlePosition(rawCommand);
                    break;
                case QuitCommand.Id:
                    HandleQuit();
                    return;
                case RegisterCommand.Id:
                    HandleRegister(rawCommand);
                    break;
                case SetOptionCommand.Id:
                    HandleSetOption(rawCommand);
                    break;
                case StopCommand.Id:
                    HandleStop();
                    break;
                case UCICommand.Id:
                    await HandleUCI(cancellationToken);
                    break;
                case UCINewGameCommand.Id:
                    HandleNewGame();
                    break;
                case "perft":
                    await HandlePerft(rawCommand);
                    break;
                case "divide":
                    await HandleDivide(rawCommand);
                    break;
                case "bench":
                    await HandleBench(rawCommand);
                    HandleQuit();
                    break;
                case "printsettings":
                    await HandleSettings();
                    break;
                case "printsysteminfo":
                    await HandleSystemInfo();
                    break;
                case "staticeval":
                    await HandleStaticEval(rawCommand, cancellationToken);
                    HandleQuit();
                    break;
                case "eval":
                    await HandleEval(cancellationToken);
                    break;
                case "fen":
                    await HandleFEN(cancellationToken);
                    break;
                case "ob_spsa":
                    await HandleOpenBenchSPSA(cancellationToken);
                    break;
                case "ob_spsa_pretty":
                    await HandleOpenBenchSPSAPretty(cancellationToken);
                    break;
                case "wf_spsa":
                    await HandleWeatherFactorySPSA(cancellationToken);
                    break;
                default:
                    _logger.Warn("Unknown command received: {0}", rawCommand);
                    break;
            }
        }
        catch (Exception e)
        {
            _logger.Error(e, "Error trying to read/parse UCI command");
        }
    }

    #region Command handlers

    private void HandlePosition(ReadOnlySpan<char> command)
    {
        var sw = Stopwatch.StartNew();
#if DEBUG
        _engine.Game.CurrentPosition.Print();
#endif

        _engine.AdjustPosition(command);
#if DEBUG
        _engine.Game.CurrentPosition.Print();
#endif

        _logger.Info("Position parsing took {0}ms", sw.ElapsedMilliseconds);
    }

    private void HandleStop() => _engine.StopSearching();

    private async Task HandleUCI(CancellationToken cancellationToken)
    {
        await SendCommand(IdCommand.Name, cancellationToken);
        await SendCommand(IdCommand.Version, cancellationToken);

        foreach (var availableOption in OptionCommand.AvailableOptions)
        {
            await SendCommand(availableOption, cancellationToken);
        }

        await SendCommand(UciOKCommand.Id, cancellationToken);
    }

    private async Task HandleIsReady(CancellationToken cancellationToken) => await SendCommand(ReadyOKCommand.Id, cancellationToken);

    private void HandlePonderHit()
    {
        if (Configuration.EngineSettings.IsPonder)
        {
            _engine.PonderHit();
        }
        else
        {
            _logger.Warn("Unexpected 'ponderhit' command, given pondering is disabled. Ignoring it");
        }
    }

    private void HandleSetOption(ReadOnlySpan<char> command)
    {
        Span<Range> commandItems = stackalloc Range[5];
        var length = command.Split(commandItems, ' ', StringSplitOptions.RemoveEmptyEntries);

        if (commandItems[2].Start.Equals(commandItems[2].End) || !command[commandItems[1]].Equals("name", StringComparison.OrdinalIgnoreCase))
        {
            return;
        }

        Span<char> lowerCaseFirstWord = stackalloc char[command[commandItems[2]].Length];
        command[commandItems[2]].ToLowerInvariant(lowerCaseFirstWord);

        switch (lowerCaseFirstWord)
        {
            case "ponder":
                {
                    if (length > 4 && bool.TryParse(command[commandItems[4]], out var value))
                    {
                        Configuration.EngineSettings.IsPonder = value;
                    }
                    break;
                }
            case "uci_analysemode":
                {
                    if (length > 4 && bool.TryParse(command[commandItems[4]], out var value))
                    {
                        Configuration.UCI_AnalyseMode = value;
                    }
                    break;
                }
            case "hash":
                {
                    if (length > 4 && int.TryParse(command[commandItems[4]], out var value))
                    {
                        Configuration.Hash = value;
                    }
                    break;
                }
            case "uci_opponent":
                {
                    const string none = "none ";
                    if (length > 4)
                    {
                        var opponent = command[commandItems[4].Start.Value..].ToString();

                        _logger.Info("Game against {0}", opponent.Replace(none, string.Empty));
                    }
                    break;
                }
            case "uci_engineabout":
                {
                    if (length > 4)
                    {
                        _logger.Info("UCI_EngineAbout: {0}", command[commandItems[4].Start.Value..].ToString());
                    }
                    break;
                }
            case "onlinetablebaseinrootpositions":
                {
                    if (length > 4 && bool.TryParse(command[commandItems[4]], out var value))
                    {
                        Configuration.EngineSettings.UseOnlineTablebaseInRootPositions = value;
                    }
                    break;
                }
            case "onlinetablebaseinsearch":
                {
                    if (length > 4 && bool.TryParse(command[commandItems[4]], out var value))
                    {
                        Configuration.EngineSettings.UseOnlineTablebaseInSearch = value;
                    }
                    break;
                }
            case "threads":
                {
#pragma warning disable S1066 // Collapsible "if" statements should be merged
                    if (length > 4 && int.TryParse(command[commandItems[4]], out var value))
                    {
                        if (value != 1)
                        {
                            _logger.Warn("Unsopported threads value: {0}", value);
                        }
                    }
                    break;
#pragma warning restore S1066 // Collapsible "if" statements should be merged
                }
            case "uci_showwdl":
                {
                    if (length > 4 && bool.TryParse(command[commandItems[4]], out var value))
                    {
                        Configuration.EngineSettings.ShowWDL = value;
                    }
                    break;
                }

            #region Search tuning

            case "lmr_mindepth":
                {
                    if (length > 4 && int.TryParse(command[commandItems[4]], out var value))
                    {
                        Configuration.EngineSettings.LMR_MinDepth = value;
                    }
                    break;
                }
            case "lmr_minfulldepthsearchedmoves":
                {
                    if (length > 4 && int.TryParse(command[commandItems[4]], out var value))
                    {
                        Configuration.EngineSettings.LMR_MinFullDepthSearchedMoves = value;
                    }
                    break;
                }
            case "lmr_base":
                {
                    if (length > 4 && int.TryParse(command[commandItems[4]], out var value))
                    {
                        Configuration.EngineSettings.LMR_Base = (value * 0.01);
                    }
                    break;
                }
            case "lmr_divisor":
                {
                    if (length > 4 && int.TryParse(command[commandItems[4]], out var value))
                    {
                        Configuration.EngineSettings.LMR_Divisor = (value * 0.01);
                    }
                    break;
                }

            case "nmp_mindepth":
                {
                    if (length > 4 && int.TryParse(command[commandItems[4]], out var value))
                    {
                        Configuration.EngineSettings.NMP_MinDepth = value;
                    }
                    break;
                }
            case "nmp_basedepthreduction":
                {
                    if (length > 4 && int.TryParse(command[commandItems[4]], out var value))
                    {
                        Configuration.EngineSettings.NMP_BaseDepthReduction = value;
                    }
                    break;
                }
            case "nmp_depthincrement":
                {
                    if (length > 4 && int.TryParse(command[commandItems[4]], out var value))
                    {
                        Configuration.EngineSettings.NMP_DepthIncrement = value;
                    }
                    break;
                }
            case "nmp_depthdivisor":
                {
                    if (length > 4 && int.TryParse(command[commandItems[4]], out var value))
                    {
                        Configuration.EngineSettings.NMP_DepthDivisor = value;
                    }
                    break;
                }

            //case "aspirationwindow_delta":
            //    {
            //        if (length > 4 && int.TryParse(command[commandItems[4]], out var value))
            //        {
            //            Configuration.EngineSettings.AspirationWindow_Delta = value;
            //        }
            //        break;
            //    }
            case "aspirationwindow_mindepth":
                {
                    if (length > 4 && int.TryParse(command[commandItems[4]], out var value))
                    {
                        Configuration.EngineSettings.AspirationWindow_MinDepth = value;
                    }
                    break;
                }
            case "aspirationwindow_base":
                {
                    if (length > 4 && int.TryParse(command[commandItems[4]], out var value))
                    {
                        Configuration.EngineSettings.AspirationWindow_Base = value;
                    }
                    break;
                }

            case "rfp_maxdepth":
                {
                    if (length > 4 && int.TryParse(command[commandItems[4]], out var value))
                    {
                        Configuration.EngineSettings.RFP_MaxDepth = value;
                    }
                    break;
                }
            case "rfp_depthscalingfactor":
                {
                    if (length > 4 && int.TryParse(command[commandItems[4]], out var value))
                    {
                        Configuration.EngineSettings.RFP_DepthScalingFactor = value;
                    }
                    break;
                }

            case "razoring_maxdepth":
                {
                    if (length > 4 && int.TryParse(command[commandItems[4]], out var value))
                    {
                        Configuration.EngineSettings.Razoring_MaxDepth = value;
                    }
                    break;
                }
            case "razoring_depth1bonus":
                {
                    if (length > 4 && int.TryParse(command[commandItems[4]], out var value))
                    {
                        Configuration.EngineSettings.Razoring_Depth1Bonus = value;
                    }
                    break;
                }
            case "razoring_notdepth1bonus":
                {
                    if (length > 4 && int.TryParse(command[commandItems[4]], out var value))
                    {
                        Configuration.EngineSettings.Razoring_NotDepth1Bonus = value;
                    }
                    break;
                }

            case "iir_mindepth":
                {
                    if (length > 4 && int.TryParse(command[commandItems[4]], out var value))
                    {
                        Configuration.EngineSettings.IIR_MinDepth = value;
                    }
                    break;
                }

            case "lmp_maxdepth":
                {
                    if (length > 4 && int.TryParse(command[commandItems[4]], out var value))
                    {
                        Configuration.EngineSettings.LMP_MaxDepth = value;
                    }
                    break;
                }
            case "lmp_basemovestotry":
                {
                    if (length > 4 && int.TryParse(command[commandItems[4]], out var value))
                    {
                        Configuration.EngineSettings.LMP_BaseMovesToTry = value;
                    }
                    break;
                }
            case "lmp_movesdepthmultiplier":
                {
                    if (length > 4 && int.TryParse(command[commandItems[4]], out var value))
                    {
                        Configuration.EngineSettings.LMP_MovesDepthMultiplier = value;
                    }
                    break;
                }
            case "see_badcapturereduction":
                {
                    if (length > 4 && int.TryParse(command[commandItems[4]], out var value))
                    {
                        Configuration.EngineSettings.SEE_BadCaptureReduction = value;
                    }
                    break;
                }
            case "fp_maxdepth":
                {
                    if (length > 4 && int.TryParse(command[commandItems[4]], out var value))
                    {
                        Configuration.EngineSettings.FP_MaxDepth = value;
                    }
                    break;
                }
            case "fp_depthscalingfactor":
                {
                    if (length > 4 && int.TryParse(command[commandItems[4]], out var value))
                    {
                        Configuration.EngineSettings.FP_DepthScalingFactor = value;
                    }
                    break;
                }
            case "fp_margin":
                {
                    if (length > 4 && int.TryParse(command[commandItems[4]], out var value))
                    {
                        Configuration.EngineSettings.FP_Margin = value;
                    }
                    break;
                }
<<<<<<< HEAD
            case "se_mindepth":
                {
                    if (length > 4 && int.TryParse(command[commandItems[4]], out var value))
                    {
                        Configuration.EngineSettings.SE_MinDepth = value;
                    }
                    break;
                }
            case "se_ttdepthoffset":
                {
                    if (length > 4 && int.TryParse(command[commandItems[4]], out var value))
                    {
                        Configuration.EngineSettings.SE_TTDepthOffset = value;
                    }
                    break;
                }
            case "see_depthmultiplier":
                {
                    if (length > 4 && int.TryParse(command[commandItems[4]], out var value))
                    {
                        Configuration.EngineSettings.SEE_DepthMultiplier = value;
=======
            case "historyprunning_maxdepth":
                {
                    if (length > 4 && int.TryParse(command[commandItems[4]], out var value))
                    {
                        Configuration.EngineSettings.HistoryPrunning_MaxDepth = value;
                    }
                    break;
                }
            case "historyprunning_margin":
                {
                    if (length > 4 && int.TryParse(command[commandItems[4]], out var value))
                    {
                        Configuration.EngineSettings.HistoryPrunning_Margin = value;
>>>>>>> c197c2e2
                    }
                    break;
                }

            #endregion

            default:
                _logger.Warn("Unsupported option: {0}", command.ToString());
                break;
        }
    }

    private void HandleNewGame()
    {
        if (_engine.AverageDepth > 0 && _engine.AverageDepth < int.MaxValue)
        {
            _logger.Info("Average depth: {0}", _engine.AverageDepth);
        }
        _engine.NewGame();
    }

    private static void HandleDebug(ReadOnlySpan<char> command) => Configuration.IsDebug = DebugCommand.Parse(command);

    private void HandleQuit()
    {
        if (_engine.AverageDepth > 0 && _engine.AverageDepth < int.MaxValue)
        {
            _logger.Info("Average depth: {0}", _engine.AverageDepth);
        }
        _engineToUci.Writer.Complete();
    }

    private void HandleRegister(ReadOnlySpan<char> rawCommand) => _engine.Registration = new RegisterCommand(rawCommand);

    private async Task HandlePerft(string rawCommand)
    {
        var items = rawCommand.Split(' ', StringSplitOptions.RemoveEmptyEntries);

        if (items.Length >= 2 && int.TryParse(items[1], out int depth) && depth >= 1)
        {
            var results = Perft.Results(_engine.Game.CurrentPosition, depth);
            await Perft.PrintPerftResult(depth, results, str => _engineToUci.Writer.WriteAsync(str));
        }
    }

    private async ValueTask HandleDivide(string rawCommand)
    {
        var items = rawCommand.Split(' ', StringSplitOptions.RemoveEmptyEntries);

        if (items.Length >= 2 && int.TryParse(items[1], out int depth) && depth >= 1)
        {
            var results = Perft.Divide(_engine.Game.CurrentPosition, depth, str => _engineToUci.Writer.TryWrite(str));
            await Perft.PrintPerftResult(depth, results, str => _engineToUci.Writer.WriteAsync(str));
        }
    }

    private async ValueTask HandleBench(string rawCommand)
    {
        var items = rawCommand.Split(' ', StringSplitOptions.RemoveEmptyEntries);

        if (items.Length < 2 || !int.TryParse(items[1], out int depth))
        {
            depth = Configuration.EngineSettings.BenchDepth;
        }
        var results = _engine.Bench(depth);
        await _engine.PrintBenchResults(results);
    }

    private async ValueTask HandleSettings()
    {
        var engineSettings = JsonSerializer.Serialize(Configuration.EngineSettings, EngineSettingsJsonSerializerContext.Default.EngineSettings);

        var message = $"{nameof(Configuration)}.{nameof(Configuration.EngineSettings)}:{Environment.NewLine}{engineSettings}";

        await _engineToUci.Writer.WriteAsync(message);
    }

    private async ValueTask HandleSystemInfo()
    {
        try
        {
            var simd = Bmi2.X64.IsSupported
                ? "Bmi2.X64 supported, PEXT BitBoards will be used"
                : "Bmi2.X64 not supported";

            await _engineToUci.Writer.WriteAsync(simd);
        }
        catch (Exception e)
        {
            _logger.Error(e);
        }
    }

    private async ValueTask HandleStaticEval(string rawCommand, CancellationToken cancellationToken)
    {
        try
        {
            var fullPath = Path.GetFullPath(rawCommand[(rawCommand.IndexOf(' ') + 1)..].Replace("\"", string.Empty));
            if (!File.Exists(fullPath))
            {
                _logger.Warn("File {0} not found in (1), ignoring command", rawCommand, fullPath);
                return;
            }

            int lineCounter = 0;
            foreach (var line in await File.ReadAllLinesAsync(fullPath, cancellationToken))
            {
                var fen = line[..line.IndexOfAny([';', '[', '"'])];

                var position = new Position(fen);
                if (!position.IsValid())
                {
                    _logger.Warn("Position {0}, parsed as {1} and then {2} not valid, skipping it", line, fen, position.FEN());
                    continue;
                }

                var ourFen = position.FEN();
                if (ourFen != fen)
                {
                    _logger.Debug("Raw fen: {0}, parsed fen: {1}", fen, ourFen);
                }

                var eval = WDL.NormalizeScore(position.StaticEvaluation().Score);
                if (position.Side == Side.Black)
                {
                    eval = -eval;   // White perspective
                }

                await _engineToUci.Writer.WriteAsync($"{line}: {eval}", cancellationToken);

                if (++lineCounter % 100 == 0)
                {
                    Thread.Sleep(50);
                }
            }
        }
        catch (Exception e)
        {
            Console.WriteLine(e.Message + e.StackTrace);
            await _engineToUci.Writer.WriteAsync(e.Message + e.StackTrace, cancellationToken);
        }
    }

    private async Task HandleEval(CancellationToken cancellationToken)
    {
        var score = WDL.NormalizeScore(_engine.Game.CurrentPosition.StaticEvaluation().Score);

        await _engineToUci.Writer.WriteAsync(score, cancellationToken);
    }

    private async Task HandleFEN(CancellationToken cancellationToken)
    {
        const string fullMoveCounterString = " 1";

        var fen = _engine.Game.CurrentPosition.FEN()[..^3] + _engine.Game.HalfMovesWithoutCaptureOrPawnMove.ToString() + fullMoveCounterString;

        await _engineToUci.Writer.WriteAsync(fen, cancellationToken);
    }

    private async ValueTask HandleOpenBenchSPSA(CancellationToken cancellationToken)
    {
        foreach (var tunableValue in SPSAAttributeHelpers.GenerateOpenBenchStrings())
        {
            await SendCommand(tunableValue, cancellationToken);
        }
    }

    private async ValueTask HandleOpenBenchSPSAPretty(CancellationToken cancellationToken)
    {
        await SendCommand(
            $"{"param name",-35} {"type",-5} {"def",-5} {"min",-5} {"max",-5} {"step",-5} {"step %",-7} {"R_end",-5}"
                + Environment.NewLine
                + "----------------------------------------------------------------------------------------",
            cancellationToken);

        foreach (var tunableValue in SPSAAttributeHelpers.GenerateOpenBenchPrettyStrings())
        {
            await SendCommand(tunableValue, cancellationToken);
        }
    }

    private async ValueTask HandleWeatherFactorySPSA(CancellationToken cancellationToken)
    {
        var tunableValues = SPSAAttributeHelpers.GenerateWeatherFactoryStrings();

        await SendCommand(new JsonObject(tunableValues).ToString(), cancellationToken);
    }

    #endregion

    private async Task SendCommand(string command, CancellationToken cancellationToken)
    {
        await _engineToUci.Writer.WriteAsync(command, cancellationToken);
    }
}<|MERGE_RESOLUTION|>--- conflicted
+++ resolved
@@ -469,7 +469,22 @@
                     }
                     break;
                 }
-<<<<<<< HEAD
+            case "historyprunning_maxdepth":
+                {
+                    if (length > 4 && int.TryParse(command[commandItems[4]], out var value))
+                    {
+                        Configuration.EngineSettings.HistoryPrunning_MaxDepth = value;
+                    }
+                    break;
+                }
+            case "historyprunning_margin":
+                {
+                    if (length > 4 && int.TryParse(command[commandItems[4]], out var value))
+                    {
+                        Configuration.EngineSettings.HistoryPrunning_Margin = value;
+                    }
+                    break;
+                }
             case "se_mindepth":
                 {
                     if (length > 4 && int.TryParse(command[commandItems[4]], out var value))
@@ -491,21 +506,6 @@
                     if (length > 4 && int.TryParse(command[commandItems[4]], out var value))
                     {
                         Configuration.EngineSettings.SEE_DepthMultiplier = value;
-=======
-            case "historyprunning_maxdepth":
-                {
-                    if (length > 4 && int.TryParse(command[commandItems[4]], out var value))
-                    {
-                        Configuration.EngineSettings.HistoryPrunning_MaxDepth = value;
-                    }
-                    break;
-                }
-            case "historyprunning_margin":
-                {
-                    if (length > 4 && int.TryParse(command[commandItems[4]], out var value))
-                    {
-                        Configuration.EngineSettings.HistoryPrunning_Margin = value;
->>>>>>> c197c2e2
                     }
                     break;
                 }
