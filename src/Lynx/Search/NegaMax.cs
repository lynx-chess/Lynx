﻿using Lynx.Model;
using System.Runtime.CompilerServices;

namespace Lynx;

public sealed partial class Engine
{
    /// <summary>
    /// NegaMax algorithm implementation using alpha-beta pruning, quiescence search and Iterative Deepening Depth-First Search (IDDFS)
    /// </summary>
    /// <param name="depth"></param>
    /// <param name="ply"></param>
    /// <param name="alpha">
    /// Best score the Side to move can achieve, assuming best play by the opponent.
    /// Defaults to the worse possible score for Side to move, Int.MinValue.
    /// </param>
    /// <param name="beta">
    /// Best score Side's to move's opponent can achieve, assuming best play by Side to move.
    /// Defaults to the worse possible score for Side to move's opponent, Int.MaxValue
    /// </param>
    /// <returns></returns>
    [SkipLocalsInit]
    private int NegaMax(int depth, int ply, int alpha, int beta, bool parentWasNullMove = false)
    {
        var position = Game.CurrentPosition;

        // Prevents runtime failure in case depth is increased due to check extension, since we're using ply when calculating pvTable index,
        if (ply >= Configuration.EngineSettings.MaxDepth)
        {
            _logger.Info("Max depth {0} reached", Configuration.EngineSettings.MaxDepth);
            return position.StaticEvaluation().Score;
        }

        _maxDepthReached[ply] = ply;
        _absoluteSearchCancellationTokenSource.Token.ThrowIfCancellationRequested();

        var pvIndex = PVTable.Indexes[ply];
        var nextPvIndex = PVTable.Indexes[ply + 1];
        _pVTable[pvIndex] = _defaultMove;   // Nulling the first value before any returns

        bool isRoot = ply == 0;
        bool pvNode = beta - alpha > 1;
        ShortMove ttBestMove = default;
        NodeType ttElementType = default;
        int ttEvaluation = default;
        int ttScore = default;

        if (!isRoot)
        {
            (ttEvaluation, ttBestMove, ttElementType, ttScore) = _tt.ProbeHash(_ttMask, position, depth, ply, alpha, beta);
            if (!pvNode && ttEvaluation != EvaluationConstants.NoHashEntry)
            {
                return ttEvaluation;
            }

            // Internal iterative reduction (IIR)
            // If this position isn't found in TT, it has never been searched before,
            // so the search will be potentially expensive.
            // Therefore, we search with reduced depth for now, expecting to record a TT move
            // which we'll be able to use later for the full depth search
            if (ttElementType == default && depth >= Configuration.EngineSettings.IIR_MinDepth)
            {
                --depth;
            }
        }

        // Before any time-consuming operations
        _searchCancellationTokenSource.Token.ThrowIfCancellationRequested();

        bool isInCheck = position.IsInCheck();
        int staticEval = int.MaxValue, phase = int.MaxValue;

        if (isInCheck)
        {
            ++depth;
        }
        else if (depth <= 0)
        {
            if (MoveGenerator.CanGenerateAtLeastAValidMove(position))
            {
                return QuiescenceSearch(ply, alpha, beta);
            }

            var finalPositionEvaluation = Position.EvaluateFinalPosition(ply, isInCheck);
            _tt.RecordHash(_ttMask, position, depth, ply, finalPositionEvaluation, NodeType.Exact);
            return finalPositionEvaluation;
        }
        else if (!pvNode)
        {
            (staticEval, phase) = position.StaticEvaluation();

            // From smol.cs
            // ttEvaluation can be used as a better positional evaluation:
            // If the score is outside what the current bounds are, but it did match flag and depth,
            // then we can trust that this score is more accurate than the current static evaluation,
            // and we can update our static evaluation for better accuracy in pruning
            if (ttElementType != default && ttElementType != (ttScore > staticEval ? NodeType.Alpha : NodeType.Beta))
            {
                staticEval = ttScore;
            }

            if (depth <= Configuration.EngineSettings.RFP_MaxDepth)
            {
                // 🔍 Reverse Futility Pruning (RFP) - https://www.chessprogramming.org/Reverse_Futility_Pruning
                // Return formula by Ciekce, instead of just returning static eval
                if (staticEval - (Configuration.EngineSettings.RFP_DepthScalingFactor * depth) >= beta)
                {
#pragma warning disable S3949 // Calculations should not overflow - value is being set at the beginning of the else if (!pvNode)
                    return (staticEval + beta) / 2;
#pragma warning restore S3949 // Calculations should not overflow
                }

                // 🔍 Razoring - Strelka impl (CPW) - https://www.chessprogramming.org/Razoring#Strelka
                if (depth <= Configuration.EngineSettings.Razoring_MaxDepth)
                {
                    var score = staticEval + Configuration.EngineSettings.Razoring_Depth1Bonus;

                    if (score < beta)               // Static evaluation + bonus indicates fail-low node
                    {
                        if (depth == 1)
                        {
                            var qSearchScore = QuiescenceSearch(ply, alpha, beta);

                            return qSearchScore > score
                                ? qSearchScore
                                : score;
                        }

                        score += Configuration.EngineSettings.Razoring_NotDepth1Bonus;

                        if (score < beta)               // Static evaluation indicates fail-low node
                        {
                            var qSearchScore = QuiescenceSearch(ply, alpha, beta);
                            if (qSearchScore < beta)    // Quiescence score also indicates fail-low node
                            {
                                return qSearchScore > score
                                    ? qSearchScore
                                    : score;
                            }
                        }
                    }
                }
            }

            // 🔍 Null Move Pruning (NMP) - our position is so good that we can potentially afford giving our opponent a double move and still remain ahead of beta
            if (depth >= Configuration.EngineSettings.NMP_MinDepth
                && staticEval >= beta
                && !parentWasNullMove
                && phase > 2   // Zugzwang risk reduction: pieces other than pawn presents
                && (ttElementType != NodeType.Alpha || ttEvaluation >= beta))   // TT suggests NMP will fail: entry must not be a fail-low entry with a score below beta - Stormphrax and Ethereal
            {
                var nmpReduction = Configuration.EngineSettings.NMP_BaseDepthReduction + ((depth + Configuration.EngineSettings.NMP_DepthIncrement) / Configuration.EngineSettings.NMP_DepthDivisor);   // Clarity

                // TODO more advanced adaptative reduction, similar to what Ethereal and Stormphrax are doing
                //var nmpReduction = Math.Min(
                //    depth,
                //    3 + (depth / 3) + Math.Min((staticEval - beta) / 200, 3));

                var gameState = position.MakeNullMove();
                var evaluation = -NegaMax(depth - 1 - nmpReduction, ply + 1, -beta, -beta + 1, parentWasNullMove: true);
                position.UnMakeNullMove(gameState);

                if (evaluation >= beta)
                {
                    return evaluation;
                }
            }
        }

        Span<Move> moves = stackalloc Move[Constants.MaxNumberOfPossibleMovesInAPosition];
        var pseudoLegalMoves = MoveGenerator.GenerateAllMoves(position, moves);

        Span<int> scores = stackalloc int[pseudoLegalMoves.Length];
        if (_isFollowingPV)
        {
            _isFollowingPV = false;
            for (int i = 0; i < pseudoLegalMoves.Length; ++i)
            {
                scores[i] = ScoreMove(pseudoLegalMoves[i], ply, isNotQSearch: true, ttBestMove);

                if (pseudoLegalMoves[i] == _pVTable[depth])
                {
                    _isFollowingPV = true;
                    _isScoringPV = true;
                }
            }
        }
        else
        {
            for (int i = 0; i < pseudoLegalMoves.Length; ++i)
            {
                scores[i] = ScoreMove(pseudoLegalMoves[i], ply, isNotQSearch: true, ttBestMove);
            }
        }

        var nodeType = NodeType.Alpha;
        Move? bestMove = null;
        bool isAnyMoveValid = false;

        Span<Move> visitedMoves = stackalloc Move[pseudoLegalMoves.Length];
        int visitedMovesCounter = 0;

        for (int moveIndex = 0; moveIndex < pseudoLegalMoves.Length; ++moveIndex)
        {
            // Incremental move sorting, inspired by https://github.com/jw1912/Chess-Challenge and suggested by toanth
            // There's no need to sort all the moves since most of them don't get checked anyway
            // So just find the first unsearched one with the best score and try it
            for (int j = moveIndex + 1; j < pseudoLegalMoves.Length; j++)
            {
                if (scores[j] > scores[moveIndex])
                {
                    (scores[moveIndex], scores[j], pseudoLegalMoves[moveIndex], pseudoLegalMoves[j]) = (scores[j], scores[moveIndex], pseudoLegalMoves[j], pseudoLegalMoves[moveIndex]);
                }
            }

            var move = pseudoLegalMoves[moveIndex];

            var gameState = position.MakeMove(move);

            if (!position.WasProduceByAValidMove())
            {
                position.UnmakeMove(move, gameState);
                continue;
            }

            visitedMoves[visitedMovesCounter] = move;

            ++_nodes;
            isAnyMoveValid = true;
            var isCapture = move.IsCapture();

            PrintPreMove(position, ply, move);

            // Before making a move
            var oldHalfMovesWithoutCaptureOrPawnMove = Game.HalfMovesWithoutCaptureOrPawnMove;
            var canBeRepetition = Game.Update50movesRule(move, isCapture);
            Game.PositionHashHistory.Add(position.UniqueIdentifier);
            Game.PushToMoveStack(ply, move);

            int evaluation;
            if (canBeRepetition && (Game.IsThreefoldRepetition() || Game.Is50MovesRepetition()))
            {
                evaluation = 0;

                // We don't need to evaluate further down to know it's a draw.
                // Since we won't be evaluating further down, we need to clear the PV table because those moves there
                // don't belong to this line and if this move were to beat alpha, they'd incorrectly copied to pv line.
                Array.Clear(_pVTable, nextPvIndex, _pVTable.Length - nextPvIndex);
            }
            else if (pvNode && visitedMovesCounter == 0)
            {
                PrefetchTTEntry();
                evaluation = -NegaMax(depth - 1, ply + 1, -beta, -alpha);
            }
            else
            {
                if (!pvNode && !isInCheck
                    && scores[moveIndex] < EvaluationConstants.PromotionMoveScoreValue) // Quiet move
                {
                    // Late Move Pruning (LMP) - all quiet moves can be pruned
                    // after searching the first few given by the move ordering algorithm
                    if (depth <= Configuration.EngineSettings.LMP_MaxDepth
                        && moveIndex >= Configuration.EngineSettings.LMP_BaseMovesToTry + (Configuration.EngineSettings.LMP_MovesDepthMultiplier * depth)) // Based on formula suggested by Antares
                    {
                        // After making a move
                        Game.HalfMovesWithoutCaptureOrPawnMove = oldHalfMovesWithoutCaptureOrPawnMove;
                        Game.PositionHashHistory.RemoveAt(Game.PositionHashHistory.Count - 1);
                        position.UnmakeMove(move, gameState);

                        break;
                    }

                    // Futility Pruning (FP) - all quiet moves can be pruned
                    // once it's considered that they don't have potential to raise alpha
                    if (visitedMovesCounter > 0
                        //&& alpha < EvaluationConstants.PositiveCheckmateDetectionLimit
                        //&& beta > EvaluationConstants.NegativeCheckmateDetectionLimit
                        && depth <= Configuration.EngineSettings.FP_MaxDepth
                        && staticEval + Configuration.EngineSettings.FP_Margin + (Configuration.EngineSettings.FP_DepthScalingFactor * depth) <= alpha)
                    {
                        // After making a move
                        Game.HalfMovesWithoutCaptureOrPawnMove = oldHalfMovesWithoutCaptureOrPawnMove;
                        Game.PositionHashHistory.RemoveAt(Game.PositionHashHistory.Count - 1);
                        position.UnmakeMove(move, gameState);

                        break;
                    }
                }

                PrefetchTTEntry();

                int reduction = 0;

                // 🔍 Late Move Reduction (LMR) - search with reduced depth
                // Impl. based on Ciekce (Stormphrax) and Martin (Motor) advice, and Stormphrax & Akimbo implementations
                if (visitedMovesCounter >= (pvNode ? Configuration.EngineSettings.LMR_MinFullDepthSearchedMoves : Configuration.EngineSettings.LMR_MinFullDepthSearchedMoves - 1)
                    && depth >= Configuration.EngineSettings.LMR_MinDepth
                    && !isCapture)
                {
                    reduction = EvaluationConstants.LMRReductions[depth][visitedMovesCounter];

                    if (pvNode)
                    {
                        --reduction;
                    }
                    if (position.IsInCheck())   // i.e. move gives check
                    {
                        --reduction;
                    }

                    if (ttBestMove != default && isCapture)
                    {
                        ++reduction;
                    }

                    // -= history/(maxHistory/2)
                    reduction -= 2 * _quietHistory[QuietHistoryIndex(move.Piece(), move.TargetSquare())] / Configuration.EngineSettings.History_MaxMoveValue;

                    // Don't allow LMR to drop into qsearch or increase the depth
                    // depth - 1 - depth +2 = 1, min depth we want
                    reduction = Math.Clamp(reduction, 0, depth - 2);
                }

                // 🔍 Static Exchange Evaluation (SEE) reduction
                // Bad captures are reduced more
                if (!isInCheck
                    && scores[moveIndex] < EvaluationConstants.PromotionMoveScoreValue
                    && scores[moveIndex] >= EvaluationConstants.BadCaptureMoveBaseScoreValue)
                {
                    reduction += Configuration.EngineSettings.SEE_BadCaptureReduction;
                    reduction = Math.Clamp(reduction, 0, depth - 1);
                }

                // Search with reduced depth
                evaluation = -NegaMax(depth - 1 - reduction, ply + 1, -alpha - 1, -alpha);

                // 🔍 Principal Variation Search (PVS)
                if (evaluation > alpha && reduction > 0)
                {
                    // Optimistic search, validating that the rest of the moves are worse than bestmove.
                    // It should produce more cutoffs and therefore be faster.
                    // https://web.archive.org/web/20071030220825/http://www.brucemo.com/compchess/programming/pvs.htm

                    // Search with full depth but narrowed score bandwidth
                    evaluation = -NegaMax(depth - 1, ply + 1, -alpha - 1, -alpha);
                }

                if (evaluation > alpha && evaluation < beta)
                {
                    // PVS Hypothesis invalidated -> search with full depth and full score bandwidth
                    evaluation = -NegaMax(depth - 1, ply + 1, -beta, -alpha);
                }
            }

            // After making a move
            // Game.PositionHashHistory is update above
            Game.HalfMovesWithoutCaptureOrPawnMove = oldHalfMovesWithoutCaptureOrPawnMove;
            Game.PositionHashHistory.RemoveAt(Game.PositionHashHistory.Count - 1);
            position.UnmakeMove(move, gameState);

            PrintMove(position, ply, move, evaluation);

            // Fail-hard beta-cutoff - refutation found, no need to keep searching this line
            if (evaluation >= beta)
            {
                PrintMessage($"Pruning: {move} is enough");

                if (isCapture)
                {
                    var piece = move.Piece();
                    var targetSquare = move.TargetSquare();
                    var capturedPiece = move.CapturedPiece();

                    _captureHistory[piece][targetSquare][capturedPiece] = ScoreHistoryMove(
                        _captureHistory[piece][targetSquare][capturedPiece],
                        EvaluationConstants.HistoryBonus[depth]);

                    // 🔍 Capture history penalty/malus
                    // When a capture fails high, penalize previous visited captures
                    for (int i = 0; i < visitedMovesCounter; ++i)
                    {
                        var visitedMove = visitedMoves[i];

                        if (visitedMove.IsCapture())
                        {
                            var visitedMovePiece = visitedMove.Piece();
                            var visitedMoveTargetSquare = visitedMove.TargetSquare();
                            var visitedMoveCapturedPiece = visitedMove.CapturedPiece();

                            _captureHistory[visitedMovePiece][visitedMoveTargetSquare][visitedMoveCapturedPiece] = ScoreHistoryMove(
                                _captureHistory[visitedMovePiece][visitedMoveTargetSquare][visitedMoveCapturedPiece],
                                -EvaluationConstants.HistoryBonus[depth]);
                        }
                    }
                }
                else
                {
                    // 🔍 Quiet history moves
                    // Doing this only in beta cutoffs (instead of when eval > alpha) was suggested by Sirius author
                    var piece = move.Piece();
                    var targetSquare = move.TargetSquare();
                    var quietHistoryIndex = QuietHistoryIndex(piece, targetSquare);

                    _quietHistory[quietHistoryIndex] = ScoreHistoryMove(
                        _quietHistory[quietHistoryIndex],
                        EvaluationConstants.HistoryBonus[depth]);

                    // 🔍 Continuation history
                    // - Counter move history (continuation history, ply - 1)
                    var previousMove = Game.PopFromMoveStack(ply - 1);
                    var previousMovePiece = previousMove.Piece();
                    var previousTargetSquare = previousMove.TargetSquare();

                    var continuationHistoryIndex = ContinuationHistoryIndex(piece, targetSquare, previousMovePiece, previousTargetSquare, 0);

                    _continuationHistory[continuationHistoryIndex] = ScoreHistoryMove(
                        _continuationHistory[continuationHistoryIndex],
                        EvaluationConstants.HistoryBonus[depth]);

                    //    var previousPreviousMove = Game.MoveStack[ply - 2];
                    //    var previousPreviousMovePiece = previousPreviousMove.Piece();
                    //    var previousPreviousMoveTargetSquare = previousPreviousMove.TargetSquare();

                    //    _continuationHistory[piece][targetSquare][1][previousPreviousMovePiece][previousPreviousMoveTargetSquare] = ScoreHistoryMove(
                    //        _continuationHistory[piece][targetSquare][1][previousPreviousMovePiece][previousPreviousMoveTargetSquare],
                    //        EvaluationConstants.HistoryBonus[depth]);

                    for (int i = 0; i < visitedMovesCounter - 1; ++i)
                    {
                        var visitedMove = visitedMoves[i];

                        if (!visitedMove.IsCapture())
                        {
                            var visitedMovePiece = visitedMove.Piece();
                            var visitedMoveTargetSquare = visitedMove.TargetSquare();
                            quietHistoryIndex = QuietHistoryIndex(visitedMovePiece, visitedMoveTargetSquare);

<<<<<<< HEAD
                            // 🔍 Quiet history penalty / malus
                            // When a quiet move fails high, penalize previous visited quiet moves
                            _quietHistory[visitedMovePiece][visitedMoveTargetSquare] = ScoreHistoryMove(
                                _quietHistory[visitedMovePiece][visitedMoveTargetSquare],
=======
                            _quietHistory[quietHistoryIndex] = ScoreHistoryMove(
                                _quietHistory[quietHistoryIndex],
>>>>>>> a17026b8
                                -EvaluationConstants.HistoryBonus[depth]);

                            // 🔍 Continuation history penalty / malus
                            continuationHistoryIndex = ContinuationHistoryIndex(visitedMovePiece, visitedMoveTargetSquare, previousMovePiece, previousTargetSquare, 0);

                            _continuationHistory[continuationHistoryIndex] = ScoreHistoryMove(
                                _continuationHistory[continuationHistoryIndex],
                                -EvaluationConstants.HistoryBonus[depth]);
                        }
                    }

                    if (move.PromotedPiece() == default && move != _killerMoves[0][ply])
                    {
                        // 🔍 Killer moves
                        if (move != _killerMoves[1][ply])
                        {
                            _killerMoves[2][ply] = _killerMoves[1][ply];
                        }

                        _killerMoves[1][ply] = _killerMoves[0][ply];
                        _killerMoves[0][ply] = move;

                        // 🔍 Countermoves
                        _counterMoves[CounterMoveIndex(previousMovePiece, previousTargetSquare)] = move;
                    }
                }

                _tt.RecordHash(_ttMask, position, depth, ply, beta, NodeType.Beta, bestMove);

                return beta;    // TODO return evaluation?
            }

            if (evaluation > alpha)
            {
                alpha = evaluation;
                bestMove = move;

                _pVTable[pvIndex] = move;
                CopyPVTableMoves(pvIndex + 1, nextPvIndex, Configuration.EngineSettings.MaxDepth - ply - 1);

                nodeType = NodeType.Exact;
            }

            ++visitedMovesCounter;
        }

        if (bestMove is null && !isAnyMoveValid)
        {
            var eval = Position.EvaluateFinalPosition(ply, isInCheck);

            _tt.RecordHash(_ttMask, position, depth, ply, eval, NodeType.Exact);
            return eval;
        }

        _tt.RecordHash(_ttMask, position, depth, ply, alpha, nodeType, bestMove);

        // Node fails low
        return alpha;
    }

    /// <summary>
    /// Quiescence search implementation, NegaMax alpha-beta style, fail-hard
    /// </summary>
    /// <param name="ply"></param>
    /// <param name="alpha">
    /// Best score White can achieve, assuming best play by Black.
    /// Defaults to the worse possible score for white, Int.MinValue.
    /// </param>
    /// <param name="beta">
    /// Best score Black can achieve, assuming best play by White
    /// Defaults to the works possible score for Black, Int.MaxValue
    /// </param>
    /// <returns></returns>
    [SkipLocalsInit]
    public int QuiescenceSearch(int ply, int alpha, int beta)
    {
        var position = Game.CurrentPosition;

        _absoluteSearchCancellationTokenSource.Token.ThrowIfCancellationRequested();
        _searchCancellationTokenSource.Token.ThrowIfCancellationRequested();

        if (ply >= Configuration.EngineSettings.MaxDepth)
        {
            _logger.Info("Max depth {0} reached", Configuration.EngineSettings.MaxDepth);
            return position.StaticEvaluation().Score;
        }

        var pvIndex = PVTable.Indexes[ply];
        var nextPvIndex = PVTable.Indexes[ply + 1];
        _pVTable[pvIndex] = _defaultMove;   // Nulling the first value before any returns

        var ttProbeResult = _tt.ProbeHash(_ttMask, position, 0, ply, alpha, beta);
        if (ttProbeResult.Evaluation != EvaluationConstants.NoHashEntry)
        {
            return ttProbeResult.Evaluation;
        }
        ShortMove ttBestMove = ttProbeResult.BestMove;

        _maxDepthReached[ply] = ply;

        var staticEvaluation = position.StaticEvaluation().Score;

        // Fail-hard beta-cutoff (updating alpha after this check)
        if (staticEvaluation >= beta)
        {
            PrintMessage(ply - 1, "Pruning before starting quiescence search");
            return staticEvaluation;
        }

        // Better move
        if (staticEvaluation > alpha)
        {
            alpha = staticEvaluation;
        }

        Span<Move> moves = stackalloc Move[Constants.MaxNumberOfPossibleMovesInAPosition];
        var pseudoLegalMoves = MoveGenerator.GenerateAllCaptures(position, moves);
        if (pseudoLegalMoves.Length == 0)
        {
            // Checking if final position first: https://github.com/lynx-chess/Lynx/pull/358
            return staticEvaluation;
        }

        var nodeType = NodeType.Alpha;
        Move? bestMove = null;
        bool isThereAnyValidCapture = false;

        Span<int> scores = stackalloc int[pseudoLegalMoves.Length];
        for (int i = 0; i < pseudoLegalMoves.Length; ++i)
        {
            scores[i] = ScoreMove(pseudoLegalMoves[i], ply, isNotQSearch: false, ttBestMove);
        }

        for (int i = 0; i < pseudoLegalMoves.Length; ++i)
        {
            // Incremental move sorting, inspired by https://github.com/jw1912/Chess-Challenge and suggested by toanth
            // There's no need to sort all the moves since most of them don't get checked anyway
            // So just find the first unsearched one with the best score and try it
            for (int j = i + 1; j < pseudoLegalMoves.Length; j++)
            {
                if (scores[j] > scores[i])
                {
                    (scores[i], scores[j], pseudoLegalMoves[i], pseudoLegalMoves[j]) = (scores[j], scores[i], pseudoLegalMoves[j], pseudoLegalMoves[i]);
                }
            }

            var move = pseudoLegalMoves[i];

            // Prune bad captures
            if (scores[i] < EvaluationConstants.PromotionMoveScoreValue && scores[i] >= EvaluationConstants.BadCaptureMoveBaseScoreValue)
            {
                continue;
            }

            var gameState = position.MakeMove(move);
            if (!position.WasProduceByAValidMove())
            {
                position.UnmakeMove(move, gameState);
                continue;
            }

            ++_nodes;
            isThereAnyValidCapture = true;

            PrintPreMove(position, ply, move, isQuiescence: true);

            // No need to check for threefold or 50 moves repetitions, since we're only searching captures, promotions, and castles
            // Theoretically there could be a castling move that caused the 50 moves repetitions, but it's highly unlikely
            Game.PushToMoveStack(ply, move);

            int evaluation = -QuiescenceSearch(ply + 1, -beta, -alpha);
            position.UnmakeMove(move, gameState);

            PrintMove(position, ply, move, evaluation);

            // Fail-hard beta-cutoff
            if (evaluation >= beta)
            {
                PrintMessage($"Pruning: {move} is enough to discard this line");

                _tt.RecordHash(_ttMask, position, 0, ply, beta, NodeType.Beta, bestMove);

                if (move.IsCapture())
                {
                    // 🔍 Capture history
                    var piece = move.Piece();
                    var targetSquare = move.TargetSquare();
                    var capturedPiece = move.CapturedPiece();

                    _captureHistory[piece][targetSquare][capturedPiece] = ScoreHistoryMove(
                        _captureHistory[piece][targetSquare][capturedPiece],
                        EvaluationConstants.HistoryBonus[Configuration.EngineSettings.CaptureHistory_QSearchBonusDepth]);

                    // TODO Capture history penalty/malus
                    // When a capture fails high, penalize previous visited captures
                    //for (int i = 0; i < visitedMovesCounter; ++i)
                    //{
                    //    var visitedMove = visitedMoves[i];

                    //    if (visitedMove.IsCapture())
                    //    {
                    //        var visitedMovePiece = visitedMove.Piece();
                    //        var visitedMoveTargetSquare = visitedMove.TargetSquare();
                    //        var visitedMoveCapturedPiece = visitedMove.CapturedPiece();

                    //        _captureHistory[visitedMovePiece][visitedMoveTargetSquare][visitedMoveCapturedPiece] = ScoreHistoryMove(
                    //            _captureHistory[visitedMovePiece][visitedMoveTargetSquare][visitedMoveCapturedPiece],
                    //            -EvaluationConstants.HistoryBonus[Configuration.EngineSettings.CaptureHistory_QSearchBonusDepth]);
                    //    }
                    //}
                }

                return evaluation; // The refutation doesn't matter, since it'll be pruned
            }

            if (evaluation > alpha)
            {
                alpha = evaluation;
                bestMove = move;

                _pVTable[pvIndex] = move;
                CopyPVTableMoves(pvIndex + 1, nextPvIndex, Configuration.EngineSettings.MaxDepth - ply - 1);

                nodeType = NodeType.Exact;
            }
        }

        if (bestMove is null
            && !isThereAnyValidCapture
            && !MoveGenerator.CanGenerateAtLeastAValidMove(position))
        {
            var finalEval = Position.EvaluateFinalPosition(ply, position.IsInCheck());
            _tt.RecordHash(_ttMask, position, 0, ply, finalEval, NodeType.Exact);

            return finalEval;
        }

        _tt.RecordHash(_ttMask, position, 0, ply, alpha, nodeType, bestMove);

        return alpha;
    }
}<|MERGE_RESOLUTION|>--- conflicted
+++ resolved
@@ -435,15 +435,8 @@
                             var visitedMoveTargetSquare = visitedMove.TargetSquare();
                             quietHistoryIndex = QuietHistoryIndex(visitedMovePiece, visitedMoveTargetSquare);
 
-<<<<<<< HEAD
-                            // 🔍 Quiet history penalty / malus
-                            // When a quiet move fails high, penalize previous visited quiet moves
-                            _quietHistory[visitedMovePiece][visitedMoveTargetSquare] = ScoreHistoryMove(
-                                _quietHistory[visitedMovePiece][visitedMoveTargetSquare],
-=======
                             _quietHistory[quietHistoryIndex] = ScoreHistoryMove(
                                 _quietHistory[quietHistoryIndex],
->>>>>>> a17026b8
                                 -EvaluationConstants.HistoryBonus[depth]);
 
                             // 🔍 Continuation history penalty / malus
