--- conflicted
+++ resolved
@@ -568,33 +568,9 @@
                             else
                             {
                                 reduction = EvaluationConstants.LMRReductions[0][depth][visitedMovesCounter]
-<<<<<<< HEAD
-                                    + Configuration.EngineSettings.LMR_Quiet;    // Quiet LMR
-
-                                if (!improving)
-                                {
-                                    reduction += Configuration.EngineSettings.LMR_Improving;
-                                }
-
-                                if (cutnode)
-                                {
-                                    reduction += Configuration.EngineSettings.LMR_Cutnode;
-
-                                    if (!ttEntryHasBestMove)
-                                    {
-                                        reduction += Configuration.EngineSettings.LMR_Cutnode_NoTTMove;
-                                    }
-                                }
-
-                                if (!ttPv)
-                                {
-                                    reduction += Configuration.EngineSettings.LMR_TTPV;
-                                }
-=======
                                     + Configuration.EngineSettings.LMR_Quiet    // Quiet LMR
                                     - (EvaluationConstants.LMRScaleFactor * quietHistory / Configuration.EngineSettings.LMR_History_Divisor_Quiet);
                             }
->>>>>>> 45059b13
 
                             if (!improving)
                             {
@@ -604,6 +580,11 @@
                             if (cutnode)
                             {
                                 reduction += Configuration.EngineSettings.LMR_Cutnode;
+
+                                if (!ttEntryHasBestMove)
+                                {
+                                    reduction += Configuration.EngineSettings.LMR_Cutnode_NoTTMove;
+                                }
                             }
 
                             if (!ttPv)
