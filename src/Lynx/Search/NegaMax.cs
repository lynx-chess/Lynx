--- conflicted
+++ resolved
@@ -476,25 +476,7 @@
 
                 _tt.RecordHash(_ttMask, position, depth, ply, bestScore, NodeType.Beta, bestMove);
 
-<<<<<<< HEAD
-                return beta;    // TODO return evaluation?
-            }
-
-            if (evaluation > alpha)
-            {
-                alpha = evaluation;
-                bestMove = move;
-
-                if (pvNode)
-                {
-                    _pVTable[pvIndex] = move;
-                    CopyPVTableMoves(pvIndex + 1, nextPvIndex, Configuration.EngineSettings.MaxDepth - ply - 1);
-                }
-
-                nodeType = NodeType.Exact;
-=======
                 return bestScore;
->>>>>>> 09fe0fd5
             }
 
             ++visitedMovesCounter;
