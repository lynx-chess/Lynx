﻿#pragma warning disable S1192 // String literals should not be duplicated - it's assertion message strings

using Lynx.Model;
using System.Diagnostics;
using System.Runtime.CompilerServices;

namespace Lynx;

public sealed partial class Engine
{
    /// <summary>
    /// NegaMax algorithm implementation using alpha-beta pruning and quiescence search
    /// </summary>
    /// <param name="alpha">
    /// Best score the Side to move can achieve, assuming best play by the opponent.
    /// </param>
    /// <param name="beta">
    /// Best score Side's to move's opponent can achieve, assuming best play by Side to move.
    /// </param>
    [SkipLocalsInit]
    private int NegaMax(int depth, int ply, int alpha, int beta, bool cutnode, CancellationToken cancellationToken, bool parentWasNullMove = false)
    {
        var position = Game.CurrentPosition;

        Debug.Assert(depth >= 0 || !position.IsInCheck(), "Assertion failed", "Current check extension impl won't work otherwise");

        // Prevents runtime failure in case depth is increased due to check extension, since we're using ply when calculating pvTable index,
        if (ply >= Configuration.EngineSettings.MaxDepth)
        {
            if (IsMainEngine)
            {
                _logger.Debug("[#{EngineId}] Max depth {Depth} reached - position {FEN}",
                    _id, Configuration.EngineSettings.MaxDepth, position.FEN(Game.HalfMovesWithoutCaptureOrPawnMove));
            }
#if MULTITHREAD_DEBUG
            else
            {
                _logger.Trace("[#{EngineId}] Max depth {Depth} reached - position {FEN}",
                _id, Configuration.EngineSettings.MaxDepth, position.FEN(Game.HalfMovesWithoutCaptureOrPawnMove));
            }
#endif
            return position.StaticEvaluation(Game.HalfMovesWithoutCaptureOrPawnMove, _pawnEvalTable).Score;
        }

        _maxDepthReached[ply] = ply;

        cancellationToken.ThrowIfCancellationRequested();

        var pvIndex = PVTable.Indexes[ply];
        var nextPvIndex = PVTable.Indexes[ply + 1];
        _pVTable[pvIndex] = _defaultMove;   // Nulling the first value before any returns

        bool isRoot = ply == 0;
        bool pvNode = beta - alpha > 1;

        ShortMove ttBestMove = default;
        NodeType ttElementType = NodeType.Unknown;
        int ttScore = EvaluationConstants.NoHashEntry;
        int ttStaticEval = int.MinValue;
        int ttDepth = default;
        bool ttWasPv = false;

        bool ttHit = false;
        bool ttEntryHasBestMove = false;
        bool ttMoveIsCapture = false;

        Debug.Assert(!pvNode || !cutnode);

        if (!isRoot)
        {
            (ttScore, ttBestMove, ttElementType, ttStaticEval, ttDepth, ttWasPv) = _tt.ProbeHash(position, ply);

            // ttScore shouldn't be used, since it'll be 0 for default structs
            ttHit = ttElementType != NodeType.Unknown && ttElementType != NodeType.None;

            ttEntryHasBestMove = ttBestMove != default;

            // TT cutoffs
            if (ttHit && ttDepth >= depth)
            {
                if (ttElementType == NodeType.Exact
                    || (ttElementType == NodeType.Alpha && ttScore <= alpha)
                    || (ttElementType == NodeType.Beta && ttScore >= beta))
                {
                    if (!pvNode)
                    {
                        return ttScore;
                    }

                    // In PV nodes, instead of the cutoff we reduce the depth
                    // Suggested by Calvin author, originally from Motor
                    // I had to add the not-in-check guard
                    if (!position.IsInCheck())
                    {
                        --depth;

                        if (depth <= 0)
                        {
                            return QuiescenceSearch(ply, alpha, beta, pvNode, cancellationToken);
                        }
                    }
                }
                else if (!pvNode
                    && depth <= Configuration.EngineSettings.TTHit_NoCutoffExtension_MaxDepth
                    && ply < depth * 4) // To avoid weird search explosions, see HighSeldepthAtDepth2 test. Patch suggested by Sirius author
                {
                    // Extension idea from Stormphrax
                    ++depth;
                }
            }

            ttMoveIsCapture = ttHit && ttEntryHasBestMove && position.Board[((int)ttBestMove).TargetSquare()] != (int)Piece.None;

            // Internal iterative reduction (IIR)
            // If this position isn't found in TT, it has never been searched before,
            // so the search will be potentially expensive.
            // Therefore, we search with reduced depth for now, expecting to record a TT move
            // which we'll be able to use later for the full depth search
            if (depth >= Configuration.EngineSettings.IIR_MinDepth
                && (!ttHit || !ttEntryHasBestMove))
            {
                --depth;
            }
        }

        var ttPv = pvNode || ttWasPv;

        // 🔍 Improving heuristic: the current position has a better static evaluation than
        // the previous evaluation from the same side (ply - 2).
        // When true, we can:
        // - Prune more aggressively when evaluation is too high: current position is even getter
        // - Prune less aggressively when evaluation is low low: uncertainty on how bad the position really is
        bool improving = false;

        // From Potential
        double improvingRate = 0;

        bool isInCheck = position.IsInCheck();
        int rawStaticEval, staticEval;
        int phase = int.MaxValue;

        if (isInCheck)
        {
            ++depth;
            staticEval = rawStaticEval = position.StaticEvaluation(Game.HalfMovesWithoutCaptureOrPawnMove, _pawnEvalTable).Score;
        }
        else if (depth <= 0)
        {
            if (MoveGenerator.CanGenerateAtLeastAValidMove(position))
            {
                return QuiescenceSearch(ply, alpha, beta, pvNode, cancellationToken);
            }

            var finalPositionEvaluation = Position.EvaluateFinalPosition(ply, isInCheck);
            _tt.RecordHash(position, finalPositionEvaluation, depth, ply, finalPositionEvaluation, NodeType.Exact, ttPv);
            return finalPositionEvaluation;
        }
        else if (!pvNode)
        {
            if (ttElementType != NodeType.Unknown)   // Equivalent to ttHit || ttElementType == NodeType.None
            {
                Debug.Assert(ttStaticEval != int.MinValue);

                var isTTCapture = position.PieceAt(((Move)ttBestMove).TargetSquare()) != default;

                rawStaticEval = ttStaticEval;
                staticEval = isTTCapture
                    ? rawStaticEval
                    : CorrectStaticEvaluation(position, rawStaticEval);

                phase = position.Phase();
            }
            else
            {
                (rawStaticEval, phase) = position.StaticEvaluation(Game.HalfMovesWithoutCaptureOrPawnMove, _pawnEvalTable);
                _tt.SaveStaticEval(position, rawStaticEval, ttPv);
                staticEval = CorrectStaticEvaluation(position, rawStaticEval);
            }

            Game.UpdateStaticEvalInStack(ply, staticEval);

            if (ply >= 2)
            {
                var evalDiff = staticEval - Game.ReadStaticEvalFromStack(ply - 2);
                improving = evalDiff >= 0;
                improvingRate = evalDiff / 50.0;
            }

            // From smol.cs
            // ttEvaluation can be used as a better positional evaluation:
            // If the score is outside what the current bounds are, but it did match flag and depth,
            // then we can trust that this score is more accurate than the current static evaluation,
            // and we can update our static evaluation for better accuracy in pruning
            if (ttHit && ttElementType != (ttScore > staticEval ? NodeType.Alpha : NodeType.Beta))
            {
                staticEval = ttScore;
            }

            bool isNotGettingCheckmated = staticEval > EvaluationConstants.NegativeCheckmateDetectionLimit;

            // Fail-high pruning (moves with high scores) - prune more when improving
            if (isNotGettingCheckmated)
            {
                if (depth <= Configuration.EngineSettings.RFP_MaxDepth)
                {
                    // 🔍 Reverse Futility Pruning (RFP) - https://www.chessprogramming.org/Reverse_Futility_Pruning
                    // Return formula by Ciekce, instead of just returning static eval
                    // Improving impl. based on Potential's
                    var rfpMargin = improving ? 80 * (depth - 1) : 100 * depth;
                    var improvingFactor = improvingRate * (0.75 * depth);

                    var rfpThreshold = rfpMargin + improvingFactor;

                    if (staticEval - rfpThreshold >= beta)
                    {
#pragma warning disable S3949 // Calculations should not overflow - value is being set at the beginning of the else if (!pvNode)
                        return (staticEval + beta) / 2;
#pragma warning restore S3949 // Calculations should not overflow
                    }

                    // 🔍 Razoring - Strelka impl (CPW) - https://www.chessprogramming.org/Razoring#Strelka
                    if (depth <= Configuration.EngineSettings.Razoring_MaxDepth)
                    {
                        var score = staticEval + Configuration.EngineSettings.Razoring_Depth1Bonus;

                        if (score < beta)               // Static evaluation + bonus indicates fail-low node
                        {
                            if (depth == 1)
                            {
                                var qSearchScore = QuiescenceSearch(ply, alpha, beta, pvNode, cancellationToken);

                                return qSearchScore > score
                                    ? qSearchScore
                                    : score;
                            }

                            score += Configuration.EngineSettings.Razoring_NotDepth1Bonus;

                            if (score < beta)               // Static evaluation indicates fail-low node
                            {
                                var qSearchScore = QuiescenceSearch(ply, alpha, beta, pvNode, cancellationToken);
                                if (qSearchScore < beta)    // Quiescence score also indicates fail-low node
                                {
                                    return qSearchScore > score
                                        ? qSearchScore
                                        : score;
                                }
                            }
                        }
                    }
                }

                var staticEvalBetaDiff = staticEval - beta;

                // 🔍 Null Move Pruning (NMP) - our position is so good that we can potentially afford giving our opponent a double move and still remain ahead of beta
                if (depth >= Configuration.EngineSettings.NMP_MinDepth
                    && staticEvalBetaDiff >= 0
                    && !parentWasNullMove
                    && phase > 2   // Zugzwang risk reduction: pieces other than pawn presents
                    && (ttElementType != NodeType.Alpha || ttScore >= beta))   // TT suggests NMP will fail: entry must not be a fail-low entry with a score below beta - Stormphrax and Ethereal
                {
                    var nmpReduction = Configuration.EngineSettings.NMP_BaseDepthReduction
                        + ((depth + Configuration.EngineSettings.NMP_DepthIncrement) / Configuration.EngineSettings.NMP_DepthDivisor)   // Clarity
                        + Math.Min(
                            Configuration.EngineSettings.NMP_StaticEvalBetaMaxReduction,
                            staticEvalBetaDiff / Configuration.EngineSettings.NMP_StaticEvalBetaDivisor);

                    // TODO more advanced adaptative reduction, similar to what Ethereal and Stormphrax are doing
                    //var nmpReduction = Math.Min(
                    //    depth,
                    //    3 + (depth / 3) + Math.Min((staticEval - beta) / 200, 3));

                    var gameState = position.MakeNullMove();
                    var nmpScore = -NegaMax(depth - 1 - nmpReduction, ply + 1, -beta, -beta + 1, !cutnode, cancellationToken, parentWasNullMove: true);
                    position.UnMakeNullMove(gameState);

                    if (nmpScore >= beta)
                    {
                        return nmpScore;
                    }
                }
            }
        }
        else
        {
            rawStaticEval = position.StaticEvaluation(Game.HalfMovesWithoutCaptureOrPawnMove, _pawnEvalTable).Score;
            staticEval = CorrectStaticEvaluation(position, rawStaticEval);

            if (!ttHit)
            {
                _tt.SaveStaticEval(position, rawStaticEval, ttPv);
            }
        }

        Debug.Assert(depth >= 0, "Assertion failed", "QSearch should have been triggered");

        Span<Move> moves = stackalloc Move[Constants.MaxNumberOfPossibleMovesInAPosition];
        var pseudoLegalMoves = MoveGenerator.GenerateAllMoves(position, moves);

        Span<int> moveScores = stackalloc int[pseudoLegalMoves.Length];

        for (int i = 0; i < pseudoLegalMoves.Length; ++i)
        {
            moveScores[i] = ScoreMove(pseudoLegalMoves[i], ply, ttBestMove);
        }

        var nodeType = NodeType.Alpha;
        int bestScore = EvaluationConstants.MinEval;
        Move? bestMove = null;
        bool isAnyMoveValid = false;

        Span<Move> visitedMoves = stackalloc Move[pseudoLegalMoves.Length];
        int visitedMovesCounter = 0;

        for (int moveIndex = 0; moveIndex < pseudoLegalMoves.Length; ++moveIndex)
        {
            // Incremental move sorting, inspired by https://github.com/jw1912/Chess-Challenge and suggested by toanth
            // There's no need to sort all the moves since most of them don't get checked anyway
            // So just find the first unsearched one with the best score and try it
            for (int j = moveIndex + 1; j < pseudoLegalMoves.Length; j++)
            {
                if (moveScores[j] > moveScores[moveIndex])
                {
                    (moveScores[moveIndex], moveScores[j], pseudoLegalMoves[moveIndex], pseudoLegalMoves[j]) = (moveScores[j], moveScores[moveIndex], pseudoLegalMoves[j], pseudoLegalMoves[moveIndex]);
                }
            }

            var move = pseudoLegalMoves[moveIndex];
            var moveScore = moveScores[moveIndex];
            var isCapture = move.IsCapture();

            int? quietHistory = null;

            [MethodImpl(MethodImplOptions.AggressiveInlining)]
            int QuietHistory() => quietHistory ??=
                _quietHistory[move.Piece()][move.TargetSquare()]
                + ContinuationHistoryEntry(move.Piece(), move.TargetSquare(), ply - 1);

            // If we prune while getting checmated, we risk not finding any move and having an empty PV
            bool isNotGettingCheckmated = bestScore > EvaluationConstants.NegativeCheckmateDetectionLimit;

            // Fail-low pruning (moves with low scores) - prune less when improving
            // LMP, HP and FP can happen either before after MakeMove
            // PVS SEE pruning needs to happen before MakeMove in a make-unmake framework (it needs original position)
            if (visitedMovesCounter > 0
                && !pvNode
                && !isInCheck
                && isNotGettingCheckmated
                && moveScore < EvaluationConstants.PromotionMoveScoreValue) // Quiet or bad capture
            {
                // 🔍 Late Move Pruning (LMP) - all quiet moves can be pruned
                // after searching the first few given by the move ordering algorithm
                if (moveIndex >= Configuration.EngineSettings.LMP_BaseMovesToTry + (Configuration.EngineSettings.LMP_MovesDepthMultiplier * depth * (improving ? 2 : 1))) // Based on formula suggested by Antares
                {
                    break;
                }

                // 🔍 History pruning -  all quiet moves can be pruned
                // once we find one with a history score too low
                if (!isCapture
                    && moveScore < EvaluationConstants.CounterMoveValue
                    && depth < Configuration.EngineSettings.HistoryPrunning_MaxDepth    // TODO use LMR depth
                    && QuietHistory() < Configuration.EngineSettings.HistoryPrunning_Margin * (depth - 1))
                {
                    break;
                }

                // 🔍 Futility Pruning (FP) - all quiet moves can be pruned
                // once it's considered that they don't have potential to raise alpha
                if (depth <= Configuration.EngineSettings.FP_MaxDepth
                    && staticEval + Configuration.EngineSettings.FP_Margin + (Configuration.EngineSettings.FP_DepthScalingFactor * depth) <= alpha)
                {
                    break;
                }

                // 🔍 PVS SEE pruning
                if (isCapture)
                {
                    var threshold = Configuration.EngineSettings.PVS_SEE_Threshold_Noisy * depth * depth;

                    if (!SEE.IsGoodCapture(position, move, threshold))
                    {
                        continue;
                    }
                }
                else
                {
                    var threshold = Configuration.EngineSettings.PVS_SEE_Threshold_Quiet * depth;

                    if (!SEE.HasPositiveScore(position, move, threshold))
                    {
                        continue;
                    }
                }
            }

            var gameState = position.MakeMove(move);

            if (!position.WasProduceByAValidMove())
            {
                position.UnmakeMove(move, gameState);
                continue;
            }

            var previousNodes = _nodes;
            visitedMoves[visitedMovesCounter] = move;

            ++_nodes;
            isAnyMoveValid = true;

            PrintPreMove(position, ply, move);

            // Before making a move
            var oldHalfMovesWithoutCaptureOrPawnMove = Game.HalfMovesWithoutCaptureOrPawnMove;
            var canBeRepetition = Game.Update50movesRule(move, isCapture);
            Game.AddToPositionHashHistory(position.UniqueIdentifier);
            Game.UpdateMoveinStack(ply, move);

            [MethodImpl(MethodImplOptions.AggressiveInlining)]
            void RevertMove()
            {
                Game.HalfMovesWithoutCaptureOrPawnMove = oldHalfMovesWithoutCaptureOrPawnMove;
                Game.RemoveFromPositionHashHistory();
                position.UnmakeMove(move, gameState);
            }

            int score = 0;

            if (canBeRepetition && (Game.IsThreefoldRepetition() || Game.Is50MovesRepetition()))
            {
                score = 0;

                // We don't need to evaluate further down to know it's a draw.
                // Since we won't be evaluating further down, we need to clear the PV table because those moves there
                // don't belong to this line and if this move were to beat alpha, they'd incorrectly copied to pv line.
                Array.Clear(_pVTable, nextPvIndex, _pVTable.Length - nextPvIndex);
            }
            else
            {
                _tt.PrefetchTTEntry(position);

                bool isCutNode = !pvNode && !cutnode;   // Linter 'simplification' of pvNode ? false : !cutnode

                var newDepth = depth - 1;

                // 🔍 Late Move Reduction (LMR) - search with reduced depth
                // Impl. based on Ciekce (Stormphrax) and Martin (Motor) advice, and Stormphrax & Akimbo implementations
                if (visitedMovesCounter > 0)
                {
                    int reduction = 0;

                    if (isNotGettingCheckmated)
                    {
                        if (depth >= Configuration.EngineSettings.LMR_MinDepth
                            && visitedMovesCounter >=
                                (pvNode
                                    ? Configuration.EngineSettings.LMR_MinFullDepthSearchedMoves_PV
                                    : Configuration.EngineSettings.LMR_MinFullDepthSearchedMoves_NonPV))
                        {
                            if (isCapture)
                            {
                                reduction = EvaluationConstants.LMRReductions[1][depth][visitedMovesCounter];

                                reduction /= EvaluationConstants.LMRScaleFactor;

                                // ~ history/(0.75 * maxHistory/2/)
                                reduction -= CaptureHistoryEntry(move) / Configuration.EngineSettings.LMR_History_Divisor_Noisy;
                            }
                            else
                            {
                                reduction = EvaluationConstants.LMRReductions[0][depth][visitedMovesCounter]
                                    + Configuration.EngineSettings.LMR_Quiet;    // Quiet LMR

                                if (!improving)
                                {
                                    reduction += Configuration.EngineSettings.LMR_Improving;
                                }

                                if (cutnode)
                                {
                                    reduction += Configuration.EngineSettings.LMR_Cutnode;
                                }

                                if (!ttPv)
                                {
                                    reduction += Configuration.EngineSettings.LMR_TTPV;
                                }

                                if (ttMoveIsCapture)    // Move isn't a capture but TT move is
                                {
                                    reduction += Configuration.EngineSettings.LMR_TTCapture;
                                }

                                if (pvNode)
                                {
                                    reduction -= Configuration.EngineSettings.LMR_PVNode;
                                }

                                if (position.IsInCheck())   // i.e. move gives check
                                {
                                    reduction -= Configuration.EngineSettings.LMR_InCheck;
                                }

                                reduction /= EvaluationConstants.LMRScaleFactor;

                                // -= history/(maxHistory/2)

                                reduction -= QuietHistory() / Configuration.EngineSettings.LMR_History_Divisor_Quiet;
                            }
                        }

                        // 🔍 Static Exchange Evaluation (SEE) reduction
                        // Bad captures are reduced more
                        // Last attempt to move it inside of LMR conditions was https://github.com/lynx-chess/Lynx/pull/1589
                        if (!isInCheck
                            && moveScore < EvaluationConstants.PromotionMoveScoreValue
                            && moveScore >= EvaluationConstants.BadCaptureMoveBaseScoreValue)
                        {
                            reduction += Configuration.EngineSettings.SEE_BadCaptureReduction;
                        }

                        // Don't allow LMR to drop into qsearch or increase the depth: min depth 1
                        // (depth - 1) - depth + 2 = 1, min depth we want
                        // newDepth - newDepth + 1 = 1, min depth we want
                        reduction = Math.Max(0, Math.Min(reduction, newDepth - 1));
                    }

                    var reducedDepth = newDepth - reduction;

                    // Search with reduced depth and zero window
                    score = -NegaMax(reducedDepth, ply + 1, -alpha - 1, -alpha, cutnode: true, cancellationToken);

                    // 🔍 Principal Variation Search (PVS)
                    if (score > alpha && newDepth > reducedDepth)
                    {
                        // Optimistic search, validating that the rest of the moves are worse than bestmove.
                        // It should produce more cutoffs and therefore be faster.
                        // https://web.archive.org/web/20071030220825/http://www.brucemo.com/compchess/programming/pvs.htm

                        var deeper = score > bestScore + Configuration.EngineSettings.LMR_DeeperBase + (Configuration.EngineSettings.LMR_DeeperDepthMultiplier * depth);
                        var shallower = score < bestScore + depth;

                        if (deeper && !shallower && depth < Configuration.EngineSettings.MaxDepth)
                        {
                            ++newDepth;
                        }
                        else if (shallower && !deeper && depth > 1)
                        {
                            --newDepth;
                        }

                        if (newDepth > reducedDepth)
                        {
                            // Search with full depth but narrowed score bandwidth (zero-window search)
                            score = -NegaMax(newDepth, ply + 1, -alpha - 1, -alpha, !cutnode, cancellationToken);
                        }
                    }
                }

                // First searched move is always searched with full depth and full score bandwidth
                // Same if PVS hypothesis is invalidated
                if (visitedMovesCounter == 0 || (score > alpha && score < beta))
                {
#pragma warning disable S2234 // Arguments should be passed in the same order as the method parameters
                    score = -NegaMax(newDepth, ply + 1, -beta, -alpha, cutnode: false, cancellationToken);
#pragma warning restore S2234 // Arguments should be passed in the same order as the method parameters
                }
            }

            // After making a move
            RevertMove();
            if (isRoot)
            {
                var nodesSpentInThisMove = _nodes - previousNodes;
                UpdateMoveNodeCount(move, nodesSpentInThisMove);
            }

            PrintMove(position, ply, move, score);

            if (score > bestScore)
            {
                bestScore = score;

                // Improving alpha
                if (score > alpha)
                {
                    alpha = score;
                    bestMove = move;

                    if (pvNode)
                    {
                        _pVTable[pvIndex] = move;
                        CopyPVTableMoves(pvIndex + 1, nextPvIndex, Configuration.EngineSettings.MaxDepth - ply - 1);
                    }

                    nodeType = NodeType.Exact;
                }

                // Beta-cutoff - refutation found, no need to keep searching this line
                if (score >= beta)
                {
                    PrintMessage($"Pruning: {move} is enough");

                    var historyDepth = depth;

                    if (staticEval <= alpha)
                    {
                        ++historyDepth;
                    }

                    // Suggestion by Sirius author
                    if (bestScore >= beta + Configuration.EngineSettings.History_BestScoreBetaMargin)
                    {
                        ++historyDepth;
                    }

                    if (isCapture)
                    {
                        UpdateMoveOrderingHeuristicsOnCaptureBetaCutoff(historyDepth, visitedMoves, visitedMovesCounter, move);
                    }
                    else
                    {
                        UpdateMoveOrderingHeuristicsOnQuietBetaCutoff(historyDepth, ply, visitedMoves, visitedMovesCounter, move, isRoot, pvNode);
                    }

                    nodeType = NodeType.Beta;

                    break;
                }
            }

            ++visitedMovesCounter;
        }

        if (!isAnyMoveValid)
        {
            Debug.Assert(bestMove is null);

            bestScore = Position.EvaluateFinalPosition(ply, isInCheck);

            nodeType = NodeType.Exact;
            staticEval = bestScore;
        }

        if (!(isInCheck
            || bestMove?.IsCapture() == true
            || bestMove?.IsPromotion() == true
            || (ttElementType == NodeType.Beta && bestScore <= staticEval)
            || (ttElementType == NodeType.Alpha && bestScore >= staticEval)))
        {
            UpdateCorrectionHistory(position, bestScore - staticEval, depth);
        }

        _tt.RecordHash(position, rawStaticEval, depth, ply, bestScore, nodeType, ttPv, bestMove);

        return bestScore;
    }

    /// <summary>
    /// Quiescence search implementation, NegaMax alpha-beta style, fail-soft
    /// </summary>
    /// <param name="alpha">
    /// Best score White can achieve, assuming best play by Black.
    /// Defaults to the worse possible score for white, Int.MinValue.
    /// </param>
    /// <param name="beta">
    /// Best score Black can achieve, assuming best play by White
    /// Defaults to the works possible score for Black, Int.MaxValue
    /// </param>
    [SkipLocalsInit]
    public int QuiescenceSearch(int ply, int alpha, int beta, bool pvNode, CancellationToken cancellationToken)
    {
        var position = Game.CurrentPosition;

        cancellationToken.ThrowIfCancellationRequested();

        if (ply >= Configuration.EngineSettings.MaxDepth)
        {
            if (IsMainEngine)
            {
                _logger.Debug("[#{EngineId}] Max depth {Depth} reached in qsearch - position {FEN}",
                _id, Configuration.EngineSettings.MaxDepth, position.FEN(Game.HalfMovesWithoutCaptureOrPawnMove));
            }
#if MULTITHREAD_DEBUG
            else
            {
                _logger.Trace("[#{EngineId}] Max depth {Depth} reached in qsearch - position {FEN}",
                _id, Configuration.EngineSettings.MaxDepth, position.FEN(Game.HalfMovesWithoutCaptureOrPawnMove));
            }
#endif
            return position.StaticEvaluation(Game.HalfMovesWithoutCaptureOrPawnMove, _pawnEvalTable).Score;
        }

        var pvIndex = PVTable.Indexes[ply];
        var nextPvIndex = PVTable.Indexes[ply + 1];
        _pVTable[pvIndex] = _defaultMove;   // Nulling the first value before any returns

        var ttProbeResult = _tt.ProbeHash(position, ply);
        var ttScore = ttProbeResult.Score;
        var ttNodeType = ttProbeResult.NodeType;
        var ttHit = ttNodeType != NodeType.Unknown && ttNodeType != NodeType.None;
        var ttPv = pvNode || ttProbeResult.WasPv;

        // QS TT cutoff
        Debug.Assert(ttProbeResult.Depth >= 0, "Assertion failed", "We would need to add it as a TT cutoff condition");

        if (ttHit
            && (ttNodeType == NodeType.Exact
                || (ttNodeType == NodeType.Alpha && ttScore <= alpha)
                || (ttNodeType == NodeType.Beta && ttScore >= beta)))
        {
            return ttScore;
        }

        ShortMove ttBestMove = ttProbeResult.BestMove;
        _maxDepthReached[ply] = ply;

        /*
            var staticEval = ttHit
                ? ttProbeResult.StaticEval
                : position.StaticEvaluation(Game.HalfMovesWithoutCaptureOrPawnMove, _kingPawnHashTable).Score;
        */
        var rawStaticEval = position.StaticEvaluation(Game.HalfMovesWithoutCaptureOrPawnMove, _pawnEvalTable).Score;
        Debug.Assert(rawStaticEval != EvaluationConstants.NoHashEntry, "Assertion failed", "All TT entries should have a static eval");

        var staticEval = CorrectStaticEvaluation(position, rawStaticEval);

<<<<<<< HEAD
        var isTTCapture = ttHit && ttBestMove != default && position.PieceAt(((Move)ttBestMove).TargetSquare()) != default;

        staticEval = isTTCapture
            ? rawStaticEval
            : CorrectStaticEvaluation(position, staticEval);

=======
>>>>>>> 77052825
        Game.UpdateStaticEvalInStack(ply, staticEval);

        int standPat =
            (ttNodeType == NodeType.Exact
                || (ttNodeType == NodeType.Alpha && ttScore < staticEval)
                || (ttNodeType == NodeType.Beta && ttScore > staticEval))
            ? ttScore
            : staticEval;

        var isInCheck = position.IsInCheck();

        if (!isInCheck)
        {
            if (!ttHit)
            {
                _tt.SaveStaticEval(position, rawStaticEval, ttPv);
            }

            // Standing pat beta-cutoff (updating alpha after this check)
            if (standPat >= beta)
            {
                PrintMessage(ply - 1, "Pruning before starting quiescence search");
                return standPat;
            }
        }

        // Better move
        if (standPat > alpha)
        {
            alpha = standPat;
        }

        Span<Move> moves = stackalloc Move[Constants.MaxNumberOfPossibleMovesInAPosition];
        var pseudoLegalMoves = MoveGenerator.GenerateAllCaptures(position, moves);
        if (pseudoLegalMoves.Length == 0)
        {
            // Checking if final position first: https://github.com/lynx-chess/Lynx/pull/358
            return staticEval;
        }

        var nodeType = NodeType.Alpha;
        Move? bestMove = null;
        int bestScore = standPat;

        bool isAnyCaptureValid = false;

        Span<int> moveScores = stackalloc int[pseudoLegalMoves.Length];
        for (int i = 0; i < pseudoLegalMoves.Length; ++i)
        {
            moveScores[i] = ScoreMoveQSearch(pseudoLegalMoves[i], ttBestMove);
        }

        for (int moveIndex = 0; moveIndex < pseudoLegalMoves.Length; ++moveIndex)
        {
            // Incremental move sorting, inspired by https://github.com/jw1912/Chess-Challenge and suggested by toanth
            // There's no need to sort all the moves since most of them don't get checked anyway
            // So just find the first unsearched one with the best score and try it
            for (int j = moveIndex + 1; j < pseudoLegalMoves.Length; j++)
            {
                if (moveScores[j] > moveScores[moveIndex])
                {
                    (moveScores[moveIndex], moveScores[j], pseudoLegalMoves[moveIndex], pseudoLegalMoves[j]) = (moveScores[j], moveScores[moveIndex], pseudoLegalMoves[j], pseudoLegalMoves[moveIndex]);
                }
            }

            var move = pseudoLegalMoves[moveIndex];
            var moveScore = moveScores[moveIndex];

            // 🔍 QSearch SEE pruning: pruning bad captures
            if (moveScore < EvaluationConstants.PromotionMoveScoreValue && moveScore >= EvaluationConstants.BadCaptureMoveBaseScoreValue)
            {
                continue;
            }

            var gameState = position.MakeMove(move);
            if (!position.WasProduceByAValidMove())
            {
                position.UnmakeMove(move, gameState);
                continue;
            }

            ++_nodes;
            isAnyCaptureValid = true;

            PrintPreMove(position, ply, move, isQuiescence: true);

            // No need to check for threefold or 50 moves repetitions, since we're only searching captures, promotions, and castles
            Game.UpdateMoveinStack(ply, move);

#pragma warning disable S2234 // Arguments should be passed in the same order as the method parameters
            int score = -QuiescenceSearch(ply + 1, -beta, -alpha, pvNode, cancellationToken);
#pragma warning restore S2234 // Arguments should be passed in the same order as the method parameters
            position.UnmakeMove(move, gameState);

            PrintMove(position, ply, move, score, isQuiescence: true);

            if (score > bestScore)
            {
                bestScore = score;

                // Beta-cutoff
                if (score >= beta)
                {
                    PrintMessage($"Pruning: {move} is enough to discard this line");

                    nodeType = NodeType.Beta;
                    break;
                }

                // Improving alpha
                if (score > alpha)
                {
                    alpha = score;
                    bestMove = move;

                    _pVTable[pvIndex] = move;
                    CopyPVTableMoves(pvIndex + 1, nextPvIndex, Configuration.EngineSettings.MaxDepth - ply - 1);

                    nodeType = NodeType.Exact;
                }
            }
        }

        if (!isAnyCaptureValid
            && !MoveGenerator.CanGenerateAtLeastAValidMove(position)) // Bad captures can be pruned, so all moves need to be generated for now
        {
            Debug.Assert(bestMove is null);

            bestScore = Position.EvaluateFinalPosition(ply, position.IsInCheck());

            nodeType = NodeType.Exact;
            staticEval = bestScore;
        }

        _tt.RecordHash(position, rawStaticEval, 0, ply, bestScore, nodeType, ttPv, bestMove);

        return bestScore;
    }
}<|MERGE_RESOLUTION|>--- conflicted
+++ resolved
@@ -161,9 +161,11 @@
             {
                 Debug.Assert(ttStaticEval != int.MinValue);
 
-                var isTTCapture = position.PieceAt(((Move)ttBestMove).TargetSquare()) != default;
-
                 rawStaticEval = ttStaticEval;
+
+                var isTTCapture = position.Board[((Move)ttBestMove).TargetSquare()] != (int)Piece.None;
+
+                // Idea from Perseus
                 staticEval = isTTCapture
                     ? rawStaticEval
                     : CorrectStaticEvaluation(position, rawStaticEval);
@@ -723,17 +725,13 @@
         var rawStaticEval = position.StaticEvaluation(Game.HalfMovesWithoutCaptureOrPawnMove, _pawnEvalTable).Score;
         Debug.Assert(rawStaticEval != EvaluationConstants.NoHashEntry, "Assertion failed", "All TT entries should have a static eval");
 
-        var staticEval = CorrectStaticEvaluation(position, rawStaticEval);
-
-<<<<<<< HEAD
-        var isTTCapture = ttHit && ttBestMove != default && position.PieceAt(((Move)ttBestMove).TargetSquare()) != default;
-
-        staticEval = isTTCapture
+        var isTTCapture = ttHit && ttBestMove != default && position.Board[((Move)ttBestMove).TargetSquare()] != (int)Piece.None;
+
+        // Idea from Perseus
+        var staticEval = isTTCapture
             ? rawStaticEval
-            : CorrectStaticEvaluation(position, staticEval);
-
-=======
->>>>>>> 77052825
+            : CorrectStaticEvaluation(position, rawStaticEval);
+
         Game.UpdateStaticEvalInStack(ply, staticEval);
 
         int standPat =
