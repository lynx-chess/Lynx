﻿using Lynx.Model;
using System.Diagnostics;
using System.Runtime.CompilerServices;

namespace Lynx;

public sealed partial class Engine
{
    /// <summary>
    /// NegaMax algorithm implementation using alpha-beta pruning and quiescence search
    /// </summary>
    /// <param name="alpha">
    /// Best score the Side to move can achieve, assuming best play by the opponent.
    /// </param>
    /// <param name="beta">
    /// Best score Side's to move's opponent can achieve, assuming best play by Side to move.
    /// </param>
    [SkipLocalsInit]
    private int NegaMax(int depth, int ply, int alpha, int beta, bool cutnode, CancellationToken cancellationToken, bool parentWasNullMove = false)
    {
        var position = Game.CurrentPosition;

        // Prevents runtime failure in case depth is increased due to check extension, since we're using ply when calculating pvTable index,
        if (ply >= Configuration.EngineSettings.MaxDepth)
        {
            if (IsMainEngine)
            {
                _logger.Debug("[#{EngineId}] Max depth {Depth} reached - position {FEN}",
                    _id, Configuration.EngineSettings.MaxDepth, position.FEN(Game.HalfMovesWithoutCaptureOrPawnMove));
            }
#if MULTITHREAD_DEBUG
            else
            {
                _logger.Trace("[#{EngineId}] Max depth {Depth} reached - position {FEN}",
                _id, Configuration.EngineSettings.MaxDepth, position.FEN(Game.HalfMovesWithoutCaptureOrPawnMove));
            }
#endif
            return position.StaticEvaluation(Game.HalfMovesWithoutCaptureOrPawnMove, _pawnEvalTable).Score;
        }

        _maxDepthReached[ply] = ply;

        cancellationToken.ThrowIfCancellationRequested();

        var pvIndex = PVTable.Indexes[ply];
        var nextPvIndex = PVTable.Indexes[ply + 1];
        _pVTable[pvIndex] = _defaultMove;   // Nulling the first value before any returns

        bool isRoot = ply == 0;
        bool pvNode = beta - alpha > 1;

        ShortMove ttBestMove = default;
        NodeType ttElementType = NodeType.Unknown;
        int ttScore = EvaluationConstants.NoHashEntry;
        int ttStaticEval = int.MinValue;
        int ttDepth = default;
        bool ttWasPv = false;

        bool ttHit = false;
        bool ttEntryHasBestMove = false;
        bool ttMoveIsCapture = false;

        Debug.Assert(!pvNode || !cutnode);

        if (!isRoot)
        {
            (ttScore, ttBestMove, ttElementType, ttStaticEval, ttDepth, ttWasPv) = _tt.ProbeHash(position, ply);

            // ttScore shouldn't be used, since it'll be 0 for default structs
            ttHit = ttElementType != NodeType.Unknown && ttElementType != NodeType.None;

            ttEntryHasBestMove = ttBestMove != default;

            // TT cutoffs
            if (!pvNode
                && ttHit
                && ttDepth >= depth)
            {
                if (ttElementType == NodeType.Exact
                    || (ttElementType == NodeType.Alpha && ttScore <= alpha)
                    || (ttElementType == NodeType.Beta && ttScore >= beta))
                {
                    return ttScore;
                }
                else if (depth <= Configuration.EngineSettings.TTHit_NoCutoffExtension_MaxDepth)
                {
                    // Extension idea from Stormphrax
                    ++depth;
                }
            }

            ttMoveIsCapture = ttHit && ttEntryHasBestMove && position.Board[((int)ttBestMove).TargetSquare()] != (int)Piece.None;

            // Internal iterative reduction (IIR)
            // If this position isn't found in TT, it has never been searched before,
            // so the search will be potentially expensive.
            // Therefore, we search with reduced depth for now, expecting to record a TT move
            // which we'll be able to use later for the full depth search
            if (depth >= Configuration.EngineSettings.IIR_MinDepth
                && (!ttHit || !ttEntryHasBestMove))
            {
                --depth;
            }
        }

        var ttPv = pvNode || ttWasPv;

        // 🔍 Improving heuristic: the current position has a better static evaluation than
        // the previous evaluation from the same side (ply - 2).
        // When true, we can:
        // - Prune more aggressively when evaluation is too high: current position is even getter
        // - Prune less aggressively when evaluation is low low: uncertainty on how bad the position really is
        bool improving = false;

        // From Potential
        double improvingRate = 0;

        bool isInCheck = position.IsInCheck();
        int rawStaticEval, staticEval;
        int phase = int.MaxValue;

        if (isInCheck)
        {
            ++depth;
            staticEval = rawStaticEval = position.StaticEvaluation(Game.HalfMovesWithoutCaptureOrPawnMove, _pawnEvalTable).Score;
        }
        else if (depth <= 0)
        {
            if (MoveGenerator.CanGenerateAtLeastAValidMove(position))
            {
                return QuiescenceSearch(ply, alpha, beta, pvNode, cancellationToken);
            }

            var finalPositionEvaluation = Position.EvaluateFinalPosition(ply, isInCheck);
            _tt.RecordHash(position, finalPositionEvaluation, depth, ply, finalPositionEvaluation, NodeType.Exact, ttPv);
            return finalPositionEvaluation;
        }
        else if (!pvNode)
        {
            if (ttElementType != NodeType.Unknown)   // Equivalent to ttHit || ttElementType == NodeType.None
            {
                Debug.Assert(ttStaticEval != int.MinValue);

<<<<<<< HEAD
                rawStaticEval = ttStaticEval;
                staticEval = CorrectStaticEvaluation(position, rawStaticEval);
=======
                staticEval = ttStaticEval;
                staticEval = CorrectStaticEvaluation(position, staticEval);
>>>>>>> f0329052
                phase = position.Phase();
            }
            else
            {
<<<<<<< HEAD
                (rawStaticEval, phase) = position.StaticEvaluation(Game.HalfMovesWithoutCaptureOrPawnMove, _pawnEvalTable);
                _tt.SaveStaticEval(position, rawStaticEval, ttPv);
                staticEval = CorrectStaticEvaluation(position, rawStaticEval);
=======
                (staticEval, phase) = position.StaticEvaluation(Game.HalfMovesWithoutCaptureOrPawnMove, _pawnEvalTable);
                staticEval = CorrectStaticEvaluation(position, staticEval);
                _tt.SaveStaticEval(position, staticEval, ttPv);
>>>>>>> f0329052
            }

            Game.UpdateStaticEvalInStack(ply, staticEval);

            if (ply >= 2)
            {
                var evalDiff = staticEval - Game.ReadStaticEvalFromStack(ply - 2);
                improving = evalDiff >= 0;
                improvingRate = evalDiff / 50.0;
            }

            // From smol.cs
            // ttEvaluation can be used as a better positional evaluation:
            // If the score is outside what the current bounds are, but it did match flag and depth,
            // then we can trust that this score is more accurate than the current static evaluation,
            // and we can update our static evaluation for better accuracy in pruning
            if (ttHit && ttElementType != (ttScore > staticEval ? NodeType.Alpha : NodeType.Beta))
            {
                staticEval = ttScore;
            }

            bool isNotGettingCheckmated = staticEval > EvaluationConstants.NegativeCheckmateDetectionLimit;

            // Fail-high pruning (moves with high scores) - prune more when improving
            if (isNotGettingCheckmated)
            {
                if (depth <= Configuration.EngineSettings.RFP_MaxDepth)
                {
                    // 🔍 Reverse Futility Pruning (RFP) - https://www.chessprogramming.org/Reverse_Futility_Pruning
                    // Return formula by Ciekce, instead of just returning static eval
                    // Improving impl. based on Potential's
                    var rfpMargin = improving ? 80 * (depth - 1) : 100 * depth;
                    var improvingFactor = improvingRate * (0.75 * depth);

                    var rfpThreshold = rfpMargin + improvingFactor;

                    if (staticEval - rfpThreshold >= beta)
                    {
#pragma warning disable S3949 // Calculations should not overflow - value is being set at the beginning of the else if (!pvNode)
                        return (staticEval + beta) / 2;
#pragma warning restore S3949 // Calculations should not overflow
                    }

                    // 🔍 Razoring - Strelka impl (CPW) - https://www.chessprogramming.org/Razoring#Strelka
                    if (depth <= Configuration.EngineSettings.Razoring_MaxDepth)
                    {
                        var score = staticEval + Configuration.EngineSettings.Razoring_Depth1Bonus;

                        if (score < beta)               // Static evaluation + bonus indicates fail-low node
                        {
                            if (depth == 1)
                            {
                                var qSearchScore = QuiescenceSearch(ply, alpha, beta, pvNode, cancellationToken);

                                return qSearchScore > score
                                    ? qSearchScore
                                    : score;
                            }

                            score += Configuration.EngineSettings.Razoring_NotDepth1Bonus;

                            if (score < beta)               // Static evaluation indicates fail-low node
                            {
                                var qSearchScore = QuiescenceSearch(ply, alpha, beta, pvNode, cancellationToken);
                                if (qSearchScore < beta)    // Quiescence score also indicates fail-low node
                                {
                                    return qSearchScore > score
                                        ? qSearchScore
                                        : score;
                                }
                            }
                        }
                    }
                }

                var staticEvalBetaDiff = staticEval - beta;

                // 🔍 Null Move Pruning (NMP) - our position is so good that we can potentially afford giving our opponent a double move and still remain ahead of beta
                if (depth >= Configuration.EngineSettings.NMP_MinDepth
                    && staticEvalBetaDiff >= 0
                    && !parentWasNullMove
                    && phase > 2   // Zugzwang risk reduction: pieces other than pawn presents
                    && (ttElementType != NodeType.Alpha || ttScore >= beta))   // TT suggests NMP will fail: entry must not be a fail-low entry with a score below beta - Stormphrax and Ethereal
                {
                    var nmpReduction = Configuration.EngineSettings.NMP_BaseDepthReduction
                        + ((depth + Configuration.EngineSettings.NMP_DepthIncrement) / Configuration.EngineSettings.NMP_DepthDivisor)   // Clarity
                        + Math.Min(
                            Configuration.EngineSettings.NMP_StaticEvalBetaMaxReduction,
                            staticEvalBetaDiff / Configuration.EngineSettings.NMP_StaticEvalBetaDivisor);

                    // TODO more advanced adaptative reduction, similar to what Ethereal and Stormphrax are doing
                    //var nmpReduction = Math.Min(
                    //    depth,
                    //    3 + (depth / 3) + Math.Min((staticEval - beta) / 200, 3));

                    var gameState = position.MakeNullMove();
                    var nmpScore = -NegaMax(depth - 1 - nmpReduction, ply + 1, -beta, -beta + 1, !cutnode, cancellationToken, parentWasNullMove: true);
                    position.UnMakeNullMove(gameState);

                    if (nmpScore >= beta)
                    {
                        return nmpScore;
                    }
                }
            }
        }
        else
        {
            staticEval = rawStaticEval = position.StaticEvaluation(Game.HalfMovesWithoutCaptureOrPawnMove, _pawnEvalTable).Score;
            // TODO correct static eval
            if (!ttHit)
            {
                _tt.SaveStaticEval(position, rawStaticEval, ttPv);
            }
        }

        Span<Move> moves = stackalloc Move[Constants.MaxNumberOfPossibleMovesInAPosition];
        var pseudoLegalMoves = MoveGenerator.GenerateAllMoves(position, moves);

        Span<int> moveScores = stackalloc int[pseudoLegalMoves.Length];

        for (int i = 0; i < pseudoLegalMoves.Length; ++i)
        {
            moveScores[i] = ScoreMove(pseudoLegalMoves[i], ply, ttBestMove);
        }

        var nodeType = NodeType.Alpha;
        int bestScore = EvaluationConstants.MinEval;
        Move? bestMove = null;
        bool isAnyMoveValid = false;

        Span<Move> visitedMoves = stackalloc Move[pseudoLegalMoves.Length];
        int visitedMovesCounter = 0;

        for (int moveIndex = 0; moveIndex < pseudoLegalMoves.Length; ++moveIndex)
        {
            // Incremental move sorting, inspired by https://github.com/jw1912/Chess-Challenge and suggested by toanth
            // There's no need to sort all the moves since most of them don't get checked anyway
            // So just find the first unsearched one with the best score and try it
            for (int j = moveIndex + 1; j < pseudoLegalMoves.Length; j++)
            {
                if (moveScores[j] > moveScores[moveIndex])
                {
                    (moveScores[moveIndex], moveScores[j], pseudoLegalMoves[moveIndex], pseudoLegalMoves[j]) = (moveScores[j], moveScores[moveIndex], pseudoLegalMoves[j], pseudoLegalMoves[moveIndex]);
                }
            }

            var move = pseudoLegalMoves[moveIndex];
            var moveScore = moveScores[moveIndex];
            var isCapture = move.IsCapture();

            int? quietHistory = null;

            [MethodImpl(MethodImplOptions.AggressiveInlining)]
            int QuietHistory() => quietHistory ??=
                _quietHistory[move.Piece()][move.TargetSquare()]
                + ContinuationHistoryEntry(move.Piece(), move.TargetSquare(), ply - 1);

            // If we prune while getting checmated, we risk not finding any move and having an empty PV
            bool isNotGettingCheckmated = bestScore > EvaluationConstants.NegativeCheckmateDetectionLimit;

            // Fail-low pruning (moves with low scores) - prune less when improving
            // LMP, HP and FP can happen either before after MakeMove
            // PVS SEE pruning needs to happen before MakeMove in a make-unmake framework (it needs original position)
            if (visitedMovesCounter > 0
                && !pvNode
                && !isInCheck
                && isNotGettingCheckmated
                && moveScore < EvaluationConstants.PromotionMoveScoreValue) // Quiet or bad capture
            {
                // 🔍 Late Move Pruning (LMP) - all quiet moves can be pruned
                // after searching the first few given by the move ordering algorithm
                if (moveIndex >= Configuration.EngineSettings.LMP_BaseMovesToTry + (Configuration.EngineSettings.LMP_MovesDepthMultiplier * depth * (improving ? 2 : 1))) // Based on formula suggested by Antares
                {
                    break;
                }

                // 🔍 History pruning -  all quiet moves can be pruned
                // once we find one with a history score too low
                if (!isCapture
                    && moveScore < EvaluationConstants.CounterMoveValue
                    && depth < Configuration.EngineSettings.HistoryPrunning_MaxDepth    // TODO use LMR depth
                    && QuietHistory() < Configuration.EngineSettings.HistoryPrunning_Margin * (depth - 1))
                {
                    break;
                }

                // 🔍 Futility Pruning (FP) - all quiet moves can be pruned
                // once it's considered that they don't have potential to raise alpha
                if (depth <= Configuration.EngineSettings.FP_MaxDepth
                    && staticEval + Configuration.EngineSettings.FP_Margin + (Configuration.EngineSettings.FP_DepthScalingFactor * depth) <= alpha)
                {
                    break;
                }

                // 🔍 PVS SEE pruning
                if (isCapture)
                {
                    var threshold = Configuration.EngineSettings.PVS_SEE_Threshold_Noisy * depth * depth;

                    if (!SEE.IsGoodCapture(position, move, threshold))
                    {
                        continue;
                    }
                }
                else
                {
                    var threshold = Configuration.EngineSettings.PVS_SEE_Threshold_Quiet * depth;

                    if (!SEE.HasPositiveScore(position, move, threshold))
                    {
                        continue;
                    }
                }
            }

            var gameState = position.MakeMove(move);

            if (!position.WasProduceByAValidMove())
            {
                position.UnmakeMove(move, gameState);
                continue;
            }

            var previousNodes = _nodes;
            visitedMoves[visitedMovesCounter] = move;

            ++_nodes;
            isAnyMoveValid = true;

            PrintPreMove(position, ply, move);

            // Before making a move
            var oldHalfMovesWithoutCaptureOrPawnMove = Game.HalfMovesWithoutCaptureOrPawnMove;
            var canBeRepetition = Game.Update50movesRule(move, isCapture);
            Game.AddToPositionHashHistory(position.UniqueIdentifier);
            Game.UpdateMoveinStack(ply, move);

            [MethodImpl(MethodImplOptions.AggressiveInlining)]
            void RevertMove()
            {
                Game.HalfMovesWithoutCaptureOrPawnMove = oldHalfMovesWithoutCaptureOrPawnMove;
                Game.RemoveFromPositionHashHistory();
                position.UnmakeMove(move, gameState);
            }

            int score = 0;

            if (canBeRepetition && (Game.IsThreefoldRepetition() || Game.Is50MovesRepetition()))
            {
                score = 0;

                // We don't need to evaluate further down to know it's a draw.
                // Since we won't be evaluating further down, we need to clear the PV table because those moves there
                // don't belong to this line and if this move were to beat alpha, they'd incorrectly copied to pv line.
                Array.Clear(_pVTable, nextPvIndex, _pVTable.Length - nextPvIndex);
            }
            else
            {
                _tt.PrefetchTTEntry(position);

                bool isCutNode = !pvNode && !cutnode;   // Linter 'simplification' of pvNode ? false : !cutnode

                var newDepth = depth - 1;

                // 🔍 Late Move Reduction (LMR) - search with reduced depth
                // Impl. based on Ciekce (Stormphrax) and Martin (Motor) advice, and Stormphrax & Akimbo implementations
                if (visitedMovesCounter > 0)
                {
                    int reduction = 0;

                    if (isNotGettingCheckmated)
                    {
                        if (depth >= Configuration.EngineSettings.LMR_MinDepth
                            && visitedMovesCounter >=
                                (pvNode
                                    ? Configuration.EngineSettings.LMR_MinFullDepthSearchedMoves_PV
                                    : Configuration.EngineSettings.LMR_MinFullDepthSearchedMoves_NonPV))
                        {
                            if (isCapture)
                            {
                                reduction = EvaluationConstants.LMRReductions[1][depth][visitedMovesCounter];

                                reduction /= EvaluationConstants.LMRScaleFactor;

                                // ~ history/(0.75 * maxHistory/2/)
                                reduction -= CaptureHistoryEntry(move) / Configuration.EngineSettings.LMR_History_Divisor_Noisy;
                            }
                            else
                            {
                                reduction = EvaluationConstants.LMRReductions[0][depth][visitedMovesCounter]
                                    + Configuration.EngineSettings.LMR_Quiet;    // Quiet LMR

                                if (!improving)
                                {
                                    reduction += Configuration.EngineSettings.LMR_Improving;
                                }

                                if (cutnode)
                                {
                                    reduction += Configuration.EngineSettings.LMR_Cutnode;
                                }

                                if (!ttPv)
                                {
                                    reduction += Configuration.EngineSettings.LMR_TTPV;
                                }

                                if (ttMoveIsCapture)    // Move isn't a capture but TT move is
                                {
                                    reduction += Configuration.EngineSettings.LMR_TTCapture;
                                }

                                if (pvNode)
                                {
                                    reduction -= Configuration.EngineSettings.LMR_PVNode;
                                }

                                if (position.IsInCheck())   // i.e. move gives check
                                {
                                    reduction -= Configuration.EngineSettings.LMR_InCheck;
                                }

                                reduction /= EvaluationConstants.LMRScaleFactor;

                                // -= history/(maxHistory/2)

                                reduction -= QuietHistory() / Configuration.EngineSettings.LMR_History_Divisor_Quiet;
                            }
                        }

                        // 🔍 Static Exchange Evaluation (SEE) reduction
                        // Bad captures are reduced more
                        // Last attempt to move it inside of LMR conditions was https://github.com/lynx-chess/Lynx/pull/1589
                        if (!isInCheck
                            && moveScore < EvaluationConstants.PromotionMoveScoreValue
                            && moveScore >= EvaluationConstants.BadCaptureMoveBaseScoreValue)
                        {
                            reduction += Configuration.EngineSettings.SEE_BadCaptureReduction;
                        }

                        // Don't allow LMR to drop into qsearch or increase the depth: min depth 1
                        // (depth - 1) - depth + 2 = 1, min depth we want
                        // newDepth - newDepth + 1 = 1, min depth we want
                        reduction = Math.Max(0, Math.Min(reduction, newDepth - 1));
                    }

                    var reducedDepth = newDepth - reduction;

                    // Search with reduced depth and zero window
                    score = -NegaMax(reducedDepth, ply + 1, -alpha - 1, -alpha, cutnode: true, cancellationToken);

                    // 🔍 Principal Variation Search (PVS)
                    if (score > alpha && newDepth > reducedDepth)
                    {
                        // Optimistic search, validating that the rest of the moves are worse than bestmove.
                        // It should produce more cutoffs and therefore be faster.
                        // https://web.archive.org/web/20071030220825/http://www.brucemo.com/compchess/programming/pvs.htm

                        var deeper = score > bestScore + Configuration.EngineSettings.LMR_DeeperBase + (Configuration.EngineSettings.LMR_DeeperDepthMultiplier * depth);
                        var shallower = score < bestScore + depth;

                        if (deeper && !shallower && depth < Configuration.EngineSettings.MaxDepth)
                        {
                            ++newDepth;
                        }
                        else if (shallower && !deeper && depth > 1)
                        {
                            --newDepth;
                        }

                        if (newDepth > reducedDepth)
                        {
                            // Search with full depth but narrowed score bandwidth (zero-window search)
                            score = -NegaMax(newDepth, ply + 1, -alpha - 1, -alpha, !cutnode, cancellationToken);
                        }
                    }
                }

                // First searched move is always searched with full depth and full score bandwidth
                // Same if PVS hypothesis is invalidated
                if (visitedMovesCounter == 0 || (score > alpha && score < beta))
                {
#pragma warning disable S2234 // Arguments should be passed in the same order as the method parameters
                    score = -NegaMax(newDepth, ply + 1, -beta, -alpha, cutnode: false, cancellationToken);
#pragma warning restore S2234 // Arguments should be passed in the same order as the method parameters
                }
            }

            // After making a move
            RevertMove();
            if (isRoot)
            {
                var nodesSpentInThisMove = _nodes - previousNodes;
                UpdateMoveNodeCount(move, nodesSpentInThisMove);
            }

            PrintMove(position, ply, move, score);

            if (score > bestScore)
            {
                bestScore = score;

                // Improving alpha
                if (score > alpha)
                {
                    alpha = score;
                    bestMove = move;

                    if (pvNode)
                    {
                        _pVTable[pvIndex] = move;
                        CopyPVTableMoves(pvIndex + 1, nextPvIndex, Configuration.EngineSettings.MaxDepth - ply - 1);
                    }

                    nodeType = NodeType.Exact;
                }

                // Beta-cutoff - refutation found, no need to keep searching this line
                if (score >= beta)
                {
                    PrintMessage($"Pruning: {move} is enough");

                    var historyDepth = depth;

                    if (staticEval <= alpha)
                    {
                        ++historyDepth;
                    }

                    // Suggestion by Sirius author
                    if (bestScore >= beta + Configuration.EngineSettings.History_BestScoreBetaMargin)
                    {
                        ++historyDepth;
                    }

                    if (isCapture)
                    {
                        UpdateMoveOrderingHeuristicsOnCaptureBetaCutoff(historyDepth, visitedMoves, visitedMovesCounter, move);
                    }
                    else
                    {
                        UpdateMoveOrderingHeuristicsOnQuietBetaCutoff(historyDepth, ply, visitedMoves, visitedMovesCounter, move, isRoot, pvNode);
                    }

                    nodeType = NodeType.Beta;

                    break;
                }
            }

            ++visitedMovesCounter;
        }

        if (!isAnyMoveValid)
        {
            Debug.Assert(bestMove is null);

            bestScore = Position.EvaluateFinalPosition(ply, isInCheck);

            nodeType = NodeType.Exact;
            staticEval = bestScore;
        }

        if (!(isInCheck
            || bestMove?.IsCapture() == true
            || bestMove?.IsPromotion() == true
            || (ttElementType == NodeType.Beta && bestScore <= staticEval)
            || (ttElementType == NodeType.Alpha && bestScore >= staticEval)))
        {
            UpdateCorrectionHistory(position, bestScore - staticEval, depth);
        }

<<<<<<< HEAD
        _tt.RecordHash(position, rawStaticEval, depth, ply, bestScore, nodeType, ttPv, bestMove);
=======
        _tt.RecordHash(position, staticEval, depth, ply, bestScore, nodeType, ttPv, bestMove);
>>>>>>> f0329052

        return bestScore;
    }

    /// <summary>
    /// Quiescence search implementation, NegaMax alpha-beta style, fail-soft
    /// </summary>
    /// <param name="alpha">
    /// Best score White can achieve, assuming best play by Black.
    /// Defaults to the worse possible score for white, Int.MinValue.
    /// </param>
    /// <param name="beta">
    /// Best score Black can achieve, assuming best play by White
    /// Defaults to the works possible score for Black, Int.MaxValue
    /// </param>
    [SkipLocalsInit]
    public int QuiescenceSearch(int ply, int alpha, int beta, bool pvNode, CancellationToken cancellationToken)
    {
        var position = Game.CurrentPosition;

        cancellationToken.ThrowIfCancellationRequested();

        if (ply >= Configuration.EngineSettings.MaxDepth)
        {
            if (IsMainEngine)
            {
                _logger.Debug("[#{EngineId}] Max depth {Depth} reached in qsearch - position {FEN}",
                _id, Configuration.EngineSettings.MaxDepth, position.FEN(Game.HalfMovesWithoutCaptureOrPawnMove));
            }
#if MULTITHREAD_DEBUG
            else
            {
                _logger.Trace("[#{EngineId}] Max depth {Depth} reached in qsearch - position {FEN}",
                _id, Configuration.EngineSettings.MaxDepth, position.FEN(Game.HalfMovesWithoutCaptureOrPawnMove));
            }
#endif
            return position.StaticEvaluation(Game.HalfMovesWithoutCaptureOrPawnMove, _pawnEvalTable).Score;
        }

        var pvIndex = PVTable.Indexes[ply];
        var nextPvIndex = PVTable.Indexes[ply + 1];
        _pVTable[pvIndex] = _defaultMove;   // Nulling the first value before any returns

        var ttProbeResult = _tt.ProbeHash(position, ply);
        var ttScore = ttProbeResult.Score;
        var ttNodeType = ttProbeResult.NodeType;
        var ttHit = ttNodeType != NodeType.Unknown && ttNodeType != NodeType.None;
        var ttPv = pvNode || ttProbeResult.WasPv;

        // QS TT cutoff
        Debug.Assert(ttProbeResult.Depth >= 0, "Assertion failed", "We would need to add it as a TT cutoff condition");

        if (ttHit
            && (ttNodeType == NodeType.Exact
                || (ttNodeType == NodeType.Alpha && ttScore <= alpha)
                || (ttNodeType == NodeType.Beta && ttScore >= beta)))
        {
            return ttScore;
        }

        ShortMove ttBestMove = ttProbeResult.BestMove;
        _maxDepthReached[ply] = ply;

        /*
            var staticEval = ttHit
                ? ttProbeResult.StaticEval
                : position.StaticEvaluation(Game.HalfMovesWithoutCaptureOrPawnMove, _kingPawnHashTable).Score;
        */
        var rawStaticEval = position.StaticEvaluation(Game.HalfMovesWithoutCaptureOrPawnMove, _pawnEvalTable).Score;
        Debug.Assert(rawStaticEval != EvaluationConstants.NoHashEntry, "Assertion failed", "All TT entries should have a static eval");

        var staticEval = CorrectStaticEvaluation(position, rawStaticEval);

        staticEval = CorrectStaticEvaluation(position, staticEval);

        Game.UpdateStaticEvalInStack(ply, staticEval);

        // TODO rename to standPat
        int eval =
            (ttNodeType == NodeType.Exact
                || (ttNodeType == NodeType.Alpha && ttScore < staticEval)
                || (ttNodeType == NodeType.Beta && ttScore > staticEval))
            ? ttScore
            : staticEval;

        var isInCheck = position.IsInCheck();

        if (!isInCheck)
        {
            if (!ttHit)
            {
                _tt.SaveStaticEval(position, rawStaticEval, ttPv);
            }

            // Standing pat beta-cutoff (updating alpha after this check)
            if (eval >= beta)
            {
                PrintMessage(ply - 1, "Pruning before starting quiescence search");
                return eval;
            }
        }

        // Better move
        if (eval > alpha)
        {
            alpha = eval;
        }

        Span<Move> moves = stackalloc Move[Constants.MaxNumberOfPossibleMovesInAPosition];
        var pseudoLegalMoves = MoveGenerator.GenerateAllCaptures(position, moves);
        if (pseudoLegalMoves.Length == 0)
        {
            // Checking if final position first: https://github.com/lynx-chess/Lynx/pull/358
            return staticEval;
        }

        var nodeType = NodeType.Alpha;
        Move? bestMove = null;
        int bestScore = eval;

        bool isAnyCaptureValid = false;

        Span<int> moveScores = stackalloc int[pseudoLegalMoves.Length];
        for (int i = 0; i < pseudoLegalMoves.Length; ++i)
        {
            moveScores[i] = ScoreMoveQSearch(pseudoLegalMoves[i], ttBestMove);
        }

        for (int moveIndex = 0; moveIndex < pseudoLegalMoves.Length; ++moveIndex)
        {
            // Incremental move sorting, inspired by https://github.com/jw1912/Chess-Challenge and suggested by toanth
            // There's no need to sort all the moves since most of them don't get checked anyway
            // So just find the first unsearched one with the best score and try it
            for (int j = moveIndex + 1; j < pseudoLegalMoves.Length; j++)
            {
                if (moveScores[j] > moveScores[moveIndex])
                {
                    (moveScores[moveIndex], moveScores[j], pseudoLegalMoves[moveIndex], pseudoLegalMoves[j]) = (moveScores[j], moveScores[moveIndex], pseudoLegalMoves[j], pseudoLegalMoves[moveIndex]);
                }
            }

            var move = pseudoLegalMoves[moveIndex];
            var moveScore = moveScores[moveIndex];

            // 🔍 QSearch SEE pruning: pruning bad captures
            if (moveScore < EvaluationConstants.PromotionMoveScoreValue && moveScore >= EvaluationConstants.BadCaptureMoveBaseScoreValue)
            {
                continue;
            }

            var gameState = position.MakeMove(move);
            if (!position.WasProduceByAValidMove())
            {
                position.UnmakeMove(move, gameState);
                continue;
            }

            ++_nodes;
            isAnyCaptureValid = true;

            PrintPreMove(position, ply, move, isQuiescence: true);

            // No need to check for threefold or 50 moves repetitions, since we're only searching captures, promotions, and castles
            Game.UpdateMoveinStack(ply, move);

#pragma warning disable S2234 // Arguments should be passed in the same order as the method parameters
            int score = -QuiescenceSearch(ply + 1, -beta, -alpha, pvNode, cancellationToken);
#pragma warning restore S2234 // Arguments should be passed in the same order as the method parameters
            position.UnmakeMove(move, gameState);

            PrintMove(position, ply, move, score, isQuiescence: true);

            if (score > bestScore)
            {
                bestScore = score;

                // Beta-cutoff
                if (score >= beta)
                {
                    PrintMessage($"Pruning: {move} is enough to discard this line");

                    nodeType = NodeType.Beta;
                    break;
                }

                // Improving alpha
                if (score > alpha)
                {
                    alpha = score;
                    bestMove = move;

                    _pVTable[pvIndex] = move;
                    CopyPVTableMoves(pvIndex + 1, nextPvIndex, Configuration.EngineSettings.MaxDepth - ply - 1);

                    nodeType = NodeType.Exact;
                }
            }
        }

        if (!isAnyCaptureValid
            && !MoveGenerator.CanGenerateAtLeastAValidMove(position)) // Bad captures can be pruned, so all moves need to be generated for now
        {
            Debug.Assert(bestMove is null);

            bestScore = Position.EvaluateFinalPosition(ply, position.IsInCheck());

            nodeType = NodeType.Exact;
            staticEval = bestScore;
        }

        _tt.RecordHash(position, rawStaticEval, 0, ply, bestScore, nodeType, ttPv, bestMove);

        return bestScore;
    }
}<|MERGE_RESOLUTION|>--- conflicted
+++ resolved
@@ -141,26 +141,15 @@
             {
                 Debug.Assert(ttStaticEval != int.MinValue);
 
-<<<<<<< HEAD
                 rawStaticEval = ttStaticEval;
                 staticEval = CorrectStaticEvaluation(position, rawStaticEval);
-=======
-                staticEval = ttStaticEval;
-                staticEval = CorrectStaticEvaluation(position, staticEval);
->>>>>>> f0329052
                 phase = position.Phase();
             }
             else
             {
-<<<<<<< HEAD
                 (rawStaticEval, phase) = position.StaticEvaluation(Game.HalfMovesWithoutCaptureOrPawnMove, _pawnEvalTable);
                 _tt.SaveStaticEval(position, rawStaticEval, ttPv);
                 staticEval = CorrectStaticEvaluation(position, rawStaticEval);
-=======
-                (staticEval, phase) = position.StaticEvaluation(Game.HalfMovesWithoutCaptureOrPawnMove, _pawnEvalTable);
-                staticEval = CorrectStaticEvaluation(position, staticEval);
-                _tt.SaveStaticEval(position, staticEval, ttPv);
->>>>>>> f0329052
             }
 
             Game.UpdateStaticEvalInStack(ply, staticEval);
@@ -634,11 +623,7 @@
             UpdateCorrectionHistory(position, bestScore - staticEval, depth);
         }
 
-<<<<<<< HEAD
         _tt.RecordHash(position, rawStaticEval, depth, ply, bestScore, nodeType, ttPv, bestMove);
-=======
-        _tt.RecordHash(position, staticEval, depth, ply, bestScore, nodeType, ttPv, bestMove);
->>>>>>> f0329052
 
         return bestScore;
     }
