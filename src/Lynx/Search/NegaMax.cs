--- conflicted
+++ resolved
@@ -568,33 +568,14 @@
                             else
                             {
                                 reduction = EvaluationConstants.LMRReductions[0][depth][visitedMovesCounter]
-<<<<<<< HEAD
-                                    + Configuration.EngineSettings.LMR_Quiet;    // Quiet LMR
-
-                                if (!SEE.HasPositiveScore(position, move))
-                                {
-                                    reduction += Configuration.EngineSettings.LMR_Quiet_SEE;
-                                }
-
-                                if (!improving)
-                                {
-                                    reduction += Configuration.EngineSettings.LMR_Improving;
-                                }
-
-                                if (cutnode)
-                                {
-                                    reduction += Configuration.EngineSettings.LMR_Cutnode;
-                                }
-
-                                if (!ttPv)
-                                {
-                                    reduction += Configuration.EngineSettings.LMR_TTPV;
-                                }
-=======
                                     + Configuration.EngineSettings.LMR_Quiet    // Quiet LMR
                                     - (EvaluationConstants.LMRScaleFactor * quietHistory / Configuration.EngineSettings.LMR_History_Divisor_Quiet);
                             }
->>>>>>> 45059b13
+
+                            if (!SEE.HasPositiveScore(position, move))
+                            {
+                                reduction += Configuration.EngineSettings.LMR_Quiet_SEE;
+                            }
 
                             if (!improving)
                             {
