--- conflicted
+++ resolved
@@ -68,7 +68,6 @@
         _searchCancellationTokenSource.Token.ThrowIfCancellationRequested();
 
         bool isInCheck = position.IsInCheck();
-        int rawStaticEval = int.MaxValue;
         int staticEval = int.MaxValue;
         int phase = int.MaxValue;
 
@@ -91,21 +90,13 @@
         {
             if (ttElementType == default)
             {
-<<<<<<< HEAD
                 (staticEval, phase) = position.StaticEvaluation(Game.HalfMovesWithoutCaptureOrPawnMove);
-=======
-                (rawStaticEval, phase) = position.StaticEvaluation(Game.HalfMovesWithoutCaptureOrPawnMove);
->>>>>>> 956d879f
             }
             else
             {
                 Debug.Assert(ttStaticEval != int.MinValue);
 
-<<<<<<< HEAD
                 staticEval = ttStaticEval;
-=======
-                rawStaticEval = ttStaticEval;
->>>>>>> 956d879f
                 phase = position.Phase();
             }
 
@@ -114,13 +105,9 @@
             // If the score is outside what the current bounds are, but it did match flag and depth,
             // then we can trust that this score is more accurate than the current static evaluation,
             // and we can update our static evaluation for better accuracy in pruning
-            if (ttElementType != default && ttElementType != (ttRawScore > rawStaticEval ? NodeType.Alpha : NodeType.Beta))
+            if (ttElementType != default && ttElementType != (ttRawScore > staticEval ? NodeType.Alpha : NodeType.Beta))
             {
                 staticEval = ttRawScore;
-            }
-            else
-            {
-                staticEval = rawStaticEval;
             }
 
             if (depth <= Configuration.EngineSettings.RFP_MaxDepth)
@@ -427,11 +414,7 @@
                         UpdateMoveOrderingHeuristicsOnQuietBetaCutoff(depth, ply, visitedMoves, visitedMovesCounter, move, isRoot);
                     }
 
-<<<<<<< HEAD
                     _tt.RecordHash(position, staticEval, depth, ply, bestScore, NodeType.Beta, bestMove);
-=======
-                    _tt.RecordHash(position, rawStaticEval, depth, ply, bestScore, NodeType.Beta, bestMove);
->>>>>>> 956d879f
 
                     return bestScore;
                 }
@@ -445,20 +428,12 @@
             Debug.Assert(bestMove is null);
 
             var finalEval = Position.EvaluateFinalPosition(ply, isInCheck);
-<<<<<<< HEAD
-            _tt.RecordHash(position, finalEval, depth, ply, finalEval, NodeType.Exact);
-=======
-            _tt.RecordHash(position, rawStaticEval, depth, ply, finalEval, NodeType.Exact);
->>>>>>> 956d879f
+            _tt.RecordHash(position, staticEval, depth, ply, finalEval, NodeType.Exact);
 
             return finalEval;
         }
 
-<<<<<<< HEAD
         _tt.RecordHash(position, staticEval, depth, ply, bestScore, nodeType, bestMove);
-=======
-        _tt.RecordHash(position, rawStaticEval, depth, ply, bestScore, nodeType, bestMove);
->>>>>>> 956d879f
 
         // Node fails low
         return bestScore;
@@ -618,11 +593,7 @@
             Debug.Assert(bestMove is null);
 
             var finalEval = Position.EvaluateFinalPosition(ply, position.IsInCheck());
-<<<<<<< HEAD
-            _tt.RecordHash(position, finalEval, 0, ply, finalEval, NodeType.Exact);
-=======
             _tt.RecordHash(position, staticEval, 0, ply, finalEval, NodeType.Exact);
->>>>>>> 956d879f
 
             return finalEval;
         }
