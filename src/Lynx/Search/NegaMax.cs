﻿#pragma warning disable S1192 // String literals should not be duplicated - it's assertion message strings

using Lynx.Model;
using System.Diagnostics;
using System.Runtime.CompilerServices;

namespace Lynx;

public sealed partial class Engine
{
    /// <summary>
    /// NegaMax algorithm implementation using alpha-beta pruning and quiescence search
    /// </summary>
    /// <param name="alpha">
    /// Best score the Side to move can achieve, assuming best play by the opponent.
    /// </param>
    /// <param name="beta">
    /// Best score Side's to move's opponent can achieve, assuming best play by Side to move.
    /// </param>
    [SkipLocalsInit]
    private int NegaMax(int depth, int ply, int alpha, int beta, bool cutnode, CancellationToken cancellationToken,
        bool parentWasNullMove = false, bool isVerifyingSE = false)
    {
        var position = Game.CurrentPosition;

        Debug.Assert(depth >= 0 || !position.IsInCheck(), "Assertion failed", "Current check extension impl won't work otherwise");

        Span<BitBoard> attacks = stackalloc BitBoard[12];
        Span<BitBoard> attacksBySide = stackalloc BitBoard[2];
        var evaluationContext = new EvaluationContext(attacks, attacksBySide);

        // Prevents runtime failure in case depth is increased due to check extension, since we're using ply when calculating pvTable index,
        if (ply >= Configuration.EngineSettings.MaxDepth)
        {
            if (IsMainEngine)
            {
                _logger.Debug("[#{EngineId}] Max depth {Depth} reached - position {FEN}",
                    _id, Configuration.EngineSettings.MaxDepth, position.FEN(Game.HalfMovesWithoutCaptureOrPawnMove));
            }
#if MULTITHREAD_DEBUG
            else
            {
                _logger.Trace("[#{EngineId}] Max depth {Depth} reached - position {FEN}",
                _id, Configuration.EngineSettings.MaxDepth, position.FEN(Game.HalfMovesWithoutCaptureOrPawnMove));
            }
#endif
            return position.StaticEvaluation(Game.HalfMovesWithoutCaptureOrPawnMove, _pawnEvalTable, ref evaluationContext).Score;
        }

        _maxDepthReached[ply] = ply;

        cancellationToken.ThrowIfCancellationRequested();

        var pvIndex = PVTable.Indexes[ply];
        var nextPvIndex = PVTable.Indexes[ply + 1];
        _pVTable[pvIndex] = _defaultMove;   // Nulling the first value before any returns

        bool isRoot = ply == 0;
        bool pvNode = beta - alpha > 1;
        int depthExtension = 0;

        TTProbeResult ttEntry;
        bool ttWasPv;

        bool ttHit = false;
        bool ttEntryHasBestMove = false;
        bool ttMoveIsCapture = false;

        Debug.Assert(!pvNode || !cutnode);

        if (!isRoot)
        {
            ttHit = _tt.ProbeHash(position, Game.HalfMovesWithoutCaptureOrPawnMove, ply, out ttEntry);

            ttWasPv = ttEntry.WasPv;
            ttEntryHasBestMove = ttHit && ttEntry.BestMove != default;

            // TT cutoffs
            if (!isVerifyingSE && ttHit && ttEntry.Depth >= depth)
            {
                var ttNodeType = ttEntry.NodeType;
                var ttScore = ttEntry.Score;

                if (ttNodeType == NodeType.Exact
                    || (ttNodeType == NodeType.Alpha && ttScore <= alpha)
                    || (ttNodeType == NodeType.Beta && ttScore >= beta))
                {
                    if (!pvNode)
                    {
                        return ttScore;
                    }

                    // In PV nodes, instead of the cutoff we reduce the depth
                    // Suggested by Calvin author, originally from Motor
                    // I had to add the not-in-check guard
                    if (!position.IsInCheck())
                    {
                        --depthExtension;
                    }
                }
                else if (!pvNode
                    && depth <= Configuration.EngineSettings.TTHit_NoCutoffExtension_MaxDepth
                    && ply < depth * 4) // To avoid weird search explosions, see HighSeldepthAtDepth2 test. Patch suggested by Sirius author
                {
                    // Extension idea from Stormphrax
                    ++depthExtension;
                }
            }

            ttMoveIsCapture = ttEntryHasBestMove && position.Board[((int)ttEntry.BestMove).TargetSquare()] != (int)Piece.None;

            // Internal iterative reduction (IIR)
            // If this position isn't found in TT, it has never been searched before,
            // so the search will be potentially expensive.
            // Therefore, we search with reduced depth for now, expecting to record a TT move
            // which we'll be able to use later for the full depth search
            if (depth >= Configuration.EngineSettings.IIR_MinDepth
                && !ttEntryHasBestMove)
            {
                --depthExtension;
            }
        }
        else
        {
            ttEntry = default;
            ttWasPv = false;
        }

            var ttPv = pvNode || ttWasPv;

        // 🔍 Improving heuristic: the current position has a better static evaluation than
        // the previous evaluation from the same side (ply - 2).
        // When true, we can:
        // - Prune more aggressively when evaluation is too high: current position is even getter
        // - Prune less aggressively when evaluation is low low: uncertainty on how bad the position really is
        bool improving = false;

        // From Potential
        double improvingRate = 0;

        bool isInCheck = position.IsInCheck();
        int rawStaticEval, staticEval;
        int phase = int.MaxValue;

        ref var stack = ref Game.Stack(ply);
        stack.DoubleExtensions = Game.ReadDoubleExtensionsFromStack(ply - 1);

        if (isInCheck && !isVerifyingSE)
        {
            ++depthExtension;
        }

        if (depth + depthExtension <= 0)
        {
            if (MoveGenerator.CanGenerateAtLeastAValidMove(position, ref evaluationContext))
            {
                return QuiescenceSearch(ply, alpha, beta, pvNode, cancellationToken);
            }

            var finalPositionEvaluation = Position.EvaluateFinalPosition(ply, isInCheck);
            _tt.RecordHash(position, Game.HalfMovesWithoutCaptureOrPawnMove, finalPositionEvaluation, depth, ply, finalPositionEvaluation, NodeType.Exact, ttPv);

            return finalPositionEvaluation;
        }

        if (!pvNode && !isInCheck && !isVerifyingSE)
        {
            var ttNodeType = ttEntry.NodeType;
            var ttScore = ttEntry.Score;

            if (ttHit || ttNodeType == NodeType.None)
            //if (ttHit && ttEntry.StaticEval != EvaluationConstants.NoScore)
            {
                Debug.Assert(ttEntry.StaticEval != EvaluationConstants.NoScore);

                rawStaticEval = ttEntry.StaticEval;
                staticEval = CorrectStaticEvaluation(position, rawStaticEval);
                phase = position.Phase();
            }
            else
            {
                (rawStaticEval, phase) = position.StaticEvaluation(Game.HalfMovesWithoutCaptureOrPawnMove, _pawnEvalTable, ref evaluationContext);
                _tt.SaveStaticEval(position, Game.HalfMovesWithoutCaptureOrPawnMove, rawStaticEval, ttPv);
                staticEval = CorrectStaticEvaluation(position, rawStaticEval);
            }

            stack.StaticEval = staticEval;

            if (ply >= 2)
            {
                var evalDiff = staticEval - Game.ReadStaticEvalFromStack(ply - 2);
                improving = evalDiff >= 0;
                improvingRate = evalDiff / (double)Configuration.EngineSettings.ImprovingRate;
            }

            var ttCorrectedStaticEval = staticEval;

            // From smol.cs
            // ttEvaluation can be used as a better positional evaluation:
            // If the score is outside what the current bounds are, but it did match flag and depth,
            // then we can trust that this score is more accurate than the current static evaluation,
            // and we can update our static evaluation for better accuracy in pruning
<<<<<<< HEAD
            if (ttHit && ttElementType != (ttScore > staticEval ? NodeType.Alpha : NodeType.Beta))
            {
                ttCorrectedStaticEval = ttScore;
            }
=======
            //if (ttHit && ttNodeType != (ttScore > staticEval ? NodeType.Alpha : NodeType.Beta))
            //{
            //    staticEval = ttScore;
            //}
>>>>>>> 9ad53759

            // Fail-high pruning (moves with high scores) - prune more when improving
            if (depth <= Configuration.EngineSettings.RFP_MaxDepth)
            {
                // 🔍 Reverse Futility Pruning (RFP) - https://www.chessprogramming.org/Reverse_Futility_Pruning
                // Return formula by Ciekce, instead of just returning static eval
                // Improving impl. based on Potential's
                var rfpMargin = improving
                    ? Configuration.EngineSettings.RFP_Improving_Margin * (depth - 1)
                    : Configuration.EngineSettings.RFP_NotImproving_Margin * depth;

                // RFP_ImprovingFactor should be tuned if improvingRate is ever used for something else
                var improvingFactor = improvingRate * (Configuration.EngineSettings.RFP_ImprovingFactor * depth);

                var rfpThreshold = rfpMargin + improvingFactor;

                    if (ttCorrectedStaticEval - rfpThreshold >= beta)
                    {
#pragma warning disable S3949 // Calculations should not overflow - value is being set at the beginning of the else if (!pvNode)
                        return (ttCorrectedStaticEval + beta) / 2;
#pragma warning restore S3949 // Calculations should not overflow
                }

                // 🔍 Razoring - Strelka impl (CPW) - https://www.chessprogramming.org/Razoring#Strelka
                if (depth <= Configuration.EngineSettings.Razoring_MaxDepth)
                {
                    var score = staticEval + Configuration.EngineSettings.Razoring_Depth1Bonus;

                    if (score < beta)               // Static evaluation + bonus indicates fail-low node
                    {
                        if (depth == 1)
                        {
                            var qSearchScore = QuiescenceSearch(ply, alpha, beta, pvNode, cancellationToken);

                            return qSearchScore > score
                                ? qSearchScore
                                : score;
                        }

                        score += Configuration.EngineSettings.Razoring_NotDepth1Bonus;

                        if (score < beta)               // Static evaluation indicates fail-low node
                        {
                            var qSearchScore = QuiescenceSearch(ply, alpha, beta, pvNode, cancellationToken);
                            if (qSearchScore < beta)    // Quiescence score also indicates fail-low node
                            {
                                return qSearchScore > score
                                    ? qSearchScore
                                    : score;
                            }
                        }
                    }
                }
            }

            var staticEvalBetaDiff = staticEval - beta;

            // 🔍 Null Move Pruning (NMP) - our position is so good that we can potentially afford giving our opponent a double move and still remain ahead of beta
            if (depth >= Configuration.EngineSettings.NMP_MinDepth
                && staticEvalBetaDiff >= Configuration.EngineSettings.NMP_Margin
                && !parentWasNullMove
                && phase > 2   // Zugzwang risk reduction: pieces other than pawn presents
                && (ttNodeType != NodeType.Alpha || ttScore >= beta))   // TT suggests NMP will fail: entry must not be a fail-low entry with a score below beta - Stormphrax and Ethereal
            {
                var nmpReduction = Configuration.EngineSettings.NMP_BaseDepthReduction
                    + ((depth + Configuration.EngineSettings.NMP_DepthIncrement) / Configuration.EngineSettings.NMP_DepthDivisor)   // Clarity
                    + Math.Min(
                        Configuration.EngineSettings.NMP_StaticEvalBetaMaxReduction,
                        staticEvalBetaDiff / Configuration.EngineSettings.NMP_StaticEvalBetaDivisor);

                // TODO more advanced adaptative reduction, similar to what Ethereal and Stormphrax are doing
                //var nmpReduction = Math.Min(
                //    depth,
                //    3 + (depth / 3) + Math.Min((staticEval - beta) / 200, 3));

                var gameState = position.MakeNullMove();
                var nmpScore = -NegaMax(depth - 1 - nmpReduction, ply + 1, -beta, -beta + 1, !cutnode, cancellationToken, parentWasNullMove: true);
                position.UnMakeNullMove(gameState);

                if (nmpScore >= beta)
                {
                    return Math.Abs(nmpScore) < EvaluationConstants.PositiveCheckmateDetectionLimit
                        ? nmpScore
                        : beta;
                }
            }
        }
        else
        {
            (rawStaticEval, _) = position.StaticEvaluation(Game.HalfMovesWithoutCaptureOrPawnMove, _pawnEvalTable, ref evaluationContext);
            staticEval = CorrectStaticEvaluation(position, rawStaticEval);

            if (!ttHit)
            {
                _tt.SaveStaticEval(position, Game.HalfMovesWithoutCaptureOrPawnMove, rawStaticEval, ttPv);
            }
        }

        Debug.Assert(depth >= 0, "Assertion failed", "QSearch should have been triggered");

        var ttBestMove = ttEntry.BestMove;

        Span<Move> moves = stackalloc Move[Constants.MaxNumberOfPseudolegalMovesInAPosition];
        var pseudoLegalMoves = MoveGenerator.GenerateAllMoves(position, ref evaluationContext, moves);

        Span<int> moveScores = stackalloc int[pseudoLegalMoves.Length];

        for (int i = 0; i < pseudoLegalMoves.Length; ++i)
        {
            moveScores[i] = ScoreMove(pseudoLegalMoves[i], ply, ttBestMove);
        }

        var nodeType = NodeType.Alpha;
        int bestScore = EvaluationConstants.MinEval;
        Move? bestMove = null;
        bool isAnyMoveValid = false;

        Span<Move> visitedMoves = stackalloc Move[pseudoLegalMoves.Length];
        int visitedMovesCounter = 0;

        for (int moveIndex = 0; moveIndex < pseudoLegalMoves.Length; ++moveIndex)
        {
            // Incremental move sorting, inspired by https://github.com/jw1912/Chess-Challenge and suggested by toanth
            // There's no need to sort all the moves since most of them don't get checked anyway
            // So just find the first unsearched one with the best score and try it
            for (int j = moveIndex + 1; j < pseudoLegalMoves.Length; j++)
            {
                if (moveScores[j] > moveScores[moveIndex])
                {
                    (moveScores[moveIndex], moveScores[j], pseudoLegalMoves[moveIndex], pseudoLegalMoves[j]) = (moveScores[j], moveScores[moveIndex], pseudoLegalMoves[j], pseudoLegalMoves[moveIndex]);
                }
            }

            var move = pseudoLegalMoves[moveIndex];
            var isBestMove = (ShortMove)move == ttBestMove;
            if (isVerifyingSE && isBestMove)
            {
                continue;
            }

            var moveScore = moveScores[moveIndex];
            var isCapture = move.CapturedPiece() != (int)Piece.None;

            int? quietHistory = null;

            [MethodImpl(MethodImplOptions.AggressiveInlining)]
            int QuietHistory() => quietHistory ??=
                _quietHistory[move.Piece()][move.TargetSquare()]
                + ContinuationHistoryEntry(move.Piece(), move.TargetSquare(), ply - 1);

            // If we prune while getting checmated, we risk not finding any move and having an empty PV
            bool isNotGettingCheckmated = bestScore > EvaluationConstants.NegativeCheckmateDetectionLimit;

            // Fail-low pruning (moves with low scores) - prune less when improving
            // LMP, HP and FP can happen either before after MakeMove
            // PVS SEE pruning needs to happen before MakeMove in a make-unmake framework (it needs original position)
            if (visitedMovesCounter > 0
                && !pvNode
                && !isInCheck
                && isNotGettingCheckmated
                && moveScore < EvaluationConstants.PromotionMoveScoreValue) // Quiet or bad capture
            {
                // 🔍 Late Move Pruning (LMP) - all quiet moves can be pruned
                // after searching the first few given by the move ordering algorithm
                if (moveIndex >= Configuration.EngineSettings.LMP_BaseMovesToTry + (Configuration.EngineSettings.LMP_MovesDepthMultiplier * depth * (improving ? 2 : 1))) // Based on formula suggested by Antares
                {
                    break;
                }

                // 🔍 History pruning -  all quiet moves can be pruned
                // once we find one with a history score too low
                if (!isCapture
                    && depth < Configuration.EngineSettings.HistoryPrunning_MaxDepth    // TODO use LMR depth
                    && QuietHistory() < Configuration.EngineSettings.HistoryPrunning_Margin * (depth - 1))
                {
                    break;
                }

                // 🔍 Futility Pruning (FP) - all quiet moves can be pruned
                // once it's considered that they don't have potential to raise alpha
                if (depth <= Configuration.EngineSettings.FP_MaxDepth
                    && staticEval + Configuration.EngineSettings.FP_Margin + (Configuration.EngineSettings.FP_DepthScalingFactor * depth) <= alpha)
                {
                    break;
                }

                // 🔍 PVS SEE pruning
                if (isCapture)
                {
                    var threshold = Configuration.EngineSettings.PVS_SEE_Threshold_Noisy * depth * depth;

                    if (!SEE.IsGoodCapture(position, move, threshold))
                    {
                        continue;
                    }
                }
                else
                {
                    var threshold = Configuration.EngineSettings.PVS_SEE_Threshold_Quiet * depth;

                    if (!SEE.HasPositiveScore(position, move, threshold))
                    {
                        continue;
                    }
                }
            }

            var gameState = position.MakeMove(move);

            if (!position.WasProduceByAValidMove())
            {
                position.UnmakeMove(move, gameState);
                continue;
            }

            int singularDepthExtensions = 0;

            // 🔍 Singular extensions (SE) - extend TT move when it looks better than every other move
            // We check if that's the case by doing a reduced-depth search, excluding TT move and with
            // zero-depth search (using TT score-based alpha/beta values).
            // If that search fails low, the move is 'singular' (very good) and therefore we extend it
            if (
                //!isVerifyingSE        // Implicit, otherwise the move would have been skipped already
                isBestMove      // Ensures !isRoot and TT hit (otherwise there wouldn't be a TT move)
                && depth >= Configuration.EngineSettings.SE_MinDepth
                && ttEntry.Depth + Configuration.EngineSettings.SE_TTDepthOffset >= depth
                && Math.Abs(ttEntry.Score) < EvaluationConstants.PositiveCheckmateDetectionLimit
                && ttEntry.NodeType != NodeType.Alpha
                && ply < 3 * depth)     // Preventing search explosions
            {
                position.UnmakeMove(move, gameState);

                var verificationDepth = (depth - 1) / 2;    // TODO tune?
                var singularBeta = ttEntry.Score - (depth * Configuration.EngineSettings.SE_DepthMultiplier);
                singularBeta = Math.Max(EvaluationConstants.NegativeCheckmateDetectionLimit, singularBeta);

                var singularScore = NegaMax(verificationDepth, ply, singularBeta - 1, singularBeta, cutnode, cancellationToken, isVerifyingSE: true);

                // Singular extension
                if (singularScore < singularBeta)
                {
                    ++singularDepthExtensions;

                    // Double extension
                    if (!pvNode
                        && singularScore + Configuration.EngineSettings.SE_DoubleExtensions_Margin < singularBeta
                        && stack.DoubleExtensions <= Configuration.EngineSettings.SE_DoubleExtensions_Max)
                    {
                        ++singularDepthExtensions;
                        ++stack.DoubleExtensions;

                        // Low depth extension - extending all moves
                        if (depth <= Configuration.EngineSettings.SE_LowDepthExtension)
                        {
                            ++depth;
                        }
                    }
                }
                // Multicut
                else if (singularScore >= beta && singularScore < Math.Abs(EvaluationConstants.PositiveCheckmateDetectionLimit))
                {
                    return singularScore;
                }
                // Negative extension
                else if (ttEntry.Score >= beta)
                {
                    --singularDepthExtensions;
                }

                gameState = position.MakeMove(move);
            }

            var previousNodes = _nodes;
            visitedMoves[visitedMovesCounter] = move;

            ++_nodes;
            isAnyMoveValid = true;

            PrintPreMove(position, ply, move);

            // Before making a move
            var oldHalfMovesWithoutCaptureOrPawnMove = Game.HalfMovesWithoutCaptureOrPawnMove;
            var canBeRepetition = Game.Update50movesRule(move);
            Game.AddToPositionHashHistory(position.UniqueIdentifier);
            stack.Move = move;

            [MethodImpl(MethodImplOptions.AggressiveInlining)]
            void RevertMove()
            {
                Game.HalfMovesWithoutCaptureOrPawnMove = oldHalfMovesWithoutCaptureOrPawnMove;
                Game.RemoveFromPositionHashHistory();
                position.UnmakeMove(move, gameState);
            }

            int score = 0;

            if (canBeRepetition && (Game.IsThreefoldRepetition() || Game.Is50MovesRepetition(ref evaluationContext)))
            {
                score = 0;

                // We don't need to evaluate further down to know it's a draw.
                // Since we won't be evaluating further down, we need to clear the PV table because those moves there
                // don't belong to this line and if this move were to beat alpha, they'd incorrectly copied to pv line.
                Array.Clear(_pVTable, nextPvIndex, _pVTable.Length - nextPvIndex);
            }
            else
            {
                var nextHalfMovesCounter = (move.CapturedPiece() != (int)Piece.None || move.Piece() == (int)Piece.P || move.Piece() == (int)Piece.p)
                    ? 0
                    : Game.HalfMovesWithoutCaptureOrPawnMove + 1;

                _tt.PrefetchTTEntry(position, nextHalfMovesCounter);

                bool isCutNode = !pvNode && !cutnode;   // Linter 'simplification' of pvNode ? false : !cutnode

                var newDepth = depth + depthExtension - 1 + singularDepthExtensions;

                // 🔍 Late Move Reduction (LMR) - search with reduced depth
                // Impl. based on Ciekce (Stormphrax) and Martin (Motor) advice, and Stormphrax & Akimbo implementations
                if (visitedMovesCounter >= 1)
                {
                    int reduction = 0;

                    if (isNotGettingCheckmated)
                    {
                        var isRootExtraReduction = isRoot ? 2 : 0;

                        if (depth >= Configuration.EngineSettings.LMR_MinDepth
                            && visitedMovesCounter >=
                                (pvNode
                                    ? Configuration.EngineSettings.LMR_MinFullDepthSearchedMoves_PV + isRootExtraReduction
                                    : Configuration.EngineSettings.LMR_MinFullDepthSearchedMoves_NonPV + isRootExtraReduction))
                        {
                            if (isCapture)
                            {
                                reduction = EvaluationConstants.LMRReductions[1][depth][visitedMovesCounter];

                                reduction /= EvaluationConstants.LMRScaleFactor;

                                // ~ history/(0.75 * maxHistory/2/)
                                reduction -= CaptureHistoryEntry(move) / Configuration.EngineSettings.LMR_History_Divisor_Noisy;
                            }
                            else
                            {
                                reduction = EvaluationConstants.LMRReductions[0][depth][visitedMovesCounter]
                                    + Configuration.EngineSettings.LMR_Quiet;    // Quiet LMR

                                if (!improving)
                                {
                                    reduction += Configuration.EngineSettings.LMR_Improving;
                                }

                                if (cutnode)
                                {
                                    reduction += Configuration.EngineSettings.LMR_Cutnode;
                                }

                                if (!ttPv)
                                {
                                    reduction += Configuration.EngineSettings.LMR_TTPV;
                                }

                                if (ttMoveIsCapture)    // Move isn't a capture but TT move is
                                {
                                    reduction += Configuration.EngineSettings.LMR_TTCapture;
                                }

                                if (pvNode)
                                {
                                    reduction -= Configuration.EngineSettings.LMR_PVNode;
                                }

                                if (position.IsInCheck())   // i.e. move gives check
                                {
                                    reduction -= Configuration.EngineSettings.LMR_InCheck;
                                }

                                if (Math.Abs(staticEval - rawStaticEval) >= Configuration.EngineSettings.LMR_Corrplexity_Delta)
                                {
                                    reduction -= Configuration.EngineSettings.LMR_Corrplexity;
                                }

                                reduction /= EvaluationConstants.LMRScaleFactor;

                                // -= history/(maxHistory/2)

                                reduction -= QuietHistory() / Configuration.EngineSettings.LMR_History_Divisor_Quiet;
                            }
                        }

                        // 🔍 Static Exchange Evaluation (SEE) reduction
                        // Bad captures are reduced more
                        // Last attempt to move it inside of LMR conditions was https://github.com/lynx-chess/Lynx/pull/1589
                        if (!isInCheck
                            && moveScore < EvaluationConstants.PromotionMoveScoreValue
                            && moveScore >= EvaluationConstants.BadCaptureMoveBaseScoreValue)
                        {
                            reduction += Configuration.EngineSettings.SEE_BadCaptureReduction;
                        }

                        // Don't allow LMR to drop into qsearch or increase the depth: min depth 1
                        // (depth - 1) - depth + 2 = 1, min depth we want
                        // newDepth - newDepth + 1 = 1, min depth we want
                        reduction = Math.Max(0, Math.Min(reduction, newDepth - 1));
                    }

                    var reducedDepth = newDepth - reduction;

                    // Search with reduced depth and zero window
                    score = -NegaMax(reducedDepth, ply + 1, -alpha - 1, -alpha, cutnode: true, cancellationToken);

                    // 🔍 Principal Variation Search (PVS)
                    if (score > alpha && newDepth > reducedDepth)
                    {
                        // Optimistic search, validating that the rest of the moves are worse than bestmove.
                        // It should produce more cutoffs and therefore be faster.
                        // https://web.archive.org/web/20071030220825/http://www.brucemo.com/compchess/programming/pvs.htm

                        var deeper = score > bestScore + Configuration.EngineSettings.LMR_DeeperBase + (Configuration.EngineSettings.LMR_DeeperDepthMultiplier * depth);
                        var shallower = score < bestScore + depth;

                        if (deeper && !shallower && depth < Configuration.EngineSettings.MaxDepth)
                        {
                            ++newDepth;
                        }
                        else if (shallower && !deeper && newDepth > 1)
                        {
                            --newDepth;
                        }

                        if (newDepth > reducedDepth)
                        {
                            // Search with full depth but narrowed score bandwidth (zero-window search)
                            score = -NegaMax(newDepth, ply + 1, -alpha - 1, -alpha, !cutnode, cancellationToken);
                        }

                        // 🔍 Post-LMR continuation history update
                        var historyBonus = score > alpha
                            ? EvaluationConstants.HistoryBonus[depth]
                            : -EvaluationConstants.HistoryMalus[depth];

                        ref var contHist = ref ContinuationHistoryEntry(move.Piece(), move.TargetSquare(), ply - 1);
                        contHist = ScoreHistoryMove(contHist, historyBonus);
                    }
                }

                // First searched move is always searched with full depth and full score bandwidth
                // Same if PVS hypothesis is invalidated
                if (visitedMovesCounter == 0 || (score > alpha && score < beta))
                {
#pragma warning disable S2234 // Arguments should be passed in the same order as the method parameters
                    score = -NegaMax(newDepth, ply + 1, -beta, -alpha, cutnode: false, cancellationToken);
#pragma warning restore S2234 // Arguments should be passed in the same order as the method parameters
                }
            }

            // After making a move
            RevertMove();
            if (isRoot)
            {
                var nodesSpentInThisMove = _nodes - previousNodes;
                UpdateMoveNodeCount(move, nodesSpentInThisMove);
            }

            PrintMove(position, ply, move, score);

            if (score > bestScore)
            {
                bestScore = score;

                // Improving alpha
                if (score > alpha)
                {
                    alpha = score;
                    bestMove = move;

                    if (pvNode)
                    {
                        _pVTable[pvIndex] = move;
                        CopyPVTableMoves(pvIndex + 1, nextPvIndex, Configuration.EngineSettings.MaxDepth - ply - 1);
                    }

                    nodeType = NodeType.Exact;
                }

                // Beta-cutoff - refutation found, no need to keep searching this line
                if (score >= beta)
                {
                    PrintMessage($"Pruning: {move} is enough");

                    var historyDepth = depth;

                    if (staticEval <= alpha)
                    {
                        ++historyDepth;
                    }

                    // Suggestion by Sirius author
                    if (bestScore >= beta + Configuration.EngineSettings.History_BestScoreBetaMargin)
                    {
                        ++historyDepth;
                    }

                    if (isCapture)
                    {
                        UpdateMoveOrderingHeuristicsOnCaptureBetaCutoff(historyDepth, visitedMoves, visitedMovesCounter, move);
                    }
                    else
                    {
                        UpdateMoveOrderingHeuristicsOnQuietBetaCutoff(historyDepth, ply, visitedMoves, visitedMovesCounter, move, isRoot, pvNode);
                    }

                    nodeType = NodeType.Beta;

                    break;
                }
            }

            ++visitedMovesCounter;
        }

        if (!isAnyMoveValid)
        {
            Debug.Assert(bestMove is null);

            bestScore = Position.EvaluateFinalPosition(ply, isInCheck);

            nodeType = NodeType.Exact;
            staticEval = bestScore;
        }

        if (!isVerifyingSE)
        {
            if (!(isInCheck
                || (bestMove?.CapturedPiece() != null && bestMove?.CapturedPiece() != (int)Piece.None)
                || bestMove?.IsPromotion() == true
                || (nodeType == NodeType.Beta && bestScore <= staticEval)
                || (nodeType == NodeType.Alpha && bestScore >= staticEval)))
            {
                UpdateCorrectionHistory(position, bestScore - staticEval, depth);
            }

            _tt.RecordHash(position, Game.HalfMovesWithoutCaptureOrPawnMove, rawStaticEval, depth, ply, bestScore, nodeType, ttPv, bestMove);
        }

        return bestScore;
    }

    /// <summary>
    /// Quiescence search implementation, NegaMax alpha-beta style, fail-soft
    /// </summary>
    /// <param name="alpha">
    /// Best score White can achieve, assuming best play by Black.
    /// Defaults to the worse possible score for white, Int.MinValue.
    /// </param>
    /// <param name="beta">
    /// Best score Black can achieve, assuming best play by White
    /// Defaults to the works possible score for Black, Int.MaxValue
    /// </param>
    [SkipLocalsInit]
    public int QuiescenceSearch(int ply, int alpha, int beta, bool pvNode, CancellationToken cancellationToken)
    {
        var position = Game.CurrentPosition;

        cancellationToken.ThrowIfCancellationRequested();

        Span<BitBoard> attacks = stackalloc BitBoard[12];
        Span<BitBoard> attacksBySide = stackalloc BitBoard[2];
        var evaluationContext = new EvaluationContext(attacks, attacksBySide);

        if (ply >= Configuration.EngineSettings.MaxDepth)
        {
            if (IsMainEngine)
            {
                _logger.Debug("[#{EngineId}] Max depth {Depth} reached in qsearch - position {FEN}",
                _id, Configuration.EngineSettings.MaxDepth, position.FEN(Game.HalfMovesWithoutCaptureOrPawnMove));
            }
#if MULTITHREAD_DEBUG
            else
            {
                _logger.Trace("[#{EngineId}] Max depth {Depth} reached in qsearch - position {FEN}",
                _id, Configuration.EngineSettings.MaxDepth, position.FEN(Game.HalfMovesWithoutCaptureOrPawnMove));
            }
#endif
            return position.StaticEvaluation(Game.HalfMovesWithoutCaptureOrPawnMove, _pawnEvalTable, ref evaluationContext).Score;
        }

        var pvIndex = PVTable.Indexes[ply];
        var nextPvIndex = PVTable.Indexes[ply + 1];
        _pVTable[pvIndex] = _defaultMove;   // Nulling the first value before any returns

        var ttHit = _tt.ProbeHash(position, Game.HalfMovesWithoutCaptureOrPawnMove, ply, out var ttProbeResult);
        var ttScore = ttProbeResult.Score;
        var ttNodeType = ttProbeResult.NodeType;
        var ttPv = pvNode || ttProbeResult.WasPv;

        // QS TT cutoff
        Debug.Assert(ttProbeResult.Depth >= 0, "Assertion failed", "We would need to add it as a TT cutoff condition");

        if (ttHit
            && (ttNodeType == NodeType.Exact
                || (ttNodeType == NodeType.Alpha && ttScore <= alpha)
                || (ttNodeType == NodeType.Beta && ttScore >= beta)))
        {
            return ttScore;
        }

        ShortMove ttBestMove = ttProbeResult.BestMove;
        _maxDepthReached[ply] = ply;

        /*
            var staticEval = ttHit
                ? ttProbeResult.StaticEval
                : position.StaticEvaluation(Game.HalfMovesWithoutCaptureOrPawnMove, _kingPawnHashTable).Score;
        */

        (var rawStaticEval, var _) = position.StaticEvaluation(Game.HalfMovesWithoutCaptureOrPawnMove, _pawnEvalTable, ref evaluationContext);
        Debug.Assert(rawStaticEval != EvaluationConstants.NoScore, "Assertion failed", "All TT entries should have a static eval");

        var staticEval = CorrectStaticEvaluation(position, rawStaticEval);

        ref var stack = ref Game.Stack(ply);
        stack.StaticEval = staticEval;

        int standPat =
            (ttNodeType == NodeType.Exact
                || (ttNodeType == NodeType.Alpha && ttScore < staticEval)
                || (ttNodeType == NodeType.Beta && ttScore > staticEval))
            ? ttScore
            : staticEval;

        var isInCheck = position.IsInCheck();

        if (!isInCheck)
        {
            if (!ttHit)
            {
                _tt.SaveStaticEval(position, Game.HalfMovesWithoutCaptureOrPawnMove, rawStaticEval, ttPv);
            }

            // Standing pat beta-cutoff (updating alpha after this check)
            if (standPat >= beta)
            {
                PrintMessage(ply - 1, "Pruning before starting quiescence search");
                return standPat;
            }
        }

        // Better move
        if (standPat > alpha)
        {
            alpha = standPat;
        }

        Span<Move> moves = stackalloc Move[Constants.MaxNumberOfPseudolegalMovesInAPosition];
        var pseudoLegalMoves = MoveGenerator.GenerateAllCaptures(position, ref evaluationContext, moves);
        if (pseudoLegalMoves.Length == 0)
        {
            // Checking if final position first: https://github.com/lynx-chess/Lynx/pull/358
            return staticEval;
        }

        var nodeType = NodeType.Alpha;
        Move? bestMove = null;
        int bestScore = standPat;

        bool isAnyCaptureValid = false;

        Span<int> moveScores = stackalloc int[pseudoLegalMoves.Length];
        for (int i = 0; i < pseudoLegalMoves.Length; ++i)
        {
            moveScores[i] = ScoreMoveQSearch(pseudoLegalMoves[i], ttBestMove);
        }

        Span<Move> visitedMoves = stackalloc Move[pseudoLegalMoves.Length];
        int visitedMovesCounter = 0;

        for (int moveIndex = 0; moveIndex < pseudoLegalMoves.Length; ++moveIndex)
        {
            // Incremental move sorting, inspired by https://github.com/jw1912/Chess-Challenge and suggested by toanth
            // There's no need to sort all the moves since most of them don't get checked anyway
            // So just find the first unsearched one with the best score and try it
            for (int j = moveIndex + 1; j < pseudoLegalMoves.Length; j++)
            {
                if (moveScores[j] > moveScores[moveIndex])
                {
                    (moveScores[moveIndex], moveScores[j], pseudoLegalMoves[moveIndex], pseudoLegalMoves[j]) = (moveScores[j], moveScores[moveIndex], pseudoLegalMoves[j], pseudoLegalMoves[moveIndex]);
                }
            }

            var move = pseudoLegalMoves[moveIndex];
            var moveScore = moveScores[moveIndex];

            // 🔍 QSearch SEE pruning: pruning bad captures
            if (moveScore < EvaluationConstants.PromotionMoveScoreValue && moveScore >= EvaluationConstants.BadCaptureMoveBaseScoreValue)
            {
                continue;
            }

            var gameState = position.MakeMove(move);
            if (!position.WasProduceByAValidMove())
            {
                position.UnmakeMove(move, gameState);
                continue;
            }

            ++_nodes;
            visitedMoves[visitedMovesCounter] = move;
            isAnyCaptureValid = true;

            PrintPreMove(position, ply, move, isQuiescence: true);

            // No need to check for threefold or 50 moves repetitions, since we're only searching captures, promotions, and castles
            stack.Move = move;

#pragma warning disable S2234 // Arguments should be passed in the same order as the method parameters
            int score = -QuiescenceSearch(ply + 1, -beta, -alpha, pvNode, cancellationToken);
#pragma warning restore S2234 // Arguments should be passed in the same order as the method parameters
            position.UnmakeMove(move, gameState);

            PrintMove(position, ply, move, score, isQuiescence: true);

            if (score > bestScore)
            {
                bestScore = score;

                // Beta-cutoff
                if (score >= beta)
                {
                    PrintMessage($"Pruning: {move} is enough to discard this line");

                    if (move.CapturedPiece() != (int)Piece.None)
                    {
                        UpdateMoveOrderingHeuristicsOnCaptureBetaCutoff(3, visitedMoves, visitedMovesCounter, move);
                    }

                    nodeType = NodeType.Beta;
                    break;
                }

                // Improving alpha
                if (score > alpha)
                {
                    alpha = score;
                    bestMove = move;

                    _pVTable[pvIndex] = move;
                    CopyPVTableMoves(pvIndex + 1, nextPvIndex, Configuration.EngineSettings.MaxDepth - ply - 1);

                    nodeType = NodeType.Exact;
                }
            }

            ++visitedMovesCounter;
        }

        if (!isAnyCaptureValid
            && !MoveGenerator.CanGenerateAtLeastAValidMove(position, ref evaluationContext)) // Bad captures can be pruned, so all moves need to be generated for now
        {
            Debug.Assert(bestMove is null);

            bestScore = Position.EvaluateFinalPosition(ply, isInCheck);

            nodeType = NodeType.Exact;
            staticEval = bestScore;
        }

        _tt.RecordHash(position, Game.HalfMovesWithoutCaptureOrPawnMove, rawStaticEval, 0, ply, bestScore, nodeType, ttPv, bestMove);

        return bestScore;
    }
}<|MERGE_RESOLUTION|>--- conflicted
+++ resolved
@@ -200,17 +200,10 @@
             // If the score is outside what the current bounds are, but it did match flag and depth,
             // then we can trust that this score is more accurate than the current static evaluation,
             // and we can update our static evaluation for better accuracy in pruning
-<<<<<<< HEAD
-            if (ttHit && ttElementType != (ttScore > staticEval ? NodeType.Alpha : NodeType.Beta))
+            if (ttHit && ttNodeType != (ttScore > staticEval ? NodeType.Alpha : NodeType.Beta))
             {
                 ttCorrectedStaticEval = ttScore;
             }
-=======
-            //if (ttHit && ttNodeType != (ttScore > staticEval ? NodeType.Alpha : NodeType.Beta))
-            //{
-            //    staticEval = ttScore;
-            //}
->>>>>>> 9ad53759
 
             // Fail-high pruning (moves with high scores) - prune more when improving
             if (depth <= Configuration.EngineSettings.RFP_MaxDepth)
