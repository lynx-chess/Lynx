--- conflicted
+++ resolved
@@ -354,11 +354,7 @@
                 }
             }
 
-<<<<<<< HEAD
-            int score = int.MinValue;
-=======
             int score = 0;
->>>>>>> 98600878
 
             if (canBeRepetition && (Game.IsThreefoldRepetition() || Game.Is50MovesRepetition()))
             {
@@ -372,7 +368,6 @@
             else
             {
                 _tt.PrefetchTTEntry(position);
-<<<<<<< HEAD
 
                 bool isCutNode = !pvNode && !cutnode;   // Linter 'simplification' of pvNode ? false : !cutnode
 
@@ -408,24 +403,12 @@
                     Game.AddToPositionHashHistory(position.UniqueIdentifier);
                 }
 
-=======
-
-                bool isCutNode = !pvNode && !cutnode;   // Linter 'simplification' of pvNode ? false : !cutnode
-
-                var newDepth = depth - 1;
-
-                // 🔍 Late Move Reduction (LMR) - search with reduced depth
-                // Impl. based on Ciekce (Stormphrax) and Martin (Motor) advice, and Stormphrax & Akimbo implementations
->>>>>>> 98600878
                 if (visitedMovesCounter > 0)
                 {
                     int reduction = 0;
 
-<<<<<<< HEAD
                     // 🔍 Late Move Reduction (LMR) - search with reduced depth
                     // Impl. based on Ciekce (Stormphrax) and Martin (Motor) advice, and Stormphrax & Akimbo implementations
-=======
->>>>>>> 98600878
                     if (isNotGettingCheckmated)
                     {
                         if (depth >= Configuration.EngineSettings.LMR_MinDepth
@@ -437,15 +420,9 @@
                             if (isCapture)
                             {
                                 reduction = EvaluationConstants.LMRReductions[1][depth][visitedMovesCounter];
-<<<<<<< HEAD
 
                                 reduction /= EvaluationConstants.LMRScaleFactor;
 
-=======
-
-                                reduction /= EvaluationConstants.LMRScaleFactor;
-
->>>>>>> 98600878
                                 // ~ history/(0.75 * maxHistory/2/)
                                 reduction -= _captureHistory[CaptureHistoryIndex(move.Piece(), move.TargetSquare(), move.CapturedPiece())] / Configuration.EngineSettings.LMR_History_Divisor_Noisy;
                             }
@@ -467,7 +444,6 @@
                                 {
                                     reduction += Configuration.EngineSettings.LMR_TTPV;
                                 }
-<<<<<<< HEAD
 
                                 if (pvNode)
                                 {
@@ -484,24 +460,6 @@
                                 // -= history/(maxHistory/2)
                                 reduction -= 2 * _quietHistory[move.Piece()][move.TargetSquare()] / Configuration.EngineSettings.LMR_History_Divisor_Quiet;
 
-=======
-
-                                if (pvNode)
-                                {
-                                    reduction -= Configuration.EngineSettings.LMR_PVNode;
-                                }
-
-                                if (position.IsInCheck())   // i.e. move gives check
-                                {
-                                    reduction -= Configuration.EngineSettings.LMR_InCheck;
-                                }
-
-                                reduction /= EvaluationConstants.LMRScaleFactor;
-
-                                // -= history/(maxHistory/2)
-                                reduction -= 2 * _quietHistory[move.Piece()][move.TargetSquare()] / Configuration.EngineSettings.LMR_History_Divisor_Quiet;
-
->>>>>>> 98600878
                                 // Don't allow LMR to drop into qsearch or increase the depth
                                 // depth - 1 - depth +2 = 1, min depth we want
                                 reduction = Math.Clamp(reduction, 0, depth - 2);
