﻿using Lynx.Model;
using System.Diagnostics;
using System.Runtime.CompilerServices;
using System.Security.Authentication;
using System.Xml.Linq;

namespace Lynx;

public sealed partial class Engine
{
    /// <summary>
    /// NegaMax algorithm implementation using alpha-beta pruning and quiescence search
    /// </summary>
    /// <param name="alpha">
    /// Best score the Side to move can achieve, assuming best play by the opponent.
    /// </param>
    /// <param name="beta">
    /// Best score Side's to move's opponent can achieve, assuming best play by Side to move.
    /// </param>
    [SkipLocalsInit]
    private int NegaMax(int depth, int ply, int alpha, int beta, bool cutnode, bool parentWasNullMove = false)
    {
        var position = Game.CurrentPosition;

        // Prevents runtime failure in case depth is increased due to check extension, since we're using ply when calculating pvTable index,
        if (ply >= Configuration.EngineSettings.MaxDepth)
        {
            _logger.Info("Max depth {0} reached", Configuration.EngineSettings.MaxDepth);
            return position.StaticEvaluation(Game.HalfMovesWithoutCaptureOrPawnMove).Score;
        }

        _maxDepthReached[ply] = ply;
        _absoluteSearchCancellationTokenSource.Token.ThrowIfCancellationRequested();

        var pvIndex = PVTable.Indexes[ply];
        var nextPvIndex = PVTable.Indexes[ply + 1];
        _pVTable[pvIndex] = _defaultMove;   // Nulling the first value before any returns

        bool isRoot = ply == 0;
        bool pvNode = beta - alpha > 1;
        ShortMove ttBestMove = default;
        NodeType ttElementType = default;
        int ttScore = default;
        int ttRawScore = default;
        int ttStaticEval = int.MinValue;

        Debug.Assert(!pvNode || !cutnode);

        if (!isRoot)
        {
            (ttScore, ttBestMove, ttElementType, ttRawScore, ttStaticEval) = _tt.ProbeHash(position, depth, ply, alpha, beta);

            // TT cutoffs
            if (!pvNode && ttScore != EvaluationConstants.NoHashEntry)
            {
                return ttScore;
            }

            // Internal iterative reduction (IIR)
            // If this position isn't found in TT, it has never been searched before,
            // so the search will be potentially expensive.
            // Therefore, we search with reduced depth for now, expecting to record a TT move
            // which we'll be able to use later for the full depth search
            if (ttElementType == default && depth >= Configuration.EngineSettings.IIR_MinDepth)
            {
                --depth;
            }
        }

        // Before any time-consuming operations
        _searchCancellationTokenSource.Token.ThrowIfCancellationRequested();

        // 🔍 Improving heuristic: the current position has a better static evaluation than
        // the previous evaluation from the same side (ply - 2).
        // When true, we can:
        // - Prune more aggressively when evaluation is too high: current position is even getter
        // - Prune less aggressively when evaluation is low low: uncertainty on how bad the position really is
        bool improving = false;

        // From Potential
        double improvingRate = 0;

        bool isInCheck = position.IsInCheck();
        int staticEval = int.MaxValue;
        int phase = int.MaxValue;

        if (isInCheck)
        {
            ++depth;
        }
        else if (depth <= 0)
        {
            if (MoveGenerator.CanGenerateAtLeastAValidMove(position))
            {
                return QuiescenceSearch(ply, alpha, beta);
            }

            var finalPositionEvaluation = Position.EvaluateFinalPosition(ply, isInCheck);
            _tt.RecordHash(position, finalPositionEvaluation, depth, ply, finalPositionEvaluation, NodeType.Exact);
            return finalPositionEvaluation;
        }
        else if (!pvNode)
        {
            if (ttElementType == default)
            {
                (staticEval, phase) = position.StaticEvaluation(Game.HalfMovesWithoutCaptureOrPawnMove);
            }
            else
            {
                Debug.Assert(ttStaticEval != int.MinValue);

                staticEval = ttStaticEval;
                phase = position.Phase();
            }

            Game.UpdateStaticEvalInStack(ply, staticEval);

            if (ply >= 2)
            {
                var evalDiff = staticEval - Game.ReadStaticEvalFromStack(ply - 2);
                improving = evalDiff >= 0;
                improvingRate = evalDiff / 50.0;
            }

            // From smol.cs
            // ttEvaluation can be used as a better positional evaluation:
            // If the score is outside what the current bounds are, but it did match flag and depth,
            // then we can trust that this score is more accurate than the current static evaluation,
            // and we can update our static evaluation for better accuracy in pruning
            if (ttElementType != default && ttElementType != (ttRawScore > staticEval ? NodeType.Alpha : NodeType.Beta))
            {
                staticEval = ttRawScore;
            }

            // Fail-high pruning (moves with high scores) - prune more when improving
            if (depth <= Configuration.EngineSettings.RFP_MaxDepth)
            {
                // 🔍 Reverse Futility Pruning (RFP) - https://www.chessprogramming.org/Reverse_Futility_Pruning
                // Return formula by Ciekce, instead of just returning static eval
                // Improving impl. based on Potential's
                var rfpMargin = improving ? 80 * (depth - 1) : 100 * depth;
                var improvingFactor = improvingRate * (0.75 * depth);

                var rfpThreshold = rfpMargin + improvingFactor;

                if (staticEval - rfpThreshold >= beta)
                {
#pragma warning disable S3949 // Calculations should not overflow - value is being set at the beginning of the else if (!pvNode)
                    return (staticEval + beta) / 2;
#pragma warning restore S3949 // Calculations should not overflow
                }

                // 🔍 Razoring - Strelka impl (CPW) - https://www.chessprogramming.org/Razoring#Strelka
                if (depth <= Configuration.EngineSettings.Razoring_MaxDepth)
                {
                    var score = staticEval + Configuration.EngineSettings.Razoring_Depth1Bonus;

                    if (score < beta)               // Static evaluation + bonus indicates fail-low node
                    {
                        if (depth == 1)
                        {
                            var qSearchScore = QuiescenceSearch(ply, alpha, beta);

                            return qSearchScore > score
                                ? qSearchScore
                                : score;
                        }

                        score += Configuration.EngineSettings.Razoring_NotDepth1Bonus;

                        if (score < beta)               // Static evaluation indicates fail-low node
                        {
                            var qSearchScore = QuiescenceSearch(ply, alpha, beta);
                            if (qSearchScore < beta)    // Quiescence score also indicates fail-low node
                            {
                                return qSearchScore > score
                                    ? qSearchScore
                                    : score;
                            }
                        }
                    }
                }
            }

            var staticEvalBetaDiff = staticEval - beta;

            // 🔍 Null Move Pruning (NMP) - our position is so good that we can potentially afford giving our opponent a double move and still remain ahead of beta
            if (depth >= Configuration.EngineSettings.NMP_MinDepth
                && staticEvalBetaDiff >= 0
                && !parentWasNullMove
                && phase > 2   // Zugzwang risk reduction: pieces other than pawn presents
                && (ttElementType != NodeType.Alpha || ttScore >= beta))   // TT suggests NMP will fail: entry must not be a fail-low entry with a score below beta - Stormphrax and Ethereal
            {
                var nmpReduction = Configuration.EngineSettings.NMP_BaseDepthReduction
                    + ((depth + Configuration.EngineSettings.NMP_DepthIncrement) / Configuration.EngineSettings.NMP_DepthDivisor)   // Clarity
                    + Math.Min(
                        Configuration.EngineSettings.NMP_StaticEvalBetaMaxReduction,
                        staticEvalBetaDiff / Configuration.EngineSettings.NMP_StaticEvalBetaDivisor);

                // TODO more advanced adaptative reduction, similar to what Ethereal and Stormphrax are doing
                //var nmpReduction = Math.Min(
                //    depth,
                //    3 + (depth / 3) + Math.Min((staticEval - beta) / 200, 3));

                var gameState = position.MakeNullMove();
                var nmpScore = -NegaMax(depth - 1 - nmpReduction, ply + 1, -beta, -beta + 1, !cutnode, parentWasNullMove: true);
                position.UnMakeNullMove(gameState);

                if (nmpScore >= beta)
                {
                    return nmpScore;
                }
            }
        }

        Span<Move> moves = stackalloc Move[Constants.MaxNumberOfPossibleMovesInAPosition];
        var pseudoLegalMoves = MoveGenerator.GenerateAllMoves(position, moves);

        Span<int> moveScores = stackalloc int[pseudoLegalMoves.Length];

        for (int i = 0; i < pseudoLegalMoves.Length; ++i)
        {
            moveScores[i] = ScoreMove(pseudoLegalMoves[i], ply, isNotQSearch: true, ttBestMove);
        }

        var nodeType = NodeType.Alpha;
        int bestScore = EvaluationConstants.MinEval;
        Move? bestMove = null;
        bool isAnyMoveValid = false;

        Span<Move> visitedMoves = stackalloc Move[pseudoLegalMoves.Length];
        int visitedMovesCounter = 0;

        for (int moveIndex = 0; moveIndex < pseudoLegalMoves.Length; ++moveIndex)
        {
            // Incremental move sorting, inspired by https://github.com/jw1912/Chess-Challenge and suggested by toanth
            // There's no need to sort all the moves since most of them don't get checked anyway
            // So just find the first unsearched one with the best score and try it
            for (int j = moveIndex + 1; j < pseudoLegalMoves.Length; j++)
            {
                if (moveScores[j] > moveScores[moveIndex])
                {
                    (moveScores[moveIndex], moveScores[j], pseudoLegalMoves[moveIndex], pseudoLegalMoves[j]) = (moveScores[j], moveScores[moveIndex], pseudoLegalMoves[j], pseudoLegalMoves[moveIndex]);
                }
            }

            var move = pseudoLegalMoves[moveIndex];

            var gameState = position.MakeMove(move);

            if (!position.WasProduceByAValidMove())
            {
                position.UnmakeMove(move, gameState);
                continue;
            }

            var previousNodes = _nodes;
            visitedMoves[visitedMovesCounter] = move;

            ++_nodes;
            isAnyMoveValid = true;
            var isCapture = move.IsCapture();

            PrintPreMove(position, ply, move);

            // Before making a move
            var oldHalfMovesWithoutCaptureOrPawnMove = Game.HalfMovesWithoutCaptureOrPawnMove;
            var canBeRepetition = Game.Update50movesRule(move, isCapture);
            Game.AddToPositionHashHistory(position.UniqueIdentifier);
            Game.UpdateMoveinStack(ply, move);

            [MethodImpl(MethodImplOptions.AggressiveInlining)]
            void RevertMove()
            {
                Game.HalfMovesWithoutCaptureOrPawnMove = oldHalfMovesWithoutCaptureOrPawnMove;
                Game.RemoveFromPositionHashHistory();
                position.UnmakeMove(move, gameState);
            }

            int score;
            if (canBeRepetition && (Game.IsThreefoldRepetition() || Game.Is50MovesRepetition()))
            {
                score = 0;

                // We don't need to evaluate further down to know it's a draw.
                // Since we won't be evaluating further down, we need to clear the PV table because those moves there
                // don't belong to this line and if this move were to beat alpha, they'd incorrectly copied to pv line.
                Array.Clear(_pVTable, nextPvIndex, _pVTable.Length - nextPvIndex);
            }
            else if (visitedMovesCounter == 0)
            {
                _tt.PrefetchTTEntry(position);
                bool isCutNode = !pvNode && !cutnode;   // Linter 'simplification' of pvNode ? false : !cutnode
#pragma warning disable S2234 // Arguments should be passed in the same order as the method parameters
                score = -NegaMax(depth - 1, ply + 1, -beta, -alpha, isCutNode);
#pragma warning restore S2234 // Arguments should be passed in the same order as the method parameters
            }
            else
            {
                // If we prune while getting checmated, we risk not finding any move and having an empty PV
                bool isNotGettingCheckmated = bestScore > EvaluationConstants.NegativeCheckmateDetectionLimit;

                // Fail-low pruning (moves with low scores) - prune less when improving
                if (!pvNode && !isInCheck && isNotGettingCheckmated
                    && moveScores[moveIndex] < EvaluationConstants.PromotionMoveScoreValue) // Quiet move
                {
                    // 🔍 Late Move Pruning (LMP) - all quiet moves can be pruned
                    // after searching the first few given by the move ordering algorithm
                    if (depth <= Configuration.EngineSettings.LMP_MaxDepth
                        && moveIndex >= Configuration.EngineSettings.LMP_BaseMovesToTry + (Configuration.EngineSettings.LMP_MovesDepthMultiplier * depth * (improving ? 2 : 1))) // Based on formula suggested by Antares
                    {
                        RevertMove();
                        break;
                    }

                    // 🔍 History pruning -  all quiet moves can be pruned
                    // once we find one with a history score too low
                    if (!isCapture
                        && moveScores[moveIndex] < EvaluationConstants.CounterMoveValue
                        && depth < Configuration.EngineSettings.HistoryPrunning_MaxDepth    // TODO use LMR depth
                        && _quietHistory[move.Piece()][move.TargetSquare()] < Configuration.EngineSettings.HistoryPrunning_Margin * (depth - 1))
                    {
                        RevertMove();
                        break;
                    }

                    // 🔍 Futility Pruning (FP) - all quiet moves can be pruned
                    // once it's considered that they don't have potential to raise alpha
                    if (visitedMovesCounter > 0
                        //&& alpha < EvaluationConstants.PositiveCheckmateDetectionLimit
                        //&& beta > EvaluationConstants.NegativeCheckmateDetectionLimit
                        && depth <= Configuration.EngineSettings.FP_MaxDepth
                        && staticEval + Configuration.EngineSettings.FP_Margin + (Configuration.EngineSettings.FP_DepthScalingFactor * depth) <= alpha)
                    {
                        RevertMove();
                        break;
                    }
                }

                _tt.PrefetchTTEntry(position);

                int reduction = 0;

                // 🔍 Late Move Reduction (LMR) - search with reduced depth
                // Impl. based on Ciekce (Stormphrax) and Martin (Motor) advice, and Stormphrax & Akimbo implementations
<<<<<<< HEAD
                if (depth >= Configuration.EngineSettings.LMR_MinDepth)
                {
                    if (!isCapture
=======
                if (isNotGettingCheckmated)
                {
                    if (!isCapture
                        && depth >= Configuration.EngineSettings.LMR_MinDepth
>>>>>>> 1d361e23
                        && visitedMovesCounter >=
                            (pvNode
                                ? Configuration.EngineSettings.LMR_MinFullDepthSearchedMoves_PV
                                : Configuration.EngineSettings.LMR_MinFullDepthSearchedMoves_NonPV))
                    {
                        reduction = EvaluationConstants.LMRReductions[depth][visitedMovesCounter];

                        if (pvNode)
                        {
                            --reduction;
                        }

                        if (position.IsInCheck())   // i.e. move gives check
                        {
                            --reduction;
                        }

                        if (!improving)
                        {
                            ++reduction;
                        }

<<<<<<< HEAD
                        if (ttBestMove != default && isCapture)
=======
                        if (cutnode)
>>>>>>> 1d361e23
                        {
                            ++reduction;
                        }

                        // -= history/(maxHistory/2)
                        reduction -= 2 * _quietHistory[move.Piece()][move.TargetSquare()] / Configuration.EngineSettings.History_MaxMoveValue;

                        // Don't allow LMR to drop into qsearch or increase the depth
                        // depth - 1 - depth +2 = 1, min depth we want
                        reduction = Math.Clamp(reduction, 0, depth - 2);
                    }

                    // 🔍 Static Exchange Evaluation (SEE) reduction
                    // Bad captures are reduced more
                    if (!isInCheck
                        && moveScores[moveIndex] < EvaluationConstants.PromotionMoveScoreValue
                        && moveScores[moveIndex] >= EvaluationConstants.BadCaptureMoveBaseScoreValue)
                    {
                        reduction += Configuration.EngineSettings.SEE_BadCaptureReduction;
                        reduction = Math.Clamp(reduction, 0, depth - 1);
                    }
                }

                cutnode = reduction > 0;
                // Search with reduced depth
                score = -NegaMax(depth - 1 - reduction, ply + 1, -alpha - 1, -alpha, cutnode);

                // 🔍 Principal Variation Search (PVS)
                if (score > alpha && reduction > 0)
                {
                    // Optimistic search, validating that the rest of the moves are worse than bestmove.
                    // It should produce more cutoffs and therefore be faster.
                    // https://web.archive.org/web/20071030220825/http://www.brucemo.com/compchess/programming/pvs.htm

                    // Search with full depth but narrowed score bandwidth
                    score = -NegaMax(depth - 1, ply + 1, -alpha - 1, -alpha, !cutnode);
                }

                if (score > alpha && score < beta)
                {
                    // PVS Hypothesis invalidated -> search with full depth and full score bandwidth
#pragma warning disable S2234 // Arguments should be passed in the same order as the method parameters
                    score = -NegaMax(depth - 1, ply + 1, -beta, -alpha, cutnode: false);
#pragma warning restore S2234 // Arguments should be passed in the same order as the method parameters
                }
            }

            // After making a move
            RevertMove();
            if (isRoot)
            {
                var nodesSpentInThisMove = _nodes - previousNodes;
                UpdateMoveNodeCount(move, nodesSpentInThisMove);
            }

            PrintMove(position, ply, move, score);

            if (score > bestScore)
            {
                bestScore = score;

                // Improving alpha
                if (score > alpha)
                {
                    alpha = score;
                    bestMove = move;

                    if (pvNode)
                    {
                        _pVTable[pvIndex] = move;
                        CopyPVTableMoves(pvIndex + 1, nextPvIndex, Configuration.EngineSettings.MaxDepth - ply - 1);
                    }

                    nodeType = NodeType.Exact;
                }

                // Beta-cutoff - refutation found, no need to keep searching this line
                if (score >= beta)
                {
                    PrintMessage($"Pruning: {move} is enough");

                    var historyDepth = depth;

                    if (staticEval <= alpha)
                    {
                        ++historyDepth;
                    }

                    // Suggestion by Sirius author
                    if (bestScore >= beta + Configuration.EngineSettings.History_BestScoreBetaMargin)
                    {
                        ++historyDepth;
                    }

                    if (isCapture)
                    {
                        UpdateMoveOrderingHeuristicsOnCaptureBetaCutoff(historyDepth, visitedMoves, visitedMovesCounter, move);
                    }
                    else
                    {
                        UpdateMoveOrderingHeuristicsOnQuietBetaCutoff(historyDepth, ply, visitedMoves, visitedMovesCounter, move, isRoot);
                    }

                    _tt.RecordHash(position, staticEval, depth, ply, bestScore, NodeType.Beta, bestMove);

                    return bestScore;
                }
            }

            ++visitedMovesCounter;
        }

        if (!isAnyMoveValid)
        {
            Debug.Assert(bestMove is null);

            var finalEval = Position.EvaluateFinalPosition(ply, isInCheck);
            _tt.RecordHash(position, staticEval, depth, ply, finalEval, NodeType.Exact);

            return finalEval;
        }

        _tt.RecordHash(position, staticEval, depth, ply, bestScore, nodeType, bestMove);

        // Node fails low
        return bestScore;
    }

    /// <summary>
    /// Quiescence search implementation, NegaMax alpha-beta style, fail-soft
    /// </summary>
    /// <param name="alpha">
    /// Best score White can achieve, assuming best play by Black.
    /// Defaults to the worse possible score for white, Int.MinValue.
    /// </param>
    /// <param name="beta">
    /// Best score Black can achieve, assuming best play by White
    /// Defaults to the works possible score for Black, Int.MaxValue
    /// </param>
    [SkipLocalsInit]
    public int QuiescenceSearch(int ply, int alpha, int beta)
    {
        var position = Game.CurrentPosition;

        _absoluteSearchCancellationTokenSource.Token.ThrowIfCancellationRequested();
        _searchCancellationTokenSource.Token.ThrowIfCancellationRequested();

        if (ply >= Configuration.EngineSettings.MaxDepth)
        {
            _logger.Info("Max depth {0} reached", Configuration.EngineSettings.MaxDepth);
            return position.StaticEvaluation(Game.HalfMovesWithoutCaptureOrPawnMove).Score;
        }

        var pvIndex = PVTable.Indexes[ply];
        var nextPvIndex = PVTable.Indexes[ply + 1];
        _pVTable[pvIndex] = _defaultMove;   // Nulling the first value before any returns

        var ttProbeResult = _tt.ProbeHash(position, 0, ply, alpha, beta);
        if (ttProbeResult.Score != EvaluationConstants.NoHashEntry)
        {
            return ttProbeResult.Score;
        }
        ShortMove ttBestMove = ttProbeResult.BestMove;

        _maxDepthReached[ply] = ply;

        var staticEval = ttProbeResult.NodeType != NodeType.Unknown
            ? ttProbeResult.StaticEval
            : position.StaticEvaluation(Game.HalfMovesWithoutCaptureOrPawnMove).Score;

        Game.UpdateStaticEvalInStack(ply, staticEval);

        // Beta-cutoff (updating alpha after this check)
        if (staticEval >= beta)
        {
            PrintMessage(ply - 1, "Pruning before starting quiescence search");
            return staticEval;
        }

        // Better move
        if (staticEval > alpha)
        {
            alpha = staticEval;
        }

        Span<Move> moves = stackalloc Move[Constants.MaxNumberOfPossibleMovesInAPosition];
        var pseudoLegalMoves = MoveGenerator.GenerateAllCaptures(position, moves);
        if (pseudoLegalMoves.Length == 0)
        {
            // Checking if final position first: https://github.com/lynx-chess/Lynx/pull/358
            return staticEval;
        }

        var nodeType = NodeType.Alpha;
        Move? bestMove = null;
        int bestScore = staticEval;

        bool isAnyCaptureValid = false;

        Span<int> moveScores = stackalloc int[pseudoLegalMoves.Length];
        for (int i = 0; i < pseudoLegalMoves.Length; ++i)
        {
            moveScores[i] = ScoreMove(pseudoLegalMoves[i], ply, isNotQSearch: false, ttBestMove);
        }

        for (int i = 0; i < pseudoLegalMoves.Length; ++i)
        {
            // Incremental move sorting, inspired by https://github.com/jw1912/Chess-Challenge and suggested by toanth
            // There's no need to sort all the moves since most of them don't get checked anyway
            // So just find the first unsearched one with the best score and try it
            for (int j = i + 1; j < pseudoLegalMoves.Length; j++)
            {
                if (moveScores[j] > moveScores[i])
                {
                    (moveScores[i], moveScores[j], pseudoLegalMoves[i], pseudoLegalMoves[j]) = (moveScores[j], moveScores[i], pseudoLegalMoves[j], pseudoLegalMoves[i]);
                }
            }

            var move = pseudoLegalMoves[i];

            // 🔍 QSearch SEE pruning: pruning bad captures
            if (moveScores[i] < EvaluationConstants.PromotionMoveScoreValue && moveScores[i] >= EvaluationConstants.BadCaptureMoveBaseScoreValue)
            {
                continue;
            }

            var gameState = position.MakeMove(move);
            if (!position.WasProduceByAValidMove())
            {
                position.UnmakeMove(move, gameState);
                continue;
            }

            ++_nodes;
            isAnyCaptureValid = true;

            PrintPreMove(position, ply, move, isQuiescence: true);

            // No need to check for threefold or 50 moves repetitions, since we're only searching captures, promotions, and castles
            Game.UpdateMoveinStack(ply, move);

#pragma warning disable S2234 // Arguments should be passed in the same order as the method parameters
            int score = -QuiescenceSearch(ply + 1, -beta, -alpha);
#pragma warning restore S2234 // Arguments should be passed in the same order as the method parameters
            position.UnmakeMove(move, gameState);

            PrintMove(position, ply, move, score, isQuiescence: true);

            if (score > bestScore)
            {
                bestScore = score;

                // Beta-cutoff
                if (score >= beta)
                {
                    PrintMessage($"Pruning: {move} is enough to discard this line");

                    _tt.RecordHash(position, staticEval, 0, ply, bestScore, NodeType.Beta, bestMove);

                    return bestScore; // The refutation doesn't matter, since it'll be pruned
                }

                // Improving alpha
                if (score > alpha)
                {
                    alpha = score;
                    bestMove = move;

                    _pVTable[pvIndex] = move;
                    CopyPVTableMoves(pvIndex + 1, nextPvIndex, Configuration.EngineSettings.MaxDepth - ply - 1);

                    nodeType = NodeType.Exact;
                }
            }
        }

        if (!isAnyCaptureValid
            && !MoveGenerator.CanGenerateAtLeastAValidMove(position)) // Bad captures can be pruned, so all moves need to be generated for now
        {
            Debug.Assert(bestMove is null);

            var finalEval = Position.EvaluateFinalPosition(ply, position.IsInCheck());
            _tt.RecordHash(position, staticEval, 0, ply, finalEval, NodeType.Exact);

            return finalEval;
        }

        _tt.RecordHash(position, staticEval, 0, ply, bestScore, nodeType, bestMove);

        return bestScore;
    }
}<|MERGE_RESOLUTION|>--- conflicted
+++ resolved
@@ -343,16 +343,9 @@
 
                 // 🔍 Late Move Reduction (LMR) - search with reduced depth
                 // Impl. based on Ciekce (Stormphrax) and Martin (Motor) advice, and Stormphrax & Akimbo implementations
-<<<<<<< HEAD
-                if (depth >= Configuration.EngineSettings.LMR_MinDepth)
+                if (isNotGettingCheckmated && depth >= Configuration.EngineSettings.LMR_MinDepth)
                 {
                     if (!isCapture
-=======
-                if (isNotGettingCheckmated)
-                {
-                    if (!isCapture
-                        && depth >= Configuration.EngineSettings.LMR_MinDepth
->>>>>>> 1d361e23
                         && visitedMovesCounter >=
                             (pvNode
                                 ? Configuration.EngineSettings.LMR_MinFullDepthSearchedMoves_PV
@@ -375,11 +368,7 @@
                             ++reduction;
                         }
 
-<<<<<<< HEAD
-                        if (ttBestMove != default && isCapture)
-=======
                         if (cutnode)
->>>>>>> 1d361e23
                         {
                             ++reduction;
                         }
