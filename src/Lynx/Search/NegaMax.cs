--- conflicted
+++ resolved
@@ -339,15 +339,7 @@
 
                 // 🔍 Late Move Reduction (LMR) - search with reduced depth
                 // Impl. based on Ciekce (Stormphrax) and Martin (Motor) advice, and Stormphrax & Akimbo implementations
-<<<<<<< HEAD
-                var minLMRMoves = pvNode
-                    ? Configuration.EngineSettings.LMR_MinFullDepthSearchedMoves_PV
-                    : Configuration.EngineSettings.LMR_MinFullDepthSearchedMoves_NonPV;
-
-                if (visitedMovesCounter >= minLMRMoves
-=======
                 if (!isCapture
->>>>>>> 80f83426
                     && depth >= Configuration.EngineSettings.LMR_MinDepth
                     && visitedMovesCounter >=
                         (pvNode
