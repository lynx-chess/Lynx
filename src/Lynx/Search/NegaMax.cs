--- conflicted
+++ resolved
@@ -44,11 +44,7 @@
 
         if (!isRoot)
         {
-<<<<<<< HEAD
-            var ttProbeResult = _transpositionTable.ProbeHash(position, targetDepth, ply, alpha, beta);
-=======
             var ttProbeResult = _tt.ProbeHash(_ttMask, position, depth, ply, alpha, beta);
->>>>>>> e76c28f6
             if (ttProbeResult.Evaluation != EvaluationConstants.NoHashEntry)
             {
                 return ttProbeResult.Evaluation;
@@ -69,18 +65,7 @@
         {
             if (MoveGenerator.CanGenerateAtLeastAValidMove(position))
             {
-<<<<<<< HEAD
-                var gameState = position.MakeMove(candidateMove);
-                bool isValid = position.WasProduceByAValidMove();
-                position.UnmakeMove(candidateMove, gameState);
-
-                if (isValid)
-                {
-                    return QuiescenceSearch(targetDepth, ply, alpha, beta);
-                }
-=======
-                return QuiescenceSearch(ply, alpha, beta);
->>>>>>> e76c28f6
+                return QuiescenceSearch(depth, ply, alpha, beta);
             }
 
             var finalPositionEvaluation = Position.EvaluateFinalPosition(ply, isInCheck);
@@ -336,7 +321,7 @@
     /// Defaults to the works possible score for Black, Int.MaxValue
     /// </param>
     /// <returns></returns>
-    public int QuiescenceSearch(int targetDepth, int ply, int alpha, int beta)
+    public int QuiescenceSearch(int depth, int ply, int alpha, int beta)
     {
         var position = Game.CurrentPosition;
 
@@ -353,7 +338,6 @@
         var nextPvIndex = PVTable.Indexes[ply + 1];
         _pVTable[pvIndex] = _defaultMove;   // Nulling the first value before any returns
 
-<<<<<<< HEAD
         Move ttBestMove = default;
 
         var ttProbeResult = _transpositionTable.ProbeHash(position, targetDepth, ply, alpha, beta);
@@ -363,9 +347,6 @@
         }
         ttBestMove = ttProbeResult.BestMove;
 
-        ++_nodes;
-=======
->>>>>>> e76c28f6
         _maxDepthReached[ply] = ply;
 
         var staticEvaluation = position.StaticEvaluation(Game.HalfMovesWithoutCaptureOrPawnMove);
@@ -445,7 +426,7 @@
             {
                 PrintMessage($"Pruning: {move} is enough to discard this line");
 
-                _transpositionTable.RecordHash(position, targetDepth, ply, beta, NodeType.Beta, bestMove);
+                _tt.RecordHash(_ttMask, position, depth, ply, beta, NodeType.Beta, bestMove);
 
                 return evaluation; // The refutation doesn't matter, since it'll be pruned
             }
@@ -462,41 +443,17 @@
             }
         }
 
-        if (bestMove is null)
-        {
-<<<<<<< HEAD
-            if (isAnyMoveValid)
-            {
-                goto ReturnAlpha;
-            }
-
-            foreach (var move in position.AllPossibleMoves(Game.MovePool))
-            {
-                var gameState = position.MakeMove(move);
-                bool isValid = position.WasProduceByAValidMove();
-                position.UnmakeMove(move, gameState);
-
-                if (isValid)
-                {
-                    goto ReturnAlpha;
-                }
-            }
-
+        if (bestMove is null
+            && !isThereAnyValidCapture
+            && !MoveGenerator.CanGenerateAtLeastAValidMove(position))
+        {
             var finalEval = Position.EvaluateFinalPosition(ply, position.IsInCheck());
-            _transpositionTable.RecordHash(position, targetDepth, ply, finalEval, NodeType.Exact);
+            _tt.RecordHash(_ttMask, position, depth, ply, finalEval, NodeType.Exact);
 
             return finalEval;
-=======
-            return isThereAnyValidCapture || MoveGenerator.CanGenerateAtLeastAValidMove(position)
-                ? alpha
-                : Position.EvaluateFinalPosition(ply, position.IsInCheck());
->>>>>>> e76c28f6
-        }
-
-        ReturnAlpha:
-        _transpositionTable.RecordHash(position, targetDepth, ply, alpha, nodeType, bestMove);
-
-        // Node fails low
+        }
+
+        _tt.RecordHash(_ttMask, position, depth, ply, alpha, nodeType, bestMove);
         return alpha;
     }
 }