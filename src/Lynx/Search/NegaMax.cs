--- conflicted
+++ resolved
@@ -200,11 +200,7 @@
             // If the score is outside what the current bounds are, but it did match flag and depth,
             // then we can trust that this score is more accurate than the current static evaluation,
             // and we can update our static evaluation for better accuracy in pruning
-<<<<<<< HEAD
-            if (ttHit && ttElementType != (ttScore > staticEval ? NodeType.Alpha : NodeType.Beta))
-=======
             if (ttHit && ttNodeType != (ttScore > staticEval ? NodeType.Alpha : NodeType.Beta))
->>>>>>> 72ea2a31
             {
                 ttCorrectedStaticEval = ttScore;
             }
