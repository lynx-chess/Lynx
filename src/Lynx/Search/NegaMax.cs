﻿using Lynx.Model;
using System.Diagnostics;
using System.Runtime.CompilerServices;

namespace Lynx;

public sealed partial class Engine
{
    /// <summary>
    /// NegaMax algorithm implementation using alpha-beta pruning and quiescence search
    /// </summary>
    /// <param name="alpha">
    /// Best score the Side to move can achieve, assuming best play by the opponent.
    /// </param>
    /// <param name="beta">
    /// Best score Side's to move's opponent can achieve, assuming best play by Side to move.
    /// </param>
    [SkipLocalsInit]
    private int NegaMax(int depth, int ply, int alpha, int beta, bool cutnode, CancellationToken cancellationToken, bool parentWasNullMove = false)
    {
        var position = Game.CurrentPosition;

        // Prevents runtime failure in case depth is increased due to check extension, since we're using ply when calculating pvTable index,
        if (ply >= Configuration.EngineSettings.MaxDepth)
        {
            _logger.Info("Max depth {0} reached", Configuration.EngineSettings.MaxDepth);
            return position.StaticEvaluation(Game.HalfMovesWithoutCaptureOrPawnMove).Score;
        }

        _maxDepthReached[ply] = ply;
<<<<<<< HEAD
=======

>>>>>>> 755f7b15
        cancellationToken.ThrowIfCancellationRequested();

        var pvIndex = PVTable.Indexes[ply];
        var nextPvIndex = PVTable.Indexes[ply + 1];
        _pVTable[pvIndex] = _defaultMove;   // Nulling the first value before any returns

        bool isRoot = ply == 0;
        bool pvNode = beta - alpha > 1;
        ShortMove ttBestMove = default;
        NodeType ttElementType = default;
        int ttScore = default;
        int ttRawScore = default;
        int ttStaticEval = int.MinValue;

        Debug.Assert(!pvNode || !cutnode);

        if (!isRoot)
        {
            (ttScore, ttBestMove, ttElementType, ttRawScore, ttStaticEval) = _tt.ProbeHash(position, depth, ply, alpha, beta);

            // TT cutoffs
            if (!pvNode && ttScore != EvaluationConstants.NoHashEntry)
            {
                return ttScore;
            }

            // Internal iterative reduction (IIR)
            // If this position isn't found in TT, it has never been searched before,
            // so the search will be potentially expensive.
            // Therefore, we search with reduced depth for now, expecting to record a TT move
            // which we'll be able to use later for the full depth search
            if (ttElementType == default && depth >= Configuration.EngineSettings.IIR_MinDepth)
            {
                --depth;
            }
        }

        // 🔍 Improving heuristic: the current position has a better static evaluation than
        // the previous evaluation from the same side (ply - 2).
        // When true, we can:
        // - Prune more aggressively when evaluation is too high: current position is even getter
        // - Prune less aggressively when evaluation is low low: uncertainty on how bad the position really is
        bool improving = false;

        // From Potential
        double improvingRate = 0;

        bool isInCheck = position.IsInCheck();
        int staticEval;
        int phase = int.MaxValue;

        if (isInCheck)
        {
            ++depth;
            staticEval = position.StaticEvaluation(Game.HalfMovesWithoutCaptureOrPawnMove).Score;
        }
        else if (depth <= 0)
        {
            if (MoveGenerator.CanGenerateAtLeastAValidMove(position))
            {
                return QuiescenceSearch(ply, alpha, beta, cancellationToken);
            }

            var finalPositionEvaluation = Position.EvaluateFinalPosition(ply, isInCheck);
            _tt.RecordHash(position, finalPositionEvaluation, depth, ply, finalPositionEvaluation, NodeType.Exact);
            return finalPositionEvaluation;
        }
        else if (!pvNode)
        {
            if (ttElementType == default)
            {
                (staticEval, phase) = position.StaticEvaluation(Game.HalfMovesWithoutCaptureOrPawnMove);
            }
            else
            {
                Debug.Assert(ttStaticEval != int.MinValue);

                staticEval = ttStaticEval;
                phase = position.Phase();
            }

            Game.UpdateStaticEvalInStack(ply, staticEval);

            if (ply >= 2)
            {
                var evalDiff = staticEval - Game.ReadStaticEvalFromStack(ply - 2);
                improving = evalDiff >= 0;
                improvingRate = evalDiff / 50.0;
            }

            // From smol.cs
            // ttEvaluation can be used as a better positional evaluation:
            // If the score is outside what the current bounds are, but it did match flag and depth,
            // then we can trust that this score is more accurate than the current static evaluation,
            // and we can update our static evaluation for better accuracy in pruning
            if (ttElementType != default && ttElementType != (ttRawScore > staticEval ? NodeType.Alpha : NodeType.Beta))
            {
                staticEval = ttRawScore;
            }

            bool isNotGettingCheckmated = staticEval > EvaluationConstants.NegativeCheckmateDetectionLimit;

            // Fail-high pruning (moves with high scores) - prune more when improving
            if (isNotGettingCheckmated)
            {
                if (depth <= Configuration.EngineSettings.RFP_MaxDepth)
                {
                    // 🔍 Reverse Futility Pruning (RFP) - https://www.chessprogramming.org/Reverse_Futility_Pruning
                    // Return formula by Ciekce, instead of just returning static eval
                    // Improving impl. based on Potential's
                    var rfpMargin = improving ? 80 * (depth - 1) : 100 * depth;
                    var improvingFactor = improvingRate * (0.75 * depth);

                    var rfpThreshold = rfpMargin + improvingFactor;

                    if (staticEval - rfpThreshold >= beta)
                    {
#pragma warning disable S3949 // Calculations should not overflow - value is being set at the beginning of the else if (!pvNode)
                        return (staticEval + beta) / 2;
#pragma warning restore S3949 // Calculations should not overflow
                    }

                    // 🔍 Razoring - Strelka impl (CPW) - https://www.chessprogramming.org/Razoring#Strelka
                    if (depth <= Configuration.EngineSettings.Razoring_MaxDepth)
                    {
                        var score = staticEval + Configuration.EngineSettings.Razoring_Depth1Bonus;

                        if (score < beta)               // Static evaluation + bonus indicates fail-low node
                        {
                            if (depth == 1)
                            {
                                var qSearchScore = QuiescenceSearch(ply, alpha, beta, cancellationToken);

                                return qSearchScore > score
                                    ? qSearchScore
                                    : score;
                            }

                            score += Configuration.EngineSettings.Razoring_NotDepth1Bonus;

                            if (score < beta)               // Static evaluation indicates fail-low node
                            {
                                var qSearchScore = QuiescenceSearch(ply, alpha, beta, cancellationToken);
                                if (qSearchScore < beta)    // Quiescence score also indicates fail-low node
                                {
                                    return qSearchScore > score
                                        ? qSearchScore
                                        : score;
                                }
                            }
                        }
                    }
                }

                var staticEvalBetaDiff = staticEval - beta;

                // 🔍 Null Move Pruning (NMP) - our position is so good that we can potentially afford giving our opponent a double move and still remain ahead of beta
                if (depth >= Configuration.EngineSettings.NMP_MinDepth
                    && staticEvalBetaDiff >= 0
                    && !parentWasNullMove
                    && phase > 2   // Zugzwang risk reduction: pieces other than pawn presents
                    && (ttElementType != NodeType.Alpha || ttRawScore >= beta))   // TT suggests NMP will fail: entry must not be a fail-low entry with a score below beta - Stormphrax and Ethereal
                {
                    var nmpReduction = Configuration.EngineSettings.NMP_BaseDepthReduction
                        + ((depth + Configuration.EngineSettings.NMP_DepthIncrement) / Configuration.EngineSettings.NMP_DepthDivisor)   // Clarity
                        + Math.Min(
                            Configuration.EngineSettings.NMP_StaticEvalBetaMaxReduction,
                            staticEvalBetaDiff / Configuration.EngineSettings.NMP_StaticEvalBetaDivisor);

                    // TODO more advanced adaptative reduction, similar to what Ethereal and Stormphrax are doing
                    //var nmpReduction = Math.Min(
                    //    depth,
                    //    3 + (depth / 3) + Math.Min((staticEval - beta) / 200, 3));

                    var gameState = position.MakeNullMove();
                    var nmpScore = -NegaMax(depth - 1 - nmpReduction, ply + 1, -beta, -beta + 1, !cutnode, cancellationToken, parentWasNullMove: true);
                    position.UnMakeNullMove(gameState);

                    if (nmpScore >= beta)
                    {
                        return nmpScore;
                    }
                }
            }
        }
        else
        {
            staticEval = position.StaticEvaluation(Game.HalfMovesWithoutCaptureOrPawnMove).Score;
        }

        Span<Move> moves = stackalloc Move[Constants.MaxNumberOfPossibleMovesInAPosition];
        var pseudoLegalMoves = MoveGenerator.GenerateAllMoves(position, moves);

        Span<int> moveScores = stackalloc int[pseudoLegalMoves.Length];

        for (int i = 0; i < pseudoLegalMoves.Length; ++i)
        {
            moveScores[i] = ScoreMove(pseudoLegalMoves[i], ply, isNotQSearch: true, ttBestMove);
        }

        var nodeType = NodeType.Alpha;
        int bestScore = EvaluationConstants.MinEval;
        Move? bestMove = null;
        bool isAnyMoveValid = false;

        Span<Move> visitedMoves = stackalloc Move[pseudoLegalMoves.Length];
        int visitedMovesCounter = 0;

        for (int moveIndex = 0; moveIndex < pseudoLegalMoves.Length; ++moveIndex)
        {
            // Incremental move sorting, inspired by https://github.com/jw1912/Chess-Challenge and suggested by toanth
            // There's no need to sort all the moves since most of them don't get checked anyway
            // So just find the first unsearched one with the best score and try it
            for (int j = moveIndex + 1; j < pseudoLegalMoves.Length; j++)
            {
                if (moveScores[j] > moveScores[moveIndex])
                {
                    (moveScores[moveIndex], moveScores[j], pseudoLegalMoves[moveIndex], pseudoLegalMoves[j]) = (moveScores[j], moveScores[moveIndex], pseudoLegalMoves[j], pseudoLegalMoves[moveIndex]);
                }
            }

            var move = pseudoLegalMoves[moveIndex];

            var gameState = position.MakeMove(move);

            if (!position.WasProduceByAValidMove())
            {
                position.UnmakeMove(move, gameState);
                continue;
            }

            var previousNodes = _nodes;
            visitedMoves[visitedMovesCounter] = move;

            ++_nodes;
            isAnyMoveValid = true;
            var isCapture = move.IsCapture();

            PrintPreMove(position, ply, move);

            // Before making a move
            var oldHalfMovesWithoutCaptureOrPawnMove = Game.HalfMovesWithoutCaptureOrPawnMove;
            var canBeRepetition = Game.Update50movesRule(move, isCapture);
            Game.AddToPositionHashHistory(position.UniqueIdentifier);
            Game.UpdateMoveinStack(ply, move);

            [MethodImpl(MethodImplOptions.AggressiveInlining)]
            void RevertMove()
            {
                Game.HalfMovesWithoutCaptureOrPawnMove = oldHalfMovesWithoutCaptureOrPawnMove;
                Game.RemoveFromPositionHashHistory();
                position.UnmakeMove(move, gameState);
            }

            int score;
            if (canBeRepetition && (Game.IsThreefoldRepetition() || Game.Is50MovesRepetition()))
            {
                score = 0;

                // We don't need to evaluate further down to know it's a draw.
                // Since we won't be evaluating further down, we need to clear the PV table because those moves there
                // don't belong to this line and if this move were to beat alpha, they'd incorrectly copied to pv line.
                Array.Clear(_pVTable, nextPvIndex, _pVTable.Length - nextPvIndex);
            }
            else if (visitedMovesCounter == 0)
            {
                _tt.PrefetchTTEntry(position);
                bool isCutNode = !pvNode && !cutnode;   // Linter 'simplification' of pvNode ? false : !cutnode
#pragma warning disable S2234 // Arguments should be passed in the same order as the method parameters
                score = -NegaMax(depth - 1, ply + 1, -beta, -alpha, isCutNode, cancellationToken);
#pragma warning restore S2234 // Arguments should be passed in the same order as the method parameters
            }
            else
            {
                // If we prune while getting checmated, we risk not finding any move and having an empty PV
                bool isNotGettingCheckmated = bestScore > EvaluationConstants.NegativeCheckmateDetectionLimit;

                // Fail-low pruning (moves with low scores) - prune less when improving
                if (!pvNode
                    && !isInCheck
                    && isNotGettingCheckmated
                    && moveScores[moveIndex] < EvaluationConstants.PromotionMoveScoreValue) // Quiet move
                {
                    // 🔍 Late Move Pruning (LMP) - all quiet moves can be pruned
                    // after searching the first few given by the move ordering algorithm
                    if (depth <= Configuration.EngineSettings.LMP_MaxDepth
                        && moveIndex >= Configuration.EngineSettings.LMP_BaseMovesToTry + (Configuration.EngineSettings.LMP_MovesDepthMultiplier * depth * (improving ? 2 : 1))) // Based on formula suggested by Antares
                    {
                        RevertMove();
                        break;
                    }

                    // 🔍 History pruning -  all quiet moves can be pruned
                    // once we find one with a history score too low
                    if (!isCapture
                        && moveScores[moveIndex] < EvaluationConstants.CounterMoveValue
                        && depth < Configuration.EngineSettings.HistoryPrunning_MaxDepth    // TODO use LMR depth
                        && _quietHistory[move.Piece()][move.TargetSquare()] < Configuration.EngineSettings.HistoryPrunning_Margin * (depth - 1))
                    {
                        RevertMove();
                        break;
                    }

                    // 🔍 Futility Pruning (FP) - all quiet moves can be pruned
                    // once it's considered that they don't have potential to raise alpha
                    if (depth <= Configuration.EngineSettings.FP_MaxDepth
                        && staticEval + Configuration.EngineSettings.FP_Margin + (Configuration.EngineSettings.FP_DepthScalingFactor * depth) <= alpha)
                    {
                        RevertMove();
                        break;
                    }
                }

                _tt.PrefetchTTEntry(position);

                int reduction = 0;

                // 🔍 Late Move Reduction (LMR) - search with reduced depth
                // Impl. based on Ciekce (Stormphrax) and Martin (Motor) advice, and Stormphrax & Akimbo implementations
                if (isNotGettingCheckmated)
                {
                    if (!isCapture
                        && depth >= Configuration.EngineSettings.LMR_MinDepth
                        && visitedMovesCounter >=
                            (pvNode
                                ? Configuration.EngineSettings.LMR_MinFullDepthSearchedMoves_PV
                                : Configuration.EngineSettings.LMR_MinFullDepthSearchedMoves_NonPV))
                    {
                        reduction = EvaluationConstants.LMRReductions[depth][visitedMovesCounter];

                        if (pvNode)
                        {
                            --reduction;
                        }

                        if (position.IsInCheck())   // i.e. move gives check
                        {
                            --reduction;
                        }

                        if (!improving)
                        {
                            ++reduction;
                        }

                        if (cutnode)
                        {
                            ++reduction;
                        }

                        // -= history/(maxHistory/2)
                        reduction -= 2 * _quietHistory[move.Piece()][move.TargetSquare()] / Configuration.EngineSettings.History_MaxMoveValue;

                        // Don't allow LMR to drop into qsearch or increase the depth
                        // depth - 1 - depth +2 = 1, min depth we want
                        reduction = Math.Clamp(reduction, 0, depth - 2);
                    }

                    // 🔍 Static Exchange Evaluation (SEE) reduction
                    // Bad captures are reduced more
                    if (!isInCheck
                        && moveScores[moveIndex] < EvaluationConstants.PromotionMoveScoreValue
                        && moveScores[moveIndex] >= EvaluationConstants.BadCaptureMoveBaseScoreValue)
                    {
                        reduction += Configuration.EngineSettings.SEE_BadCaptureReduction;
                        reduction = Math.Clamp(reduction, 0, depth - 1);
                    }
                }

                cutnode = reduction > 0;
                // Search with reduced depth
                score = -NegaMax(depth - 1 - reduction, ply + 1, -alpha - 1, -alpha, cutnode, cancellationToken);

                // 🔍 Principal Variation Search (PVS)
                if (score > alpha && reduction > 0)
                {
                    // Optimistic search, validating that the rest of the moves are worse than bestmove.
                    // It should produce more cutoffs and therefore be faster.
                    // https://web.archive.org/web/20071030220825/http://www.brucemo.com/compchess/programming/pvs.htm

                    // Search with full depth but narrowed score bandwidth
                    score = -NegaMax(depth - 1, ply + 1, -alpha - 1, -alpha, !cutnode, cancellationToken);
                }

                if (score > alpha && score < beta)
                {
                    // PVS Hypothesis invalidated -> search with full depth and full score bandwidth
#pragma warning disable S2234 // Arguments should be passed in the same order as the method parameters
                    score = -NegaMax(depth - 1, ply + 1, -beta, -alpha, cutnode: false, cancellationToken);
#pragma warning restore S2234 // Arguments should be passed in the same order as the method parameters
                }
            }

            // After making a move
            RevertMove();
            if (isRoot)
            {
                var nodesSpentInThisMove = _nodes - previousNodes;
                UpdateMoveNodeCount(move, nodesSpentInThisMove);
            }

            PrintMove(position, ply, move, score);

            if (score > bestScore)
            {
                bestScore = score;

                // Improving alpha
                if (score > alpha)
                {
                    alpha = score;
                    bestMove = move;

                    if (pvNode)
                    {
                        _pVTable[pvIndex] = move;
                        CopyPVTableMoves(pvIndex + 1, nextPvIndex, Configuration.EngineSettings.MaxDepth - ply - 1);
                    }

                    nodeType = NodeType.Exact;
                }

                // Beta-cutoff - refutation found, no need to keep searching this line
                if (score >= beta)
                {
                    PrintMessage($"Pruning: {move} is enough");

                    var historyDepth = depth;

                    if (staticEval <= alpha)
                    {
                        ++historyDepth;
                    }

                    // Suggestion by Sirius author
                    if (bestScore >= beta + Configuration.EngineSettings.History_BestScoreBetaMargin)
                    {
                        ++historyDepth;
                    }

                    if (isCapture)
                    {
                        UpdateMoveOrderingHeuristicsOnCaptureBetaCutoff(historyDepth, visitedMoves, visitedMovesCounter, move);
                    }
                    else
                    {
                        UpdateMoveOrderingHeuristicsOnQuietBetaCutoff(historyDepth, ply, visitedMoves, visitedMovesCounter, move, isRoot);
                    }

                    _tt.RecordHash(position, staticEval, depth, ply, bestScore, NodeType.Beta, bestMove);

                    return bestScore;
                }
            }

            ++visitedMovesCounter;
        }

        if (!isAnyMoveValid)
        {
            Debug.Assert(bestMove is null);

            var finalEval = Position.EvaluateFinalPosition(ply, isInCheck);
            _tt.RecordHash(position, staticEval, depth, ply, finalEval, NodeType.Exact);

            return finalEval;
        }

        _tt.RecordHash(position, staticEval, depth, ply, bestScore, nodeType, bestMove);

        // Node fails low
        return bestScore;
    }

    /// <summary>
    /// Quiescence search implementation, NegaMax alpha-beta style, fail-soft
    /// </summary>
    /// <param name="alpha">
    /// Best score White can achieve, assuming best play by Black.
    /// Defaults to the worse possible score for white, Int.MinValue.
    /// </param>
    /// <param name="beta">
    /// Best score Black can achieve, assuming best play by White
    /// Defaults to the works possible score for Black, Int.MaxValue
    /// </param>
    [SkipLocalsInit]
    public int QuiescenceSearch(int ply, int alpha, int beta, CancellationToken cancellationToken)
    {
        var position = Game.CurrentPosition;

        cancellationToken.ThrowIfCancellationRequested();

        if (ply >= Configuration.EngineSettings.MaxDepth)
        {
            _logger.Info("Max depth {0} reached", Configuration.EngineSettings.MaxDepth);
            return position.StaticEvaluation(Game.HalfMovesWithoutCaptureOrPawnMove).Score;
        }

        var pvIndex = PVTable.Indexes[ply];
        var nextPvIndex = PVTable.Indexes[ply + 1];
        _pVTable[pvIndex] = _defaultMove;   // Nulling the first value before any returns

        var ttProbeResult = _tt.ProbeHash(position, 0, ply, alpha, beta);
        if (ttProbeResult.Score != EvaluationConstants.NoHashEntry)
        {
            return ttProbeResult.Score;
        }
        ShortMove ttBestMove = ttProbeResult.BestMove;

        _maxDepthReached[ply] = ply;

        var staticEval = ttProbeResult.NodeType != NodeType.Unknown
            ? ttProbeResult.StaticEval
            : position.StaticEvaluation(Game.HalfMovesWithoutCaptureOrPawnMove).Score;

        Game.UpdateStaticEvalInStack(ply, staticEval);

        // Beta-cutoff (updating alpha after this check)
        if (staticEval >= beta)
        {
            PrintMessage(ply - 1, "Pruning before starting quiescence search");
            return staticEval;
        }

        // Better move
        if (staticEval > alpha)
        {
            alpha = staticEval;
        }

        Span<Move> moves = stackalloc Move[Constants.MaxNumberOfPossibleMovesInAPosition];
        var pseudoLegalMoves = MoveGenerator.GenerateAllCaptures(position, moves);
        if (pseudoLegalMoves.Length == 0)
        {
            // Checking if final position first: https://github.com/lynx-chess/Lynx/pull/358
            return staticEval;
        }

        var nodeType = NodeType.Alpha;
        Move? bestMove = null;
        int bestScore = staticEval;

        bool isAnyCaptureValid = false;

        Span<int> moveScores = stackalloc int[pseudoLegalMoves.Length];
        for (int i = 0; i < pseudoLegalMoves.Length; ++i)
        {
            moveScores[i] = ScoreMove(pseudoLegalMoves[i], ply, isNotQSearch: false, ttBestMove);
        }

        for (int i = 0; i < pseudoLegalMoves.Length; ++i)
        {
            // Incremental move sorting, inspired by https://github.com/jw1912/Chess-Challenge and suggested by toanth
            // There's no need to sort all the moves since most of them don't get checked anyway
            // So just find the first unsearched one with the best score and try it
            for (int j = i + 1; j < pseudoLegalMoves.Length; j++)
            {
                if (moveScores[j] > moveScores[i])
                {
                    (moveScores[i], moveScores[j], pseudoLegalMoves[i], pseudoLegalMoves[j]) = (moveScores[j], moveScores[i], pseudoLegalMoves[j], pseudoLegalMoves[i]);
                }
            }

            var move = pseudoLegalMoves[i];

            // 🔍 QSearch SEE pruning: pruning bad captures
            if (moveScores[i] < EvaluationConstants.PromotionMoveScoreValue && moveScores[i] >= EvaluationConstants.BadCaptureMoveBaseScoreValue)
            {
                continue;
            }

            var gameState = position.MakeMove(move);
            if (!position.WasProduceByAValidMove())
            {
                position.UnmakeMove(move, gameState);
                continue;
            }

            ++_nodes;
            isAnyCaptureValid = true;

            PrintPreMove(position, ply, move, isQuiescence: true);

            // No need to check for threefold or 50 moves repetitions, since we're only searching captures, promotions, and castles
            Game.UpdateMoveinStack(ply, move);

#pragma warning disable S2234 // Arguments should be passed in the same order as the method parameters
            int score = -QuiescenceSearch(ply + 1, -beta, -alpha, cancellationToken);
#pragma warning restore S2234 // Arguments should be passed in the same order as the method parameters
            position.UnmakeMove(move, gameState);

            PrintMove(position, ply, move, score, isQuiescence: true);

            if (score > bestScore)
            {
                bestScore = score;

                // Beta-cutoff
                if (score >= beta)
                {
                    PrintMessage($"Pruning: {move} is enough to discard this line");

                    _tt.RecordHash(position, staticEval, 0, ply, bestScore, NodeType.Beta, bestMove);

                    return bestScore; // The refutation doesn't matter, since it'll be pruned
                }

                // Improving alpha
                if (score > alpha)
                {
                    alpha = score;
                    bestMove = move;

                    _pVTable[pvIndex] = move;
                    CopyPVTableMoves(pvIndex + 1, nextPvIndex, Configuration.EngineSettings.MaxDepth - ply - 1);

                    nodeType = NodeType.Exact;
                }
            }
        }

        if (!isAnyCaptureValid
            && !MoveGenerator.CanGenerateAtLeastAValidMove(position)) // Bad captures can be pruned, so all moves need to be generated for now
        {
            Debug.Assert(bestMove is null);

            var finalEval = Position.EvaluateFinalPosition(ply, position.IsInCheck());
            _tt.RecordHash(position, staticEval, 0, ply, finalEval, NodeType.Exact);

            return finalEval;
        }

        _tt.RecordHash(position, staticEval, 0, ply, bestScore, nodeType, bestMove);

        return bestScore;
    }
}<|MERGE_RESOLUTION|>--- conflicted
+++ resolved
@@ -28,10 +28,7 @@
         }
 
         _maxDepthReached[ply] = ply;
-<<<<<<< HEAD
-=======
-
->>>>>>> 755f7b15
+
         cancellationToken.ThrowIfCancellationRequested();
 
         var pvIndex = PVTable.Indexes[ply];
