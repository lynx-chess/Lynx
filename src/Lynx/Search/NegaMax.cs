--- conflicted
+++ resolved
@@ -100,12 +100,9 @@
                         }
                     }
                 }
-<<<<<<< HEAD
-                else if (depth <= Configuration.EngineSettings.TTHit_NoCutoffExtension_MaxDepth
-                    && ply < depth * 4) // Extra condition suggested by Sirius author
-=======
-                else if (!pvNode && depth <= Configuration.EngineSettings.TTHit_NoCutoffExtension_MaxDepth)
->>>>>>> c30fca85
+                else if (!pvNode
+                    && depth <= Configuration.EngineSettings.TTHit_NoCutoffExtension_MaxDepth
+                    && ply < depth * 4) // To avoid weird search explosions, see HighSeldepthAtDepth2 test. Patch suggested by Sirius author
                 {
                     // Extension idea from Stormphrax
                     ++depth;
