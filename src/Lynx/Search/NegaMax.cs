--- conflicted
+++ resolved
@@ -235,7 +235,6 @@
             Game.AddToPositionHashHistory(position.UniqueIdentifier);
             Game.PushToMoveStack(ply, move);
 
-<<<<<<< HEAD
             // 🔍 Singular extensions (SE) - extend TT move when it looks better than every other move
             // We check if that's the case by doing a reduced-depth
 
@@ -268,10 +267,7 @@
                 Game.AddToPositionHashHistory(position.UniqueIdentifier);
             }
 
-            int evaluation;
-=======
             int score;
->>>>>>> 09fe0fd5
             if (canBeRepetition && (Game.IsThreefoldRepetition() || Game.Is50MovesRepetition()))
             {
                 score = 0;
@@ -285,11 +281,7 @@
             {
                 PrefetchTTEntry();
 #pragma warning disable S2234 // Arguments should be passed in the same order as the method parameters
-<<<<<<< HEAD
-                evaluation = -NegaMax(extendedDepth - 1, ply + 1, -beta, -alpha);
-=======
-                score = -NegaMax(depth - 1, ply + 1, -beta, -alpha);
->>>>>>> 09fe0fd5
+                score = -NegaMax(extendedDepth - 1, ply + 1, -beta, -alpha);
 #pragma warning restore S2234 // Arguments should be passed in the same order as the method parameters
             }
             else
@@ -528,11 +520,7 @@
                     }
                 }
 
-<<<<<<< HEAD
-                _tt.RecordHash(_ttMask, position, depth, ply, beta, NodeType.Beta, isVerifyingSE, bestMove);
-=======
-                _tt.RecordHash(_ttMask, position, depth, ply, bestScore, NodeType.Beta, bestMove);
->>>>>>> 09fe0fd5
+                _tt.RecordHash(_ttMask, position, depth, ply, bestScore, NodeType.Beta, isVerifyingSE, bestMove);
 
                 return bestScore;
             }
@@ -552,11 +540,7 @@
             return eval;
         }
 
-<<<<<<< HEAD
-        _tt.RecordHash(_ttMask, position, depth, ply, alpha, nodeType, isVerifyingSE, bestMove);
-=======
-        _tt.RecordHash(_ttMask, position, depth, ply, bestScore, nodeType, bestMove);
->>>>>>> 09fe0fd5
+        _tt.RecordHash(_ttMask, position, depth, ply, bestScore, nodeType, isVerifyingSE, bestMove);
 
         // Node fails low
         return bestScore;
