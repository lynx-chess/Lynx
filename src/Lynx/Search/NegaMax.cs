﻿using Lynx.Model;
using System.Diagnostics;
using System.Runtime.CompilerServices;

namespace Lynx;

public sealed partial class Engine
{
    /// <summary>
    /// NegaMax algorithm implementation using alpha-beta pruning and quiescence search
    /// </summary>
    /// <param name="alpha">
    /// Best score the Side to move can achieve, assuming best play by the opponent.
    /// </param>
    /// <param name="beta">
    /// Best score Side's to move's opponent can achieve, assuming best play by Side to move.
    /// </param>
    [SkipLocalsInit]
    private int NegaMax(int depth, int ply, int alpha, int beta, bool cutnode, CancellationToken cancellationToken, bool parentWasNullMove = false)
    {
        var position = Game.CurrentPosition;

        // Prevents runtime failure in case depth is increased due to check extension, since we're using ply when calculating pvTable index,
        if (ply >= Configuration.EngineSettings.MaxDepth)
        {
            _logger.Info("Max depth {0} reached", Configuration.EngineSettings.MaxDepth);
            return position.StaticEvaluation(Game.HalfMovesWithoutCaptureOrPawnMove).Score;
        }

        _maxDepthReached[ply] = ply;

        cancellationToken.ThrowIfCancellationRequested();

        var pvIndex = PVTable.Indexes[ply];
        var nextPvIndex = PVTable.Indexes[ply + 1];
        _pVTable[pvIndex] = _defaultMove;   // Nulling the first value before any returns

        bool isRoot = ply == 0;
        bool pvNode = beta - alpha > 1;
        ShortMove ttBestMove = default;
        NodeType ttElementType = default;
        int ttScore = default;
        int ttStaticEval = int.MinValue;
        int ttDepth = default;

        Debug.Assert(!pvNode || !cutnode);

        if (!isRoot)
        {
<<<<<<< HEAD
            // 🔍 Mate distance pruning
            // Once a mate in X is detected, prune branches that can't deliver mate in at least X
            alpha = Math.Max(alpha, -EvaluationConstants.CheckMateBaseEvaluation + ply);
            beta = Math.Min(beta, +EvaluationConstants.CheckMateBaseEvaluation - ply - 1);

            if (alpha >= beta)
            {
                return alpha;
            }

            (ttScore, ttBestMove, ttElementType, ttRawScore, ttStaticEval) = _tt.ProbeHash(position, depth, ply, alpha, beta);

            // 🔍 TT cutoffs
            if (!pvNode && ttScore != EvaluationConstants.NoHashEntry)
=======
            (ttScore, ttBestMove, ttElementType, ttStaticEval, ttDepth) = _tt.ProbeHash(position, ply);

            // TT cutoffs
            if (!pvNode
                && ttScore != EvaluationConstants.NoHashEntry
                && ttDepth >= depth
                && (ttElementType == NodeType.Exact
                    || (ttElementType == NodeType.Alpha && ttScore <= alpha)
                    || (ttElementType == NodeType.Beta && ttScore >= beta)))
>>>>>>> 8cc712dd
            {
                return ttScore;
            }

            // 🔍 Internal iterative reduction (IIR)
            // If this position isn't found in TT, it has never been searched before,
            // so the search will be potentially expensive.
            // Therefore, we search with reduced depth for now, expecting to record a TT move
            // which we'll be able to use later for the full depth search
            if (ttElementType == default && depth >= Configuration.EngineSettings.IIR_MinDepth)
            {
                --depth;
            }
        }

        // 🔍 Improving heuristic: the current position has a better static evaluation than
        // the previous evaluation from the same side (ply - 2).
        // When true, we can:
        // - Prune more aggressively when evaluation is too high: current position is even getter
        // - Prune less aggressively when evaluation is low low: uncertainty on how bad the position really is
        bool improving = false;

        // From Potential
        double improvingRate = 0;

        bool isInCheck = position.IsInCheck();
        int staticEval;
        int phase = int.MaxValue;

        if (isInCheck)
        {
            ++depth;
            staticEval = position.StaticEvaluation(Game.HalfMovesWithoutCaptureOrPawnMove).Score;
        }
        else if (depth <= 0)
        {
            if (MoveGenerator.CanGenerateAtLeastAValidMove(position))
            {
                return QuiescenceSearch(ply, alpha, beta, cancellationToken);
            }

            var finalPositionEvaluation = Position.EvaluateFinalPosition(ply, isInCheck);
            _tt.RecordHash(position, finalPositionEvaluation, depth, ply, finalPositionEvaluation, NodeType.Exact);
            return finalPositionEvaluation;
        }
        else if (!pvNode)
        {
            if (ttElementType == default)
            {
                (staticEval, phase) = position.StaticEvaluation(Game.HalfMovesWithoutCaptureOrPawnMove);
            }
            else
            {
                Debug.Assert(ttStaticEval != int.MinValue);

                staticEval = ttStaticEval;
                phase = position.Phase();
            }

            Game.UpdateStaticEvalInStack(ply, staticEval);

            if (ply >= 2)
            {
                var evalDiff = staticEval - Game.ReadStaticEvalFromStack(ply - 2);
                improving = evalDiff >= 0;
                improvingRate = evalDiff / 50.0;
            }

            // From smol.cs
            // ttEvaluation can be used as a better positional evaluation:
            // If the score is outside what the current bounds are, but it did match flag and depth,
            // then we can trust that this score is more accurate than the current static evaluation,
            // and we can update our static evaluation for better accuracy in pruning
            if (ttElementType != default && ttElementType != (ttScore > staticEval ? NodeType.Alpha : NodeType.Beta))
            {
                staticEval = ttScore;
            }

            bool isNotGettingCheckmated = staticEval > EvaluationConstants.NegativeCheckmateDetectionLimit;

            // Fail-high pruning (moves with high scores) - prune more when improving
            if (isNotGettingCheckmated)
            {
                if (depth <= Configuration.EngineSettings.RFP_MaxDepth)
                {
                    // 🔍 Reverse Futility Pruning (RFP) - https://www.chessprogramming.org/Reverse_Futility_Pruning
                    // Return formula by Ciekce, instead of just returning static eval
                    // Improving impl. based on Potential's
                    var rfpMargin = improving ? 80 * (depth - 1) : 100 * depth;
                    var improvingFactor = improvingRate * (0.75 * depth);

                    var rfpThreshold = rfpMargin + improvingFactor;

                    if (staticEval - rfpThreshold >= beta)
                    {
#pragma warning disable S3949 // Calculations should not overflow - value is being set at the beginning of the else if (!pvNode)
                        return (staticEval + beta) / 2;
#pragma warning restore S3949 // Calculations should not overflow
                    }

                    // 🔍 Razoring - Strelka impl (CPW) - https://www.chessprogramming.org/Razoring#Strelka
                    if (depth <= Configuration.EngineSettings.Razoring_MaxDepth)
                    {
                        var score = staticEval + Configuration.EngineSettings.Razoring_Depth1Bonus;

                        if (score < beta)               // Static evaluation + bonus indicates fail-low node
                        {
                            if (depth == 1)
                            {
                                var qSearchScore = QuiescenceSearch(ply, alpha, beta, cancellationToken);

                                return qSearchScore > score
                                    ? qSearchScore
                                    : score;
                            }

                            score += Configuration.EngineSettings.Razoring_NotDepth1Bonus;

                            if (score < beta)               // Static evaluation indicates fail-low node
                            {
                                var qSearchScore = QuiescenceSearch(ply, alpha, beta, cancellationToken);
                                if (qSearchScore < beta)    // Quiescence score also indicates fail-low node
                                {
                                    return qSearchScore > score
                                        ? qSearchScore
                                        : score;
                                }
                            }
                        }
                    }
                }

                var staticEvalBetaDiff = staticEval - beta;

                // 🔍 Null Move Pruning (NMP) - our position is so good that we can potentially afford giving our opponent a double move and still remain ahead of beta
                if (depth >= Configuration.EngineSettings.NMP_MinDepth
                    && staticEvalBetaDiff >= 0
                    && !parentWasNullMove
                    && phase > 2   // Zugzwang risk reduction: pieces other than pawn presents
                    && (ttElementType != NodeType.Alpha || ttScore >= beta))   // TT suggests NMP will fail: entry must not be a fail-low entry with a score below beta - Stormphrax and Ethereal
                {
                    var nmpReduction = Configuration.EngineSettings.NMP_BaseDepthReduction
                        + ((depth + Configuration.EngineSettings.NMP_DepthIncrement) / Configuration.EngineSettings.NMP_DepthDivisor)   // Clarity
                        + Math.Min(
                            Configuration.EngineSettings.NMP_StaticEvalBetaMaxReduction,
                            staticEvalBetaDiff / Configuration.EngineSettings.NMP_StaticEvalBetaDivisor);

                    // TODO more advanced adaptative reduction, similar to what Ethereal and Stormphrax are doing
                    //var nmpReduction = Math.Min(
                    //    depth,
                    //    3 + (depth / 3) + Math.Min((staticEval - beta) / 200, 3));

                    var gameState = position.MakeNullMove();
                    var nmpScore = -NegaMax(depth - 1 - nmpReduction, ply + 1, -beta, -beta + 1, !cutnode, cancellationToken, parentWasNullMove: true);
                    position.UnMakeNullMove(gameState);

                    if (nmpScore >= beta)
                    {
                        return nmpScore;
                    }
                }
            }
        }
        else
        {
            staticEval = position.StaticEvaluation(Game.HalfMovesWithoutCaptureOrPawnMove).Score;
        }

        Span<Move> moves = stackalloc Move[Constants.MaxNumberOfPossibleMovesInAPosition];
        var pseudoLegalMoves = MoveGenerator.GenerateAllMoves(position, moves);

        Span<int> moveScores = stackalloc int[pseudoLegalMoves.Length];

        for (int i = 0; i < pseudoLegalMoves.Length; ++i)
        {
            moveScores[i] = ScoreMove(pseudoLegalMoves[i], ply, isNotQSearch: true, ttBestMove);
        }

        var nodeType = NodeType.Alpha;
        int bestScore = EvaluationConstants.MinEval;
        Move? bestMove = null;
        bool isAnyMoveValid = false;

        Span<Move> visitedMoves = stackalloc Move[pseudoLegalMoves.Length];
        int visitedMovesCounter = 0;

        for (int moveIndex = 0; moveIndex < pseudoLegalMoves.Length; ++moveIndex)
        {
            // Incremental move sorting, inspired by https://github.com/jw1912/Chess-Challenge and suggested by toanth
            // There's no need to sort all the moves since most of them don't get checked anyway
            // So just find the first unsearched one with the best score and try it
            for (int j = moveIndex + 1; j < pseudoLegalMoves.Length; j++)
            {
                if (moveScores[j] > moveScores[moveIndex])
                {
                    (moveScores[moveIndex], moveScores[j], pseudoLegalMoves[moveIndex], pseudoLegalMoves[j]) = (moveScores[j], moveScores[moveIndex], pseudoLegalMoves[j], pseudoLegalMoves[moveIndex]);
                }
            }

            var move = pseudoLegalMoves[moveIndex];

            var gameState = position.MakeMove(move);

            if (!position.WasProduceByAValidMove())
            {
                position.UnmakeMove(move, gameState);
                continue;
            }

            var previousNodes = _nodes;
            visitedMoves[visitedMovesCounter] = move;

            ++_nodes;
            isAnyMoveValid = true;
            var isCapture = move.IsCapture();

            PrintPreMove(position, ply, move);

            // Before making a move
            var oldHalfMovesWithoutCaptureOrPawnMove = Game.HalfMovesWithoutCaptureOrPawnMove;
            var canBeRepetition = Game.Update50movesRule(move, isCapture);
            Game.AddToPositionHashHistory(position.UniqueIdentifier);
            Game.UpdateMoveinStack(ply, move);

            [MethodImpl(MethodImplOptions.AggressiveInlining)]
            void RevertMove()
            {
                Game.HalfMovesWithoutCaptureOrPawnMove = oldHalfMovesWithoutCaptureOrPawnMove;
                Game.RemoveFromPositionHashHistory();
                position.UnmakeMove(move, gameState);
            }

            int score;
            if (canBeRepetition && (Game.IsThreefoldRepetition() || Game.Is50MovesRepetition()))
            {
                score = 0;

                // We don't need to evaluate further down to know it's a draw.
                // Since we won't be evaluating further down, we need to clear the PV table because those moves there
                // don't belong to this line and if this move were to beat alpha, they'd incorrectly copied to pv line.
                Array.Clear(_pVTable, nextPvIndex, _pVTable.Length - nextPvIndex);
            }
            else if (visitedMovesCounter == 0)
            {
                _tt.PrefetchTTEntry(position);
                bool isCutNode = !pvNode && !cutnode;   // Linter 'simplification' of pvNode ? false : !cutnode
#pragma warning disable S2234 // Arguments should be passed in the same order as the method parameters
                score = -NegaMax(depth - 1, ply + 1, -beta, -alpha, isCutNode, cancellationToken);
#pragma warning restore S2234 // Arguments should be passed in the same order as the method parameters
            }
            else
            {
                // If we prune while getting checmated, we risk not finding any move and having an empty PV
                bool isNotGettingCheckmated = bestScore > EvaluationConstants.NegativeCheckmateDetectionLimit;

                // Fail-low pruning (moves with low scores) - prune less when improving
                if (!pvNode
                    && !isInCheck
                    && isNotGettingCheckmated
                    && moveScores[moveIndex] < EvaluationConstants.PromotionMoveScoreValue) // Quiet move
                {
                    // 🔍 Late Move Pruning (LMP) - all quiet moves can be pruned
                    // after searching the first few given by the move ordering algorithm
                    if (depth <= Configuration.EngineSettings.LMP_MaxDepth
                        && moveIndex >= Configuration.EngineSettings.LMP_BaseMovesToTry + (Configuration.EngineSettings.LMP_MovesDepthMultiplier * depth * (improving ? 2 : 1))) // Based on formula suggested by Antares
                    {
                        RevertMove();
                        break;
                    }

                    // 🔍 History pruning -  all quiet moves can be pruned
                    // once we find one with a history score too low
                    if (!isCapture
                        && moveScores[moveIndex] < EvaluationConstants.CounterMoveValue
                        && depth < Configuration.EngineSettings.HistoryPrunning_MaxDepth    // TODO use LMR depth
                        && _quietHistory[move.Piece()][move.TargetSquare()] < Configuration.EngineSettings.HistoryPrunning_Margin * (depth - 1))
                    {
                        RevertMove();
                        break;
                    }

                    // 🔍 Futility Pruning (FP) - all quiet moves can be pruned
                    // once it's considered that they don't have potential to raise alpha
                    if (depth <= Configuration.EngineSettings.FP_MaxDepth
                        && staticEval + Configuration.EngineSettings.FP_Margin + (Configuration.EngineSettings.FP_DepthScalingFactor * depth) <= alpha)
                    {
                        RevertMove();
                        break;
                    }
                }

                _tt.PrefetchTTEntry(position);

                int reduction = 0;

                // 🔍 Late Move Reduction (LMR) - search with reduced depth
                // Impl. based on Ciekce (Stormphrax) and Martin (Motor) advice, and Stormphrax & Akimbo implementations
                if (isNotGettingCheckmated)
                {
                    if (!isCapture
                        && depth >= Configuration.EngineSettings.LMR_MinDepth
                        && visitedMovesCounter >=
                            (pvNode
                                ? Configuration.EngineSettings.LMR_MinFullDepthSearchedMoves_PV
                                : Configuration.EngineSettings.LMR_MinFullDepthSearchedMoves_NonPV))
                    {
                        reduction = EvaluationConstants.LMRReductions[depth][visitedMovesCounter];

                        if (pvNode)
                        {
                            --reduction;
                        }

                        if (position.IsInCheck())   // i.e. move gives check
                        {
                            --reduction;
                        }

                        if (!improving)
                        {
                            ++reduction;
                        }

                        if (cutnode)
                        {
                            ++reduction;
                        }

                        // -= history/(maxHistory/2)
                        reduction -= 2 * _quietHistory[move.Piece()][move.TargetSquare()] / Configuration.EngineSettings.History_MaxMoveValue;

                        // Don't allow LMR to drop into qsearch or increase the depth
                        // depth - 1 - depth +2 = 1, min depth we want
                        reduction = Math.Clamp(reduction, 0, depth - 2);
                    }

                    // 🔍 Static Exchange Evaluation (SEE) reduction
                    // Bad captures are reduced more
                    if (!isInCheck
                        && moveScores[moveIndex] < EvaluationConstants.PromotionMoveScoreValue
                        && moveScores[moveIndex] >= EvaluationConstants.BadCaptureMoveBaseScoreValue)
                    {
                        reduction += Configuration.EngineSettings.SEE_BadCaptureReduction;
                        reduction = Math.Clamp(reduction, 0, depth - 1);
                    }
                }

                // Search with reduced depth and zero window
                score = -NegaMax(depth - 1 - reduction, ply + 1, -alpha - 1, -alpha, cutnode: true, cancellationToken);

                // 🔍 Principal Variation Search (PVS)
                if (score > alpha && reduction > 0)
                {
                    // Optimistic search, validating that the rest of the moves are worse than bestmove.
                    // It should produce more cutoffs and therefore be faster.
                    // https://web.archive.org/web/20071030220825/http://www.brucemo.com/compchess/programming/pvs.htm

                    // Search with full depth but narrowed score bandwidth
                    score = -NegaMax(depth - 1, ply + 1, -alpha - 1, -alpha, !cutnode, cancellationToken);
                }

                if (score > alpha && score < beta)
                {
                    // PVS Hypothesis invalidated -> search with full depth and full score bandwidth
#pragma warning disable S2234 // Arguments should be passed in the same order as the method parameters
                    score = -NegaMax(depth - 1, ply + 1, -beta, -alpha, cutnode: false, cancellationToken);
#pragma warning restore S2234 // Arguments should be passed in the same order as the method parameters
                }
            }

            // After making a move
            RevertMove();
            if (isRoot)
            {
                var nodesSpentInThisMove = _nodes - previousNodes;
                UpdateMoveNodeCount(move, nodesSpentInThisMove);
            }

            PrintMove(position, ply, move, score);

            if (score > bestScore)
            {
                bestScore = score;

                // Improving alpha
                if (score > alpha)
                {
                    alpha = score;
                    bestMove = move;

                    if (pvNode)
                    {
                        _pVTable[pvIndex] = move;
                        CopyPVTableMoves(pvIndex + 1, nextPvIndex, Configuration.EngineSettings.MaxDepth - ply - 1);
                    }

                    nodeType = NodeType.Exact;
                }

                // Beta-cutoff - refutation found, no need to keep searching this line
                if (score >= beta)
                {
                    PrintMessage($"Pruning: {move} is enough");

                    var historyDepth = depth;

                    if (staticEval <= alpha)
                    {
                        ++historyDepth;
                    }

                    // Suggestion by Sirius author
                    if (bestScore >= beta + Configuration.EngineSettings.History_BestScoreBetaMargin)
                    {
                        ++historyDepth;
                    }

                    if (isCapture)
                    {
                        UpdateMoveOrderingHeuristicsOnCaptureBetaCutoff(historyDepth, visitedMoves, visitedMovesCounter, move);
                    }
                    else
                    {
                        UpdateMoveOrderingHeuristicsOnQuietBetaCutoff(historyDepth, ply, visitedMoves, visitedMovesCounter, move, isRoot);
                    }

                    _tt.RecordHash(position, staticEval, depth, ply, bestScore, NodeType.Beta, bestMove);

                    return bestScore;
                }
            }

            ++visitedMovesCounter;
        }

        if (!isAnyMoveValid)
        {
            Debug.Assert(bestMove is null);

            var finalEval = Position.EvaluateFinalPosition(ply, isInCheck);
            _tt.RecordHash(position, finalEval, depth, ply, finalEval, NodeType.Exact);

            return finalEval;
        }

        _tt.RecordHash(position, staticEval, depth, ply, bestScore, nodeType, bestMove);

        // Node fails low
        return bestScore;
    }

    /// <summary>
    /// Quiescence search implementation, NegaMax alpha-beta style, fail-soft
    /// </summary>
    /// <param name="alpha">
    /// Best score White can achieve, assuming best play by Black.
    /// Defaults to the worse possible score for white, Int.MinValue.
    /// </param>
    /// <param name="beta">
    /// Best score Black can achieve, assuming best play by White
    /// Defaults to the works possible score for Black, Int.MaxValue
    /// </param>
    [SkipLocalsInit]
    public int QuiescenceSearch(int ply, int alpha, int beta, CancellationToken cancellationToken)
    {
        var position = Game.CurrentPosition;

        cancellationToken.ThrowIfCancellationRequested();

        if (ply >= Configuration.EngineSettings.MaxDepth)
        {
            _logger.Info("Max depth {0} reached", Configuration.EngineSettings.MaxDepth);
            return position.StaticEvaluation(Game.HalfMovesWithoutCaptureOrPawnMove).Score;
        }

        var pvIndex = PVTable.Indexes[ply];
        var nextPvIndex = PVTable.Indexes[ply + 1];
        _pVTable[pvIndex] = _defaultMove;   // Nulling the first value before any returns

        var ttProbeResult = _tt.ProbeHash(position, ply);
        var ttScore = ttProbeResult.Score;
        var ttNodeType = ttProbeResult.NodeType;
        var ttHit = ttNodeType != NodeType.Unknown;

        // QS TT cutoff
        Debug.Assert(ttProbeResult.Depth >= 0, "Assertion failed", "We would need to add it as a TT cutoff condition");

        if (ttHit
            && (ttNodeType == NodeType.Exact
                || (ttNodeType == NodeType.Alpha && ttScore <= alpha)
                || (ttNodeType == NodeType.Beta && ttScore >= beta)))
        {
            return ttScore;
        }

        ShortMove ttBestMove = ttProbeResult.BestMove;

        _maxDepthReached[ply] = ply;

        /*
        var staticEval = ttHit
            ? ttProbeResult.StaticEval
            : position.StaticEvaluation(Game.HalfMovesWithoutCaptureOrPawnMove).Score;
        */

        var staticEval = position.StaticEvaluation(Game.HalfMovesWithoutCaptureOrPawnMove).Score;
        Debug.Assert(staticEval != EvaluationConstants.NoHashEntry, "Assertion failed", "All TT entries should have a static eval");

        Game.UpdateStaticEvalInStack(ply, staticEval);

        // Beta-cutoff (updating alpha after this check)
        if (staticEval >= beta)
        {
            PrintMessage(ply - 1, "Pruning before starting quiescence search");
            return staticEval;
        }

        // Better move
        if (staticEval > alpha)
        {
            alpha = staticEval;
        }

        Span<Move> moves = stackalloc Move[Constants.MaxNumberOfPossibleMovesInAPosition];
        var pseudoLegalMoves = MoveGenerator.GenerateAllCaptures(position, moves);
        if (pseudoLegalMoves.Length == 0)
        {
            // Checking if final position first: https://github.com/lynx-chess/Lynx/pull/358
            return staticEval;
        }

        var nodeType = NodeType.Alpha;
        Move? bestMove = null;
        int bestScore = staticEval;

        bool isAnyCaptureValid = false;

        Span<int> moveScores = stackalloc int[pseudoLegalMoves.Length];
        for (int i = 0; i < pseudoLegalMoves.Length; ++i)
        {
            moveScores[i] = ScoreMove(pseudoLegalMoves[i], ply, isNotQSearch: false, ttBestMove);
        }

        for (int i = 0; i < pseudoLegalMoves.Length; ++i)
        {
            // Incremental move sorting, inspired by https://github.com/jw1912/Chess-Challenge and suggested by toanth
            // There's no need to sort all the moves since most of them don't get checked anyway
            // So just find the first unsearched one with the best score and try it
            for (int j = i + 1; j < pseudoLegalMoves.Length; j++)
            {
                if (moveScores[j] > moveScores[i])
                {
                    (moveScores[i], moveScores[j], pseudoLegalMoves[i], pseudoLegalMoves[j]) = (moveScores[j], moveScores[i], pseudoLegalMoves[j], pseudoLegalMoves[i]);
                }
            }

            var move = pseudoLegalMoves[i];

            // 🔍 QSearch SEE pruning: pruning bad captures
            if (moveScores[i] < EvaluationConstants.PromotionMoveScoreValue && moveScores[i] >= EvaluationConstants.BadCaptureMoveBaseScoreValue)
            {
                continue;
            }

            var gameState = position.MakeMove(move);
            if (!position.WasProduceByAValidMove())
            {
                position.UnmakeMove(move, gameState);
                continue;
            }

            ++_nodes;
            isAnyCaptureValid = true;

            PrintPreMove(position, ply, move, isQuiescence: true);

            // No need to check for threefold or 50 moves repetitions, since we're only searching captures, promotions, and castles
            Game.UpdateMoveinStack(ply, move);

#pragma warning disable S2234 // Arguments should be passed in the same order as the method parameters
            int score = -QuiescenceSearch(ply + 1, -beta, -alpha, cancellationToken);
#pragma warning restore S2234 // Arguments should be passed in the same order as the method parameters
            position.UnmakeMove(move, gameState);

            PrintMove(position, ply, move, score, isQuiescence: true);

            if (score > bestScore)
            {
                bestScore = score;

                // Beta-cutoff
                if (score >= beta)
                {
                    PrintMessage($"Pruning: {move} is enough to discard this line");

                    _tt.RecordHash(position, staticEval, 0, ply, bestScore, NodeType.Beta, bestMove);

                    return bestScore; // The refutation doesn't matter, since it'll be pruned
                }

                // Improving alpha
                if (score > alpha)
                {
                    alpha = score;
                    bestMove = move;

                    _pVTable[pvIndex] = move;
                    CopyPVTableMoves(pvIndex + 1, nextPvIndex, Configuration.EngineSettings.MaxDepth - ply - 1);

                    nodeType = NodeType.Exact;
                }
            }
        }

        if (!isAnyCaptureValid
            && !MoveGenerator.CanGenerateAtLeastAValidMove(position)) // Bad captures can be pruned, so all moves need to be generated for now
        {
            Debug.Assert(bestMove is null);

            var finalEval = Position.EvaluateFinalPosition(ply, position.IsInCheck());
            _tt.RecordHash(position, finalEval, 0, ply, finalEval, NodeType.Exact);

            return finalEval;
        }

        _tt.RecordHash(position, staticEval, 0, ply, bestScore, nodeType, bestMove);

        return bestScore;
    }
}<|MERGE_RESOLUTION|>--- conflicted
+++ resolved
@@ -47,7 +47,6 @@
 
         if (!isRoot)
         {
-<<<<<<< HEAD
             // 🔍 Mate distance pruning
             // Once a mate in X is detected, prune branches that can't deliver mate in at least X
             alpha = Math.Max(alpha, -EvaluationConstants.CheckMateBaseEvaluation + ply);
@@ -57,12 +56,7 @@
             {
                 return alpha;
             }
-
-            (ttScore, ttBestMove, ttElementType, ttRawScore, ttStaticEval) = _tt.ProbeHash(position, depth, ply, alpha, beta);
-
-            // 🔍 TT cutoffs
-            if (!pvNode && ttScore != EvaluationConstants.NoHashEntry)
-=======
+              
             (ttScore, ttBestMove, ttElementType, ttStaticEval, ttDepth) = _tt.ProbeHash(position, ply);
 
             // TT cutoffs
@@ -72,7 +66,6 @@
                 && (ttElementType == NodeType.Exact
                     || (ttElementType == NodeType.Alpha && ttScore <= alpha)
                     || (ttElementType == NodeType.Beta && ttScore >= beta)))
->>>>>>> 8cc712dd
             {
                 return ttScore;
             }
