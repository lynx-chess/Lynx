--- conflicted
+++ resolved
@@ -64,14 +64,7 @@
 
                 if (isValid)
                 {
-<<<<<<< HEAD
-                    if (new Position(in position, candidateMove).WasProduceByAValidMove())
-                    {
-                        return QuiescenceSearch(in position, targetDepth, ply, alpha, beta);
-                    }
-=======
                     return QuiescenceSearch(ply, alpha, beta);
->>>>>>> 8c94ffe0
                 }
             }
 
@@ -288,11 +281,7 @@
     /// Defaults to the works possible score for Black, Int.MaxValue
     /// </param>
     /// <returns></returns>
-<<<<<<< HEAD
-    public int QuiescenceSearch(in Position position, int targetDepth, int ply, int alpha, int beta)
-=======
-    public int QuiescenceSearch(int ply, int alpha, int beta)
->>>>>>> 8c94ffe0
+    public int QuiescenceSearch(int targetDepth, int ply, int alpha, int beta)
     {
         var position = Game.CurrentPosition;
 
@@ -336,17 +325,12 @@
             return staticEvaluation;  // TODO check if in check or drawn position
         }
 
-<<<<<<< HEAD
         var nodeType = NodeType.Alpha;
-=======
-        var movesToEvaluate = generatedMoves.OrderByDescending(move => ScoreMove(move, ply, false));
-
->>>>>>> 8c94ffe0
         Move? bestMove = null;
         bool isAnyMoveValid = false;
         var localPosition = position;
 
-        var pseudoLegalMoves = generatedMoves.OrderByDescending(move => ScoreMove(move, in localPosition, ply, false, ttBestMove));
+        var pseudoLegalMoves = generatedMoves.OrderByDescending(move => ScoreMove(move, ply, false, ttBestMove));
 
         foreach (var move in pseudoLegalMoves)
         {
@@ -377,11 +361,7 @@
             }
             else
             {
-<<<<<<< HEAD
-                evaluation = -QuiescenceSearch(in newPosition, targetDepth, ply + 1, -beta, -alpha);
-=======
-                evaluation = -QuiescenceSearch(ply + 1, -beta, -alpha);
->>>>>>> 8c94ffe0
+                evaluation = -QuiescenceSearch(targetDepth, ply + 1, -beta, -alpha);
             }
 
             // After making a move
