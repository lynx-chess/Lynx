﻿#pragma warning disable S1192 // String literals should not be duplicated - it's assertion message strings

using Lynx.Model;
using System.Diagnostics;
using System.Runtime.CompilerServices;

namespace Lynx;

public sealed partial class Engine
{
    /// <summary>
    /// NegaMax algorithm implementation using alpha-beta pruning and quiescence search
    /// </summary>
    /// <param name="alpha">
    /// Best score the Side to move can achieve, assuming best play by the opponent.
    /// </param>
    /// <param name="beta">
    /// Best score Side's to move's opponent can achieve, assuming best play by Side to move.
    /// </param>
    [SkipLocalsInit]
    private int NegaMax(int depth, int ply, int alpha, int beta, bool cutnode, CancellationToken cancellationToken,
        bool parentWasNullMove = false, bool isVerifyingSE = false)
    {
        var position = Game.CurrentPosition;

        Debug.Assert(depth >= 0 || !position.IsInCheck(), "Assertion failed", "Current check extension impl won't work otherwise");

        Span<BitBoard> attacks = stackalloc BitBoard[12];
        Span<BitBoard> attacksBySide = stackalloc BitBoard[2];
        var evaluationContext = new EvaluationContext(attacks, attacksBySide);

        // Prevents runtime failure in case depth is increased due to check extension, since we're using ply when calculating pvTable index,
        if (ply >= Configuration.EngineSettings.MaxDepth)
        {
            if (IsMainEngine)
            {
                _logger.Debug("[#{EngineId}] Max depth {Depth} reached - position {FEN}",
                    _id, Configuration.EngineSettings.MaxDepth, position.FEN(Game.HalfMovesWithoutCaptureOrPawnMove));
            }
#if MULTITHREAD_DEBUG
            else
            {
                _logger.Trace("[#{EngineId}] Max depth {Depth} reached - position {FEN}",
                _id, Configuration.EngineSettings.MaxDepth, position.FEN(Game.HalfMovesWithoutCaptureOrPawnMove));
            }
#endif
            return position.StaticEvaluation(Game.HalfMovesWithoutCaptureOrPawnMove, _pawnEvalTable, ref evaluationContext).Score;
        }

        _maxDepthReached[ply] = ply;

        cancellationToken.ThrowIfCancellationRequested();

        var pvIndex = PVTable.Indexes[ply];
        var nextPvIndex = PVTable.Indexes[ply + 1];
        _pVTable[pvIndex] = _defaultMove;   // Nulling the first value before any returns

        bool isRoot = ply == 0;
        bool pvNode = beta - alpha > 1;
        int depthExtension = 0;

        TTProbeResult ttEntry;
        bool ttWasPv;

        bool ttHit = false;
        bool ttEntryHasBestMove = false;
        bool ttMoveIsCapture = false;

        Debug.Assert(!pvNode || !cutnode);

        if (!isRoot)
        {
            ttHit = _tt.ProbeHash(position, Game.HalfMovesWithoutCaptureOrPawnMove, ply, out ttEntry);

            ttWasPv = ttEntry.WasPv;
            ttEntryHasBestMove = ttHit && ttEntry.BestMove != default;

            // TT cutoffs
            if (!isVerifyingSE && ttHit && ttEntry.Depth >= depth)
            {
                var ttNodeType = ttEntry.NodeType;
                var ttScore = ttEntry.Score;

                if (ttNodeType == NodeType.Exact
                    || (ttNodeType == NodeType.Alpha && ttScore <= alpha)
                    || (ttNodeType == NodeType.Beta && ttScore >= beta))
                {
                    if (!pvNode)
                    {
                        return ttScore;
                    }

                    // In PV nodes, instead of the cutoff we reduce the depth
                    // Suggested by Calvin author, originally from Motor
                    // I had to add the not-in-check guard
                    if (!position.IsInCheck())
                    {
                        --depthExtension;
                    }
                }
                else if (!pvNode
                    && depth <= Configuration.EngineSettings.TTHit_NoCutoffExtension_MaxDepth
                    && ply < depth * 4) // To avoid weird search explosions, see HighSeldepthAtDepth2 test. Patch suggested by Sirius author
                {
                    // Extension idea from Stormphrax
                    ++depthExtension;
                }
            }

            ttMoveIsCapture = ttEntryHasBestMove && position.Board[((int)ttEntry.BestMove).TargetSquare()] != (int)Piece.None;

            // Internal iterative reduction (IIR)
            // If this position isn't found in TT, it has never been searched before,
            // so the search will be potentially expensive.
            // Therefore, we search with reduced depth for now, expecting to record a TT move
            // which we'll be able to use later for the full depth search
            if (depth >= Configuration.EngineSettings.IIR_MinDepth
                && !ttEntryHasBestMove)
            {
                --depthExtension;
            }
        }
        else
        {
            ttEntry = default;
            ttWasPv = false;
        }

            var ttPv = pvNode || ttWasPv;

        // 🔍 Improving heuristic: the current position has a better static evaluation than
        // the previous evaluation from the same side (ply - 2).
        // When true, we can:
        // - Prune more aggressively when evaluation is too high: current position is even getter
        // - Prune less aggressively when evaluation is low low: uncertainty on how bad the position really is
        bool improving = false;

        // From Potential
        double improvingRate = 0;

        bool isInCheck = position.IsInCheck();
        int rawStaticEval, staticEval;
        int phase = int.MaxValue;

        ref var stack = ref Game.Stack(ply);
        stack.DoubleExtensions = Game.ReadDoubleExtensionsFromStack(ply - 1);

        if (isInCheck && !isVerifyingSE)
        {
            ++depthExtension;
        }

        if (depth + depthExtension <= 0)
        {
            if (MoveGenerator.CanGenerateAtLeastAValidMove(position, ref evaluationContext))
            {
                return QuiescenceSearch(ply, alpha, beta, pvNode, cancellationToken);
            }

            var finalPositionEvaluation = Position.EvaluateFinalPosition(ply, isInCheck);
            _tt.RecordHash(position, Game.HalfMovesWithoutCaptureOrPawnMove, finalPositionEvaluation, depth, ply, finalPositionEvaluation, NodeType.Exact, ttPv);

            return finalPositionEvaluation;
        }

        if (!pvNode && !isInCheck && !isVerifyingSE)
        {
            var ttNodeType = ttEntry.NodeType;
            var ttScore = ttEntry.Score;

            if (ttHit || ttNodeType == NodeType.None)
            //if (ttHit && ttEntry.StaticEval != EvaluationConstants.NoScore)
            {
                Debug.Assert(ttEntry.StaticEval != EvaluationConstants.NoScore);

                rawStaticEval = ttEntry.StaticEval;
                staticEval = CorrectStaticEvaluation(position, rawStaticEval);
                phase = position.Phase();
            }
            else
            {
                (rawStaticEval, phase) = position.StaticEvaluation(Game.HalfMovesWithoutCaptureOrPawnMove, _pawnEvalTable, ref evaluationContext);
                _tt.SaveStaticEval(position, Game.HalfMovesWithoutCaptureOrPawnMove, rawStaticEval, ttPv);
                staticEval = CorrectStaticEvaluation(position, rawStaticEval);
            }

            stack.StaticEval = staticEval;

            if (ply >= 2)
            {
                var evalDiff = staticEval - Game.ReadStaticEvalFromStack(ply - 2);
                improving = evalDiff >= 0;
                improvingRate = evalDiff / (double)Configuration.EngineSettings.ImprovingRate;
            }

            var ttCorrectedStaticEval = staticEval;

            // From smol.cs
            // ttEvaluation can be used as a better positional evaluation:
            // If the score is outside what the current bounds are, but it did match flag and depth,
            // then we can trust that this score is more accurate than the current static evaluation,
            // and we can update our static evaluation for better accuracy in pruning
            if (ttHit && ttNodeType != (ttScore > staticEval ? NodeType.Alpha : NodeType.Beta))
            {
                ttCorrectedStaticEval = ttScore;
            }

<<<<<<< HEAD
            bool isNotGettingCheckmated = ttCorrectedStaticEval > EvaluationConstants.NegativeCheckmateDetectionLimit;

            if (isNotGettingCheckmated)
            {
                // Fail-high pruning (moves with high scores) - prune more when improving
                if (depth <= Configuration.EngineSettings.RFP_MaxDepth)
                {
                    // 🔍 Reverse Futility Pruning (RFP) - https://www.chessprogramming.org/Reverse_Futility_Pruning
                    // Return formula by Ciekce, instead of just returning static eval
                    // Improving impl. based on Potential's
                    var rfpMargin = improving
                        ? Configuration.EngineSettings.RFP_Improving_Margin * (depth - 1)
                        : Configuration.EngineSettings.RFP_NotImproving_Margin * depth;
=======
            // Fail-high pruning (moves with high scores) - prune more when improving
            if (depth <= Configuration.EngineSettings.RFP_MaxDepth)
            {
                // 🔍 Reverse Futility Pruning (RFP) - https://www.chessprogramming.org/Reverse_Futility_Pruning
                // Return formula by Ciekce, instead of just returning static eval
                // Improving impl. based on Potential's
                var rfpMargin = improving
                    ? Configuration.EngineSettings.RFP_Improving_Margin * (depth - 1)
                    : Configuration.EngineSettings.RFP_NotImproving_Margin * depth;
>>>>>>> 72ea2a31

                // RFP_ImprovingFactor should be tuned if improvingRate is ever used for something else
                var improvingFactor = improvingRate * (Configuration.EngineSettings.RFP_ImprovingFactor * depth);

                var rfpThreshold = rfpMargin + improvingFactor;

                    if (ttCorrectedStaticEval - rfpThreshold >= beta)
                    {
#pragma warning disable S3949 // Calculations should not overflow - value is being set at the beginning of the else if (!pvNode)
                        return (ttCorrectedStaticEval + beta) / 2;
#pragma warning restore S3949 // Calculations should not overflow
                }

                // 🔍 Razoring - Strelka impl (CPW) - https://www.chessprogramming.org/Razoring#Strelka
                if (depth <= Configuration.EngineSettings.Razoring_MaxDepth)
                {
                    var score = staticEval + Configuration.EngineSettings.Razoring_Depth1Bonus;

                    if (score < beta)               // Static evaluation + bonus indicates fail-low node
                    {
                        if (depth == 1)
                        {
                            var qSearchScore = QuiescenceSearch(ply, alpha, beta, pvNode, cancellationToken);

                            return qSearchScore > score
                                ? qSearchScore
                                : score;
                        }

                        score += Configuration.EngineSettings.Razoring_NotDepth1Bonus;

                        if (score < beta)               // Static evaluation indicates fail-low node
                        {
                            var qSearchScore = QuiescenceSearch(ply, alpha, beta, pvNode, cancellationToken);
                            if (qSearchScore < beta)    // Quiescence score also indicates fail-low node
                            {
                                return qSearchScore > score
                                    ? qSearchScore
                                    : score;
                            }
                        }
                    }
                }
            }

            var staticEvalBetaDiff = staticEval - beta;

            // 🔍 Null Move Pruning (NMP) - our position is so good that we can potentially afford giving our opponent a double move and still remain ahead of beta
            if (depth >= Configuration.EngineSettings.NMP_MinDepth
                && staticEvalBetaDiff >= Configuration.EngineSettings.NMP_Margin
                && !parentWasNullMove
                && phase > 2   // Zugzwang risk reduction: pieces other than pawn presents
<<<<<<< HEAD
                && (ttElementType != NodeType.Alpha || ttScore >= beta))   // TT suggests NMP will fail: entry must not be a fail-low entry with a score below beta - Stormphrax and Ethereal
=======
                && (ttNodeType != NodeType.Alpha || ttScore >= beta))   // TT suggests NMP will fail: entry must not be a fail-low entry with a score below beta - Stormphrax and Ethereal
>>>>>>> 72ea2a31
            {
                var nmpReduction = Configuration.EngineSettings.NMP_BaseDepthReduction
                    + ((depth + Configuration.EngineSettings.NMP_DepthIncrement) / Configuration.EngineSettings.NMP_DepthDivisor)   // Clarity
                    + Math.Min(
                        Configuration.EngineSettings.NMP_StaticEvalBetaMaxReduction,
                        staticEvalBetaDiff / Configuration.EngineSettings.NMP_StaticEvalBetaDivisor);

                // TODO more advanced adaptative reduction, similar to what Ethereal and Stormphrax are doing
                //var nmpReduction = Math.Min(
                //    depth,
                //    3 + (depth / 3) + Math.Min((staticEval - beta) / 200, 3));

                var gameState = position.MakeNullMove();
                var nmpScore = -NegaMax(depth - 1 - nmpReduction, ply + 1, -beta, -beta + 1, !cutnode, cancellationToken, parentWasNullMove: true);
                position.UnMakeNullMove(gameState);

                if (nmpScore >= beta)
                {
                    return Math.Abs(nmpScore) < EvaluationConstants.PositiveCheckmateDetectionLimit
                        ? nmpScore
                        : beta;
                }
            }
        }
        else
        {
            (rawStaticEval, _) = position.StaticEvaluation(Game.HalfMovesWithoutCaptureOrPawnMove, _pawnEvalTable, ref evaluationContext);
            staticEval = CorrectStaticEvaluation(position, rawStaticEval);

            if (!ttHit)
            {
                _tt.SaveStaticEval(position, Game.HalfMovesWithoutCaptureOrPawnMove, rawStaticEval, ttPv);
            }
        }

        Debug.Assert(depth >= 0, "Assertion failed", "QSearch should have been triggered");

        var ttBestMove = ttEntry.BestMove;

        Span<Move> moves = stackalloc Move[Constants.MaxNumberOfPseudolegalMovesInAPosition];
        var pseudoLegalMoves = MoveGenerator.GenerateAllMoves(position, ref evaluationContext, moves);

        Span<int> moveScores = stackalloc int[pseudoLegalMoves.Length];

        for (int i = 0; i < pseudoLegalMoves.Length; ++i)
        {
            moveScores[i] = ScoreMove(pseudoLegalMoves[i], ply, ttBestMove);
        }

        var nodeType = NodeType.Alpha;
        int bestScore = EvaluationConstants.MinEval;
        Move? bestMove = null;
        bool isAnyMoveValid = false;

        Span<Move> visitedMoves = stackalloc Move[pseudoLegalMoves.Length];
        int visitedMovesCounter = 0;

        for (int moveIndex = 0; moveIndex < pseudoLegalMoves.Length; ++moveIndex)
        {
            // Incremental move sorting, inspired by https://github.com/jw1912/Chess-Challenge and suggested by toanth
            // There's no need to sort all the moves since most of them don't get checked anyway
            // So just find the first unsearched one with the best score and try it
            for (int j = moveIndex + 1; j < pseudoLegalMoves.Length; j++)
            {
                if (moveScores[j] > moveScores[moveIndex])
                {
                    (moveScores[moveIndex], moveScores[j], pseudoLegalMoves[moveIndex], pseudoLegalMoves[j]) = (moveScores[j], moveScores[moveIndex], pseudoLegalMoves[j], pseudoLegalMoves[moveIndex]);
                }
            }

            var move = pseudoLegalMoves[moveIndex];
            var isBestMove = (ShortMove)move == ttBestMove;
            if (isVerifyingSE && isBestMove)
            {
                continue;
            }

            var moveScore = moveScores[moveIndex];
            var isCapture = move.CapturedPiece() != (int)Piece.None;

            int? quietHistory = null;

            [MethodImpl(MethodImplOptions.AggressiveInlining)]
            int QuietHistory() => quietHistory ??=
                _quietHistory[move.Piece()][move.TargetSquare()]
                + ContinuationHistoryEntry(move.Piece(), move.TargetSquare(), ply - 1);

            // If we prune while getting checmated, we risk not finding any move and having an empty PV
            bool isNotGettingCheckmated = bestScore > EvaluationConstants.NegativeCheckmateDetectionLimit;

            // Fail-low pruning (moves with low scores) - prune less when improving
            // LMP, HP and FP can happen either before after MakeMove
            // PVS SEE pruning needs to happen before MakeMove in a make-unmake framework (it needs original position)
            if (visitedMovesCounter > 0
                && !pvNode
                && !isInCheck
                && isNotGettingCheckmated
                && moveScore < EvaluationConstants.PromotionMoveScoreValue) // Quiet or bad capture
            {
                // 🔍 Late Move Pruning (LMP) - all quiet moves can be pruned
                // after searching the first few given by the move ordering algorithm
                if (moveIndex >= Configuration.EngineSettings.LMP_BaseMovesToTry + (Configuration.EngineSettings.LMP_MovesDepthMultiplier * depth * (improving ? 2 : 1))) // Based on formula suggested by Antares
                {
                    break;
                }

                // 🔍 History pruning -  all quiet moves can be pruned
                // once we find one with a history score too low
                if (!isCapture
                    && depth < Configuration.EngineSettings.HistoryPrunning_MaxDepth    // TODO use LMR depth
                    && QuietHistory() < Configuration.EngineSettings.HistoryPrunning_Margin * (depth - 1))
                {
                    break;
                }

                // 🔍 Futility Pruning (FP) - all quiet moves can be pruned
                // once it's considered that they don't have potential to raise alpha
                if (depth <= Configuration.EngineSettings.FP_MaxDepth
                    && staticEval + Configuration.EngineSettings.FP_Margin + (Configuration.EngineSettings.FP_DepthScalingFactor * depth) <= alpha)
                {
                    break;
                }

                // 🔍 PVS SEE pruning
                if (isCapture)
                {
                    var threshold = Configuration.EngineSettings.PVS_SEE_Threshold_Noisy * depth * depth;

                    if (!SEE.IsGoodCapture(position, move, threshold))
                    {
                        continue;
                    }
                }
                else
                {
                    var threshold = Configuration.EngineSettings.PVS_SEE_Threshold_Quiet * depth;

                    if (!SEE.HasPositiveScore(position, move, threshold))
                    {
                        continue;
                    }
                }
            }

            var gameState = position.MakeMove(move);

            if (!position.WasProduceByAValidMove())
            {
                position.UnmakeMove(move, gameState);
                continue;
            }

            int singularDepthExtensions = 0;

            // 🔍 Singular extensions (SE) - extend TT move when it looks better than every other move
            // We check if that's the case by doing a reduced-depth search, excluding TT move and with
            // zero-depth search (using TT score-based alpha/beta values).
            // If that search fails low, the move is 'singular' (very good) and therefore we extend it
            if (
                //!isVerifyingSE        // Implicit, otherwise the move would have been skipped already
                isBestMove      // Ensures !isRoot and TT hit (otherwise there wouldn't be a TT move)
                && depth >= Configuration.EngineSettings.SE_MinDepth
                && ttEntry.Depth + Configuration.EngineSettings.SE_TTDepthOffset >= depth
                && Math.Abs(ttEntry.Score) < EvaluationConstants.PositiveCheckmateDetectionLimit
                && ttEntry.NodeType != NodeType.Alpha
                && ply < 3 * depth)     // Preventing search explosions
            {
                position.UnmakeMove(move, gameState);

                var verificationDepth = (depth - 1) / 2;    // TODO tune?
                var singularBeta = ttEntry.Score - (depth * Configuration.EngineSettings.SE_DepthMultiplier);
                singularBeta = Math.Max(EvaluationConstants.NegativeCheckmateDetectionLimit, singularBeta);

                var singularScore = NegaMax(verificationDepth, ply, singularBeta - 1, singularBeta, cutnode, cancellationToken, isVerifyingSE: true);

                // Singular extension
                if (singularScore < singularBeta)
                {
                    ++singularDepthExtensions;

                    // Double extension
                    if (!pvNode
                        && singularScore + Configuration.EngineSettings.SE_DoubleExtensions_Margin < singularBeta
                        && stack.DoubleExtensions <= Configuration.EngineSettings.SE_DoubleExtensions_Max)
                    {
                        ++singularDepthExtensions;
                        ++stack.DoubleExtensions;

                        // Low depth extension - extending all moves
                        if (depth <= Configuration.EngineSettings.SE_LowDepthExtension)
                        {
                            ++depth;
                        }
                    }
                }
                // Multicut
                else if (singularScore >= beta && singularScore < Math.Abs(EvaluationConstants.PositiveCheckmateDetectionLimit))
                {
                    return singularScore;
                }
                // Negative extension
                else if (ttEntry.Score >= beta)
                {
                    --singularDepthExtensions;
                }

                gameState = position.MakeMove(move);
            }

            var previousNodes = _nodes;
            visitedMoves[visitedMovesCounter] = move;

            ++_nodes;
            isAnyMoveValid = true;

            PrintPreMove(position, ply, move);

            // Before making a move
            var oldHalfMovesWithoutCaptureOrPawnMove = Game.HalfMovesWithoutCaptureOrPawnMove;
            var canBeRepetition = Game.Update50movesRule(move);
            Game.AddToPositionHashHistory(position.UniqueIdentifier);
            stack.Move = move;

            [MethodImpl(MethodImplOptions.AggressiveInlining)]
            void RevertMove()
            {
                Game.HalfMovesWithoutCaptureOrPawnMove = oldHalfMovesWithoutCaptureOrPawnMove;
                Game.RemoveFromPositionHashHistory();
                position.UnmakeMove(move, gameState);
            }

            int score = 0;

            if (canBeRepetition && (Game.IsThreefoldRepetition() || Game.Is50MovesRepetition(ref evaluationContext)))
            {
                score = 0;

                // We don't need to evaluate further down to know it's a draw.
                // Since we won't be evaluating further down, we need to clear the PV table because those moves there
                // don't belong to this line and if this move were to beat alpha, they'd incorrectly copied to pv line.
                Array.Clear(_pVTable, nextPvIndex, _pVTable.Length - nextPvIndex);
            }
            else
            {
                var nextHalfMovesCounter = (move.CapturedPiece() != (int)Piece.None || move.Piece() == (int)Piece.P || move.Piece() == (int)Piece.p)
                    ? 0
                    : Game.HalfMovesWithoutCaptureOrPawnMove + 1;

                _tt.PrefetchTTEntry(position, nextHalfMovesCounter);

                bool isCutNode = !pvNode && !cutnode;   // Linter 'simplification' of pvNode ? false : !cutnode

                var newDepth = depth + depthExtension - 1 + singularDepthExtensions;

                // 🔍 Late Move Reduction (LMR) - search with reduced depth
                // Impl. based on Ciekce (Stormphrax) and Martin (Motor) advice, and Stormphrax & Akimbo implementations
                if (visitedMovesCounter >= 1)
                {
                    int reduction = 0;

                    if (isNotGettingCheckmated)
                    {
                        var isRootExtraReduction = isRoot ? 2 : 0;

                        if (depth >= Configuration.EngineSettings.LMR_MinDepth
                            && visitedMovesCounter >=
                                (pvNode
                                    ? Configuration.EngineSettings.LMR_MinFullDepthSearchedMoves_PV + isRootExtraReduction
                                    : Configuration.EngineSettings.LMR_MinFullDepthSearchedMoves_NonPV + isRootExtraReduction))
                        {
                            if (isCapture)
                            {
                                reduction = EvaluationConstants.LMRReductions[1][depth][visitedMovesCounter];

                                reduction /= EvaluationConstants.LMRScaleFactor;

                                // ~ history/(0.75 * maxHistory/2/)
                                reduction -= CaptureHistoryEntry(move) / Configuration.EngineSettings.LMR_History_Divisor_Noisy;
                            }
                            else
                            {
                                reduction = EvaluationConstants.LMRReductions[0][depth][visitedMovesCounter]
                                    + Configuration.EngineSettings.LMR_Quiet;    // Quiet LMR

                                if (!improving)
                                {
                                    reduction += Configuration.EngineSettings.LMR_Improving;
                                }

                                if (cutnode)
                                {
                                    reduction += Configuration.EngineSettings.LMR_Cutnode;
                                }

                                if (!ttPv)
                                {
                                    reduction += Configuration.EngineSettings.LMR_TTPV;
                                }

                                if (ttMoveIsCapture)    // Move isn't a capture but TT move is
                                {
                                    reduction += Configuration.EngineSettings.LMR_TTCapture;
                                }

                                if (pvNode)
                                {
                                    reduction -= Configuration.EngineSettings.LMR_PVNode;
                                }

                                if (position.IsInCheck())   // i.e. move gives check
                                {
                                    reduction -= Configuration.EngineSettings.LMR_InCheck;
                                }

                                if (Math.Abs(staticEval - rawStaticEval) >= Configuration.EngineSettings.LMR_Corrplexity_Delta)
                                {
                                    reduction -= Configuration.EngineSettings.LMR_Corrplexity;
                                }

                                reduction /= EvaluationConstants.LMRScaleFactor;

                                // -= history/(maxHistory/2)

                                reduction -= QuietHistory() / Configuration.EngineSettings.LMR_History_Divisor_Quiet;
                            }
                        }

                        // 🔍 Static Exchange Evaluation (SEE) reduction
                        // Bad captures are reduced more
                        // Last attempt to move it inside of LMR conditions was https://github.com/lynx-chess/Lynx/pull/1589
                        if (!isInCheck
                            && moveScore < EvaluationConstants.PromotionMoveScoreValue
                            && moveScore >= EvaluationConstants.BadCaptureMoveBaseScoreValue)
                        {
                            reduction += Configuration.EngineSettings.SEE_BadCaptureReduction;
                        }

                        // Don't allow LMR to drop into qsearch or increase the depth: min depth 1
                        // (depth - 1) - depth + 2 = 1, min depth we want
                        // newDepth - newDepth + 1 = 1, min depth we want
                        reduction = Math.Max(0, Math.Min(reduction, newDepth - 1));
                    }

                    var reducedDepth = newDepth - reduction;

                    // Search with reduced depth and zero window
                    score = -NegaMax(reducedDepth, ply + 1, -alpha - 1, -alpha, cutnode: true, cancellationToken);

                    // 🔍 Principal Variation Search (PVS)
                    if (score > alpha && newDepth > reducedDepth)
                    {
                        // Optimistic search, validating that the rest of the moves are worse than bestmove.
                        // It should produce more cutoffs and therefore be faster.
                        // https://web.archive.org/web/20071030220825/http://www.brucemo.com/compchess/programming/pvs.htm

                        var deeper = score > bestScore + Configuration.EngineSettings.LMR_DeeperBase + (Configuration.EngineSettings.LMR_DeeperDepthMultiplier * depth);
                        var shallower = score < bestScore + depth;

                        if (deeper && !shallower && depth < Configuration.EngineSettings.MaxDepth)
                        {
                            ++newDepth;
                        }
                        else if (shallower && !deeper && newDepth > 1)
                        {
                            --newDepth;
                        }

                        if (newDepth > reducedDepth)
                        {
                            // Search with full depth but narrowed score bandwidth (zero-window search)
                            score = -NegaMax(newDepth, ply + 1, -alpha - 1, -alpha, !cutnode, cancellationToken);
                        }

                        // 🔍 Post-LMR continuation history update
                        var historyBonus = score > alpha
                            ? EvaluationConstants.HistoryBonus[depth]
                            : -EvaluationConstants.HistoryMalus[depth];

                        ref var contHist = ref ContinuationHistoryEntry(move.Piece(), move.TargetSquare(), ply - 1);
                        contHist = ScoreHistoryMove(contHist, historyBonus);
                    }
                }

                // First searched move is always searched with full depth and full score bandwidth
                // Same if PVS hypothesis is invalidated
                if (visitedMovesCounter == 0 || (score > alpha && score < beta))
                {
#pragma warning disable S2234 // Arguments should be passed in the same order as the method parameters
                    score = -NegaMax(newDepth, ply + 1, -beta, -alpha, cutnode: false, cancellationToken);
#pragma warning restore S2234 // Arguments should be passed in the same order as the method parameters
                }
            }

            // After making a move
            RevertMove();
            if (isRoot)
            {
                var nodesSpentInThisMove = _nodes - previousNodes;
                UpdateMoveNodeCount(move, nodesSpentInThisMove);
            }

            PrintMove(position, ply, move, score);

            if (score > bestScore)
            {
                bestScore = score;

                // Improving alpha
                if (score > alpha)
                {
                    alpha = score;
                    bestMove = move;

                    if (pvNode)
                    {
                        _pVTable[pvIndex] = move;
                        CopyPVTableMoves(pvIndex + 1, nextPvIndex, Configuration.EngineSettings.MaxDepth - ply - 1);
                    }

                    nodeType = NodeType.Exact;
                }

                // Beta-cutoff - refutation found, no need to keep searching this line
                if (score >= beta)
                {
                    PrintMessage($"Pruning: {move} is enough");

                    var historyDepth = depth;

                    if (staticEval <= alpha)
                    {
                        ++historyDepth;
                    }

                    // Suggestion by Sirius author
                    if (bestScore >= beta + Configuration.EngineSettings.History_BestScoreBetaMargin)
                    {
                        ++historyDepth;
                    }

                    if (isCapture)
                    {
                        UpdateMoveOrderingHeuristicsOnCaptureBetaCutoff(historyDepth, visitedMoves, visitedMovesCounter, move);
                    }
                    else
                    {
                        UpdateMoveOrderingHeuristicsOnQuietBetaCutoff(historyDepth, ply, visitedMoves, visitedMovesCounter, move, isRoot, pvNode);
                    }

                    nodeType = NodeType.Beta;

                    break;
                }
            }

            ++visitedMovesCounter;
        }

        if (!isAnyMoveValid)
        {
            Debug.Assert(bestMove is null);

            bestScore = Position.EvaluateFinalPosition(ply, isInCheck);

            nodeType = NodeType.Exact;
            staticEval = bestScore;
        }

        if (!isVerifyingSE)
        {
            if (!(isInCheck
                || (bestMove?.CapturedPiece() != null && bestMove?.CapturedPiece() != (int)Piece.None)
                || bestMove?.IsPromotion() == true
                || (nodeType == NodeType.Beta && bestScore <= staticEval)
                || (nodeType == NodeType.Alpha && bestScore >= staticEval)))
            {
                UpdateCorrectionHistory(position, bestScore - staticEval, depth);
            }

            _tt.RecordHash(position, Game.HalfMovesWithoutCaptureOrPawnMove, rawStaticEval, depth, ply, bestScore, nodeType, ttPv, bestMove);
        }

        return bestScore;
    }

    /// <summary>
    /// Quiescence search implementation, NegaMax alpha-beta style, fail-soft
    /// </summary>
    /// <param name="alpha">
    /// Best score White can achieve, assuming best play by Black.
    /// Defaults to the worse possible score for white, Int.MinValue.
    /// </param>
    /// <param name="beta">
    /// Best score Black can achieve, assuming best play by White
    /// Defaults to the works possible score for Black, Int.MaxValue
    /// </param>
    [SkipLocalsInit]
    public int QuiescenceSearch(int ply, int alpha, int beta, bool pvNode, CancellationToken cancellationToken)
    {
        var position = Game.CurrentPosition;

        cancellationToken.ThrowIfCancellationRequested();

        Span<BitBoard> attacks = stackalloc BitBoard[12];
        Span<BitBoard> attacksBySide = stackalloc BitBoard[2];
        var evaluationContext = new EvaluationContext(attacks, attacksBySide);

        if (ply >= Configuration.EngineSettings.MaxDepth)
        {
            if (IsMainEngine)
            {
                _logger.Debug("[#{EngineId}] Max depth {Depth} reached in qsearch - position {FEN}",
                _id, Configuration.EngineSettings.MaxDepth, position.FEN(Game.HalfMovesWithoutCaptureOrPawnMove));
            }
#if MULTITHREAD_DEBUG
            else
            {
                _logger.Trace("[#{EngineId}] Max depth {Depth} reached in qsearch - position {FEN}",
                _id, Configuration.EngineSettings.MaxDepth, position.FEN(Game.HalfMovesWithoutCaptureOrPawnMove));
            }
#endif
            return position.StaticEvaluation(Game.HalfMovesWithoutCaptureOrPawnMove, _pawnEvalTable, ref evaluationContext).Score;
        }

        var pvIndex = PVTable.Indexes[ply];
        var nextPvIndex = PVTable.Indexes[ply + 1];
        _pVTable[pvIndex] = _defaultMove;   // Nulling the first value before any returns

        var ttHit = _tt.ProbeHash(position, Game.HalfMovesWithoutCaptureOrPawnMove, ply, out var ttProbeResult);
        var ttScore = ttProbeResult.Score;
        var ttNodeType = ttProbeResult.NodeType;
        var ttPv = pvNode || ttProbeResult.WasPv;

        // QS TT cutoff
        Debug.Assert(ttProbeResult.Depth >= 0, "Assertion failed", "We would need to add it as a TT cutoff condition");

        if (ttHit
            && (ttNodeType == NodeType.Exact
                || (ttNodeType == NodeType.Alpha && ttScore <= alpha)
                || (ttNodeType == NodeType.Beta && ttScore >= beta)))
        {
            return ttScore;
        }

        ShortMove ttBestMove = ttProbeResult.BestMove;
        _maxDepthReached[ply] = ply;

        /*
            var staticEval = ttHit
                ? ttProbeResult.StaticEval
                : position.StaticEvaluation(Game.HalfMovesWithoutCaptureOrPawnMove, _kingPawnHashTable).Score;
        */

        (var rawStaticEval, var _) = position.StaticEvaluation(Game.HalfMovesWithoutCaptureOrPawnMove, _pawnEvalTable, ref evaluationContext);
        Debug.Assert(rawStaticEval != EvaluationConstants.NoScore, "Assertion failed", "All TT entries should have a static eval");

        var staticEval = CorrectStaticEvaluation(position, rawStaticEval);

        ref var stack = ref Game.Stack(ply);
        stack.StaticEval = staticEval;

        int standPat =
            (ttNodeType == NodeType.Exact
                || (ttNodeType == NodeType.Alpha && ttScore < staticEval)
                || (ttNodeType == NodeType.Beta && ttScore > staticEval))
            ? ttScore
            : staticEval;

        var isInCheck = position.IsInCheck();

        if (!isInCheck)
        {
            if (!ttHit)
            {
                _tt.SaveStaticEval(position, Game.HalfMovesWithoutCaptureOrPawnMove, rawStaticEval, ttPv);
            }

            // Standing pat beta-cutoff (updating alpha after this check)
            if (standPat >= beta)
            {
                PrintMessage(ply - 1, "Pruning before starting quiescence search");
                return standPat;
            }
        }

        // Better move
        if (standPat > alpha)
        {
            alpha = standPat;
        }

        Span<Move> moves = stackalloc Move[Constants.MaxNumberOfPseudolegalMovesInAPosition];
        var pseudoLegalMoves = MoveGenerator.GenerateAllCaptures(position, ref evaluationContext, moves);
        if (pseudoLegalMoves.Length == 0)
        {
            // Checking if final position first: https://github.com/lynx-chess/Lynx/pull/358
            return staticEval;
        }

        var nodeType = NodeType.Alpha;
        Move? bestMove = null;
        int bestScore = standPat;

        bool isAnyCaptureValid = false;

        Span<int> moveScores = stackalloc int[pseudoLegalMoves.Length];
        for (int i = 0; i < pseudoLegalMoves.Length; ++i)
        {
            moveScores[i] = ScoreMoveQSearch(pseudoLegalMoves[i], ttBestMove);
        }

        Span<Move> visitedMoves = stackalloc Move[pseudoLegalMoves.Length];
        int visitedMovesCounter = 0;

        for (int moveIndex = 0; moveIndex < pseudoLegalMoves.Length; ++moveIndex)
        {
            // Incremental move sorting, inspired by https://github.com/jw1912/Chess-Challenge and suggested by toanth
            // There's no need to sort all the moves since most of them don't get checked anyway
            // So just find the first unsearched one with the best score and try it
            for (int j = moveIndex + 1; j < pseudoLegalMoves.Length; j++)
            {
                if (moveScores[j] > moveScores[moveIndex])
                {
                    (moveScores[moveIndex], moveScores[j], pseudoLegalMoves[moveIndex], pseudoLegalMoves[j]) = (moveScores[j], moveScores[moveIndex], pseudoLegalMoves[j], pseudoLegalMoves[moveIndex]);
                }
            }

            var move = pseudoLegalMoves[moveIndex];
            var moveScore = moveScores[moveIndex];

            // 🔍 QSearch SEE pruning: pruning bad captures
            if (moveScore < EvaluationConstants.PromotionMoveScoreValue && moveScore >= EvaluationConstants.BadCaptureMoveBaseScoreValue)
            {
                continue;
            }

            var gameState = position.MakeMove(move);
            if (!position.WasProduceByAValidMove())
            {
                position.UnmakeMove(move, gameState);
                continue;
            }

            ++_nodes;
            visitedMoves[visitedMovesCounter] = move;
            isAnyCaptureValid = true;

            PrintPreMove(position, ply, move, isQuiescence: true);

            // No need to check for threefold or 50 moves repetitions, since we're only searching captures, promotions, and castles
            stack.Move = move;

#pragma warning disable S2234 // Arguments should be passed in the same order as the method parameters
            int score = -QuiescenceSearch(ply + 1, -beta, -alpha, pvNode, cancellationToken);
#pragma warning restore S2234 // Arguments should be passed in the same order as the method parameters
            position.UnmakeMove(move, gameState);

            PrintMove(position, ply, move, score, isQuiescence: true);

            if (score > bestScore)
            {
                bestScore = score;

                // Beta-cutoff
                if (score >= beta)
                {
                    PrintMessage($"Pruning: {move} is enough to discard this line");

                    if (move.CapturedPiece() != (int)Piece.None)
                    {
                        UpdateMoveOrderingHeuristicsOnCaptureBetaCutoff(3, visitedMoves, visitedMovesCounter, move);
                    }

                    nodeType = NodeType.Beta;
                    break;
                }

                // Improving alpha
                if (score > alpha)
                {
                    alpha = score;
                    bestMove = move;

                    _pVTable[pvIndex] = move;
                    CopyPVTableMoves(pvIndex + 1, nextPvIndex, Configuration.EngineSettings.MaxDepth - ply - 1);

                    nodeType = NodeType.Exact;
                }
            }

            ++visitedMovesCounter;
        }

        if (!isAnyCaptureValid
            && !MoveGenerator.CanGenerateAtLeastAValidMove(position, ref evaluationContext)) // Bad captures can be pruned, so all moves need to be generated for now
        {
            Debug.Assert(bestMove is null);

            bestScore = Position.EvaluateFinalPosition(ply, isInCheck);

            nodeType = NodeType.Exact;
            staticEval = bestScore;
        }

        _tt.RecordHash(position, Game.HalfMovesWithoutCaptureOrPawnMove, rawStaticEval, 0, ply, bestScore, nodeType, ttPv, bestMove);

        return bestScore;
    }
}<|MERGE_RESOLUTION|>--- conflicted
+++ resolved
@@ -205,7 +205,6 @@
                 ttCorrectedStaticEval = ttScore;
             }
 
-<<<<<<< HEAD
             bool isNotGettingCheckmated = ttCorrectedStaticEval > EvaluationConstants.NegativeCheckmateDetectionLimit;
 
             if (isNotGettingCheckmated)
@@ -219,17 +218,6 @@
                     var rfpMargin = improving
                         ? Configuration.EngineSettings.RFP_Improving_Margin * (depth - 1)
                         : Configuration.EngineSettings.RFP_NotImproving_Margin * depth;
-=======
-            // Fail-high pruning (moves with high scores) - prune more when improving
-            if (depth <= Configuration.EngineSettings.RFP_MaxDepth)
-            {
-                // 🔍 Reverse Futility Pruning (RFP) - https://www.chessprogramming.org/Reverse_Futility_Pruning
-                // Return formula by Ciekce, instead of just returning static eval
-                // Improving impl. based on Potential's
-                var rfpMargin = improving
-                    ? Configuration.EngineSettings.RFP_Improving_Margin * (depth - 1)
-                    : Configuration.EngineSettings.RFP_NotImproving_Margin * depth;
->>>>>>> 72ea2a31
 
                 // RFP_ImprovingFactor should be tuned if improvingRate is ever used for something else
                 var improvingFactor = improvingRate * (Configuration.EngineSettings.RFP_ImprovingFactor * depth);
@@ -261,14 +249,15 @@
 
                         score += Configuration.EngineSettings.Razoring_NotDepth1Bonus;
 
-                        if (score < beta)               // Static evaluation indicates fail-low node
-                        {
-                            var qSearchScore = QuiescenceSearch(ply, alpha, beta, pvNode, cancellationToken);
-                            if (qSearchScore < beta)    // Quiescence score also indicates fail-low node
+                            if (score < beta)               // Static evaluation indicates fail-low node
                             {
-                                return qSearchScore > score
-                                    ? qSearchScore
-                                    : score;
+                                var qSearchScore = QuiescenceSearch(ply, alpha, beta, pvNode, cancellationToken);
+                                if (qSearchScore < beta)    // Quiescence score also indicates fail-low node
+                                {
+                                    return qSearchScore > score
+                                        ? qSearchScore
+                                        : score;
+                                }
                             }
                         }
                     }
@@ -282,11 +271,7 @@
                 && staticEvalBetaDiff >= Configuration.EngineSettings.NMP_Margin
                 && !parentWasNullMove
                 && phase > 2   // Zugzwang risk reduction: pieces other than pawn presents
-<<<<<<< HEAD
-                && (ttElementType != NodeType.Alpha || ttScore >= beta))   // TT suggests NMP will fail: entry must not be a fail-low entry with a score below beta - Stormphrax and Ethereal
-=======
                 && (ttNodeType != NodeType.Alpha || ttScore >= beta))   // TT suggests NMP will fail: entry must not be a fail-low entry with a score below beta - Stormphrax and Ethereal
->>>>>>> 72ea2a31
             {
                 var nmpReduction = Configuration.EngineSettings.NMP_BaseDepthReduction
                     + ((depth + Configuration.EngineSettings.NMP_DepthIncrement) / Configuration.EngineSettings.NMP_DepthDivisor)   // Clarity
