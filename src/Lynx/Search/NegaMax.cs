--- conflicted
+++ resolved
@@ -166,11 +166,7 @@
             return finalPositionEvaluation;
         }
 
-<<<<<<< HEAD
         if (!isInCheck && !isVerifyingSE)
-=======
-        if (!pvNode && !isInCheck && !isVerifyingSE)
->>>>>>> f291f309
         {
             var ttNodeType = ttEntry.NodeType;
             var ttScore = ttEntry.Score;
@@ -200,10 +196,6 @@
                 improvingRate = evalDiff / (double)Configuration.EngineSettings.ImprovingRate;
             }
 
-<<<<<<< HEAD
-            // Fail-high pruning (moves with high scores) - prune more when improving
-            if (!pvNode)
-=======
             var ttCorrectedStaticEval = staticEval;
 
             // From smol.cs
@@ -217,89 +209,91 @@
             }
 
             // Fail-high pruning (moves with high scores) - prune more when improving
-            if (depth <= Configuration.EngineSettings.RFP_MaxDepth)
->>>>>>> f291f309
-            {
-                // 🔍 Reverse Futility Pruning (RFP) - https://www.chessprogramming.org/Reverse_Futility_Pruning
-                // Return formula by Ciekce, instead of just returning static eval
-                // Improving impl. based on Potential's
-                var rfpMargin = improving
-                    ? Configuration.EngineSettings.RFP_Improving_Margin * (depth - 1)
-                    : Configuration.EngineSettings.RFP_NotImproving_Margin * depth;
-
-                // RFP_ImprovingFactor should be tuned if improvingRate is ever used for something else
-                var improvingFactor = improvingRate * (Configuration.EngineSettings.RFP_ImprovingFactor * depth);
-
-                var rfpThreshold = rfpMargin + improvingFactor;
-
-                if (ttCorrectedStaticEval - rfpThreshold >= beta)
-                {
+            if (!pvNode)
+            {
+                if (depth <= Configuration.EngineSettings.RFP_MaxDepth)
+                {
+                    // 🔍 Reverse Futility Pruning (RFP) - https://www.chessprogramming.org/Reverse_Futility_Pruning
+                    // Return formula by Ciekce, instead of just returning static eval
+                    // Improving impl. based on Potential's
+                    var rfpMargin = improving
+                        ? Configuration.EngineSettings.RFP_Improving_Margin * (depth - 1)
+                        : Configuration.EngineSettings.RFP_NotImproving_Margin * depth;
+
+                    // RFP_ImprovingFactor should be tuned if improvingRate is ever used for something else
+                    var improvingFactor = improvingRate * (Configuration.EngineSettings.RFP_ImprovingFactor * depth);
+
+                    var rfpThreshold = rfpMargin + improvingFactor;
+
+                    if (ttCorrectedStaticEval - rfpThreshold >= beta)
+                    {
 #pragma warning disable S3949 // Calculations should not overflow - value is being set at the beginning of the else if (!pvNode)
-                    return (ttCorrectedStaticEval + beta) / 2;
+                        return (ttCorrectedStaticEval + beta) / 2;
 #pragma warning restore S3949 // Calculations should not overflow
-                }
-
-                // 🔍 Razoring - Strelka impl (CPW) - https://www.chessprogramming.org/Razoring#Strelka
-                if (depth <= Configuration.EngineSettings.Razoring_MaxDepth)
-                {
-                    var score = staticEval + Configuration.EngineSettings.Razoring_Depth1Bonus;
-
-                    if (score < beta)               // Static evaluation + bonus indicates fail-low node
-                    {
-                        if (depth == 1)
+                    }
+
+                    // 🔍 Razoring - Strelka impl (CPW) - https://www.chessprogramming.org/Razoring#Strelka
+                    if (depth <= Configuration.EngineSettings.Razoring_MaxDepth)
+                    {
+                        var score = staticEval + Configuration.EngineSettings.Razoring_Depth1Bonus;
+
+                        if (score < beta)               // Static evaluation + bonus indicates fail-low node
                         {
-                            var qSearchScore = QuiescenceSearch(ply, alpha, beta, pvNode, cancellationToken);
-
-                            return qSearchScore > score
-                                ? qSearchScore
-                                : score;
-                        }
-
-                        score += Configuration.EngineSettings.Razoring_NotDepth1Bonus;
-
-                        if (score < beta)               // Static evaluation indicates fail-low node
-                        {
-                            var qSearchScore = QuiescenceSearch(ply, alpha, beta, pvNode, cancellationToken);
-                            if (qSearchScore < beta)    // Quiescence score also indicates fail-low node
+                            if (depth == 1)
                             {
+                                var qSearchScore = QuiescenceSearch(ply, alpha, beta, pvNode, cancellationToken);
+
                                 return qSearchScore > score
                                     ? qSearchScore
                                     : score;
                             }
+
+                            score += Configuration.EngineSettings.Razoring_NotDepth1Bonus;
+
+                            if (score < beta)               // Static evaluation indicates fail-low node
+                            {
+                                var qSearchScore = QuiescenceSearch(ply, alpha, beta, pvNode, cancellationToken);
+                                if (qSearchScore < beta)    // Quiescence score also indicates fail-low node
+                                {
+                                    return qSearchScore > score
+                                        ? qSearchScore
+                                        : score;
+                                }
+                            }
                         }
                     }
                 }
-            }
-
-            var staticEvalBetaDiff = staticEval - beta;
-
-            // 🔍 Null Move Pruning (NMP) - our position is so good that we can potentially afford giving our opponent a double move and still remain ahead of beta
-            if (depth >= Configuration.EngineSettings.NMP_MinDepth
-                && staticEvalBetaDiff >= Configuration.EngineSettings.NMP_Margin
-                && !parentWasNullMove
-                && phase > 2   // Zugzwang risk reduction: pieces other than pawn presents
-                && (ttNodeType != NodeType.Alpha || ttScore >= beta))   // TT suggests NMP will fail: entry must not be a fail-low entry with a score below beta - Stormphrax and Ethereal
-            {
-                var nmpReduction = Configuration.EngineSettings.NMP_BaseDepthReduction
-                    + ((depth + Configuration.EngineSettings.NMP_DepthIncrement) / Configuration.EngineSettings.NMP_DepthDivisor)   // Clarity
-                    + Math.Min(
-                        Configuration.EngineSettings.NMP_StaticEvalBetaMaxReduction,
-                        staticEvalBetaDiff / Configuration.EngineSettings.NMP_StaticEvalBetaDivisor);
-
-                // TODO more advanced adaptative reduction, similar to what Ethereal and Stormphrax are doing
-                //var nmpReduction = Math.Min(
-                //    depth,
-                //    3 + (depth / 3) + Math.Min((staticEval - beta) / 200, 3));
-
-                var gameState = position.MakeNullMove();
-                var nmpScore = -NegaMax(depth - 1 - nmpReduction, ply + 1, -beta, -beta + 1, !cutnode, cancellationToken, parentWasNullMove: true);
-                position.UnMakeNullMove(gameState);
-
-                if (nmpScore >= beta)
-                {
-                    return Math.Abs(nmpScore) < EvaluationConstants.PositiveCheckmateDetectionLimit
-                        ? nmpScore
-                        : beta;
+
+                var staticEvalBetaDiff = staticEval - beta;
+
+                // 🔍 Null Move Pruning (NMP) - our position is so good that we can potentially afford giving our opponent a double move and still remain ahead of beta
+                if (depth >= Configuration.EngineSettings.NMP_MinDepth
+                    && staticEvalBetaDiff >= Configuration.EngineSettings.NMP_Margin
+                    && !parentWasNullMove
+                    && phase > 2   // Zugzwang risk reduction: pieces other than pawn presents
+                    && (ttNodeType != NodeType.Alpha || ttScore >= beta))   // TT suggests NMP will fail: entry must not be a fail-low entry with a score below beta - Stormphrax and Ethereal
+                {
+                    var nmpReduction = Configuration.EngineSettings.NMP_BaseDepthReduction
+                        + ((depth + Configuration.EngineSettings.NMP_DepthIncrement) / Configuration.EngineSettings.NMP_DepthDivisor)   // Clarity
+                        + Math.Min(
+                            Configuration.EngineSettings.NMP_StaticEvalBetaMaxReduction,
+                            staticEvalBetaDiff / Configuration.EngineSettings.NMP_StaticEvalBetaDivisor);
+
+                    // TODO more advanced adaptative reduction, similar to what Ethereal and Stormphrax are doing
+                    //var nmpReduction = Math.Min(
+                    //    depth,
+                    //    3 + (depth / 3) + Math.Min((staticEval - beta) / 200, 3));
+
+                    var gameState = position.MakeNullMove();
+                    var nmpScore = -NegaMax(depth - 1 - nmpReduction, ply + 1, -beta, -beta + 1, !cutnode, cancellationToken, parentWasNullMove: true);
+                    position.UnMakeNullMove(gameState);
+
+                    if (nmpScore >= beta)
+                    {
+                        return Math.Abs(nmpScore) < EvaluationConstants.PositiveCheckmateDetectionLimit
+                            ? nmpScore
+                            : beta;
+                    }
                 }
             }
         }
