--- conflicted
+++ resolved
@@ -230,16 +230,10 @@
             PrintPreMove(position, ply, move);
 
             // Before making a move
-<<<<<<< HEAD
-            var oldValue = Game.HalfMovesWithoutCaptureOrPawnMove;
-            Game.HalfMovesWithoutCaptureOrPawnMove = Utils.Update50movesRule(move, Game.HalfMovesWithoutCaptureOrPawnMove);
-            var isThreeFoldRepetition = !Game.PositionHashHistory.Add(position.UniqueIdentifier);
-            Game.PushToMoveStack(ply, move);
-=======
             var oldHalfMovesWithoutCaptureOrPawnMove = Game.HalfMovesWithoutCaptureOrPawnMove;
             var canBeRepetition = Game.Update50movesRule(move, isCapture);
             Game.PositionHashHistory.Add(position.UniqueIdentifier);
->>>>>>> 393acfc5
+            Game.PushToMoveStack(ply, move);
 
             int evaluation;
             if (canBeRepetition && (Game.IsThreefoldRepetition() || Game.Is50MovesRepetition()))
@@ -577,31 +571,9 @@
 
             PrintPreMove(position, ply, move, isQuiescence: true);
 
-<<<<<<< HEAD
-            // Before making a move
-            var oldValue = Game.HalfMovesWithoutCaptureOrPawnMove;
-            Game.HalfMovesWithoutCaptureOrPawnMove = Utils.Update50movesRule(move, Game.HalfMovesWithoutCaptureOrPawnMove);
-            var isThreeFoldRepetition = !Game.PositionHashHistory.Add(position.UniqueIdentifier);
-            Game.PushToMoveStack(ply, move);
-
-            int evaluation;
-            if (isThreeFoldRepetition || Game.Is50MovesRepetition())
-            {
-                evaluation = 0;
-
-                // We don't need to evaluate further down to know it's a draw.
-                // Since we won't be evaluating further down, we need to clear the PV table because those moves there
-                // don't belong to this line and if this move were to beat alpha, they'd incorrectly copied to pv line.
-                Array.Clear(_pVTable, nextPvIndex, _pVTable.Length - nextPvIndex);
-            }
-            else
-            {
-                evaluation = -QuiescenceSearch(ply + 1, -beta, -alpha);
-            }
-=======
             // No need to check for threefold or 50 moves repetitions, since we're only searching captures, promotions, and castles
             // Theoretically there could be a castling move that caused the 50 moves repetitions, but it's highly unlikely
->>>>>>> 393acfc5
+            Game.PushToMoveStack(ply, move);
 
             int evaluation = -QuiescenceSearch(ply + 1, -beta, -alpha);
             position.UnmakeMove(move, gameState);
