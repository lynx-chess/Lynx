--- conflicted
+++ resolved
@@ -218,15 +218,9 @@
             PrintPreMove(position, ply, move);
 
             // Before making a move
-<<<<<<< HEAD
-            var oldValue = Game.HalfMovesWithoutCaptureOrPawnMove;
-            Game.HalfMovesWithoutCaptureOrPawnMove = Utils.Update50movesRule(move, Game.HalfMovesWithoutCaptureOrPawnMove);
-            Game.PositionHashHistory.Add(position.UniqueIdentifier);
-=======
             var oldHalfMovesWithoutCaptureOrPawnMove = Game.HalfMovesWithoutCaptureOrPawnMove;
             Game.Update50movesRule(move, isCapture);
-            var isThreeFoldRepetition = !Game.PositionHashHistory.Add(position.UniqueIdentifier);
->>>>>>> e1e2a7b7
+            Game.PositionHashHistory.Add(position.UniqueIdentifier);
 
             int evaluation;
             if (Game.IsThreefoldRepetition() || Game.Is50MovesRepetition())
@@ -253,14 +247,9 @@
                     && moveIndex >= Configuration.EngineSettings.LMP_BaseMovesToTry + (Configuration.EngineSettings.LMP_MovesDepthMultiplier * depth)) // Based on formula suggested by Antares
                 {
                     // After making a move
-<<<<<<< HEAD
-=======
                     Game.HalfMovesWithoutCaptureOrPawnMove = oldHalfMovesWithoutCaptureOrPawnMove;
-                    Game.PositionHashHistory.Remove(position.UniqueIdentifier); // We know that there's no triple repetition here
->>>>>>> e1e2a7b7
+                    Game.PositionHashHistory.RemoveAt(Game.PositionHashHistory.Count - 1);
                     position.UnmakeMove(move, gameState);
-                    Game.HalfMovesWithoutCaptureOrPawnMove = oldValue;
-                    Game.PositionHashHistory.RemoveAt(Game.PositionHashHistory.Count - 1);
 
                     break;
                 }
@@ -325,13 +314,9 @@
 
             // After making a move
             // Game.PositionHashHistory is update above
-<<<<<<< HEAD
-=======
             Game.HalfMovesWithoutCaptureOrPawnMove = oldHalfMovesWithoutCaptureOrPawnMove;
->>>>>>> e1e2a7b7
+            Game.PositionHashHistory.RemoveAt(Game.PositionHashHistory.Count - 1);
             position.UnmakeMove(move, gameState);
-            Game.HalfMovesWithoutCaptureOrPawnMove = oldValue;
-            Game.PositionHashHistory.RemoveAt(Game.PositionHashHistory.Count - 1);
 
             PrintMove(ply, move, evaluation);
 
