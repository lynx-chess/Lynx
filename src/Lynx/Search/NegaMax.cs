--- conflicted
+++ resolved
@@ -45,11 +45,7 @@
                 _id, Configuration.EngineSettings.MaxDepth, position.FEN(Game.HalfMovesWithoutCaptureOrPawnMove));
             }
 #endif
-<<<<<<< HEAD
-            return position.StaticEvaluation(Game.HalfMovesWithoutCaptureOrPawnMove, _pawnEvalTable).Score;
-=======
             return position.StaticEvaluation(Game.HalfMovesWithoutCaptureOrPawnMove, _pawnEvalTable, ref evaluationContext).Score;
->>>>>>> 4fac3bf0
         }
 
         _maxDepthReached[ply] = ply;
@@ -816,11 +812,7 @@
                 _id, Configuration.EngineSettings.MaxDepth, position.FEN(Game.HalfMovesWithoutCaptureOrPawnMove));
             }
 #endif
-<<<<<<< HEAD
-            return position.StaticEvaluation(Game.HalfMovesWithoutCaptureOrPawnMove, _pawnEvalTable).Score;
-=======
             return position.StaticEvaluation(Game.HalfMovesWithoutCaptureOrPawnMove, _pawnEvalTable, ref evaluationContext).Score;
->>>>>>> 4fac3bf0
         }
 
         var pvIndex = PVTable.Indexes[ply];
