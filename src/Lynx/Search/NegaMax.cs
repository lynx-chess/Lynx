--- conflicted
+++ resolved
@@ -320,7 +320,6 @@
             {
                 PrintMessage($"Pruning: {move} is enough");
 
-<<<<<<< HEAD
                 if (!move.IsCapture())
                 {
                     // 🔍 History moves
@@ -328,59 +327,33 @@
                     var piece = move.Piece();
                     var targetSquare = move.TargetSquare();
 
-                    _historyMoves[piece, targetSquare] = ScoreHistoryMove(
-                        _historyMoves[piece, targetSquare],
-                        EvaluationConstants.HistoryBonus[depth]);
-
-                    // 🔍 Killer moves
-                    if (move.PromotedPiece() == default && move != _killerMoves[0, ply])
-                    {
-                        if (move != _killerMoves[1, ply])
-                        {
-                            _killerMoves[2, ply] = _killerMoves[1, ply];
-                        }
-
-                        _killerMoves[1, ply] = _killerMoves[0, ply];
-                        _killerMoves[0, ply] = move;
-                    }
-=======
-                // 🔍 Killer moves
-                if (!move.IsCapture() && move.PromotedPiece() == default && move != _killerMoves[0][ply])
-                {
-                    if (move != _killerMoves[1][ply])
-                    {
-                        _killerMoves[2][ply] = _killerMoves[1][ply];
-                    }
-
-                    _killerMoves[1][ply] = _killerMoves[0][ply];
-                    _killerMoves[0][ply] = move;
->>>>>>> 865640ca
-                }
-
-                _tt.RecordHash(_ttMask, position, depth, ply, beta, NodeType.Beta, bestMove);
-
-                return beta;    // TODO return evaluation?
-            }
-
-            if (evaluation > alpha)
-            {
-                alpha = evaluation;
-                bestMove = move;
-
-<<<<<<< HEAD
-=======
-                // 🔍 History moves
-                if (!move.IsCapture())
-                {
-                    var piece = move.Piece();
-                    var targetSquare = move.TargetSquare();
-
                     _historyMoves[piece][targetSquare] = ScoreHistoryMove(
                         _historyMoves[piece][targetSquare],
                         EvaluationConstants.HistoryBonus[depth]);
-                }
-
->>>>>>> 865640ca
+
+                    // 🔍 Killer moves
+                    if (move.PromotedPiece() == default && move != _killerMoves[0][ply])
+                    {
+                        if (move != _killerMoves[1][ply])
+                        {
+                            _killerMoves[2][ply] = _killerMoves[1][ply];
+                        }
+
+                        _killerMoves[1][ply] = _killerMoves[0][ply];
+                        _killerMoves[0][ply] = move;
+                    }
+                }
+
+                _tt.RecordHash(_ttMask, position, depth, ply, beta, NodeType.Beta, bestMove);
+
+                return beta;    // TODO return evaluation?
+            }
+
+            if (evaluation > alpha)
+            {
+                alpha = evaluation;
+                bestMove = move;
+
                 _pVTable[pvIndex] = move;
                 CopyPVTableMoves(pvIndex + 1, nextPvIndex, Configuration.EngineSettings.MaxDepth - ply - 1);
 
