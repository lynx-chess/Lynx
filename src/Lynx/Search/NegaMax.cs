﻿using Lynx.Model;
using System.Diagnostics;
using System.Runtime.CompilerServices;

namespace Lynx;

public sealed partial class Engine
{
    /// <summary>
    /// NegaMax algorithm implementation using alpha-beta pruning and quiescence search
    /// </summary>
    /// <param name="alpha">
    /// Best score the Side to move can achieve, assuming best play by the opponent.
    /// </param>
    /// <param name="beta">
    /// Best score Side's to move's opponent can achieve, assuming best play by Side to move.
    /// </param>
    [SkipLocalsInit]
    private int NegaMax(int depth, int ply, int alpha, int beta, bool cutnode, CancellationToken cancellationToken, bool parentWasNullMove = false)
    {
        var position = Game.CurrentPosition;

        // Prevents runtime failure in case depth is increased due to check extension, since we're using ply when calculating pvTable index,
        if (ply >= Configuration.EngineSettings.MaxDepth)
        {
            _logger.Info("Max depth {0} reached", Configuration.EngineSettings.MaxDepth);
            return position.StaticEvaluation(Game.HalfMovesWithoutCaptureOrPawnMove).Score;
        }

        _maxDepthReached[ply] = ply;
<<<<<<< HEAD
        cancellationToken.ThrowIfCancellationRequested();
=======
        _absoluteSearchCancellationToken.ThrowIfCancellationRequested();
>>>>>>> d3688ba8

        var pvIndex = PVTable.Indexes[ply];
        var nextPvIndex = PVTable.Indexes[ply + 1];
        _pVTable[pvIndex] = _defaultMove;   // Nulling the first value before any returns

        bool isRoot = ply == 0;
        bool pvNode = beta - alpha > 1;
        ShortMove ttBestMove = default;
        NodeType ttElementType = default;
        int ttScore = default;
        int ttRawScore = default;
        int ttStaticEval = int.MinValue;

        Debug.Assert(!pvNode || !cutnode);

        if (!isRoot)
        {
            (ttScore, ttBestMove, ttElementType, ttRawScore, ttStaticEval) = _tt.ProbeHash(position, depth, ply, alpha, beta);

            // TT cutoffs
            if (!pvNode && ttScore != EvaluationConstants.NoHashEntry)
            {
                return ttScore;
            }

            // Internal iterative reduction (IIR)
            // If this position isn't found in TT, it has never been searched before,
            // so the search will be potentially expensive.
            // Therefore, we search with reduced depth for now, expecting to record a TT move
            // which we'll be able to use later for the full depth search
            if (ttElementType == default && depth >= Configuration.EngineSettings.IIR_MinDepth)
            {
                --depth;
            }
        }

<<<<<<< HEAD
=======
                // Before any time-consuming operations
        _searchCancellationToken.ThrowIfCancellationRequested();

>>>>>>> d3688ba8
        // 🔍 Improving heuristic: the current position has a better static evaluation than
        // the previous evaluation from the same side (ply - 2).
        // When true, we can:
        // - Prune more aggressively when evaluation is too high: current position is even getter
        // - Prune less aggressively when evaluation is low low: uncertainty on how bad the position really is
        bool improving = false;

        // From Potential
        double improvingRate = 0;

        bool isInCheck = position.IsInCheck();
        int staticEval;
        int phase = int.MaxValue;

        if (isInCheck)
        {
            ++depth;
            staticEval = position.StaticEvaluation(Game.HalfMovesWithoutCaptureOrPawnMove).Score;
        }
        else if (depth <= 0)
        {
            if (MoveGenerator.CanGenerateAtLeastAValidMove(position))
            {
                return QuiescenceSearch(ply, alpha, beta, cancellationToken);
            }

            var finalPositionEvaluation = Position.EvaluateFinalPosition(ply, isInCheck);
            _tt.RecordHash(position, finalPositionEvaluation, depth, ply, finalPositionEvaluation, NodeType.Exact);
            return finalPositionEvaluation;
        }
        else if (!pvNode)
        {
            if (ttElementType == default)
            {
                (staticEval, phase) = position.StaticEvaluation(Game.HalfMovesWithoutCaptureOrPawnMove);
            }
            else
            {
                Debug.Assert(ttStaticEval != int.MinValue);

                staticEval = ttStaticEval;
                phase = position.Phase();
            }

            Game.UpdateStaticEvalInStack(ply, staticEval);

            if (ply >= 2)
            {
                var evalDiff = staticEval - Game.ReadStaticEvalFromStack(ply - 2);
                improving = evalDiff >= 0;
                improvingRate = evalDiff / 50.0;
            }

            // From smol.cs
            // ttEvaluation can be used as a better positional evaluation:
            // If the score is outside what the current bounds are, but it did match flag and depth,
            // then we can trust that this score is more accurate than the current static evaluation,
            // and we can update our static evaluation for better accuracy in pruning
            if (ttElementType != default && ttElementType != (ttRawScore > staticEval ? NodeType.Alpha : NodeType.Beta))
            {
                staticEval = ttRawScore;
            }

            bool isNotGettingCheckmated = staticEval > EvaluationConstants.NegativeCheckmateDetectionLimit;

            // Fail-high pruning (moves with high scores) - prune more when improving
            if (isNotGettingCheckmated)
            {
                if (depth <= Configuration.EngineSettings.RFP_MaxDepth)
                {
                    // 🔍 Reverse Futility Pruning (RFP) - https://www.chessprogramming.org/Reverse_Futility_Pruning
                    // Return formula by Ciekce, instead of just returning static eval
                    // Improving impl. based on Potential's
                    var rfpMargin = improving ? 80 * (depth - 1) : 100 * depth;
                    var improvingFactor = improvingRate * (0.75 * depth);

                    var rfpThreshold = rfpMargin + improvingFactor;

                    if (staticEval - rfpThreshold >= beta)
                    {
#pragma warning disable S3949 // Calculations should not overflow - value is being set at the beginning of the else if (!pvNode)
                        return (staticEval + beta) / 2;
#pragma warning restore S3949 // Calculations should not overflow
                    }

                    // 🔍 Razoring - Strelka impl (CPW) - https://www.chessprogramming.org/Razoring#Strelka
                    if (depth <= Configuration.EngineSettings.Razoring_MaxDepth)
                    {
                        var score = staticEval + Configuration.EngineSettings.Razoring_Depth1Bonus;

                        if (score < beta)               // Static evaluation + bonus indicates fail-low node
                        {
                            if (depth == 1)
                            {
                                var qSearchScore = QuiescenceSearch(ply, alpha, beta, cancellationToken);

                                return qSearchScore > score
                                    ? qSearchScore
                                    : score;
                            }

                            score += Configuration.EngineSettings.Razoring_NotDepth1Bonus;

                            if (score < beta)               // Static evaluation indicates fail-low node
                            {
                                var qSearchScore = QuiescenceSearch(ply, alpha, beta, cancellationToken);
                                if (qSearchScore < beta)    // Quiescence score also indicates fail-low node
                                {
                                    return qSearchScore > score
                                        ? qSearchScore
                                        : score;
                                }
                            }
                        }
                    }
                }

                var staticEvalBetaDiff = staticEval - beta;

                // 🔍 Null Move Pruning (NMP) - our position is so good that we can potentially afford giving our opponent a double move and still remain ahead of beta
                if (depth >= Configuration.EngineSettings.NMP_MinDepth
                    && staticEvalBetaDiff >= 0
                    && !parentWasNullMove
                    && phase > 2   // Zugzwang risk reduction: pieces other than pawn presents
                    && (ttElementType != NodeType.Alpha || ttRawScore >= beta))   // TT suggests NMP will fail: entry must not be a fail-low entry with a score below beta - Stormphrax and Ethereal
                {
                    var nmpReduction = Configuration.EngineSettings.NMP_BaseDepthReduction
                        + ((depth + Configuration.EngineSettings.NMP_DepthIncrement) / Configuration.EngineSettings.NMP_DepthDivisor)   // Clarity
                        + Math.Min(
                            Configuration.EngineSettings.NMP_StaticEvalBetaMaxReduction,
                            staticEvalBetaDiff / Configuration.EngineSettings.NMP_StaticEvalBetaDivisor);

                    // TODO more advanced adaptative reduction, similar to what Ethereal and Stormphrax are doing
                    //var nmpReduction = Math.Min(
                    //    depth,
                    //    3 + (depth / 3) + Math.Min((staticEval - beta) / 200, 3));

                    var gameState = position.MakeNullMove();
                    var nmpScore = -NegaMax(depth - 1 - nmpReduction, ply + 1, -beta, -beta + 1, !cutnode, cancellationToken, parentWasNullMove: true);
                    position.UnMakeNullMove(gameState);

                    if (nmpScore >= beta)
                    {
                        return nmpScore;
                    }
                }
            }
        }
        else
        {
            staticEval = position.StaticEvaluation(Game.HalfMovesWithoutCaptureOrPawnMove).Score;
        }

        Span<Move> moves = stackalloc Move[Constants.MaxNumberOfPossibleMovesInAPosition];
        var pseudoLegalMoves = MoveGenerator.GenerateAllMoves(position, moves);

        Span<int> moveScores = stackalloc int[pseudoLegalMoves.Length];

        for (int i = 0; i < pseudoLegalMoves.Length; ++i)
        {
            moveScores[i] = ScoreMove(pseudoLegalMoves[i], ply, isNotQSearch: true, ttBestMove);
        }

        var nodeType = NodeType.Alpha;
        int bestScore = EvaluationConstants.MinEval;
        Move? bestMove = null;
        bool isAnyMoveValid = false;

        Span<Move> visitedMoves = stackalloc Move[pseudoLegalMoves.Length];
        int visitedMovesCounter = 0;

        for (int moveIndex = 0; moveIndex < pseudoLegalMoves.Length; ++moveIndex)
        {
            // Incremental move sorting, inspired by https://github.com/jw1912/Chess-Challenge and suggested by toanth
            // There's no need to sort all the moves since most of them don't get checked anyway
            // So just find the first unsearched one with the best score and try it
            for (int j = moveIndex + 1; j < pseudoLegalMoves.Length; j++)
            {
                if (moveScores[j] > moveScores[moveIndex])
                {
                    (moveScores[moveIndex], moveScores[j], pseudoLegalMoves[moveIndex], pseudoLegalMoves[j]) = (moveScores[j], moveScores[moveIndex], pseudoLegalMoves[j], pseudoLegalMoves[moveIndex]);
                }
            }

            var move = pseudoLegalMoves[moveIndex];

            var gameState = position.MakeMove(move);

            if (!position.WasProduceByAValidMove())
            {
                position.UnmakeMove(move, gameState);
                continue;
            }

            var previousNodes = _nodes;
            visitedMoves[visitedMovesCounter] = move;

            ++_nodes;
            isAnyMoveValid = true;
            var isCapture = move.IsCapture();

            PrintPreMove(position, ply, move);

            // Before making a move
            var oldHalfMovesWithoutCaptureOrPawnMove = Game.HalfMovesWithoutCaptureOrPawnMove;
            var canBeRepetition = Game.Update50movesRule(move, isCapture);
            Game.AddToPositionHashHistory(position.UniqueIdentifier);
            Game.UpdateMoveinStack(ply, move);

            [MethodImpl(MethodImplOptions.AggressiveInlining)]
            void RevertMove()
            {
                Game.HalfMovesWithoutCaptureOrPawnMove = oldHalfMovesWithoutCaptureOrPawnMove;
                Game.RemoveFromPositionHashHistory();
                position.UnmakeMove(move, gameState);
            }

            int score;
            if (canBeRepetition && (Game.IsThreefoldRepetition() || Game.Is50MovesRepetition()))
            {
                score = 0;

                // We don't need to evaluate further down to know it's a draw.
                // Since we won't be evaluating further down, we need to clear the PV table because those moves there
                // don't belong to this line and if this move were to beat alpha, they'd incorrectly copied to pv line.
                Array.Clear(_pVTable, nextPvIndex, _pVTable.Length - nextPvIndex);
            }
            else if (visitedMovesCounter == 0)
            {
                _tt.PrefetchTTEntry(position);
                bool isCutNode = !pvNode && !cutnode;   // Linter 'simplification' of pvNode ? false : !cutnode
#pragma warning disable S2234 // Arguments should be passed in the same order as the method parameters
                score = -NegaMax(depth - 1, ply + 1, -beta, -alpha, isCutNode, cancellationToken);
#pragma warning restore S2234 // Arguments should be passed in the same order as the method parameters
            }
            else
            {
                // If we prune while getting checmated, we risk not finding any move and having an empty PV
                bool isNotGettingCheckmated = bestScore > EvaluationConstants.NegativeCheckmateDetectionLimit;

                // Fail-low pruning (moves with low scores) - prune less when improving
                if (!pvNode
                    && !isInCheck
                    && isNotGettingCheckmated
                    && moveScores[moveIndex] < EvaluationConstants.PromotionMoveScoreValue) // Quiet move
                {
                    // 🔍 Late Move Pruning (LMP) - all quiet moves can be pruned
                    // after searching the first few given by the move ordering algorithm
                    if (depth <= Configuration.EngineSettings.LMP_MaxDepth
                        && moveIndex >= Configuration.EngineSettings.LMP_BaseMovesToTry + (Configuration.EngineSettings.LMP_MovesDepthMultiplier * depth * (improving ? 2 : 1))) // Based on formula suggested by Antares
                    {
                        RevertMove();
                        break;
                    }

                    // 🔍 History pruning -  all quiet moves can be pruned
                    // once we find one with a history score too low
                    if (!isCapture
                        && moveScores[moveIndex] < EvaluationConstants.CounterMoveValue
                        && depth < Configuration.EngineSettings.HistoryPrunning_MaxDepth    // TODO use LMR depth
                        && _quietHistory[move.Piece()][move.TargetSquare()] < Configuration.EngineSettings.HistoryPrunning_Margin * (depth - 1))
                    {
                        RevertMove();
                        break;
                    }

                    // 🔍 Futility Pruning (FP) - all quiet moves can be pruned
                    // once it's considered that they don't have potential to raise alpha
                    if (depth <= Configuration.EngineSettings.FP_MaxDepth
                        && staticEval + Configuration.EngineSettings.FP_Margin + (Configuration.EngineSettings.FP_DepthScalingFactor * depth) <= alpha)
                    {
                        RevertMove();
                        break;
                    }
                }

                _tt.PrefetchTTEntry(position);

                int reduction = 0;

                // 🔍 Late Move Reduction (LMR) - search with reduced depth
                // Impl. based on Ciekce (Stormphrax) and Martin (Motor) advice, and Stormphrax & Akimbo implementations
                if (isNotGettingCheckmated)
                {
                    if (!isCapture
                        && depth >= Configuration.EngineSettings.LMR_MinDepth
                        && visitedMovesCounter >=
                            (pvNode
                                ? Configuration.EngineSettings.LMR_MinFullDepthSearchedMoves_PV
                                : Configuration.EngineSettings.LMR_MinFullDepthSearchedMoves_NonPV))
                    {
                        reduction = EvaluationConstants.LMRReductions[depth][visitedMovesCounter];

                        if (pvNode)
                        {
                            --reduction;
                        }

                        if (position.IsInCheck())   // i.e. move gives check
                        {
                            --reduction;
                        }

                        if (!improving)
                        {
                            ++reduction;
                        }

                        if (cutnode)
                        {
                            ++reduction;
                        }

                        // -= history/(maxHistory/2)
                        reduction -= 2 * _quietHistory[move.Piece()][move.TargetSquare()] / Configuration.EngineSettings.History_MaxMoveValue;

                        // Don't allow LMR to drop into qsearch or increase the depth
                        // depth - 1 - depth +2 = 1, min depth we want
                        reduction = Math.Clamp(reduction, 0, depth - 2);
                    }

                    // 🔍 Static Exchange Evaluation (SEE) reduction
                    // Bad captures are reduced more
                    if (!isInCheck
                        && moveScores[moveIndex] < EvaluationConstants.PromotionMoveScoreValue
                        && moveScores[moveIndex] >= EvaluationConstants.BadCaptureMoveBaseScoreValue)
                    {
                        reduction += Configuration.EngineSettings.SEE_BadCaptureReduction;
                        reduction = Math.Clamp(reduction, 0, depth - 1);
                    }
                }

                cutnode = reduction > 0;
                // Search with reduced depth
                score = -NegaMax(depth - 1 - reduction, ply + 1, -alpha - 1, -alpha, cutnode, cancellationToken);

                // 🔍 Principal Variation Search (PVS)
                if (score > alpha && reduction > 0)
                {
                    // Optimistic search, validating that the rest of the moves are worse than bestmove.
                    // It should produce more cutoffs and therefore be faster.
                    // https://web.archive.org/web/20071030220825/http://www.brucemo.com/compchess/programming/pvs.htm

                    // Search with full depth but narrowed score bandwidth
                    score = -NegaMax(depth - 1, ply + 1, -alpha - 1, -alpha, !cutnode, cancellationToken);
                }

                if (score > alpha && score < beta)
                {
                    // PVS Hypothesis invalidated -> search with full depth and full score bandwidth
#pragma warning disable S2234 // Arguments should be passed in the same order as the method parameters
                    score = -NegaMax(depth - 1, ply + 1, -beta, -alpha, cutnode: false, cancellationToken);
#pragma warning restore S2234 // Arguments should be passed in the same order as the method parameters
                }
            }

            // After making a move
            RevertMove();
            if (isRoot)
            {
                var nodesSpentInThisMove = _nodes - previousNodes;
                UpdateMoveNodeCount(move, nodesSpentInThisMove);
            }

            PrintMove(position, ply, move, score);

            if (score > bestScore)
            {
                bestScore = score;

                // Improving alpha
                if (score > alpha)
                {
                    alpha = score;
                    bestMove = move;

                    if (pvNode)
                    {
                        _pVTable[pvIndex] = move;
                        CopyPVTableMoves(pvIndex + 1, nextPvIndex, Configuration.EngineSettings.MaxDepth - ply - 1);
                    }

                    nodeType = NodeType.Exact;
                }

                // Beta-cutoff - refutation found, no need to keep searching this line
                if (score >= beta)
                {
                    PrintMessage($"Pruning: {move} is enough");

                    var historyDepth = depth;

                    if (staticEval <= alpha)
                    {
                        ++historyDepth;
                    }

                    // Suggestion by Sirius author
                    if (bestScore >= beta + Configuration.EngineSettings.History_BestScoreBetaMargin)
                    {
                        ++historyDepth;
                    }

                    if (isCapture)
                    {
                        UpdateMoveOrderingHeuristicsOnCaptureBetaCutoff(historyDepth, visitedMoves, visitedMovesCounter, move);
                    }
                    else
                    {
                        UpdateMoveOrderingHeuristicsOnQuietBetaCutoff(historyDepth, ply, visitedMoves, visitedMovesCounter, move, isRoot);
                    }

                    _tt.RecordHash(position, staticEval, depth, ply, bestScore, NodeType.Beta, bestMove);

                    return bestScore;
                }
            }

            ++visitedMovesCounter;
        }

        if (!isAnyMoveValid)
        {
            Debug.Assert(bestMove is null);

            var finalEval = Position.EvaluateFinalPosition(ply, isInCheck);
            _tt.RecordHash(position, staticEval, depth, ply, finalEval, NodeType.Exact);

            return finalEval;
        }

        _tt.RecordHash(position, staticEval, depth, ply, bestScore, nodeType, bestMove);

        // Node fails low
        return bestScore;
    }

    /// <summary>
    /// Quiescence search implementation, NegaMax alpha-beta style, fail-soft
    /// </summary>
    /// <param name="alpha">
    /// Best score White can achieve, assuming best play by Black.
    /// Defaults to the worse possible score for white, Int.MinValue.
    /// </param>
    /// <param name="beta">
    /// Best score Black can achieve, assuming best play by White
    /// Defaults to the works possible score for Black, Int.MaxValue
    /// </param>
    [SkipLocalsInit]
    public int QuiescenceSearch(int ply, int alpha, int beta, CancellationToken cancellationToken)
    {
        var position = Game.CurrentPosition;

<<<<<<< HEAD
        cancellationToken.ThrowIfCancellationRequested();
=======
        _absoluteSearchCancellationToken.ThrowIfCancellationRequested();
        _searchCancellationToken.ThrowIfCancellationRequested();
>>>>>>> d3688ba8

        if (ply >= Configuration.EngineSettings.MaxDepth)
        {
            _logger.Info("Max depth {0} reached", Configuration.EngineSettings.MaxDepth);
            return position.StaticEvaluation(Game.HalfMovesWithoutCaptureOrPawnMove).Score;
        }

        var pvIndex = PVTable.Indexes[ply];
        var nextPvIndex = PVTable.Indexes[ply + 1];
        _pVTable[pvIndex] = _defaultMove;   // Nulling the first value before any returns

        var ttProbeResult = _tt.ProbeHash(position, 0, ply, alpha, beta);
        if (ttProbeResult.Score != EvaluationConstants.NoHashEntry)
        {
            return ttProbeResult.Score;
        }
        ShortMove ttBestMove = ttProbeResult.BestMove;

        _maxDepthReached[ply] = ply;

        var staticEval = ttProbeResult.NodeType != NodeType.Unknown
            ? ttProbeResult.StaticEval
            : position.StaticEvaluation(Game.HalfMovesWithoutCaptureOrPawnMove).Score;

        Game.UpdateStaticEvalInStack(ply, staticEval);

        // Beta-cutoff (updating alpha after this check)
        if (staticEval >= beta)
        {
            PrintMessage(ply - 1, "Pruning before starting quiescence search");
            return staticEval;
        }

        // Better move
        if (staticEval > alpha)
        {
            alpha = staticEval;
        }

        Span<Move> moves = stackalloc Move[Constants.MaxNumberOfPossibleMovesInAPosition];
        var pseudoLegalMoves = MoveGenerator.GenerateAllCaptures(position, moves);
        if (pseudoLegalMoves.Length == 0)
        {
            // Checking if final position first: https://github.com/lynx-chess/Lynx/pull/358
            return staticEval;
        }

        var nodeType = NodeType.Alpha;
        Move? bestMove = null;
        int bestScore = staticEval;

        bool isAnyCaptureValid = false;

        Span<int> moveScores = stackalloc int[pseudoLegalMoves.Length];
        for (int i = 0; i < pseudoLegalMoves.Length; ++i)
        {
            moveScores[i] = ScoreMove(pseudoLegalMoves[i], ply, isNotQSearch: false, ttBestMove);
        }

        for (int i = 0; i < pseudoLegalMoves.Length; ++i)
        {
            // Incremental move sorting, inspired by https://github.com/jw1912/Chess-Challenge and suggested by toanth
            // There's no need to sort all the moves since most of them don't get checked anyway
            // So just find the first unsearched one with the best score and try it
            for (int j = i + 1; j < pseudoLegalMoves.Length; j++)
            {
                if (moveScores[j] > moveScores[i])
                {
                    (moveScores[i], moveScores[j], pseudoLegalMoves[i], pseudoLegalMoves[j]) = (moveScores[j], moveScores[i], pseudoLegalMoves[j], pseudoLegalMoves[i]);
                }
            }

            var move = pseudoLegalMoves[i];

            // 🔍 QSearch SEE pruning: pruning bad captures
            if (moveScores[i] < EvaluationConstants.PromotionMoveScoreValue && moveScores[i] >= EvaluationConstants.BadCaptureMoveBaseScoreValue)
            {
                continue;
            }

            var gameState = position.MakeMove(move);
            if (!position.WasProduceByAValidMove())
            {
                position.UnmakeMove(move, gameState);
                continue;
            }

            ++_nodes;
            isAnyCaptureValid = true;

            PrintPreMove(position, ply, move, isQuiescence: true);

            // No need to check for threefold or 50 moves repetitions, since we're only searching captures, promotions, and castles
            Game.UpdateMoveinStack(ply, move);

#pragma warning disable S2234 // Arguments should be passed in the same order as the method parameters
            int score = -QuiescenceSearch(ply + 1, -beta, -alpha, cancellationToken);
#pragma warning restore S2234 // Arguments should be passed in the same order as the method parameters
            position.UnmakeMove(move, gameState);

            PrintMove(position, ply, move, score, isQuiescence: true);

            if (score > bestScore)
            {
                bestScore = score;

                // Beta-cutoff
                if (score >= beta)
                {
                    PrintMessage($"Pruning: {move} is enough to discard this line");

                    _tt.RecordHash(position, staticEval, 0, ply, bestScore, NodeType.Beta, bestMove);

                    return bestScore; // The refutation doesn't matter, since it'll be pruned
                }

                // Improving alpha
                if (score > alpha)
                {
                    alpha = score;
                    bestMove = move;

                    _pVTable[pvIndex] = move;
                    CopyPVTableMoves(pvIndex + 1, nextPvIndex, Configuration.EngineSettings.MaxDepth - ply - 1);

                    nodeType = NodeType.Exact;
                }
            }
        }

        if (!isAnyCaptureValid
            && !MoveGenerator.CanGenerateAtLeastAValidMove(position)) // Bad captures can be pruned, so all moves need to be generated for now
        {
            Debug.Assert(bestMove is null);

            var finalEval = Position.EvaluateFinalPosition(ply, position.IsInCheck());
            _tt.RecordHash(position, staticEval, 0, ply, finalEval, NodeType.Exact);

            return finalEval;
        }

        _tt.RecordHash(position, staticEval, 0, ply, bestScore, nodeType, bestMove);

        return bestScore;
    }
}<|MERGE_RESOLUTION|>--- conflicted
+++ resolved
@@ -28,11 +28,8 @@
         }
 
         _maxDepthReached[ply] = ply;
-<<<<<<< HEAD
+
         cancellationToken.ThrowIfCancellationRequested();
-=======
-        _absoluteSearchCancellationToken.ThrowIfCancellationRequested();
->>>>>>> d3688ba8
 
         var pvIndex = PVTable.Indexes[ply];
         var nextPvIndex = PVTable.Indexes[ply + 1];
@@ -69,12 +66,6 @@
             }
         }
 
-<<<<<<< HEAD
-=======
-                // Before any time-consuming operations
-        _searchCancellationToken.ThrowIfCancellationRequested();
-
->>>>>>> d3688ba8
         // 🔍 Improving heuristic: the current position has a better static evaluation than
         // the previous evaluation from the same side (ply - 2).
         // When true, we can:
@@ -528,12 +519,7 @@
     {
         var position = Game.CurrentPosition;
 
-<<<<<<< HEAD
         cancellationToken.ThrowIfCancellationRequested();
-=======
-        _absoluteSearchCancellationToken.ThrowIfCancellationRequested();
-        _searchCancellationToken.ThrowIfCancellationRequested();
->>>>>>> d3688ba8
 
         if (ply >= Configuration.EngineSettings.MaxDepth)
         {
