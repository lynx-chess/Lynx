﻿#pragma warning disable S1192 // String literals should not be duplicated - it's assertion message strings

using Lynx.Model;
using System.Diagnostics;
using System.Runtime.CompilerServices;
using System.Runtime.InteropServices;

namespace Lynx;

public sealed partial class Engine
{
    /// <summary>
    /// NegaMax algorithm implementation using alpha-beta pruning and quiescence search
    /// </summary>
    /// <param name="alpha">
    /// Best score the Side to move can achieve, assuming best play by the opponent.
    /// </param>
    /// <param name="beta">
    /// Best score Side's to move's opponent can achieve, assuming best play by Side to move.
    /// </param>
    [SkipLocalsInit]
    private int NegaMax(int depth, int ply, int alpha, int beta, bool cutnode, CancellationToken cancellationToken,
        bool parentWasNullMove = false, bool isVerifyingSE = false)
    {
        var position = Game.CurrentPosition;

        Debug.Assert(depth >= 0 || !position.IsInCheck(), "Assertion failed", "Current check extension impl won't work otherwise");

        Span<BitBoard> attacks = stackalloc BitBoard[12];
        Span<BitBoard> attacksBySide = stackalloc BitBoard[2];
        var evaluationContext = new EvaluationContext(attacks, attacksBySide);

        // Prevents runtime failure in case depth is increased due to check extension, since we're using ply when calculating pvTable index,
        if (ply >= Configuration.EngineSettings.MaxDepth)
        {
            if (IsMainEngine)
            {
                _logger.Debug("[#{EngineId}] Max depth {Depth} reached - position {FEN}",
                    _id, Configuration.EngineSettings.MaxDepth, position.FEN(Game.HalfMovesWithoutCaptureOrPawnMove));
            }
#if MULTITHREAD_DEBUG
            else
            {
                _logger.Trace("[#{EngineId}] Max depth {Depth} reached - position {FEN}",
                _id, Configuration.EngineSettings.MaxDepth, position.FEN(Game.HalfMovesWithoutCaptureOrPawnMove));
            }
#endif
            return position.StaticEvaluation(Game.HalfMovesWithoutCaptureOrPawnMove, _pawnEvalTable, ref evaluationContext).Score;
        }

        _maxDepthReached[ply] = ply;

        cancellationToken.ThrowIfCancellationRequested();

        var pvIndex = PVTable.Indexes[ply];
        var nextPvIndex = PVTable.Indexes[ply + 1];
        _pVTable[pvIndex] = _defaultMove;   // Nulling the first value before any returns

        bool isRoot = ply == 0;
        bool pvNode = beta - alpha > 1;
        int depthExtension = 0;

        TTProbeResult ttEntry;
        bool ttWasPv;

        bool realttHit = false;
        bool ttHit = false;
        bool ttEntryHasBestMove = false;
        bool ttMoveIsCapture = false;

        Debug.Assert(!pvNode || !cutnode);

        if (!isRoot)
        {
            realttHit = _tt.ProbeHash(position, Game.HalfMovesWithoutCaptureOrPawnMove, ply, out ttEntry);
            var ttNodeType = ttEntry.NodeType;

            ttHit = realttHit && ttNodeType != NodeType.Unknown;

            ttWasPv = ttEntry.WasPv;
            ttEntryHasBestMove = ttHit && ttEntry.BestMove != default;

            // TT cutoffs
            if (!isVerifyingSE && ttHit && ttEntry.Depth >= depth)
            {
                var ttScore = ttEntry.Score;

                if (ttNodeType == NodeType.Exact
                    || (ttNodeType == NodeType.Alpha && ttScore <= alpha)
                    || (ttNodeType == NodeType.Beta && ttScore >= beta))
                {
                    if (!pvNode)
                    {
                        return ttScore;
                    }

                    // In PV nodes, instead of the cutoff we reduce the depth
                    // Suggested by Calvin author, originally from Motor
                    // I had to add the not-in-check guard
                    if (!position.IsInCheck())
                    {
                        --depthExtension;
                    }
                }
                else if (!pvNode
                    && depth <= Configuration.EngineSettings.TTHit_NoCutoffExtension_MaxDepth
                    && ply < depth * 4) // To avoid weird search explosions, see HighSeldepthAtDepth2 test. Patch suggested by Sirius author
                {
                    // Extension idea from Stormphrax
                    ++depthExtension;
                }
            }

            ttMoveIsCapture = ttEntryHasBestMove && position.Board[((int)ttEntry.BestMove).TargetSquare()] != (int)Piece.None;
        }
        else
        {
            ttEntry = default;
            ttWasPv = false;
        }

        // Internal iterative reduction (IIR)
        // If this position isn't found in TT, it has never been searched before,
        // so the search will be potentially expensive.
        // Therefore, we search with reduced depth for now, expecting to record a TT move
        // which we'll be able to use later for the full depth search
        if (depth >= Configuration.EngineSettings.IIR_MinDepth
            && (!ttEntryHasBestMove))
        {
            --depthExtension;
        }

        var ttPv = pvNode || ttWasPv;

        // 🔍 Improving heuristic: the current position has a better static evaluation than
        // the previous evaluation from the same side (ply - 2).
        // When true, we can:
        // - Prune more aggressively when evaluation is too high: current position is even getter
        // - Prune less aggressively when evaluation is low low: uncertainty on how bad the position really is
        bool improving = false;

        // From Potential
        double improvingRate = 0;

        bool isInCheck = position.IsInCheck();
        int rawStaticEval, staticEval;
        int phase = int.MaxValue;

        ref var stack = ref Game.Stack(ply);
        stack.DoubleExtensions = Game.ReadDoubleExtensionsFromStack(ply - 1);

        if (isInCheck && !isVerifyingSE)
        {
            ++depthExtension;
        }

        if (depth + depthExtension <= 0)
        {
            if (MoveGenerator.CanGenerateAtLeastAValidMove(position, ref evaluationContext))
            {
                return QuiescenceSearch(ply, alpha, beta, pvNode, cancellationToken);
            }

            var finalPositionEvaluation = Position.EvaluateFinalPosition(ply, isInCheck);
            _tt.RecordHash(position, Game.HalfMovesWithoutCaptureOrPawnMove, finalPositionEvaluation, depth, ply, finalPositionEvaluation, NodeType.Exact, ttPv);

            return finalPositionEvaluation;
        }

        if (!isInCheck && !isVerifyingSE)
        {
            var ttNodeType = ttEntry.NodeType;
            var ttScore = ttEntry.Score;

            if (realttHit)
            {
                Debug.Assert(ttEntry.StaticEval != EvaluationConstants.NoScore);
                Debug.Assert(ttEntry.Score != EvaluationConstants.NoScore || ttEntry.NodeType == NodeType.Unknown);

                rawStaticEval = ttEntry.StaticEval;
                staticEval = CorrectStaticEvaluation(position, rawStaticEval);
                phase = position.Phase();
                position.CalculateThreats(ref evaluationContext);
            }
            else
            {
                (rawStaticEval, phase) = position.StaticEvaluation(Game.HalfMovesWithoutCaptureOrPawnMove, _pawnEvalTable, ref evaluationContext);
                _tt.SaveStaticEval(position, Game.HalfMovesWithoutCaptureOrPawnMove, rawStaticEval, ttPv);
                staticEval = CorrectStaticEvaluation(position, rawStaticEval);
            }

            stack.StaticEval = staticEval;

            if (ply >= 2)
            {
                var evalDiff = staticEval - Game.ReadStaticEvalFromStack(ply - 2);
                improving = evalDiff >= 0;
                improvingRate = evalDiff / (double)Configuration.EngineSettings.ImprovingRate;
            }

            var ttCorrectedStaticEval = staticEval;

            // From smol.cs
            // ttEvaluation can be used as a better positional evaluation:
            // If the score is outside what the current bounds are, but it did match flag and depth,
            // then we can trust that this score is more accurate than the current static evaluation,
            // and we can update our static evaluation for better accuracy in pruning
            if (ttHit && ttNodeType != (ttScore > staticEval ? NodeType.Alpha : NodeType.Beta))
            {
                ttCorrectedStaticEval = ttScore;
            }

            // Fail-high pruning (moves with high scores) - prune more when improving
            if (!pvNode)
            {
                if (depth <= Configuration.EngineSettings.RFP_MaxDepth)
                {
                    // 🔍 Reverse Futility Pruning (RFP) - https://www.chessprogramming.org/Reverse_Futility_Pruning
                    // Return formula by Ciekce, instead of just returning static eval
                    // Improving impl. based on Potential's
                    var rfpMargin = improving
                        ? Configuration.EngineSettings.RFP_Improving_Margin * (depth - 1)
                        : Configuration.EngineSettings.RFP_NotImproving_Margin * depth;

                    // RFP_ImprovingFactor should be tuned if improvingRate is ever used for something else
                    var improvingFactor = improvingRate * (Configuration.EngineSettings.RFP_ImprovingFactor * depth);

                    var rfpThreshold = rfpMargin + improvingFactor;

                    if (ttCorrectedStaticEval - rfpThreshold >= beta)
                    {
#pragma warning disable S3949 // Calculations should not overflow - value is being set at the beginning of the else if (!pvNode)
                        return (ttCorrectedStaticEval + beta) / 2;
#pragma warning restore S3949 // Calculations should not overflow
                    }

                    // 🔍 Razoring - Strelka impl (CPW) - https://www.chessprogramming.org/Razoring#Strelka
                    if (depth <= Configuration.EngineSettings.Razoring_MaxDepth)
                    {
                        var score = staticEval + Configuration.EngineSettings.Razoring_Depth1Bonus;

                        if (score < beta)               // Static evaluation + bonus indicates fail-low node
                        {
                            if (depth == 1)
                            {
                                // Pawnocchio idea: no need to run QSearch when the eval is already corrected by the TT score,
                                // that corrected eval is at least as good as QSearch result would be
                                var qSearchScore = ttCorrectedStaticEval != staticEval
                                    ? ttCorrectedStaticEval
                                    : QuiescenceSearch(ply, alpha, beta, pvNode, cancellationToken);

                                return qSearchScore > score
                                    ? qSearchScore
                                    : score;
                            }

                            score += Configuration.EngineSettings.Razoring_NotDepth1Bonus;

                            if (score < beta)               // Static evaluation indicates fail-low node
                            {
                                var qSearchScore = QuiescenceSearch(ply, alpha, beta, pvNode, cancellationToken);
                                if (qSearchScore < beta)    // Quiescence score also indicates fail-low node
                                {
                                    return qSearchScore > score
                                        ? qSearchScore
                                        : score;
                                }
                            }
                        }
                    }
                }

                var staticEvalBetaDiff = ttCorrectedStaticEval - beta;

                // 🔍 Null Move Pruning (NMP) - our position is so good that we can potentially afford giving our opponent a double move and still remain ahead of beta
                if (depth >= Configuration.EngineSettings.NMP_MinDepth
                    && staticEvalBetaDiff >= Configuration.EngineSettings.NMP_Margin
                    && !parentWasNullMove
                    && phase > 2   // Zugzwang risk reduction: pieces other than pawn presents
                    && (ttNodeType != NodeType.Alpha || ttScore >= beta))   // TT suggests NMP will fail: entry must not be a fail-low entry with a score below beta - Stormphrax and Ethereal
                {
                    var nmpReduction = Configuration.EngineSettings.NMP_BaseDepthReduction
                        + ((depth + Configuration.EngineSettings.NMP_DepthIncrement) / Configuration.EngineSettings.NMP_DepthDivisor)   // Clarity
                        + Math.Min(
                            Configuration.EngineSettings.NMP_StaticEvalBetaMaxReduction,
                            staticEvalBetaDiff / Configuration.EngineSettings.NMP_StaticEvalBetaDivisor);

                    // TODO more advanced adaptative reduction, similar to what Ethereal and Stormphrax are doing
                    //var nmpReduction = Math.Min(
                    //    depth,
                    //    3 + (depth / 3) + Math.Min((staticEval - beta) / 200, 3));

                    var gameState = position.MakeNullMove();
                    var nmpScore = -NegaMax(depth - 1 - nmpReduction, ply + 1, -beta, -beta + 1, !cutnode, cancellationToken, parentWasNullMove: true);
                    position.UnMakeNullMove(gameState);

                    if (nmpScore >= beta)
                    {
                        return Math.Abs(nmpScore) < EvaluationConstants.PositiveCheckmateDetectionLimit
                            ? nmpScore
                            : beta;
                    }
                }
            }
        }
        else
        {
            (rawStaticEval, _) = position.StaticEvaluation(Game.HalfMovesWithoutCaptureOrPawnMove, _pawnEvalTable, ref evaluationContext);
            staticEval = CorrectStaticEvaluation(position, rawStaticEval);

            if (!ttHit)
            {
                _tt.SaveStaticEval(position, Game.HalfMovesWithoutCaptureOrPawnMove, rawStaticEval, ttPv);
            }
        }

        Debug.Assert(depth >= 0, "Assertion failed", "QSearch should have been triggered");

        var ttBestMove = ttEntry.BestMove;

        Span<Move> moves = stackalloc Move[Constants.MaxNumberOfPseudolegalMovesInAPosition];
        var pseudoLegalMoves = MoveGenerator.GenerateAllMoves(position, ref evaluationContext, moves);

        Span<int> moveScores = stackalloc int[pseudoLegalMoves.Length];
        ref var moveScoresRef = ref MemoryMarshal.GetReference(moveScores);
        ref var pseudoLegalMovesRef = ref MemoryMarshal.GetReference(pseudoLegalMoves);
        for (int i = 0; i < pseudoLegalMoves.Length; ++i)
        {
            Unsafe.Add(ref moveScoresRef, i) = ScoreMove(position, Unsafe.Add(ref pseudoLegalMovesRef, i), ply, ref evaluationContext, ttBestMove);
        }

        var nodeType = NodeType.Alpha;
        int bestScore = EvaluationConstants.MinEval;
        Move? bestMove = null;
        bool isAnyMoveValid = false;

        Span<Move> visitedMoves = stackalloc Move[pseudoLegalMoves.Length];
        ref var visitedMovesRef = ref MemoryMarshal.GetReference(visitedMoves);
        int visitedMovesCounter = 0;

        for (int moveIndex = 0; moveIndex < pseudoLegalMoves.Length; ++moveIndex)
        {
            // Incremental move sorting, inspired by https://github.com/jw1912/Chess-Challenge and suggested by toanth
            // There's no need to sort all the moves since most of them don't get checked anyway
            // So just find the first unsearched one with the best score and try it
            for (int j = moveIndex + 1; j < pseudoLegalMoves.Length; j++)
            {
                ref var moveI = ref Unsafe.Add(ref pseudoLegalMovesRef, moveIndex);
                ref var moveJ = ref Unsafe.Add(ref pseudoLegalMovesRef, j);
                ref var scoreI = ref Unsafe.Add(ref moveScoresRef, moveIndex);
                ref var scoreJ = ref Unsafe.Add(ref moveScoresRef, j);

                if (scoreJ > scoreI)
                {
                    (scoreI, scoreJ, moveI, moveJ) = (scoreJ, scoreI, moveJ, moveI);
                }
            }

            // Value copy
            var move = Unsafe.Add(ref pseudoLegalMovesRef, moveIndex); // Value copy for use in closures

            var isBestMove = (ShortMove)move == ttBestMove;
            if (isVerifyingSE && isBestMove)
            {
                continue;
            }

<<<<<<< HEAD
            [MethodImpl(MethodImplOptions.AggressiveInlining)]
            int QuietHistory() => quietHistory ??=
                _quietHistory[move.Piece()][move.TargetSquare()]
                + CounterMoveHistoryEntry(move.Piece(), move.TargetSquare(), ply)
                + FollowUpHistoryEntry(move.Piece(), move.TargetSquare(), ply);
=======
            var moveScore = Unsafe.Add(ref moveScoresRef, moveIndex);
            var piece = move.Piece();
            var isCapture = move.CapturedPiece() != (int)Piece.None;

            int quietHistory = QuietHistoryEntry(position, move, ref evaluationContext)
                + ContinuationHistoryEntry(piece, move.TargetSquare(), ply - 1);
>>>>>>> b57c3e90

            // If we prune while getting checmated, we risk not finding any move and having an empty PV
            bool isNotGettingCheckmated = bestScore > EvaluationConstants.NegativeCheckmateDetectionLimit;

            // Fail-low pruning (moves with low scores) - prune less when improving
            // LMP, HP and FP can happen either before after MakeMove
            // PVS SEE pruning needs to happen before MakeMove in a make-unmake framework (it needs original position)
            if (visitedMovesCounter > 0
                && !pvNode
                && !isInCheck
                && isNotGettingCheckmated
                && moveScore < EvaluationConstants.PromotionMoveScoreValue) // Quiet or bad capture
            {
                // 🔍 Late Move Pruning (LMP) - all quiet moves can be pruned
                // after searching the first few given by the move ordering algorithm
                if (moveIndex >= Configuration.EngineSettings.LMP_BaseMovesToTry + (Configuration.EngineSettings.LMP_MovesDepthMultiplier * depth * (improving ? 2 : 1))) // Based on formula suggested by Antares
                {
                    break;
                }

                // 🔍 History pruning -  all quiet moves can be pruned
                // once we find one with a history score too low
                if (!isCapture
                    && depth < Configuration.EngineSettings.HistoryPrunning_MaxDepth    // TODO use LMR depth
                    && quietHistory < Configuration.EngineSettings.HistoryPrunning_Margin * (depth - 1))
                {
                    break;
                }

                // 🔍 Futility Pruning (FP) - all quiet moves can be pruned
                // once it's considered that they don't have potential to raise alpha
                var futilityValue = staticEval
                    + Configuration.EngineSettings.FP_Margin
                    + (Configuration.EngineSettings.FP_DepthScalingFactor * depth)
                    + (isCapture ? 0 : quietHistory / Configuration.EngineSettings.FP_HistoryDivisor);

                if (depth <= Configuration.EngineSettings.FP_MaxDepth
                    && futilityValue <= alpha)
                {
                    break;
                }

                // 🔍 PVS SEE pruning
                if (isCapture)
                {
                    var threshold = Configuration.EngineSettings.PVS_SEE_Threshold_Noisy * depth * depth;

                    if (!SEE.IsGoodCapture(position, move, threshold))
                    {
                        continue;
                    }
                }
                else
                {
                    var threshold = Configuration.EngineSettings.PVS_SEE_Threshold_Quiet * depth;

                    if (!SEE.HasPositiveScore(position, move, threshold))
                    {
                        continue;
                    }
                }
            }

            var gameState = position.MakeMove(move);

            if (!position.WasProduceByAValidMove())
            {
                position.UnmakeMove(move, gameState);
                continue;
            }

            int singularDepthExtensions = 0;

            // 🔍 Singular extensions (SE) - extend TT move when it looks better than every other move
            // We check if that's the case by doing a reduced-depth search, excluding TT move and with
            // zero-depth search (using TT score-based alpha/beta values).
            // If that search fails low, the move is 'singular' (very good) and therefore we extend it
            if (
                //!isVerifyingSE        // Implicit, otherwise the move would have been skipped already
                isBestMove      // Ensures !isRoot and TT hit (otherwise there wouldn't be a TT move)
                && depth >= Configuration.EngineSettings.SE_MinDepth
                && ttEntry.Depth + Configuration.EngineSettings.SE_TTDepthOffset >= depth
                && Math.Abs(ttEntry.Score) < EvaluationConstants.PositiveCheckmateDetectionLimit
                && ttEntry.NodeType != NodeType.Alpha
                && ply < 3 * depth)     // Preventing search explosions
            {
                position.UnmakeMove(move, gameState);

                var verificationDepth = (depth - 1) / 2;    // TODO tune?
                var singularBeta = ttEntry.Score - (depth * Configuration.EngineSettings.SE_DepthMultiplier);
                singularBeta = Math.Max(EvaluationConstants.NegativeCheckmateDetectionLimit, singularBeta);

                var singularScore = NegaMax(verificationDepth, ply, singularBeta - 1, singularBeta, cutnode, cancellationToken, isVerifyingSE: true);

                // Singular extension
                if (singularScore < singularBeta)
                {
                    ++singularDepthExtensions;

                    // Double extension
                    if (!pvNode
                        && singularScore + Configuration.EngineSettings.SE_DoubleExtensions_Margin < singularBeta
                        && stack.DoubleExtensions <= Configuration.EngineSettings.SE_DoubleExtensions_Max)
                    {
                        ++singularDepthExtensions;
                        ++stack.DoubleExtensions;

                        // Low depth extension - extending all moves
                        if (depth <= Configuration.EngineSettings.SE_LowDepthExtension)
                        {
                            ++depth;
                        }
                    }
                }
                // Multicut
                else if (singularScore >= beta && singularScore < Math.Abs(EvaluationConstants.PositiveCheckmateDetectionLimit))
                {
                    return singularScore;
                }
                // Negative extension
                else if (ttEntry.Score >= beta)
                {
                    --singularDepthExtensions;
                }

                gameState = position.MakeMove(move);
            }

            var previousNodes = _nodes;
            Unsafe.Add(ref visitedMovesRef, visitedMovesCounter) = move;

            ++_nodes;
            isAnyMoveValid = true;

            PrintPreMove(position, ply, move);

            // Before making a move
            var oldHalfMovesWithoutCaptureOrPawnMove = Game.HalfMovesWithoutCaptureOrPawnMove;
            var canBeRepetition = Game.Update50movesRule(move);
            Game.AddToPositionHashHistory(position.UniqueIdentifier);
            stack.Move = move;

            [MethodImpl(MethodImplOptions.AggressiveInlining)]
            void RevertMove()
            {
                Game.HalfMovesWithoutCaptureOrPawnMove = oldHalfMovesWithoutCaptureOrPawnMove;
                Game.RemoveFromPositionHashHistory();
                position.UnmakeMove(move, gameState);
            }

            int score = 0;

            if (canBeRepetition && (Game.IsThreefoldRepetition() || Game.Is50MovesRepetition(ref evaluationContext)))
            {
                score = 0;

                // We don't need to evaluate further down to know it's a draw.
                // Since we won't be evaluating further down, we need to clear the PV table because those moves there
                // don't belong to this line and if this move were to beat alpha, they'd incorrectly copied to pv line.
                Array.Clear(_pVTable, nextPvIndex, _pVTable.Length - nextPvIndex);
            }
            else
            {
                var nextHalfMovesCounter = (isCapture || piece == (int)Piece.P || piece == (int)Piece.p)
                    ? 0
                    : Game.HalfMovesWithoutCaptureOrPawnMove + 1;

                _tt.PrefetchTTEntry(position, nextHalfMovesCounter);

                bool isCutNode = !pvNode && !cutnode;   // Linter 'simplification' of pvNode ? false : !cutnode

                var newDepth = depth + depthExtension - 1 + singularDepthExtensions;

                // 🔍 Late Move Reduction (LMR) - search with reduced depth
                // Impl. based on Ciekce (Stormphrax) and Martin (Motor) advice, and Stormphrax & Akimbo implementations
                if (visitedMovesCounter >= 1)
                {
                    int reduction = 0;

                    if (isNotGettingCheckmated)
                    {
                        var isRootExtraReduction = isRoot ? 2 : 0;

                        if (depth >= Configuration.EngineSettings.LMR_MinDepth
                            && visitedMovesCounter >=
                                (pvNode
                                    ? Configuration.EngineSettings.LMR_MinFullDepthSearchedMoves_PV + isRootExtraReduction
                                    : Configuration.EngineSettings.LMR_MinFullDepthSearchedMoves_NonPV + isRootExtraReduction))
                        {
                            if (isCapture)
                            {
                                reduction = EvaluationConstants.LMRReductions[1][depth][visitedMovesCounter];

                                reduction /= EvaluationConstants.LMRScaleFactor;

                                // ~ history/(0.75 * maxHistory/2/)
                                reduction -= CaptureHistoryEntry(move) / Configuration.EngineSettings.LMR_History_Divisor_Noisy;
                            }
                            else
                            {
                                reduction = EvaluationConstants.LMRReductions[0][depth][visitedMovesCounter]
                                    + Configuration.EngineSettings.LMR_Quiet;    // Quiet LMR

                                if (!improving)
                                {
                                    reduction += Configuration.EngineSettings.LMR_Improving;
                                }

                                if (cutnode)
                                {
                                    reduction += Configuration.EngineSettings.LMR_Cutnode;
                                }

                                if (!ttPv)
                                {
                                    reduction += Configuration.EngineSettings.LMR_TTPV;
                                }

                                if (ttMoveIsCapture)    // Move isn't a capture but TT move is
                                {
                                    reduction += Configuration.EngineSettings.LMR_TTCapture;
                                }

                                if (pvNode)
                                {
                                    reduction -= Configuration.EngineSettings.LMR_PVNode;
                                }

                                if (position.IsInCheck())   // i.e. move gives check
                                {
                                    reduction -= Configuration.EngineSettings.LMR_InCheck;
                                }

                                if (Math.Abs(staticEval - rawStaticEval) >= Configuration.EngineSettings.LMR_Corrplexity_Delta)
                                {
                                    reduction -= Configuration.EngineSettings.LMR_Corrplexity;
                                }

                                reduction /= EvaluationConstants.LMRScaleFactor;

                                // -= history/(maxHistory/2)

                                reduction -= quietHistory / Configuration.EngineSettings.LMR_History_Divisor_Quiet;
                            }
                        }

                        // 🔍 Static Exchange Evaluation (SEE) reduction
                        // Bad captures are reduced more
                        // Last attempt to move it inside of LMR conditions was https://github.com/lynx-chess/Lynx/pull/1589
                        if (!isInCheck
                            && moveScore < EvaluationConstants.PromotionMoveScoreValue
                            && moveScore >= EvaluationConstants.BadCaptureMoveBaseScoreValue)
                        {
                            reduction += Configuration.EngineSettings.SEE_BadCaptureReduction;
                        }

                        // Don't allow LMR to drop into qsearch or increase the depth: min depth 1
                        // (depth - 1) - depth + 2 = 1, min depth we want
                        // newDepth - newDepth + 1 = 1, min depth we want
                        reduction = Math.Max(0, Math.Min(reduction, newDepth - 1));
                    }

                    var reducedDepth = newDepth - reduction;

                    // Search with reduced depth and zero window
                    score = -NegaMax(reducedDepth, ply + 1, -alpha - 1, -alpha, cutnode: true, cancellationToken);

                    // 🔍 Principal Variation Search (PVS)
                    if (score > alpha && newDepth > reducedDepth)
                    {
                        // Optimistic search, validating that the rest of the moves are worse than bestmove.
                        // It should produce more cutoffs and therefore be faster.
                        // https://web.archive.org/web/20071030220825/http://www.brucemo.com/compchess/programming/pvs.htm

                        var deeper = score > bestScore + Configuration.EngineSettings.LMR_DeeperBase + (Configuration.EngineSettings.LMR_DeeperDepthMultiplier * depth);
                        var shallower = score < bestScore + depth;

                        if (deeper && !shallower && depth < Configuration.EngineSettings.MaxDepth)
                        {
                            ++newDepth;
                        }
                        else if (shallower && !deeper && newDepth > 1)
                        {
                            --newDepth;
                        }

                        if (newDepth > reducedDepth)
                        {
                            // Search with full depth but narrowed score bandwidth (zero-window search)
                            score = -NegaMax(newDepth, ply + 1, -alpha - 1, -alpha, !cutnode, cancellationToken);
                        }

                        // 🔍 Post-LMR continuation history update
                        var historyBonus = score > alpha
                            ? EvaluationConstants.HistoryBonus[depth]
                            : -EvaluationConstants.HistoryMalus[depth];

                        ref var contHist = ref ContinuationHistoryEntry(piece, move.TargetSquare(), ply - 1);
                        contHist = ScoreHistoryMove(contHist, historyBonus);
                    }
                }

                // First searched move is always searched with full depth and full score bandwidth
                // Same if PVS hypothesis is invalidated
                if (visitedMovesCounter == 0 || (score > alpha && score < beta))
                {
#pragma warning disable S2234 // Arguments should be passed in the same order as the method parameters
                    score = -NegaMax(newDepth, ply + 1, -beta, -alpha, cutnode: false, cancellationToken);
#pragma warning restore S2234 // Arguments should be passed in the same order as the method parameters
                }
            }

            // After making a move
            RevertMove();
            if (isRoot)
            {
                var nodesSpentInThisMove = _nodes - previousNodes;
                UpdateMoveNodeCount(move, nodesSpentInThisMove);
            }

            PrintMove(position, ply, move, score);

            if (score > bestScore)
            {
                bestScore = score;

                // Improving alpha
                if (score > alpha)
                {
                    alpha = score;
                    bestMove = move;

                    if (pvNode)
                    {
                        _pVTable[pvIndex] = move;
                        CopyPVTableMoves(pvIndex + 1, nextPvIndex, Configuration.EngineSettings.MaxDepth - ply - 1);
                    }

                    nodeType = NodeType.Exact;
                }

                // Beta-cutoff - refutation found, no need to keep searching this line
                if (score >= beta)
                {
                    PrintMessage($"Pruning: {move} is enough");

                    var historyDepth = depth;

                    if (staticEval <= alpha)
                    {
                        ++historyDepth;
                    }

                    // Suggestion by Sirius author
                    if (bestScore >= beta + Configuration.EngineSettings.History_BestScoreBetaMargin)
                    {
                        ++historyDepth;
                    }

                    if (isCapture)
                    {
                        UpdateMoveOrderingHeuristicsOnCaptureBetaCutoff(historyDepth, visitedMoves, visitedMovesCounter, move);
                    }
                    else
                    {
                        UpdateMoveOrderingHeuristicsOnQuietBetaCutoff(position, historyDepth, ply, visitedMoves, visitedMovesCounter, move, isRoot, pvNode, ref evaluationContext);
                    }

                    nodeType = NodeType.Beta;

                    break;
                }
            }

            ++visitedMovesCounter;
        }

        if (!isAnyMoveValid)
        {
            Debug.Assert(bestMove is null);

            bestScore = Position.EvaluateFinalPosition(ply, isInCheck);

            nodeType = NodeType.Exact;
            staticEval = bestScore;
        }

        if (!isVerifyingSE)
        {
            if (!(isInCheck
                || (bestMove?.CapturedPiece() != null && bestMove?.CapturedPiece() != (int)Piece.None)
                || bestMove?.IsPromotion() == true
                || (nodeType == NodeType.Beta && bestScore <= staticEval)
                || (nodeType == NodeType.Alpha && bestScore >= staticEval)))
            {
                UpdateCorrectionHistory(position, bestScore - staticEval, depth);
            }

            _tt.RecordHash(position, Game.HalfMovesWithoutCaptureOrPawnMove, rawStaticEval, depth, ply, bestScore, nodeType, ttPv, bestMove);
        }

        return bestScore;
    }

    /// <summary>
    /// Quiescence search implementation, NegaMax alpha-beta style, fail-soft
    /// </summary>
    /// <param name="alpha">
    /// Best score White can achieve, assuming best play by Black.
    /// Defaults to the worse possible score for white, Int.MinValue.
    /// </param>
    /// <param name="beta">
    /// Best score Black can achieve, assuming best play by White
    /// Defaults to the works possible score for Black, Int.MaxValue
    /// </param>
    [SkipLocalsInit]
    public int QuiescenceSearch(int ply, int alpha, int beta, bool pvNode, CancellationToken cancellationToken)
    {
        var position = Game.CurrentPosition;

        cancellationToken.ThrowIfCancellationRequested();

        Span<BitBoard> attacks = stackalloc BitBoard[12];
        Span<BitBoard> attacksBySide = stackalloc BitBoard[2];
        var evaluationContext = new EvaluationContext(attacks, attacksBySide);

        if (ply >= Configuration.EngineSettings.MaxDepth)
        {
            if (IsMainEngine)
            {
                _logger.Debug("[#{EngineId}] Max depth {Depth} reached in qsearch - position {FEN}",
                _id, Configuration.EngineSettings.MaxDepth, position.FEN(Game.HalfMovesWithoutCaptureOrPawnMove));
            }
#if MULTITHREAD_DEBUG
            else
            {
                _logger.Trace("[#{EngineId}] Max depth {Depth} reached in qsearch - position {FEN}",
                _id, Configuration.EngineSettings.MaxDepth, position.FEN(Game.HalfMovesWithoutCaptureOrPawnMove));
            }
#endif
            return position.StaticEvaluation(Game.HalfMovesWithoutCaptureOrPawnMove, _pawnEvalTable, ref evaluationContext).Score;
        }

        var pvIndex = PVTable.Indexes[ply];
        var nextPvIndex = PVTable.Indexes[ply + 1];
        _pVTable[pvIndex] = _defaultMove;   // Nulling the first value before any returns

        var ttHit = _tt.ProbeHash(position, Game.HalfMovesWithoutCaptureOrPawnMove, ply, out var ttProbeResult);
        var ttScore = ttProbeResult.Score;
        var ttNodeType = ttProbeResult.NodeType;
        var ttPv = pvNode || ttProbeResult.WasPv;

        // QS TT cutoff
        Debug.Assert(ttProbeResult.Depth >= 0, "Assertion failed", "We would need to add it as a TT cutoff condition");

        if (ttHit
            && (ttNodeType == NodeType.Exact
                || (ttNodeType == NodeType.Alpha && ttScore <= alpha)
                || (ttNodeType == NodeType.Beta && ttScore >= beta)))
        {
            return ttScore;
        }

        ShortMove ttBestMove = ttProbeResult.BestMove;
        _maxDepthReached[ply] = ply;

        var rawStaticEval = ttHit
            ? ttProbeResult.StaticEval
            : position.StaticEvaluation(Game.HalfMovesWithoutCaptureOrPawnMove, _pawnEvalTable, ref evaluationContext).Score;

        Debug.Assert(rawStaticEval != EvaluationConstants.NoScore, "Assertion failed", "All TT entries should have a static eval");

        var staticEval = CorrectStaticEvaluation(position, rawStaticEval);

        ref var stack = ref Game.Stack(ply);
        stack.StaticEval = staticEval;

        int standPat =
            (ttNodeType == NodeType.Exact
                || (ttNodeType == NodeType.Alpha && ttScore < staticEval)
                || (ttNodeType == NodeType.Beta && ttScore > staticEval))
            ? ttScore
            : staticEval;

        var isInCheck = position.IsInCheck();

        if (!isInCheck)
        {
            if (!ttHit)
            {
                _tt.SaveStaticEval(position, Game.HalfMovesWithoutCaptureOrPawnMove, rawStaticEval, ttPv);
            }

            // Standing pat beta-cutoff (updating alpha after this check)
            if (standPat >= beta)
            {
                PrintMessage(ply - 1, "Pruning before starting quiescence search");
                return standPat;
            }
        }

        // Better move
        if (standPat > alpha)
        {
            alpha = standPat;
        }

        Span<Move> moves = stackalloc Move[Constants.MaxNumberOfPseudolegalMovesInAPosition];
        var pseudoLegalMoves = MoveGenerator.GenerateAllCaptures(position, ref evaluationContext, moves);
        if (pseudoLegalMoves.Length == 0)
        {
            // Checking if final position first: https://github.com/lynx-chess/Lynx/pull/358
            return staticEval;
        }

        var nodeType = NodeType.Alpha;
        Move? bestMove = null;
        int bestScore = standPat;

        bool isAnyCaptureValid = false;

        Span<int> moveScores = stackalloc int[pseudoLegalMoves.Length];

        ref var moveScoresRef = ref MemoryMarshal.GetReference(moveScores);
        ref var movesRef = ref MemoryMarshal.GetReference(pseudoLegalMoves);
        for (int i = 0; i < pseudoLegalMoves.Length; ++i)
        {
            Unsafe.Add(ref moveScoresRef, i) = ScoreMoveQSearch(Unsafe.Add(ref movesRef, i), ttBestMove);
        }

        Span<Move> visitedMoves = stackalloc Move[pseudoLegalMoves.Length];
        ref var visitedMovesRef = ref MemoryMarshal.GetReference(visitedMoves);
        int visitedMovesCounter = 0;

        for (int moveIndex = 0; moveIndex < pseudoLegalMoves.Length; ++moveIndex)
        {
            // Incremental move sorting, inspired by https://github.com/jw1912/Chess-Challenge and suggested by toanth
            // There's no need to sort all the moves since most of them don't get checked anyway
            // So just find the first unsearched one with the best score and try it
            for (int j = moveIndex + 1; j < pseudoLegalMoves.Length; j++)
            {
                ref var moveI = ref Unsafe.Add(ref movesRef, moveIndex);
                ref var moveJ = ref Unsafe.Add(ref movesRef, j);
                ref var scoreI = ref Unsafe.Add(ref moveScoresRef, moveIndex);
                ref var scoreJ = ref Unsafe.Add(ref moveScoresRef, j);

                if (scoreJ > scoreI)
                {
                    (scoreI, scoreJ, moveI, moveJ) = (scoreJ, scoreI, moveJ, moveI);
                }
            }

            // Value copies
            var move = Unsafe.Add(ref movesRef, moveIndex);
            var moveScore = Unsafe.Add(ref moveScoresRef, moveIndex);

            // 🔍 QSearch SEE pruning: pruning bad captures
            if (moveScore < EvaluationConstants.PromotionMoveScoreValue && moveScore >= EvaluationConstants.BadCaptureMoveBaseScoreValue)
            {
                continue;
            }

            var gameState = position.MakeMove(move);
            if (!position.WasProduceByAValidMove())
            {
                position.UnmakeMove(move, gameState);
                continue;
            }

            ++_nodes;
            Unsafe.Add(ref visitedMovesRef, visitedMovesCounter) = move;
            isAnyCaptureValid = true;

            PrintPreMove(position, ply, move, isQuiescence: true);

            // No need to check for threefold or 50 moves repetitions, since we're only searching captures, promotions, and castles
            stack.Move = move;

#pragma warning disable S2234 // Arguments should be passed in the same order as the method parameters
            int score = -QuiescenceSearch(ply + 1, -beta, -alpha, pvNode, cancellationToken);
#pragma warning restore S2234 // Arguments should be passed in the same order as the method parameters
            position.UnmakeMove(move, gameState);

            PrintMove(position, ply, move, score, isQuiescence: true);

            if (score > bestScore)
            {
                bestScore = score;

                // Beta-cutoff
                if (score >= beta)
                {
                    PrintMessage($"Pruning: {move} is enough to discard this line");

                    if (move.CapturedPiece() != (int)Piece.None)
                    {
                        UpdateMoveOrderingHeuristicsOnCaptureBetaCutoff(3, visitedMoves, visitedMovesCounter, move);
                    }

                    nodeType = NodeType.Beta;
                    break;
                }

                // Improving alpha
                if (score > alpha)
                {
                    alpha = score;
                    bestMove = move;

                    _pVTable[pvIndex] = move;
                    CopyPVTableMoves(pvIndex + 1, nextPvIndex, Configuration.EngineSettings.MaxDepth - ply - 1);

                    nodeType = NodeType.Exact;
                }
            }

            ++visitedMovesCounter;
        }

        if (!isAnyCaptureValid
            && !MoveGenerator.CanGenerateAtLeastAValidMove(position, ref evaluationContext)) // Bad captures can be pruned, so all moves need to be generated for now
        {
            Debug.Assert(bestMove is null);

            bestScore = Position.EvaluateFinalPosition(ply, isInCheck);

            nodeType = NodeType.Exact;
            staticEval = bestScore;
        }

        _tt.RecordHash(position, Game.HalfMovesWithoutCaptureOrPawnMove, rawStaticEval, 0, ply, bestScore, nodeType, ttPv, bestMove);

        return bestScore;
    }
}<|MERGE_RESOLUTION|>--- conflicted
+++ resolved
@@ -365,20 +365,14 @@
                 continue;
             }
 
-<<<<<<< HEAD
-            [MethodImpl(MethodImplOptions.AggressiveInlining)]
-            int QuietHistory() => quietHistory ??=
-                _quietHistory[move.Piece()][move.TargetSquare()]
-                + CounterMoveHistoryEntry(move.Piece(), move.TargetSquare(), ply)
-                + FollowUpHistoryEntry(move.Piece(), move.TargetSquare(), ply);
-=======
             var moveScore = Unsafe.Add(ref moveScoresRef, moveIndex);
             var piece = move.Piece();
             var isCapture = move.CapturedPiece() != (int)Piece.None;
 
-            int quietHistory = QuietHistoryEntry(position, move, ref evaluationContext)
-                + ContinuationHistoryEntry(piece, move.TargetSquare(), ply - 1);
->>>>>>> b57c3e90
+            int quietHistory =
+                QuietHistoryEntry(position, move, ref evaluationContext)
+                + CounterMoveHistoryEntry(move.Piece(), move.TargetSquare(), ply)
+                + FollowUpHistoryEntry(move.Piece(), move.TargetSquare(), ply);
 
             // If we prune while getting checmated, we risk not finding any move and having an empty PV
             bool isNotGettingCheckmated = bestScore > EvaluationConstants.NegativeCheckmateDetectionLimit;
@@ -676,7 +670,7 @@
                             ? EvaluationConstants.HistoryBonus[depth]
                             : -EvaluationConstants.HistoryMalus[depth];
 
-                        ref var contHist = ref ContinuationHistoryEntry(piece, move.TargetSquare(), ply - 1);
+                        ref var contHist = ref ContinuationHistoryEntry(piece, move.TargetSquare(), ply - 1, EvaluationConstants.CounterMoveHistoryIndex);
                         contHist = ScoreHistoryMove(contHist, historyBonus);
                     }
                 }
