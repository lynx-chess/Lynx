﻿using Lynx.Model;
using System.Diagnostics;
using System.Runtime.CompilerServices;

namespace Lynx;

public sealed partial class Engine
{
    /// <summary>
    /// NegaMax algorithm implementation using alpha-beta pruning and quiescence search
    /// </summary>
    /// <param name="alpha">
    /// Best score the Side to move can achieve, assuming best play by the opponent.
    /// </param>
    /// <param name="beta">
    /// Best score Side's to move's opponent can achieve, assuming best play by Side to move.
    /// </param>
    [SkipLocalsInit]
    private int NegaMax(int depth, int ply, int alpha, int beta, bool cutnode, CancellationToken cancellationToken,
        bool parentWasNullMove = false, Move excludedMove = default)
    {
        var position = Game.CurrentPosition;

        // Prevents runtime failure in case depth is increased due to check extension, since we're using ply when calculating pvTable index,
        if (ply >= Configuration.EngineSettings.MaxDepth)
        {
            _logger.Debug("[#{EngineId}] Max depth {Depth} reached",
                _id, Configuration.EngineSettings.MaxDepth);

            return position.StaticEvaluation(Game.HalfMovesWithoutCaptureOrPawnMove, _pawnEvalTable).Score;
        }

        _maxDepthReached[ply] = ply;

        cancellationToken.ThrowIfCancellationRequested();

        var pvIndex = PVTable.Indexes[ply];
        var nextPvIndex = PVTable.Indexes[ply + 1];
        _pVTable[pvIndex] = _defaultMove;   // Nulling the first value before any returns

        bool isRoot = ply == 0;
        bool pvNode = beta - alpha > 1;
        ShortMove ttBestMove = default;
        NodeType ttElementType = default;
        int ttScore = default;
        int ttStaticEval = int.MinValue;
        int ttDepth = default;
        bool ttWasPv = false;
        bool isVerifyingSE = excludedMove != default;

        Debug.Assert(!pvNode || !cutnode);

        if (!isRoot && !isVerifyingSE)
        {
            (ttScore, ttBestMove, ttElementType, ttStaticEval, ttDepth, ttWasPv) = _tt.ProbeHash(position, ply);

            // TT cutoffs
            if (!pvNode
                && ttScore != EvaluationConstants.NoHashEntry
                && ttDepth >= depth)
            {
                if (ttElementType == NodeType.Exact
                    || (ttElementType == NodeType.Alpha && ttScore <= alpha)
                    || (ttElementType == NodeType.Beta && ttScore >= beta))
                {
                    return ttScore;
                }
                else if (depth <= Configuration.EngineSettings.TTHit_NoCutoffExtension_MaxDepth)
                {
                    // Extension idea from Stormphrax
                    ++depth;
                }
            }

            // Internal iterative reduction (IIR)
            // If this position isn't found in TT, it has never been searched before,
            // so the search will be potentially expensive.
            // Therefore, we search with reduced depth for now, expecting to record a TT move
            // which we'll be able to use later for the full depth search
            if (ttElementType == default && depth >= Configuration.EngineSettings.IIR_MinDepth)
            {
                --depth;
            }
        }

        var ttPv = pvNode || ttWasPv;

        // 🔍 Improving heuristic: the current position has a better static evaluation than
        // the previous evaluation from the same side (ply - 2).
        // When true, we can:
        // - Prune more aggressively when evaluation is too high: current position is even getter
        // - Prune less aggressively when evaluation is low low: uncertainty on how bad the position really is
        bool improving = false;

        // From Potential
        double improvingRate = 0;

        bool isInCheck = position.IsInCheck();
        int staticEval;
        int phase = int.MaxValue;

        if (isInCheck)
        //&& !isVerifyingSE // TODO
        {
            ++depth;
            staticEval = position.StaticEvaluation(Game.HalfMovesWithoutCaptureOrPawnMove, _pawnEvalTable).Score;
        }
        else if (depth <= 0)
        {
            if (MoveGenerator.CanGenerateAtLeastAValidMove(position))
            {
                return QuiescenceSearch(ply, alpha, beta, pvNode, cancellationToken);
            }

            var finalPositionEvaluation = Position.EvaluateFinalPosition(ply, isInCheck);
            _tt.RecordHash(position, finalPositionEvaluation, depth, ply, finalPositionEvaluation, NodeType.Exact, ttPv);
            return finalPositionEvaluation;
        }
        else if (!pvNode)
        {
            if (ttElementType == default)
            {
                (staticEval, phase) = position.StaticEvaluation(Game.HalfMovesWithoutCaptureOrPawnMove, _pawnEvalTable);
            }
            else
            {
                Debug.Assert(ttStaticEval != int.MinValue);

                staticEval = ttStaticEval;
                phase = position.Phase();
            }

            if (!isVerifyingSE)
            {
                Game.UpdateStaticEvalInStack(ply, staticEval);

                if (ply >= 2)
                {
                    var evalDiff = staticEval - Game.ReadStaticEvalFromStack(ply - 2);
                    improving = evalDiff >= 0;
                    improvingRate = evalDiff / 50.0;
                }

                // From smol.cs
                // ttEvaluation can be used as a better positional evaluation:
                // If the score is outside what the current bounds are, but it did match flag and depth,
                // then we can trust that this score is more accurate than the current static evaluation,
                // and we can update our static evaluation for better accuracy in pruning
                if (ttElementType != default && ttElementType != (ttScore > staticEval ? NodeType.Alpha : NodeType.Beta))
                {
                    staticEval = ttScore;
                }

                bool isNotGettingCheckmated = staticEval > EvaluationConstants.NegativeCheckmateDetectionLimit;

                // Fail-high pruning (moves with high scores) - prune more when improving
                if (isNotGettingCheckmated)
                {
                    if (depth <= Configuration.EngineSettings.RFP_MaxDepth)
                    {
                        // 🔍 Reverse Futility Pruning (RFP) - https://www.chessprogramming.org/Reverse_Futility_Pruning
                        // Return formula by Ciekce, instead of just returning static eval
                        // Improving impl. based on Potential's
                        var rfpMargin = improving ? 80 * (depth - 1) : 100 * depth;
                        var improvingFactor = improvingRate * (0.75 * depth);

                        var rfpThreshold = rfpMargin + improvingFactor;

                        if (staticEval - rfpThreshold >= beta)
                        {
#pragma warning disable S3949 // Calculations should not overflow - value is being set at the beginning of the else if (!pvNode)
                            return (staticEval + beta) / 2;
#pragma warning restore S3949 // Calculations should not overflow
                        }

                        // 🔍 Razoring - Strelka impl (CPW) - https://www.chessprogramming.org/Razoring#Strelka
                        if (depth <= Configuration.EngineSettings.Razoring_MaxDepth)
                        {
                            var score = staticEval + Configuration.EngineSettings.Razoring_Depth1Bonus;

                            if (score < beta)               // Static evaluation + bonus indicates fail-low node
                            {
                                if (depth == 1)
                                {
                                    var qSearchScore = QuiescenceSearch(ply, alpha, beta, pvNode, cancellationToken);

                                    return qSearchScore > score
                                        ? qSearchScore
                                        : score;
                                }

                                score += Configuration.EngineSettings.Razoring_NotDepth1Bonus;

                                if (score < beta)               // Static evaluation indicates fail-low node
                                {
                                    var qSearchScore = QuiescenceSearch(ply, alpha, beta, pvNode, cancellationToken);
                                    if (qSearchScore < beta)    // Quiescence score also indicates fail-low node
                                    {
                                        return qSearchScore > score
                                            ? qSearchScore
                                            : score;
                                    }
                                }
                            }
                        }
                    }

                    var staticEvalBetaDiff = staticEval - beta;

                    // 🔍 Null Move Pruning (NMP) - our position is so good that we can potentially afford giving our opponent a double move and still remain ahead of beta
                    if (depth >= Configuration.EngineSettings.NMP_MinDepth
                        && staticEvalBetaDiff >= 0
                        && !parentWasNullMove
                        && phase > 2   // Zugzwang risk reduction: pieces other than pawn presents
                        && (ttElementType != NodeType.Alpha || ttScore >= beta))   // TT suggests NMP will fail: entry must not be a fail-low entry with a score below beta - Stormphrax and Ethereal
                    {
                        var nmpReduction = Configuration.EngineSettings.NMP_BaseDepthReduction
                            + ((depth + Configuration.EngineSettings.NMP_DepthIncrement) / Configuration.EngineSettings.NMP_DepthDivisor)   // Clarity
                            + Math.Min(
                                Configuration.EngineSettings.NMP_StaticEvalBetaMaxReduction,
                                staticEvalBetaDiff / Configuration.EngineSettings.NMP_StaticEvalBetaDivisor);

                        // TODO more advanced adaptative reduction, similar to what Ethereal and Stormphrax are doing
                        //var nmpReduction = Math.Min(
                        //    depth,
                        //    3 + (depth / 3) + Math.Min((staticEval - beta) / 200, 3));

                        var gameState = position.MakeNullMove();
                        var nmpScore = -NegaMax(depth - 1 - nmpReduction, ply + 1, -beta, -beta + 1, !cutnode, cancellationToken, parentWasNullMove: true);
                        position.UnMakeNullMove(gameState);

                        if (nmpScore >= beta)
                        {
                            return nmpScore;
                        }
                    }
                }
            }
        }
        else
        {
            staticEval = position.StaticEvaluation(Game.HalfMovesWithoutCaptureOrPawnMove, _pawnEvalTable).Score;
        }

        Span<Move> moves = stackalloc Move[Constants.MaxNumberOfPossibleMovesInAPosition];
        var pseudoLegalMoves = MoveGenerator.GenerateAllMoves(position, moves);

        Span<int> moveScores = stackalloc int[pseudoLegalMoves.Length];

        for (int i = 0; i < pseudoLegalMoves.Length; ++i)
        {
            moveScores[i] = ScoreMove(pseudoLegalMoves[i], ply, ttBestMove);
        }

        var nodeType = NodeType.Alpha;
        int bestScore = EvaluationConstants.MinEval;
        Move? bestMove = null;
        bool isAnyMoveValid = false;

        Span<Move> visitedMoves = stackalloc Move[pseudoLegalMoves.Length];
        int visitedMovesCounter = 0;

        for (int moveIndex = 0; moveIndex < pseudoLegalMoves.Length; ++moveIndex)
        {
            // Incremental move sorting, inspired by https://github.com/jw1912/Chess-Challenge and suggested by toanth
            // There's no need to sort all the moves since most of them don't get checked anyway
            // So just find the first unsearched one with the best score and try it
            for (int j = moveIndex + 1; j < pseudoLegalMoves.Length; j++)
            {
                if (moveScores[j] > moveScores[moveIndex])
                {
                    (moveScores[moveIndex], moveScores[j], pseudoLegalMoves[moveIndex], pseudoLegalMoves[j]) = (moveScores[j], moveScores[moveIndex], pseudoLegalMoves[j], pseudoLegalMoves[moveIndex]);
                }
            }

            var move = pseudoLegalMoves[moveIndex];
            Debug.Assert(move != default);

            if (move == excludedMove)
            {
                continue;
            }

            var moveScore = moveScores[moveIndex];

            var gameState = position.MakeMove(move);

            if (!position.WasProduceByAValidMove())
            {
                position.UnmakeMove(move, gameState);
                continue;
            }

            var previousNodes = _nodes;
            visitedMoves[visitedMovesCounter] = move;

            ++_nodes;
            isAnyMoveValid = true;
            var isCapture = move.IsCapture();

            PrintPreMove(position, ply, move);

            // Before making a move
            var oldHalfMovesWithoutCaptureOrPawnMove = Game.HalfMovesWithoutCaptureOrPawnMove;
            var canBeRepetition = Game.Update50movesRule(move, isCapture);
            Game.AddToPositionHashHistory(position.UniqueIdentifier);
            Game.UpdateMoveinStack(ply, move);

            [MethodImpl(MethodImplOptions.AggressiveInlining)]
            void RevertMove()
            {
                Game.HalfMovesWithoutCaptureOrPawnMove = oldHalfMovesWithoutCaptureOrPawnMove;
                Game.RemoveFromPositionHashHistory();
                position.UnmakeMove(move, gameState);
            }

            // If we prune while getting checmated, we risk not finding any move and having an empty PV
            bool isNotGettingCheckmated = bestScore > EvaluationConstants.NegativeCheckmateDetectionLimit;

            // Fail-low pruning (moves with low scores) - prune less when improving
            if (visitedMovesCounter > 0
                && !pvNode
                && !isInCheck
                && isNotGettingCheckmated
                && moveScore < EvaluationConstants.PromotionMoveScoreValue) // Quiet move
            {
                // 🔍 Late Move Pruning (LMP) - all quiet moves can be pruned
                // after searching the first few given by the move ordering algorithm
                if (depth <= Configuration.EngineSettings.LMP_MaxDepth
                    && moveIndex >= Configuration.EngineSettings.LMP_BaseMovesToTry + (Configuration.EngineSettings.LMP_MovesDepthMultiplier * depth * (improving ? 2 : 1))) // Based on formula suggested by Antares
                {
                    RevertMove();
                    break;
                }

                // 🔍 History pruning -  all quiet moves can be pruned
                // once we find one with a history score too low
                if (!isCapture
                    && moveScore < EvaluationConstants.CounterMoveValue
                    && depth < Configuration.EngineSettings.HistoryPrunning_MaxDepth    // TODO use LMR depth
                    && _quietHistory[move.Piece()][move.TargetSquare()] < Configuration.EngineSettings.HistoryPrunning_Margin * (depth - 1))
                {
                    RevertMove();
                    break;
                }

                // 🔍 Futility Pruning (FP) - all quiet moves can be pruned
                // once it's considered that they don't have potential to raise alpha
                if (depth <= Configuration.EngineSettings.FP_MaxDepth
                    && staticEval + Configuration.EngineSettings.FP_Margin + (Configuration.EngineSettings.FP_DepthScalingFactor * depth) <= alpha)
                {
                    RevertMove();
                    break;
                }
            }

            int score = int.MinValue;

            if (canBeRepetition && (Game.IsThreefoldRepetition() || Game.Is50MovesRepetition()))
            {
                score = 0;

                // We don't need to evaluate further down to know it's a draw.
                // Since we won't be evaluating further down, we need to clear the PV table because those moves there
                // don't belong to this line and if this move were to beat alpha, they'd incorrectly copied to pv line.
                Array.Clear(_pVTable, nextPvIndex, _pVTable.Length - nextPvIndex);
            }
            else
            {
                _tt.PrefetchTTEntry(position);

                bool isCutNode = !pvNode && !cutnode;   // Linter 'simplification' of pvNode ? false : !cutnode

                var newDepth = depth - 1;

                // 🔍 Late Move Reduction (LMR) - search with reduced depth
                // Impl. based on Ciekce (Stormphrax) and Martin (Motor) advice, and Stormphrax & Akimbo implementations
                if (visitedMovesCounter > 0)
                {
                    int reduction = 0;

                    if (isNotGettingCheckmated)
                    {
                        if (depth >= Configuration.EngineSettings.LMR_MinDepth
                            && visitedMovesCounter >=
                                (pvNode
                                    ? Configuration.EngineSettings.LMR_MinFullDepthSearchedMoves_PV
                                    : Configuration.EngineSettings.LMR_MinFullDepthSearchedMoves_NonPV))
                        {
                            if (isCapture)
                            {
                                reduction = EvaluationConstants.LMRReductions[1][depth][visitedMovesCounter];

                                reduction /= EvaluationConstants.LMRScaleFactor;

<<<<<<< HEAD
                // 🔍 Singular extensions (SE) - extend TT move when it looks better than every other move.
                // We check if that's the case by doing a reduced-depth using a nullwindow around a 'singular beta' score,
                // and excluding the TT move from that search
                if (
                    // visitedMove > 0      // Implicit
                    !isVerifyingSE        // Implicit, otherwise the move would have been skipped already
                    && isNotGettingCheckmated
                    && move == ttBestMove      // Ensures !isRoot and TT hit
                    && depth >= Configuration.EngineSettings.SE_MinDepth
                    && ttDepth + Configuration.EngineSettings.SE_TTDepthOffset >= depth
                    //&& Math.Abs(ttScore) < EvaluationConstants.PositiveCheckmateDetectionLimit
                    && ttElementType != NodeType.Alpha)
                {
                    RevertMove();

                    var verificationDepth = (depth - 1) / 2;    // TODO tune?
                    var singularBeta = ttScore - (depth * Configuration.EngineSettings.SE_SingularBetaDepthMultiplier);
                    //var singularBeta = Math.Max(EvaluationConstants.NegativeCheckmateDetectionLimit, ttScore - depth);

                    var singularScore = NegaMax(verificationDepth, ply, singularBeta - 1, singularBeta, cutnode, cancellationToken, excludedMove: move);
                    if (singularScore < singularBeta)
                    {
                        ++depth;
                    }

                    gameState = position.MakeMove(move);
                    _ = Game.Update50movesRule(move, isCapture);
                    Game.AddToPositionHashHistory(position.UniqueIdentifier);
                }

                _tt.PrefetchTTEntry(position);
=======
                                // ~ history/(0.75 * maxHistory/2/)
                                reduction -= _captureHistory[CaptureHistoryIndex(move.Piece(), move.TargetSquare(), move.CapturedPiece())] / Configuration.EngineSettings.LMR_History_Divisor_Noisy;
                            }
                            else
                            {
                                reduction = EvaluationConstants.LMRReductions[0][depth][visitedMovesCounter];
>>>>>>> e65f5e9c

                                if (!improving)
                                {
                                    reduction += Configuration.EngineSettings.LMR_Improving;
                                }

                                if (cutnode)
                                {
                                    reduction += Configuration.EngineSettings.LMR_Cutnode;
                                }

                                if (!ttPv)
                                {
                                    reduction += Configuration.EngineSettings.LMR_TTPV;
                                }

                                if (pvNode)
                                {
                                    reduction -= Configuration.EngineSettings.LMR_PVNode;
                                }

                                if (position.IsInCheck())   // i.e. move gives check
                                {
                                    reduction -= Configuration.EngineSettings.LMR_InCheck;
                                }

                                reduction /= EvaluationConstants.LMRScaleFactor;

                                // -= history/(maxHistory/2)
                                reduction -= 2 * _quietHistory[move.Piece()][move.TargetSquare()] / Configuration.EngineSettings.LMR_History_Divisor_Quiet;

                                // Don't allow LMR to drop into qsearch or increase the depth
                                // depth - 1 - depth +2 = 1, min depth we want
                                reduction = Math.Clamp(reduction, 0, depth - 2);
                            }
                        }

                        // TODO move inside of depth conditions

                        // 🔍 Static Exchange Evaluation (SEE) reduction
                        // Bad captures are reduced more
                        if (!isInCheck
                            && moveScore < EvaluationConstants.PromotionMoveScoreValue
                            && moveScore >= EvaluationConstants.BadCaptureMoveBaseScoreValue)
                        {
                            reduction += Configuration.EngineSettings.SEE_BadCaptureReduction;
                            reduction = Math.Clamp(reduction, 0, depth - 1);
                        }
                    }

                    // Search with reduced depth and zero window
                    score = -NegaMax(newDepth - reduction, ply + 1, -alpha - 1, -alpha, cutnode: true, cancellationToken);

                    // 🔍 Principal Variation Search (PVS)
                    if (score > alpha && reduction > 0)
                    {
                        // Optimistic search, validating that the rest of the moves are worse than bestmove.
                        // It should produce more cutoffs and therefore be faster.
                        // https://web.archive.org/web/20071030220825/http://www.brucemo.com/compchess/programming/pvs.htm

                        // Search with full depth but narrowed score bandwidth (zero-window search)
                        score = -NegaMax(newDepth, ply + 1, -alpha - 1, -alpha, !cutnode, cancellationToken);
                    }
                }

                // First searched move is always searched with full depth and full score bandwidth
                // Same if PVS hypothesis is invalidated
                if (visitedMovesCounter == 0 || (score > alpha && score < beta))
                {
#pragma warning disable S2234 // Arguments should be passed in the same order as the method parameters
                    score = -NegaMax(newDepth, ply + 1, -beta, -alpha, cutnode: false, cancellationToken);
#pragma warning restore S2234 // Arguments should be passed in the same order as the method parameters
                }
            }

            // After making a move
            RevertMove();
            if (isRoot)
            {
                var nodesSpentInThisMove = _nodes - previousNodes;
                UpdateMoveNodeCount(move, nodesSpentInThisMove);
            }

            PrintMove(position, ply, move, score);

            if (score > bestScore)
            {
                bestScore = score;

                // Improving alpha
                if (score > alpha)
                {
                    alpha = score;
                    bestMove = move;

                    if (pvNode)
                    {
                        _pVTable[pvIndex] = move;
                        CopyPVTableMoves(pvIndex + 1, nextPvIndex, Configuration.EngineSettings.MaxDepth - ply - 1);
                    }

                    nodeType = NodeType.Exact;
                }

                // Beta-cutoff - refutation found, no need to keep searching this line
                if (score >= beta)
                {
                    PrintMessage($"Pruning: {move} is enough");

                    var historyDepth = depth;

                    if (staticEval <= alpha)
                    {
                        ++historyDepth;
                    }

                    // Suggestion by Sirius author
                    if (bestScore >= beta + Configuration.EngineSettings.History_BestScoreBetaMargin)
                    {
                        ++historyDepth;
                    }

                    if (isCapture)
                    {
                        UpdateMoveOrderingHeuristicsOnCaptureBetaCutoff(historyDepth, visitedMoves, visitedMovesCounter, move);
                    }
                    else
                    {
                        UpdateMoveOrderingHeuristicsOnQuietBetaCutoff(historyDepth, ply, visitedMoves, visitedMovesCounter, move, isRoot, pvNode);
                    }

                    nodeType = NodeType.Beta;

                    break;
                }
            }

            ++visitedMovesCounter;
        }

        if (!isAnyMoveValid)
        {
            Debug.Assert(bestMove is null);

            bestScore = Position.EvaluateFinalPosition(ply, isInCheck);

            nodeType = NodeType.Exact;
            staticEval = bestScore;
        }

        if (!isVerifyingSE)
        {
            _tt.RecordHash(position, staticEval, depth, ply, bestScore, nodeType, ttPv, bestMove);
        }

        return bestScore;
    }

    /// <summary>
    /// Quiescence search implementation, NegaMax alpha-beta style, fail-soft
    /// </summary>
    /// <param name="alpha">
    /// Best score White can achieve, assuming best play by Black.
    /// Defaults to the worse possible score for white, Int.MinValue.
    /// </param>
    /// <param name="beta">
    /// Best score Black can achieve, assuming best play by White
    /// Defaults to the works possible score for Black, Int.MaxValue
    /// </param>
    [SkipLocalsInit]
    public int QuiescenceSearch(int ply, int alpha, int beta, bool pvNode, CancellationToken cancellationToken)
    {
        var position = Game.CurrentPosition;

        cancellationToken.ThrowIfCancellationRequested();

        if (ply >= Configuration.EngineSettings.MaxDepth)
        {
            _logger.Debug("[#{EngineId}] Max depth {Depth} reached in qsearch",
                _id, Configuration.EngineSettings.MaxDepth);

            return position.StaticEvaluation(Game.HalfMovesWithoutCaptureOrPawnMove, _pawnEvalTable).Score;
        }

        var pvIndex = PVTable.Indexes[ply];
        var nextPvIndex = PVTable.Indexes[ply + 1];
        _pVTable[pvIndex] = _defaultMove;   // Nulling the first value before any returns

        var ttProbeResult = _tt.ProbeHash(position, ply);
        var ttScore = ttProbeResult.Score;
        var ttNodeType = ttProbeResult.NodeType;
        var ttHit = ttNodeType != NodeType.Unknown;
        var ttPv = pvNode || ttProbeResult.WasPv;

        // QS TT cutoff
        Debug.Assert(ttProbeResult.Depth >= 0, "Assertion failed", "We would need to add it as a TT cutoff condition");

        if (ttHit
            && (ttNodeType == NodeType.Exact
                || (ttNodeType == NodeType.Alpha && ttScore <= alpha)
                || (ttNodeType == NodeType.Beta && ttScore >= beta)))
        {
            return ttScore;
        }

        ShortMove ttBestMove = ttProbeResult.BestMove;
        _maxDepthReached[ply] = ply;

        /*
            var staticEval = ttHit
                ? ttProbeResult.StaticEval
                : position.StaticEvaluation(Game.HalfMovesWithoutCaptureOrPawnMove, _kingPawnHashTable).Score;
        */
        var staticEval = position.StaticEvaluation(Game.HalfMovesWithoutCaptureOrPawnMove, _pawnEvalTable).Score;
        Debug.Assert(staticEval != EvaluationConstants.NoHashEntry, "Assertion failed", "All TT entries should have a static eval");

        Game.UpdateStaticEvalInStack(ply, staticEval);

        int eval =
            (ttNodeType == NodeType.Exact
                || (ttNodeType == NodeType.Alpha && ttScore < staticEval)
                || (ttNodeType == NodeType.Beta && ttScore > staticEval))
            ? ttScore
            : staticEval;

        var isInCheck = position.IsInCheck();

        if (!isInCheck)
        {
            // Standing pat beta-cutoff (updating alpha after this check)
            if (eval >= beta)
            {
                PrintMessage(ply - 1, "Pruning before starting quiescence search");
                return eval;
            }
        }

        // Better move
        if (eval > alpha)
        {
            alpha = eval;
        }

        Span<Move> moves = stackalloc Move[Constants.MaxNumberOfPossibleMovesInAPosition];
        var pseudoLegalMoves = MoveGenerator.GenerateAllCaptures(position, moves);
        if (pseudoLegalMoves.Length == 0)
        {
            // Checking if final position first: https://github.com/lynx-chess/Lynx/pull/358
            return staticEval;
        }

        var nodeType = NodeType.Alpha;
        Move? bestMove = null;
        int bestScore = eval;

        bool isAnyCaptureValid = false;

        Span<int> moveScores = stackalloc int[pseudoLegalMoves.Length];
        for (int i = 0; i < pseudoLegalMoves.Length; ++i)
        {
            moveScores[i] = ScoreMoveQSearch(pseudoLegalMoves[i], ttBestMove);
        }

        for (int moveIndex = 0; moveIndex < pseudoLegalMoves.Length; ++moveIndex)
        {
            // Incremental move sorting, inspired by https://github.com/jw1912/Chess-Challenge and suggested by toanth
            // There's no need to sort all the moves since most of them don't get checked anyway
            // So just find the first unsearched one with the best score and try it
            for (int j = moveIndex + 1; j < pseudoLegalMoves.Length; j++)
            {
                if (moveScores[j] > moveScores[moveIndex])
                {
                    (moveScores[moveIndex], moveScores[j], pseudoLegalMoves[moveIndex], pseudoLegalMoves[j]) = (moveScores[j], moveScores[moveIndex], pseudoLegalMoves[j], pseudoLegalMoves[moveIndex]);
                }
            }

            var move = pseudoLegalMoves[moveIndex];
            var moveScore = moveScores[moveIndex];

            // 🔍 QSearch SEE pruning: pruning bad captures
            if (moveScore < EvaluationConstants.PromotionMoveScoreValue && moveScore >= EvaluationConstants.BadCaptureMoveBaseScoreValue)
            {
                continue;
            }

            var gameState = position.MakeMove(move);
            if (!position.WasProduceByAValidMove())
            {
                position.UnmakeMove(move, gameState);
                continue;
            }

            ++_nodes;
            isAnyCaptureValid = true;

            PrintPreMove(position, ply, move, isQuiescence: true);

            // No need to check for threefold or 50 moves repetitions, since we're only searching captures, promotions, and castles
            Game.UpdateMoveinStack(ply, move);

#pragma warning disable S2234 // Arguments should be passed in the same order as the method parameters
            int score = -QuiescenceSearch(ply + 1, -beta, -alpha, pvNode, cancellationToken);
#pragma warning restore S2234 // Arguments should be passed in the same order as the method parameters
            position.UnmakeMove(move, gameState);

            PrintMove(position, ply, move, score, isQuiescence: true);

            if (score > bestScore)
            {
                bestScore = score;

                // Beta-cutoff
                if (score >= beta)
                {
                    PrintMessage($"Pruning: {move} is enough to discard this line");

                    nodeType = NodeType.Beta;
                    break;
                }

                // Improving alpha
                if (score > alpha)
                {
                    alpha = score;
                    bestMove = move;

                    _pVTable[pvIndex] = move;
                    CopyPVTableMoves(pvIndex + 1, nextPvIndex, Configuration.EngineSettings.MaxDepth - ply - 1);

                    nodeType = NodeType.Exact;
                }
            }
        }

        if (!isAnyCaptureValid
            && !MoveGenerator.CanGenerateAtLeastAValidMove(position)) // Bad captures can be pruned, so all moves need to be generated for now
        {
            Debug.Assert(bestMove is null);

            bestScore = Position.EvaluateFinalPosition(ply, position.IsInCheck());

            nodeType = NodeType.Exact;
            staticEval = bestScore;
        }

        _tt.RecordHash(position, staticEval, 0, ply, bestScore, nodeType, ttPv, bestMove);

        return bestScore;
    }
}<|MERGE_RESOLUTION|>--- conflicted
+++ resolved
@@ -1,6 +1,7 @@
 ﻿using Lynx.Model;
 using System.Diagnostics;
 using System.Runtime.CompilerServices;
+using System.Text.RegularExpressions;
 
 namespace Lynx;
 
@@ -373,12 +374,41 @@
 
                 var newDepth = depth - 1;
 
-                // 🔍 Late Move Reduction (LMR) - search with reduced depth
-                // Impl. based on Ciekce (Stormphrax) and Martin (Motor) advice, and Stormphrax & Akimbo implementations
+                // 🔍 Singular extensions (SE) - extend TT move when it looks better than every other move.
+                // We check if that's the case by doing a reduced-depth using a nullwindow around a 'singular beta' score,
+                // and excluding the TT move from that search
+                if (!isVerifyingSE        // Implicit, otherwise the move would have been skipped already
+                    && isNotGettingCheckmated
+                    && !isRoot
+                    && move == ttBestMove      // Ensures !isRoot and TT hit
+                    && depth >= Configuration.EngineSettings.SE_MinDepth
+                    && ttDepth + Configuration.EngineSettings.SE_TTDepthOffset >= depth
+                    //&& Math.Abs(ttScore) < EvaluationConstants.PositiveCheckmateDetectionLimit
+                    && ttElementType != NodeType.Alpha)
+                {
+                    RevertMove();
+
+                    var verificationDepth = (depth - 1) / 2;    // TODO tune?
+                    var singularBeta = ttScore - (depth * Configuration.EngineSettings.SE_SingularBetaDepthMultiplier);
+                    //var singularBeta = Math.Max(EvaluationConstants.NegativeCheckmateDetectionLimit, ttScore - depth);
+
+                    var singularScore = NegaMax(verificationDepth, ply, singularBeta - 1, singularBeta, cutnode, cancellationToken, excludedMove: move);
+                    if (singularScore < singularBeta)
+                    {
+                        ++depth;
+                    }
+
+                    gameState = position.MakeMove(move);
+                    _ = Game.Update50movesRule(move, isCapture);
+                    Game.AddToPositionHashHistory(position.UniqueIdentifier);
+                }
+
                 if (visitedMovesCounter > 0)
                 {
                     int reduction = 0;
 
+                    // 🔍 Late Move Reduction (LMR) - search with reduced depth
+                    // Impl. based on Ciekce (Stormphrax) and Martin (Motor) advice, and Stormphrax & Akimbo implementations
                     if (isNotGettingCheckmated)
                     {
                         if (depth >= Configuration.EngineSettings.LMR_MinDepth
@@ -393,46 +423,12 @@
 
                                 reduction /= EvaluationConstants.LMRScaleFactor;
 
-<<<<<<< HEAD
-                // 🔍 Singular extensions (SE) - extend TT move when it looks better than every other move.
-                // We check if that's the case by doing a reduced-depth using a nullwindow around a 'singular beta' score,
-                // and excluding the TT move from that search
-                if (
-                    // visitedMove > 0      // Implicit
-                    !isVerifyingSE        // Implicit, otherwise the move would have been skipped already
-                    && isNotGettingCheckmated
-                    && move == ttBestMove      // Ensures !isRoot and TT hit
-                    && depth >= Configuration.EngineSettings.SE_MinDepth
-                    && ttDepth + Configuration.EngineSettings.SE_TTDepthOffset >= depth
-                    //&& Math.Abs(ttScore) < EvaluationConstants.PositiveCheckmateDetectionLimit
-                    && ttElementType != NodeType.Alpha)
-                {
-                    RevertMove();
-
-                    var verificationDepth = (depth - 1) / 2;    // TODO tune?
-                    var singularBeta = ttScore - (depth * Configuration.EngineSettings.SE_SingularBetaDepthMultiplier);
-                    //var singularBeta = Math.Max(EvaluationConstants.NegativeCheckmateDetectionLimit, ttScore - depth);
-
-                    var singularScore = NegaMax(verificationDepth, ply, singularBeta - 1, singularBeta, cutnode, cancellationToken, excludedMove: move);
-                    if (singularScore < singularBeta)
-                    {
-                        ++depth;
-                    }
-
-                    gameState = position.MakeMove(move);
-                    _ = Game.Update50movesRule(move, isCapture);
-                    Game.AddToPositionHashHistory(position.UniqueIdentifier);
-                }
-
-                _tt.PrefetchTTEntry(position);
-=======
                                 // ~ history/(0.75 * maxHistory/2/)
                                 reduction -= _captureHistory[CaptureHistoryIndex(move.Piece(), move.TargetSquare(), move.CapturedPiece())] / Configuration.EngineSettings.LMR_History_Divisor_Noisy;
                             }
                             else
                             {
                                 reduction = EvaluationConstants.LMRReductions[0][depth][visitedMovesCounter];
->>>>>>> e65f5e9c
 
                                 if (!improving)
                                 {
