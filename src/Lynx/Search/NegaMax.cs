﻿using Lynx.Model;
using System.Runtime.CompilerServices;

namespace Lynx;

public sealed partial class Engine
{
    /// <summary>
    /// NegaMax algorithm implementation using alpha-beta pruning, quiescence search and Iterative Deepening Depth-First Search (IDDFS)
    /// </summary>
    /// <param name="depth"></param>
    /// <param name="ply"></param>
    /// <param name="alpha">
    /// Best score the Side to move can achieve, assuming best play by the opponent.
    /// Defaults to the worse possible score for Side to move, Int.MinValue.
    /// </param>
    /// <param name="beta">
    /// Best score Side's to move's opponent can achieve, assuming best play by Side to move.
    /// Defaults to the worse possible score for Side to move's opponent, Int.MaxValue
    /// </param>
    /// <returns></returns>
    [SkipLocalsInit]
    private int NegaMax(int depth, int ply, int alpha, int beta, bool parentWasNullMove = false, bool isVerifyingSE = false)
    {
        var position = Game.CurrentPosition;

        // Prevents runtime failure in case depth is increased due to check extension, since we're using ply when calculating pvTable index,
        if (ply >= Configuration.EngineSettings.MaxDepth)
        {
            _logger.Info("Max depth {0} reached", Configuration.EngineSettings.MaxDepth);
            return position.StaticEvaluation(Game.HalfMovesWithoutCaptureOrPawnMove).Score;
        }

        _maxDepthReached[ply] = ply;
        _absoluteSearchCancellationTokenSource.Token.ThrowIfCancellationRequested();

        var pvIndex = PVTable.Indexes[ply];
        var nextPvIndex = PVTable.Indexes[ply + 1];
        _pVTable[pvIndex] = _defaultMove;   // Nulling the first value before any returns

        bool isRoot = ply == 0;
        bool pvNode = beta - alpha > 1;
        ShortMove ttBestMove = default;
        NodeType ttElementType = default;
        int ttEvaluation = default;
        int ttScore = default;
        int ttEntryDepth = default;

        if (!isRoot)
        {
            (ttEvaluation, ttBestMove, ttElementType, ttScore, ttEntryDepth) = _tt.ProbeHash(_ttMask, position, depth, ply, alpha, beta);

            if (!isVerifyingSE)
            {
                if (!pvNode && ttEvaluation != EvaluationConstants.NoHashEntry)
                {
                    return ttEvaluation;
                }

                // Internal iterative reduction (IIR)
                // If this position isn't found in TT, it has never been searched before,
                // so the search will be potentially expensive.
                // Therefore, we search with reduced depth for now, expecting to record a TT move
                // which we'll be able to use later for the full depth search
                if (ttElementType == default && depth >= Configuration.EngineSettings.IIR_MinDepth)
                {
                    --depth;
                }
            }
        }

        // Before any time-consuming operations
        _searchCancellationTokenSource.Token.ThrowIfCancellationRequested();

        bool isInCheck = position.IsInCheck();
        int staticEval = int.MaxValue, phase = int.MaxValue;

        if (isInCheck)  // TODO not when SE
        {
            ++depth;
        }
        else if (depth <= 0)
        {
            if (MoveGenerator.CanGenerateAtLeastAValidMove(position))
            {
                return QuiescenceSearch(ply, alpha, beta);
            }

            var finalPositionEvaluation = Position.EvaluateFinalPosition(ply, isInCheck);
            _tt.RecordHash(_ttMask, position, depth, ply, finalPositionEvaluation, NodeType.Exact, isVerifyingSE);
            return finalPositionEvaluation;
        }
        else if (!pvNode)
        {
            (staticEval, phase) = position.StaticEvaluation(Game.HalfMovesWithoutCaptureOrPawnMove);

            // From smol.cs
            // ttEvaluation can be used as a better positional evaluation:
            // If the score is outside what the current bounds are, but it did match flag and depth,
            // then we can trust that this score is more accurate than the current static evaluation,
            // and we can update our static evaluation for better accuracy in pruning
            if (ttElementType != default && ttElementType != (ttScore > staticEval ? NodeType.Alpha : NodeType.Beta))
            {
                staticEval = ttScore;
            }

            if (!isVerifyingSE) // Exclude pruning in SE verification searches
            {
                if (depth <= Configuration.EngineSettings.RFP_MaxDepth)
                {
                    // 🔍 Reverse Futility Pruning (RFP) - https://www.chessprogramming.org/Reverse_Futility_Pruning
                    // Return formula by Ciekce, instead of just returning static eval
                    if (staticEval - (Configuration.EngineSettings.RFP_DepthScalingFactor * depth) >= beta)
                    {
#pragma warning disable S3949 // Calculations should not overflow - value is being set at the beginning of the else if (!pvNode)
                        return (staticEval + beta) / 2;
#pragma warning restore S3949 // Calculations should not overflow
                    }

                    // 🔍 Razoring - Strelka impl (CPW) - https://www.chessprogramming.org/Razoring#Strelka
                    if (depth <= Configuration.EngineSettings.Razoring_MaxDepth)
                    {
                        var score = staticEval + Configuration.EngineSettings.Razoring_Depth1Bonus;

                        if (score < beta)               // Static evaluation + bonus indicates fail-low node
                        {
                            if (depth == 1)
                            {
                                var qSearchScore = QuiescenceSearch(ply, alpha, beta);

                                return qSearchScore > score
                                    ? qSearchScore
                                    : score;
                            }

                            score += Configuration.EngineSettings.Razoring_NotDepth1Bonus;

                            if (score < beta)               // Static evaluation indicates fail-low node
                            {
                                var qSearchScore = QuiescenceSearch(ply, alpha, beta);
                                if (qSearchScore < beta)    // Quiescence score also indicates fail-low node
                                {
                                    return qSearchScore > score
                                        ? qSearchScore
                                        : score;
                                }
                            }
                        }
                    }
                }

                // 🔍 Null Move Pruning (NMP) - our position is so good that we can potentially afford giving our opponent a double move and still remain ahead of beta
                if (depth >= Configuration.EngineSettings.NMP_MinDepth
                    && staticEval >= beta
                    && !parentWasNullMove
                    && phase > 2   // Zugzwang risk reduction: pieces other than pawn presents
                    && (ttElementType != NodeType.Alpha || ttEvaluation >= beta))   // TT suggests NMP will fail: entry must not be a fail-low entry with a score below beta - Stormphrax and Ethereal
                {
                    var nmpReduction = Configuration.EngineSettings.NMP_BaseDepthReduction + ((depth + Configuration.EngineSettings.NMP_DepthIncrement) / Configuration.EngineSettings.NMP_DepthDivisor);   // Clarity

                    // TODO more advanced adaptative reduction, similar to what Ethereal and Stormphrax are doing
                    //var nmpReduction = Math.Min(
                    //    depth,
                    //    3 + (depth / 3) + Math.Min((staticEval - beta) / 200, 3));

                    var gameState = position.MakeNullMove();
                    var evaluation = -NegaMax(depth - 1 - nmpReduction, ply + 1, -beta, -beta + 1, parentWasNullMove: true);
                    position.UnMakeNullMove(gameState);

                    if (evaluation >= beta)
                    {
                        return evaluation;
                    }
                }
            }
        }

        Span<Move> moves = stackalloc Move[Constants.MaxNumberOfPossibleMovesInAPosition];
        var pseudoLegalMoves = MoveGenerator.GenerateAllMoves(position, moves);

        Span<int> scores = stackalloc int[pseudoLegalMoves.Length];

        for (int i = 0; i < pseudoLegalMoves.Length; ++i)
        {
            scores[i] = ScoreMove(pseudoLegalMoves[i], ply, isNotQSearch: true, ttBestMove);
        }

        var nodeType = NodeType.Alpha;
        Move? bestMove = null;
        bool isAnyMoveValid = false;

        Span<Move> visitedMoves = stackalloc Move[pseudoLegalMoves.Length];
        int visitedMovesCounter = 0;

        for (int moveIndex = 0; moveIndex < pseudoLegalMoves.Length; ++moveIndex)
        {
            // Incremental move sorting, inspired by https://github.com/jw1912/Chess-Challenge and suggested by toanth
            // There's no need to sort all the moves since most of them don't get checked anyway
            // So just find the first unsearched one with the best score and try it
            for (int j = moveIndex + 1; j < pseudoLegalMoves.Length; j++)
            {
                if (scores[j] > scores[moveIndex])
                {
                    (scores[moveIndex], scores[j], pseudoLegalMoves[moveIndex], pseudoLegalMoves[j]) = (scores[j], scores[moveIndex], pseudoLegalMoves[j], pseudoLegalMoves[moveIndex]);
                }
            }

            var move = pseudoLegalMoves[moveIndex];

            if (isVerifyingSE && move == ttBestMove)
            {
                continue;
            }

            var gameState = position.MakeMove(move);

            if (!position.WasProduceByAValidMove())
            {
                position.UnmakeMove(move, gameState);
                continue;
            }

            visitedMoves[visitedMovesCounter] = move;

            ++_nodes;
            isAnyMoveValid = true;
            var isCapture = move.IsCapture();

            PrintPreMove(position, ply, move);

            // Before making a move
            var oldHalfMovesWithoutCaptureOrPawnMove = Game.HalfMovesWithoutCaptureOrPawnMove;
            var canBeRepetition = Game.Update50movesRule(move, isCapture);
            Game.AddToPositionHashHistory(position.UniqueIdentifier);
            Game.PushToMoveStack(ply, move);

            int evaluation;
            if (canBeRepetition && (Game.IsThreefoldRepetition() || Game.Is50MovesRepetition()))
            {
                evaluation = 0;

                // We don't need to evaluate further down to know it's a draw.
                // Since we won't be evaluating further down, we need to clear the PV table because those moves there
                // don't belong to this line and if this move were to beat alpha, they'd incorrectly copied to pv line.
                Array.Clear(_pVTable, nextPvIndex, _pVTable.Length - nextPvIndex);
            }
            else if (pvNode && visitedMovesCounter == 0)
            {
                PrefetchTTEntry();
#pragma warning disable S2234 // Arguments should be passed in the same order as the method parameters
                evaluation = -NegaMax(depth - 1, ply + 1, -beta, -alpha);
#pragma warning restore S2234 // Arguments should be passed in the same order as the method parameters
            }
            else
            {
                if (//!isVerifyingSE // TODO SE check
                    !pvNode && !isInCheck
                    && scores[moveIndex] < EvaluationConstants.PromotionMoveScoreValue) // Quiet move
                {
                    // Late Move Pruning (LMP) - all quiet moves can be pruned
                    // after searching the first few given by the move ordering algorithm
                    if (depth <= Configuration.EngineSettings.LMP_MaxDepth
                        && moveIndex >= Configuration.EngineSettings.LMP_BaseMovesToTry + (Configuration.EngineSettings.LMP_MovesDepthMultiplier * depth)) // Based on formula suggested by Antares
                    {
                        // After making a move
                        Game.HalfMovesWithoutCaptureOrPawnMove = oldHalfMovesWithoutCaptureOrPawnMove;
                        Game.RemoveFromPositionHashHistory();
                        position.UnmakeMove(move, gameState);

                        break;
                    }

                    // Futility Pruning (FP) - all quiet moves can be pruned
                    // once it's considered that they don't have potential to raise alpha
                    if (visitedMovesCounter > 0
                        //&& alpha < EvaluationConstants.PositiveCheckmateDetectionLimit
                        //&& beta > EvaluationConstants.NegativeCheckmateDetectionLimit
                        && depth <= Configuration.EngineSettings.FP_MaxDepth
                        && staticEval + Configuration.EngineSettings.FP_Margin + (Configuration.EngineSettings.FP_DepthScalingFactor * depth) <= alpha)
                    {
                        // After making a move
                        Game.HalfMovesWithoutCaptureOrPawnMove = oldHalfMovesWithoutCaptureOrPawnMove;
                        Game.RemoveFromPositionHashHistory();
                        position.UnmakeMove(move, gameState);

                        break;
                    }
                }

                // 🔍 Singular extensions (SE) - extend TT move when it looks better than every other move
                // We check if that's the case by doing a reduced-depth

                // To be used in subsequet searches
                var extendedDepth = depth;

                if (move == ttBestMove      // Ensures !isRoot and TT hit
                                            //&& !isVerifyingSE        // Implicit, otherwise the move would have been skipped already
                    && depth >= Configuration.EngineSettings.SE_MinDepth
                    && ttEntryDepth + Configuration.EngineSettings.SE_TTDepthOffset >= depth
                    //&& Math.Abs(ttScore) < EvaluationConstants.PositiveCheckmateDetectionLimit
                    && ttElementType != NodeType.Alpha)
                {
                    Game.HalfMovesWithoutCaptureOrPawnMove = oldHalfMovesWithoutCaptureOrPawnMove;
                    Game.RemoveFromPositionHashHistory();
                    position.UnmakeMove(move, gameState);

                    var verificationDepth = (depth - 1) / 2;    // TODO tune?
                    var singularBeta = ttScore - (depth * Configuration.EngineSettings.SEE_DepthMultiplier);
                    //var singularBeta = Math.Max(EvaluationConstants.NegativeCheckmateDetectionLimit, ttScore - depth);

                    var singularScore = NegaMax(verificationDepth, ply, singularBeta - 1, singularBeta, isVerifyingSE: true);
                    if (singularScore < singularBeta)
                    {
                        ++extendedDepth;
                    }

                    gameState = position.MakeMove(move);
                    _ = Game.Update50movesRule(move, isCapture);
                    Game.AddToPositionHashHistory(position.UniqueIdentifier);
                }

                PrefetchTTEntry();

                int reduction = 0;

                // 🔍 Late Move Reduction (LMR) - search with reduced depth
                // Impl. based on Ciekce (Stormphrax) and Martin (Motor) advice, and Stormphrax & Akimbo implementations
                if (visitedMovesCounter >= (pvNode ? Configuration.EngineSettings.LMR_MinFullDepthSearchedMoves : Configuration.EngineSettings.LMR_MinFullDepthSearchedMoves - 1)
                    && depth >= Configuration.EngineSettings.LMR_MinDepth
                    && !isCapture)
                {
                    reduction = EvaluationConstants.LMRReductions[depth][visitedMovesCounter];

                    if (pvNode)
                    {
                        --reduction;
                    }
                    if (position.IsInCheck())   // i.e. move gives check
                    {
                        --reduction;
                    }

                    if (ttBestMove != default && isCapture)
                    {
                        ++reduction;
                    }

                    // -= history/(maxHistory/2)
                    reduction -= 2 * _quietHistory[move.Piece()][move.TargetSquare()] / Configuration.EngineSettings.History_MaxMoveValue;

                    // Don't allow LMR to drop into qsearch or increase the depth
                    // depth - 1 - depth +2 = 1, min depth we want
                    reduction = Math.Clamp(reduction, 0, extendedDepth - 2);
                }

                // 🔍 Static Exchange Evaluation (SEE) reduction
                // Bad captures are reduced more
                if (!isInCheck
                    && scores[moveIndex] < EvaluationConstants.PromotionMoveScoreValue
                    && scores[moveIndex] >= EvaluationConstants.BadCaptureMoveBaseScoreValue)
                {
                    reduction += Configuration.EngineSettings.SEE_BadCaptureReduction;
                    reduction = Math.Clamp(reduction, 0, extendedDepth - 1);
                }

                // Search with reduced depth
                evaluation = -NegaMax(extendedDepth - 1 - reduction, ply + 1, -alpha - 1, -alpha);

                // 🔍 Principal Variation Search (PVS)
                if (evaluation > alpha && reduction > 0)
                {
                    // Optimistic search, validating that the rest of the moves are worse than bestmove.
                    // It should produce more cutoffs and therefore be faster.
                    // https://web.archive.org/web/20071030220825/http://www.brucemo.com/compchess/programming/pvs.htm

                    // Search with full depth but narrowed score bandwidth
                    evaluation = -NegaMax(extendedDepth - 1, ply + 1, -alpha - 1, -alpha);
                }

                if (evaluation > alpha && evaluation < beta)
                {
                    // PVS Hypothesis invalidated -> search with full depth and full score bandwidth
<<<<<<< HEAD
                    evaluation = -NegaMax(extendedDepth - 1, ply + 1, -beta, -alpha);
=======
#pragma warning disable S2234 // Arguments should be passed in the same order as the method parameters
                    evaluation = -NegaMax(depth - 1, ply + 1, -beta, -alpha);
#pragma warning restore S2234 // Arguments should be passed in the same order as the method parameters
>>>>>>> 5a3803d2
                }
            }

            // After making a move
            // Game.PositionHashHistory is update above
            Game.HalfMovesWithoutCaptureOrPawnMove = oldHalfMovesWithoutCaptureOrPawnMove;
            Game.RemoveFromPositionHashHistory();
            position.UnmakeMove(move, gameState);

            PrintMove(position, ply, move, evaluation);

            // Fail-hard beta-cutoff - refutation found, no need to keep searching this line
            if (evaluation >= beta)
            {
                PrintMessage($"Pruning: {move} is enough");

                if (isCapture)
                {
                    var piece = move.Piece();
                    var targetSquare = move.TargetSquare();
                    var capturedPiece = move.CapturedPiece();

                    var captureHistoryIndex = CaptureHistoryIndex(piece, targetSquare, capturedPiece);
                    _captureHistory[captureHistoryIndex] = ScoreHistoryMove(
                        _captureHistory[captureHistoryIndex],
                        EvaluationConstants.HistoryBonus[depth]);

                    // 🔍 Capture history penalty/malus
                    // When a capture fails high, penalize previous visited captures
                    for (int i = 0; i < visitedMovesCounter; ++i)
                    {
                        var visitedMove = visitedMoves[i];

                        if (visitedMove.IsCapture())
                        {
                            var visitedMovePiece = visitedMove.Piece();
                            var visitedMoveTargetSquare = visitedMove.TargetSquare();
                            var visitedMoveCapturedPiece = visitedMove.CapturedPiece();

                            captureHistoryIndex = CaptureHistoryIndex(visitedMovePiece, visitedMoveTargetSquare, visitedMoveCapturedPiece);

                            _captureHistory[captureHistoryIndex] = ScoreHistoryMove(
                                _captureHistory[captureHistoryIndex],
                                -EvaluationConstants.HistoryBonus[depth]);
                        }
                    }
                }
                else
                {
                    // 🔍 Quiet history moves
                    // Doing this only in beta cutoffs (instead of when eval > alpha) was suggested by Sirius author
                    var piece = move.Piece();
                    var targetSquare = move.TargetSquare();

                    _quietHistory[piece][targetSquare] = ScoreHistoryMove(
                        _quietHistory[piece][targetSquare],
                        EvaluationConstants.HistoryBonus[depth]);

                    // 🔍 Continuation history
                    // - Counter move history (continuation history, ply - 1)
                    var previousMove = Game.PopFromMoveStack(ply - 1);
                    var previousMovePiece = previousMove.Piece();
                    var previousTargetSquare = previousMove.TargetSquare();

                    var continuationHistoryIndex = ContinuationHistoryIndex(piece, targetSquare, previousMovePiece, previousTargetSquare, 0);

                    _continuationHistory[continuationHistoryIndex] = ScoreHistoryMove(
                        _continuationHistory[continuationHistoryIndex],
                        EvaluationConstants.HistoryBonus[depth]);

                    //    var previousPreviousMove = Game.MoveStack[ply - 2];
                    //    var previousPreviousMovePiece = previousPreviousMove.Piece();
                    //    var previousPreviousMoveTargetSquare = previousPreviousMove.TargetSquare();

                    //    _continuationHistory[piece][targetSquare][1][previousPreviousMovePiece][previousPreviousMoveTargetSquare] = ScoreHistoryMove(
                    //        _continuationHistory[piece][targetSquare][1][previousPreviousMovePiece][previousPreviousMoveTargetSquare],
                    //        EvaluationConstants.HistoryBonus[depth]);

                    for (int i = 0; i < visitedMovesCounter - 1; ++i)
                    {
                        var visitedMove = visitedMoves[i];

                        if (!visitedMove.IsCapture())
                        {
                            var visitedMovePiece = visitedMove.Piece();
                            var visitedMoveTargetSquare = visitedMove.TargetSquare();

                            // 🔍 Quiet history penalty / malus
                            // When a quiet move fails high, penalize previous visited quiet moves
                            _quietHistory[visitedMovePiece][visitedMoveTargetSquare] = ScoreHistoryMove(
                                _quietHistory[visitedMovePiece][visitedMoveTargetSquare],
                                -EvaluationConstants.HistoryBonus[depth]);

                            // 🔍 Continuation history penalty / malus
                            continuationHistoryIndex = ContinuationHistoryIndex(visitedMovePiece, visitedMoveTargetSquare, previousMovePiece, previousTargetSquare, 0);

                            _continuationHistory[continuationHistoryIndex] = ScoreHistoryMove(
                                _continuationHistory[continuationHistoryIndex],
                                -EvaluationConstants.HistoryBonus[depth]);
                        }
                    }

                    var thisPlyKillerMoves = _killerMoves[ply];
                    if (move.PromotedPiece() == default && move != thisPlyKillerMoves[0])
                    {
                        // 🔍 Killer moves
                        if (move != thisPlyKillerMoves[1])
                        {
                            thisPlyKillerMoves[2] = thisPlyKillerMoves[1];
                        }

                        thisPlyKillerMoves[1] = thisPlyKillerMoves[0];
                        thisPlyKillerMoves[0] = move;

                        // 🔍 Countermoves - fails to fix the bug and remove killer moves condition, see  https://github.com/lynx-chess/Lynx/pull/944
                        _counterMoves[CounterMoveIndex(previousMovePiece, previousTargetSquare)] = move;
                    }
                }

                _tt.RecordHash(_ttMask, position, depth, ply, beta, NodeType.Beta, isVerifyingSE, bestMove);

                return beta;    // TODO return evaluation?
            }

            if (evaluation > alpha)
            {
                alpha = evaluation;
                bestMove = move;

                _pVTable[pvIndex] = move;
                CopyPVTableMoves(pvIndex + 1, nextPvIndex, Configuration.EngineSettings.MaxDepth - ply - 1);

                nodeType = NodeType.Exact;
            }

            ++visitedMovesCounter;
        }

        if (bestMove is null && !isAnyMoveValid)
        {
            if (isVerifyingSE)
            {
                return alpha;
            }
            var eval = Position.EvaluateFinalPosition(ply, isInCheck);

            _tt.RecordHash(_ttMask, position, depth, ply, eval, NodeType.Exact, isVerifyingSE);
            return eval;
        }

        _tt.RecordHash(_ttMask, position, depth, ply, alpha, nodeType, isVerifyingSE, bestMove);

        // Node fails low
        return alpha;
    }

    /// <summary>
    /// Quiescence search implementation, NegaMax alpha-beta style, fail-hard
    /// </summary>
    /// <param name="ply"></param>
    /// <param name="alpha">
    /// Best score White can achieve, assuming best play by Black.
    /// Defaults to the worse possible score for white, Int.MinValue.
    /// </param>
    /// <param name="beta">
    /// Best score Black can achieve, assuming best play by White
    /// Defaults to the works possible score for Black, Int.MaxValue
    /// </param>
    /// <returns></returns>
    [SkipLocalsInit]
    public int QuiescenceSearch(int ply, int alpha, int beta)
    {
        var position = Game.CurrentPosition;

        _absoluteSearchCancellationTokenSource.Token.ThrowIfCancellationRequested();
        _searchCancellationTokenSource.Token.ThrowIfCancellationRequested();

        if (ply >= Configuration.EngineSettings.MaxDepth)
        {
            _logger.Info("Max depth {0} reached", Configuration.EngineSettings.MaxDepth);
            return position.StaticEvaluation(Game.HalfMovesWithoutCaptureOrPawnMove).Score;
        }

        var pvIndex = PVTable.Indexes[ply];
        var nextPvIndex = PVTable.Indexes[ply + 1];
        _pVTable[pvIndex] = _defaultMove;   // Nulling the first value before any returns

        var ttProbeResult = _tt.ProbeHash(_ttMask, position, 0, ply, alpha, beta);
        if (ttProbeResult.Evaluation != EvaluationConstants.NoHashEntry)
        {
            return ttProbeResult.Evaluation;
        }
        ShortMove ttBestMove = ttProbeResult.BestMove;

        _maxDepthReached[ply] = ply;

        var staticEvaluation = position.StaticEvaluation(Game.HalfMovesWithoutCaptureOrPawnMove).Score;

        // Fail-hard beta-cutoff (updating alpha after this check)
        if (staticEvaluation >= beta)
        {
            PrintMessage(ply - 1, "Pruning before starting quiescence search");
            return staticEvaluation;
        }

        // Better move
        if (staticEvaluation > alpha)
        {
            alpha = staticEvaluation;
        }

        Span<Move> moves = stackalloc Move[Constants.MaxNumberOfPossibleMovesInAPosition];
        var pseudoLegalMoves = MoveGenerator.GenerateAllCaptures(position, moves);
        if (pseudoLegalMoves.Length == 0)
        {
            // Checking if final position first: https://github.com/lynx-chess/Lynx/pull/358
            return staticEvaluation;
        }

        var nodeType = NodeType.Alpha;
        Move? bestMove = null;
        bool isThereAnyValidCapture = false;

        Span<int> scores = stackalloc int[pseudoLegalMoves.Length];
        for (int i = 0; i < pseudoLegalMoves.Length; ++i)
        {
            scores[i] = ScoreMove(pseudoLegalMoves[i], ply, isNotQSearch: false, ttBestMove);
        }

        for (int i = 0; i < pseudoLegalMoves.Length; ++i)
        {
            // Incremental move sorting, inspired by https://github.com/jw1912/Chess-Challenge and suggested by toanth
            // There's no need to sort all the moves since most of them don't get checked anyway
            // So just find the first unsearched one with the best score and try it
            for (int j = i + 1; j < pseudoLegalMoves.Length; j++)
            {
                if (scores[j] > scores[i])
                {
                    (scores[i], scores[j], pseudoLegalMoves[i], pseudoLegalMoves[j]) = (scores[j], scores[i], pseudoLegalMoves[j], pseudoLegalMoves[i]);
                }
            }

            var move = pseudoLegalMoves[i];

            // Prune bad captures
            if (scores[i] < EvaluationConstants.PromotionMoveScoreValue && scores[i] >= EvaluationConstants.BadCaptureMoveBaseScoreValue)
            {
                continue;
            }

            var gameState = position.MakeMove(move);
            if (!position.WasProduceByAValidMove())
            {
                position.UnmakeMove(move, gameState);
                continue;
            }

            ++_nodes;
            isThereAnyValidCapture = true;

            PrintPreMove(position, ply, move, isQuiescence: true);

            // No need to check for threefold or 50 moves repetitions, since we're only searching captures, promotions, and castles
            // Theoretically there could be a castling move that caused the 50 moves repetitions, but it's highly unlikely
            Game.PushToMoveStack(ply, move);

#pragma warning disable S2234 // Arguments should be passed in the same order as the method parameters
            int evaluation = -QuiescenceSearch(ply + 1, -beta, -alpha);
#pragma warning restore S2234 // Arguments should be passed in the same order as the method parameters
            position.UnmakeMove(move, gameState);

            PrintMove(position, ply, move, evaluation);

            // Fail-hard beta-cutoff
            if (evaluation >= beta)
            {
                PrintMessage($"Pruning: {move} is enough to discard this line");

                _tt.RecordHash(_ttMask, position, 0, ply, beta, NodeType.Beta, false, bestMove);

                return evaluation; // The refutation doesn't matter, since it'll be pruned
            }

            if (evaluation > alpha)
            {
                alpha = evaluation;
                bestMove = move;

                _pVTable[pvIndex] = move;
                CopyPVTableMoves(pvIndex + 1, nextPvIndex, Configuration.EngineSettings.MaxDepth - ply - 1);

                nodeType = NodeType.Exact;
            }
        }

        if (bestMove is null
            && !isThereAnyValidCapture
            && !MoveGenerator.CanGenerateAtLeastAValidMove(position))
        {
            var finalEval = Position.EvaluateFinalPosition(ply, position.IsInCheck());
            _tt.RecordHash(_ttMask, position, 0, ply, finalEval, NodeType.Exact, false);

            return finalEval;
        }

        _tt.RecordHash(_ttMask, position, 0, ply, alpha, nodeType, false, bestMove);

        return alpha;
    }
}<|MERGE_RESOLUTION|>--- conflicted
+++ resolved
@@ -380,13 +380,9 @@
                 if (evaluation > alpha && evaluation < beta)
                 {
                     // PVS Hypothesis invalidated -> search with full depth and full score bandwidth
-<<<<<<< HEAD
+#pragma warning disable S2234 // Arguments should be passed in the same order as the method parameters
                     evaluation = -NegaMax(extendedDepth - 1, ply + 1, -beta, -alpha);
-=======
-#pragma warning disable S2234 // Arguments should be passed in the same order as the method parameters
-                    evaluation = -NegaMax(depth - 1, ply + 1, -beta, -alpha);
 #pragma warning restore S2234 // Arguments should be passed in the same order as the method parameters
->>>>>>> 5a3803d2
                 }
             }
 
