﻿using Lynx.Model;

namespace Lynx;

public sealed partial class Engine
{
    /// <summary>
    /// NegaMax algorithm implementation using alpha-beta pruning, quiescence search and Iterative Deepeting Depth-First Search (IDDFS)
    /// </summary>
    /// <param name="minDepth">Minimum number of depth (plies), regardless of time constrains</param>
    /// <param name="targetDepth"></param>
    /// <param name="ply">Current depth or number of half moves</param>
    /// <param name="alpha">
    /// Best score the Side to move can achieve, assuming best play by the opponent.
    /// Defaults to the worse possible score for Side to move, Int.MinValue.
    /// </param>
    /// <param name="beta">
    /// Best score Side's to move's opponent can achieve, assuming best play by Side to move.
    /// Defaults to the worse possible score for Side to move's opponent, Int.MaxValue
    /// </param>
    /// <param name="isVerifyingNullMoveCutOff">Indicates if the search is verifying an ancestors null-move that failed high, or the root node</param>
    /// <param name="ancestorWasNullMove">Indicates whether the immediate ancestor node was a null move</param>
    /// <returns></returns>
    private int NegaMax(int minDepth, int targetDepth, int ply, int alpha, int beta, bool isVerifyingNullMoveCutOff, bool ancestorWasNullMove = false)
    {
        var position = Game.CurrentPosition;

        // Prevents runtime failure, in case targetDepth is increased due to check extension
        if (ply >= Configuration.EngineSettings.MaxDepth)
        {
            _logger.Info("Max depth {0} reached", Configuration.EngineSettings.MaxDepth);
            return position.StaticEvaluation(Game.HalfMovesWithoutCaptureOrPawnMove, _searchCancellationTokenSource.Token);
        }

        _maxDepthReached[ply] = ply;
        _absoluteSearchCancellationTokenSource.Token.ThrowIfCancellationRequested();

        var pvIndex = PVTable.Indexes[ply];
        var nextPvIndex = PVTable.Indexes[ply + 1];
        _pVTable[pvIndex] = _defaultMove;   // Nulling the first value before any returns

        bool pvNode = beta - alpha > 1;
        Move ttBestMove = default;

        if (ply > 0)
        {
            var ttProbeResult = _tt.ProbeHash(_ttMask, position, targetDepth, ply, alpha, beta);
            if (ttProbeResult.Evaluation != EvaluationConstants.NoHashEntry)
            {
                return ttProbeResult.Evaluation;
            }
            ttBestMove = ttProbeResult.BestMove;
        }

        // Before any time-consuming operations
        _searchCancellationTokenSource.Token.ThrowIfCancellationRequested();

        bool isInCheck = position.IsInCheck();

        if (isInCheck)
        {
            ++targetDepth;
        }
        if (ply >= targetDepth)
        {
<<<<<<< HEAD
            if (IsThereAnyValidMove())
=======
            if (MoveGenerator.CanGenerateAtLeastAValidMove(position))
>>>>>>> f97e38c3
            {
                return QuiescenceSearch(ply, alpha, beta);
            }

            var finalPositionEvaluation = Position.EvaluateFinalPosition(ply, isInCheck);
            _tt.RecordHash(_ttMask, position, targetDepth, ply, finalPositionEvaluation, NodeType.Exact);
            return finalPositionEvaluation;
        }

        // 🔍 Null-move pruning
        bool isFailHigh = false;    // In order to detect zugzwangs
        if (ply > Configuration.EngineSettings.NullMovePruning_R
            && !isInCheck
            && !ancestorWasNullMove
            && (!isVerifyingNullMoveCutOff || ply < targetDepth - 1))    // verify == true and ply == targetDepth -1 -> No null pruning, since verification will not be possible)
                                                                         // following pv?
        {
            var gameState = position.MakeNullMove();

            var evaluation = -NegaMax(minDepth, targetDepth, ply + 1 + Configuration.EngineSettings.NullMovePruning_R, -beta, -beta + 1, isVerifyingNullMoveCutOff, ancestorWasNullMove: true);

            position.UnMakeNullMove(gameState);

            if (evaluation >= beta) // Fail high
            {
                if (isVerifyingNullMoveCutOff)
                {
                    ++ply;
                    isVerifyingNullMoveCutOff = false;
                    isFailHigh = true;
                }
                else
                {
                    // cutoff in a sub-tree with fail-high report
                    return evaluation;
                }
            }
        }

        VerifiedNullMovePruning_SearchAgain:

        var nodeType = NodeType.Alpha;

        int movesSearched = 0;
        Move? bestMove = null;
        bool isAnyMoveValid = false;

<<<<<<< HEAD
        var pseudoLegalMoves = GenerateAndScoreAllMoves(ply, true, ttBestMove).Values;
        if (_isFollowingPV)
        {
            _isFollowingPV = false;
            if (pseudoLegalMoves.Any(m => m == _pVTable[ply]))
            {
                _isFollowingPV = true;
                _isScoringPV = true;
            }
        }
=======
        var pseudoLegalMoves = SortMoves(MoveGenerator.GenerateAllMoves(position, Game.MovePool), ply, ttBestMove);
>>>>>>> f97e38c3

        foreach (var move in pseudoLegalMoves)
        {
            var gameState = position.MakeMove(move);

            if (!position.WasProduceByAValidMove())
            {
                position.UnmakeMove(move, gameState);
                continue;
            }

            ++_nodes;
            isAnyMoveValid = true;

            PrintPreMove(position, ply, move);

            // Before making a move
            var oldValue = Game.HalfMovesWithoutCaptureOrPawnMove;
            Game.HalfMovesWithoutCaptureOrPawnMove = Utils.Update50movesRule(move, Game.HalfMovesWithoutCaptureOrPawnMove);
            var isThreeFoldRepetition = !Game.PositionHashHistory.Add(position.UniqueIdentifier);

            int evaluation;
            if (isThreeFoldRepetition || Game.Is50MovesRepetition())
            {
                evaluation = 0;

                // We don't need to evaluate further down to know it's a draw.
                // Since we won't be evaluating further down, we need to clear the PV table because those moves there
                // don't belong to this line and if this move were to beat alpha, they'd incorrectly copied to pv line.
                Array.Clear(_pVTable, nextPvIndex, _pVTable.Length - nextPvIndex);
            }
            else if (movesSearched == 0)
            {
                evaluation = -NegaMax(minDepth, targetDepth, ply + 1, -beta, -alpha, isVerifyingNullMoveCutOff);
            }
            else
            {
                // 🔍 Late Move Reduction (LMR)
                if (movesSearched >= Configuration.EngineSettings.LMR_FullDepthMoves
                    && ply >= Configuration.EngineSettings.LMR_ReductionLimit
                    && !pvNode
                    && !isInCheck
                    //&& !newPosition.IsInCheck()
                    && !move.IsCapture()
                    && move.PromotedPiece() == default)
                {
                    // Search with reduced depth
                    evaluation = -NegaMax(minDepth, targetDepth, ply + 1 + Configuration.EngineSettings.LMR_DepthReduction, -alpha - 1, -alpha, isVerifyingNullMoveCutOff);
                }
                else
                {
                    // Ensuring full depth search takes place
                    evaluation = alpha + 1;
                }

                if (evaluation > alpha)
                {
                    // 🔍 Principal Variation Search (PVS)
                    if (bestMove is not null)
                    {
                        // Optimistic search, validating that the rest of the moves are worse than bestmove.
                        // It should produce more cutoffs and therefore be faster.
                        // https://web.archive.org/web/20071030220825/http://www.brucemo.com/compchess/programming/pvs.htm

                        // Search with full depth but narrowed score bandwidth
                        evaluation = -NegaMax(minDepth, targetDepth, ply + 1, -alpha - 1, -alpha, isVerifyingNullMoveCutOff);

                        if (evaluation > alpha && evaluation < beta)
                        {
                            // Hipothesis invalidated -> search with full depth and full score bandwidth
                            evaluation = -NegaMax(minDepth, targetDepth, ply + 1, -beta, -alpha, isVerifyingNullMoveCutOff);
                        }
                    }
                    else
                    {
                        evaluation = -NegaMax(minDepth, targetDepth, ply + 1, -beta, -alpha, isVerifyingNullMoveCutOff);
                    }
                }
            }

            // After making a move
            Game.HalfMovesWithoutCaptureOrPawnMove = oldValue;
            if (!isThreeFoldRepetition)
            {
                Game.PositionHashHistory.Remove(position.UniqueIdentifier);
            }
            position.UnmakeMove(move, gameState);

            PrintMove(ply, move, evaluation);

            // Fail-hard beta-cutoff - refutation found, no need to keep searching this line
            if (evaluation >= beta)
            {
                PrintMessage($"Pruning: {move} is enough");

                // 🔍 Killer moves
                if (!move.IsCapture() && move.PromotedPiece() == default)
                {
                    _killerMoves[1, ply] = _killerMoves[0, ply];
                    _killerMoves[0, ply] = move;
                }

                _tt.RecordHash(_ttMask, position, targetDepth, ply, beta, NodeType.Beta, bestMove);

                return beta;    // TODO return evaluation?
            }

            if (evaluation > alpha)
            {
                alpha = evaluation;
                bestMove = move;

                // 🔍 History moves
                if (!move.IsCapture())
                {
                    _historyMoves[move.Piece(), move.TargetSquare()] += ply << 2;
                }

                _pVTable[pvIndex] = move;
                CopyPVTableMoves(pvIndex + 1, nextPvIndex, Configuration.EngineSettings.MaxDepth - ply - 1);

                nodeType = NodeType.Exact;
            }

            ++movesSearched;
        }

        // [Null-move pruning] If there is a fail-high report, but no cutoff was found, the position is a zugzwang and has to be re-searched with the original depth
        if (isFailHigh && alpha < beta)
        {
            --ply;
            isFailHigh = false;
            isVerifyingNullMoveCutOff = true;
            goto VerifiedNullMovePruning_SearchAgain;
        }

        if (bestMove is null && !isAnyMoveValid)
        {
            var eval = Position.EvaluateFinalPosition(ply, isInCheck);

            _tt.RecordHash(_ttMask, position, targetDepth, ply, eval, NodeType.Exact);
            return eval;
        }

        _tt.RecordHash(_ttMask, position, targetDepth, ply, alpha, nodeType, bestMove);

        // Node fails low
        return alpha;
    }

    /// <summary>
    /// Quiescence search implementation, NegaMax alpha-beta style, fail-hard
    /// </summary>
    /// <param name="ply"></param>
    /// <param name="alpha">
    /// Best score White can achieve, assuming best play by Black.
    /// Defaults to the worse possible score for white, Int.MinValue.
    /// </param>
    /// <param name="beta">
    /// Best score Black can achieve, assuming best play by White
    /// Defaults to the works possible score for Black, Int.MaxValue
    /// </param>
    /// <returns></returns>
    public int QuiescenceSearch(int ply, int alpha, int beta)
    {
        var position = Game.CurrentPosition;

        _absoluteSearchCancellationTokenSource.Token.ThrowIfCancellationRequested();
        //_searchCancellationTokenSource.Token.ThrowIfCancellationRequested();

        if (ply >= Configuration.EngineSettings.MaxDepth)
        {
            _logger.Info("Max depth {0} reached", Configuration.EngineSettings.MaxDepth);
            return position.StaticEvaluation(Game.HalfMovesWithoutCaptureOrPawnMove, _searchCancellationTokenSource.Token);
        }

        var pvIndex = PVTable.Indexes[ply];
        var nextPvIndex = PVTable.Indexes[ply + 1];
        _pVTable[pvIndex] = _defaultMove;   // Nulling the first value before any returns

        _maxDepthReached[ply] = ply;

        var staticEvaluation = position.StaticEvaluation(Game.HalfMovesWithoutCaptureOrPawnMove, _searchCancellationTokenSource.Token);

        // Fail-hard beta-cutoff (updating alpha after this check)
        if (staticEvaluation >= beta)
        {
            PrintMessage(ply - 1, "Pruning before starting quiescence search");
            return staticEvaluation;
        }

        // Better move
        if (staticEvaluation > alpha)
        {
            alpha = staticEvaluation;
        }

<<<<<<< HEAD
        var movesToEvaluate = GenerateAndScoreAllMoves(ply, false, capturesOnly: true).Values;
        if (movesToEvaluate.Count == 0)
=======
        var generatedMoves = MoveGenerator.GenerateAllMoves(position, Game.MovePool, capturesOnly: true);
        if (!generatedMoves.Any())
>>>>>>> f97e38c3
        {
            // Checking if final position first: https://github.com/lynx-chess/Lynx/pull/358
            return staticEvaluation;
        }

        Move? bestMove = null;
        bool isThereAnyValidCapture = false;

        foreach (var move in movesToEvaluate)
        {
            var gameState = position.MakeMove(move);
            if (!position.WasProduceByAValidMove())
            {
                position.UnmakeMove(move, gameState);
                continue;
            }

            ++_nodes;
            isThereAnyValidCapture = true;

            PrintPreMove(position, ply, move, isQuiescence: true);

            // Before making a move
            var oldValue = Game.HalfMovesWithoutCaptureOrPawnMove;
            Game.HalfMovesWithoutCaptureOrPawnMove = Utils.Update50movesRule(move, Game.HalfMovesWithoutCaptureOrPawnMove);
            var isThreeFoldRepetition = !Game.PositionHashHistory.Add(position.UniqueIdentifier);

            int evaluation;
            if (isThreeFoldRepetition || Game.Is50MovesRepetition())
            {
                evaluation = 0;

                // We don't need to evaluate further down to know it's a draw.
                // Since we won't be evaluating further down, we need to clear the PV table because those moves there
                // don't belong to this line and if this move were to beat alpha, they'd incorrectly copied to pv line.
                Array.Clear(_pVTable, nextPvIndex, _pVTable.Length - nextPvIndex);
            }
            else
            {
                evaluation = -QuiescenceSearch(ply + 1, -beta, -alpha);
            }

            // After making a move
            Game.HalfMovesWithoutCaptureOrPawnMove = oldValue;
            if (!isThreeFoldRepetition)
            {
                Game.PositionHashHistory.Remove(position.UniqueIdentifier);
            }
            position.UnmakeMove(move, gameState);

            PrintMove(ply, move, evaluation);

            // Fail-hard beta-cutoff
            if (evaluation >= beta)
            {
                PrintMessage($"Pruning: {move} is enough to discard this line");
                return evaluation; // The refutation doesn't matter, since it'll be pruned
            }

            if (evaluation > alpha)
            {
                alpha = evaluation;
                bestMove = move;

                _pVTable[pvIndex] = move;
                CopyPVTableMoves(pvIndex + 1, nextPvIndex, Configuration.EngineSettings.MaxDepth - ply - 1);
            }
        }

        if (bestMove is null)
        {
<<<<<<< HEAD
            return isThereAnyValidCapture || IsThereAnyValidMove()
=======
            return isThereAnyValidCapture || MoveGenerator.CanGenerateAtLeastAValidMove(position)
>>>>>>> f97e38c3
                ? alpha
                : Position.EvaluateFinalPosition(ply, position.IsInCheck());
        }

        // Node fails low
        return alpha;
    }
}<|MERGE_RESOLUTION|>--- conflicted
+++ resolved
@@ -63,11 +63,7 @@
         }
         if (ply >= targetDepth)
         {
-<<<<<<< HEAD
             if (IsThereAnyValidMove())
-=======
-            if (MoveGenerator.CanGenerateAtLeastAValidMove(position))
->>>>>>> f97e38c3
             {
                 return QuiescenceSearch(ply, alpha, beta);
             }
@@ -115,7 +111,6 @@
         Move? bestMove = null;
         bool isAnyMoveValid = false;
 
-<<<<<<< HEAD
         var pseudoLegalMoves = GenerateAndScoreAllMoves(ply, true, ttBestMove).Values;
         if (_isFollowingPV)
         {
@@ -126,9 +121,6 @@
                 _isScoringPV = true;
             }
         }
-=======
-        var pseudoLegalMoves = SortMoves(MoveGenerator.GenerateAllMoves(position, Game.MovePool), ply, ttBestMove);
->>>>>>> f97e38c3
 
         foreach (var move in pseudoLegalMoves)
         {
@@ -326,13 +318,8 @@
             alpha = staticEvaluation;
         }
 
-<<<<<<< HEAD
         var movesToEvaluate = GenerateAndScoreAllMoves(ply, false, capturesOnly: true).Values;
         if (movesToEvaluate.Count == 0)
-=======
-        var generatedMoves = MoveGenerator.GenerateAllMoves(position, Game.MovePool, capturesOnly: true);
-        if (!generatedMoves.Any())
->>>>>>> f97e38c3
         {
             // Checking if final position first: https://github.com/lynx-chess/Lynx/pull/358
             return staticEvaluation;
@@ -404,11 +391,9 @@
 
         if (bestMove is null)
         {
-<<<<<<< HEAD
+
             return isThereAnyValidCapture || IsThereAnyValidMove()
-=======
-            return isThereAnyValidCapture || MoveGenerator.CanGenerateAtLeastAValidMove(position)
->>>>>>> f97e38c3
+
                 ? alpha
                 : Position.EvaluateFinalPosition(ply, position.IsInCheck());
         }
