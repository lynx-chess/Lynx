﻿using Lynx.Model;

namespace Lynx;

public sealed partial class Engine
{
    /// <summary>
    /// NegaMax algorithm implementation using alpha-beta pruning, quiescence search and Iterative Deepeting Depth-First Search (IDDFS)
    /// </summary>
    /// <param name="position"></param>
    /// <param name="minDepth">Minimum number of depth (plies), regardless of time constrains</param>
    /// <param name="targetDepth"></param>
    /// <param name="ply">Current depth or number of half moves</param>
    /// <param name="alpha">
    /// Best score the Side to move can achieve, assuming best play by the opponent.
    /// Defaults to the worse possible score for Side to move, Int.MinValue.
    /// </param>
    /// <param name="beta">
    /// Best score Side's to move's opponent can achieve, assuming best play by Side to move.
    /// Defaults to the worse possible score for Side to move's opponent, Int.MaxValue
    /// </param>
    /// <param name="isVerifyingNullMoveCutOff">Indicates if the search is verifying an ancestors null-move that failed high, or the root node</param>
    /// <param name="ancestorWasNullMove">Indicates whether the immediate ancestor node was a null move</param>
    /// <returns></returns>
    private int NegaMax(in Position position, int minDepth, int targetDepth, int ply, int alpha, int beta, bool isVerifyingNullMoveCutOff, bool ancestorWasNullMove = false)
    {
        _maxDepthReached[ply] = ply;
        _absoluteSearchCancellationTokenSource.Token.ThrowIfCancellationRequested();

        var pvIndex = PVTable.Indexes[ply];
        var nextPvIndex = PVTable.Indexes[ply + 1];
        _pVTable[pvIndex] = _defaultMove;   // Nulling the first value before any returns

        Move ttBestMove = default;

        if (ply > 0)
        {
            var ttProbeResult = _transpositionTable.ProbeHash(position, targetDepth, ply, alpha, beta);
            if (ttProbeResult.Evaluation != EvaluationConstants.NoHashEntry)
            {
                return ttProbeResult.Evaluation;
            }
            ttBestMove = ttProbeResult.BestMove;
        }

        // Before any time-consuming operations
        _searchCancellationTokenSource.Token.ThrowIfCancellationRequested();

        bool isInCheck = position.IsInCheck();

        if (ply >= targetDepth)
        {
            if (isInCheck)
            {
                ++targetDepth;
            }
            else
            {
                foreach (var candidateMove in position.AllPossibleMoves(Game.MovePool))
                {
                    if (new Position(in position, candidateMove).WasProduceByAValidMove())
                    {
                        return QuiescenceSearch(in position, targetDepth, ply, alpha, beta);
                    }
                }

                var finalPositionEvaluation = Position.EvaluateFinalPosition(ply, isInCheck);
                _transpositionTable.RecordHash(position, targetDepth, ply, finalPositionEvaluation, NodeType.Exact);
                return finalPositionEvaluation;
            }
        }

        // Prevents runtime failure, in case targetDepth is increased due to check extension
        if (ply >= Configuration.EngineSettings.MaxDepth)
        {
            _logger.Info("Max depth {0} reached", Configuration.EngineSettings.MaxDepth);
            return position.StaticEvaluation(Game.HalfMovesWithoutCaptureOrPawnMove, _searchCancellationTokenSource.Token);
        }

        ++_nodes;

        // 🔍 Null-move pruning
        bool isFailHigh = false;    // In order to detect zugzwangs
        if (ply > Configuration.EngineSettings.NullMovePruning_R
            && !isInCheck
            && !ancestorWasNullMove
            && (!isVerifyingNullMoveCutOff || ply < targetDepth - 1))    // verify == true and ply == targetDepth -1 -> No null pruning, since verification will not be possible)
                                                                         // following pv?
        {
            var newPosition = new Position(in position, nullMove: true);

            var evaluation = -NegaMax(in newPosition, minDepth, targetDepth, ply + 1 + Configuration.EngineSettings.NullMovePruning_R, -beta, -beta + 1, isVerifyingNullMoveCutOff, ancestorWasNullMove: true);

            if (evaluation >= beta) // Fail high
            {
                if (isVerifyingNullMoveCutOff)
                {
                    ++ply;
                    isVerifyingNullMoveCutOff = false;
                    isFailHigh = true;
                }
                else
                {
                    // cutoff in a sub-tree with fail-high report
                    return evaluation;
                }
            }
        }

        VerifiedNullMovePruning_SearchAgain:

        var nodeType = NodeType.Alpha;
        int movesSearched = 0;
        Move? bestMove = null;
        bool isAnyMoveValid = false;

        var pseudoLegalMoves = SortMoves(position.AllPossibleMoves(Game.MovePool), in position, ply, ttBestMove);

        foreach (var move in pseudoLegalMoves)
        {
            var newPosition = new Position(in position, move);
            if (!newPosition.WasProduceByAValidMove())
            {
                continue;
            }
            isAnyMoveValid = true;

            PrintPreMove(in position, ply, move);

            // Before making a move
            var oldValue = Game.HalfMovesWithoutCaptureOrPawnMove;
            Game.HalfMovesWithoutCaptureOrPawnMove = Utils.Update50movesRule(move, Game.HalfMovesWithoutCaptureOrPawnMove);
            var isThreeFoldRepetition = !Game.PositionHashHistory.Add(newPosition.UniqueIdentifier);

            int evaluation;
            if (isThreeFoldRepetition || Game.Is50MovesRepetition())
            {
                evaluation = 0;

                // We don't need to evaluate further down to know it's a draw.
                // Since we won't be evaluating further down, we need to clear the PV table because those moves there
                // don't belong to this line and if this move were to beat alpha, they'd incorrectly copied to pv line.
                Array.Clear(_pVTable, nextPvIndex, _pVTable.Length - nextPvIndex);
            }
            else if (movesSearched == 0)
            {
                evaluation = -NegaMax(in newPosition, minDepth, targetDepth, ply + 1, -beta, -alpha, isVerifyingNullMoveCutOff);
            }
            else
            {
                // 🔍 Late Move Reduction (LMR)
                if (movesSearched >= Configuration.EngineSettings.LMR_FullDepthMoves
                    && ply >= Configuration.EngineSettings.LMR_ReductionLimit
                    && !_isFollowingPV
                    && !isInCheck
                    //&& !newPosition.IsInCheck()
                    && !move.IsCapture()
                    && move.PromotedPiece() == default)
                {
                    // Search with reduced depth
                    evaluation = -NegaMax(in newPosition, minDepth, targetDepth, ply + 1 + Configuration.EngineSettings.LMR_DepthReduction, -alpha - 1, -alpha, isVerifyingNullMoveCutOff);
                }
                else
                {
                    // Ensuring full depth search takes place
                    evaluation = alpha + 1;
                }

                if (evaluation > alpha)
                {
                    // 🔍 Principal Variation Search (PVS)
                    if (bestMove is not null)
                    {
                        // Optimistic search, validating that the rest of the moves are worse than bestmove.
                        // It should produce more cutoffs and therefore be faster.
                        // https://web.archive.org/web/20071030220825/http://www.brucemo.com/compchess/programming/pvs.htm

                        // Search with full depth but narrowed score bandwidth
                        evaluation = -NegaMax(in newPosition, minDepth, targetDepth, ply + 1, -alpha - 1, -alpha, isVerifyingNullMoveCutOff);

                        if (evaluation > alpha && evaluation < beta)
                        {
                            // Hipothesis invalidated -> search with full depth and full score bandwidth
                            evaluation = -NegaMax(in newPosition, minDepth, targetDepth, ply + 1, -beta, -alpha, isVerifyingNullMoveCutOff);
                        }
                    }
                    else
                    {
                        evaluation = -NegaMax(in newPosition, minDepth, targetDepth, ply + 1, -beta, -alpha, isVerifyingNullMoveCutOff);
                    }
                }
            }

            // After making a move
            Game.HalfMovesWithoutCaptureOrPawnMove = oldValue;
            if (!isThreeFoldRepetition)
            {
                Game.PositionHashHistory.Remove(newPosition.UniqueIdentifier);
            }

            PrintMove(ply, move, evaluation);

            // Fail-hard beta-cutoff - refutation found, no need to keep searching this line
            if (evaluation >= beta)
            {
                PrintMessage($"Pruning: {move} is enough");

                // 🔍 Killer moves
                if (!move.IsCapture() && move.PromotedPiece() == default)
                {
                    _killerMoves[1, ply] = _killerMoves[0, ply];
                    _killerMoves[0, ply] = move;
                }

                _transpositionTable.RecordHash(position, targetDepth, ply, beta, NodeType.Beta, bestMove);

                return beta;    // TODO return evaluation?
            }

            if (evaluation > alpha)
            {
                alpha = evaluation;
                bestMove = move;

                // 🔍 History moves
                if (!move.IsCapture())
                {
                    _historyMoves[move.Piece(), move.TargetSquare()] += ply << 2;
                }

                _pVTable[pvIndex] = move;
                CopyPVTableMoves(pvIndex + 1, nextPvIndex, Configuration.EngineSettings.MaxDepth - ply - 1);

                nodeType = NodeType.Exact;
            }

            ++movesSearched;
        }

        // [Null-move pruning] If there is a fail-high report, but no cutoff was found, the position is a zugzwang and has to be re-searched with the original depth
        if (isFailHigh && alpha < beta)
        {
            --ply;
            isFailHigh = false;
            isVerifyingNullMoveCutOff = true;
            goto VerifiedNullMovePruning_SearchAgain;
        }

        if (bestMove is null && !isAnyMoveValid)
        {
            var eval = Position.EvaluateFinalPosition(ply, isInCheck);

            _transpositionTable.RecordHash(position, targetDepth, ply, eval, NodeType.Exact);
            return eval;
        }

        _transpositionTable.RecordHash(position, targetDepth, ply, alpha, nodeType, bestMove);

        // Node fails low
        return alpha;
    }

    /// <summary>
    /// Quiescence search implementation, NegaMax alpha-beta style, fail-hard
    /// </summary>
    /// <param name="position"></param>
    /// <param name="ply"></param>
    /// <param name="alpha">
    /// Best score White can achieve, assuming best play by Black.
    /// Defaults to the worse possible score for white, Int.MinValue.
    /// </param>
    /// <param name="beta">
    /// Best score Black can achieve, assuming best play by White
    /// Defaults to the works possible score for Black, Int.MaxValue
    /// </param>
    /// <returns></returns>
    public int QuiescenceSearch(in Position position, int targetDepth, int ply, int alpha, int beta)
    {
        _absoluteSearchCancellationTokenSource.Token.ThrowIfCancellationRequested();
        //_searchCancellationTokenSource.Token.ThrowIfCancellationRequested();

        var pvIndex = PVTable.Indexes[ply];
        var nextPvIndex = PVTable.Indexes[ply + 1];
        _pVTable[pvIndex] = _defaultMove;   // Nulling the first value before any returns

        Move ttBestMove = default;

        var ttProbeResult = _transpositionTable.ProbeHash(position, targetDepth, ply, alpha, beta); // We need to make sure that
        //if (ttProbeResult.Evaluation != EvaluationConstants.NoHashEntry)
        //{
        //    return ttProbeResult.Evaluation;
        //}
        ttBestMove = ttProbeResult.BestMove;

        ++_nodes;
        _maxDepthReached[ply] = ply;

        var staticEvaluation = position.StaticEvaluation(Game.HalfMovesWithoutCaptureOrPawnMove, _searchCancellationTokenSource.Token);

        // Fail-hard beta-cutoff (updating alpha after this check)
        if (staticEvaluation >= beta)
        {
            PrintMessage(ply - 1, "Pruning before starting quiescence search");
            return staticEvaluation;
        }

        // Better move
        if (staticEvaluation > alpha)
        {
            alpha = staticEvaluation;
        }

        var generatedMoves = position.AllCapturesMoves(Game.MovePool);
        if (!generatedMoves.Any())
        {
            return staticEvaluation;  // TODO check if in check or drawn position
        }

<<<<<<< HEAD
        var nodeType = NodeType.Alpha;
=======
        var localPosition = position;
        var movesToEvaluate = generatedMoves.OrderByDescending(move => ScoreMove(move, in localPosition, ply, false));

>>>>>>> e436cf76
        Move? bestMove = null;
        bool isAnyMoveValid = false;
        var localPosition = position;

        var pseudoLegalMoves = generatedMoves.OrderByDescending(move => Score(move, in localPosition, ply/*, ttBestMove*/));

        foreach (var move in pseudoLegalMoves)
        {
            var newPosition = new Position(in position, move);
            if (!newPosition.WasProduceByAValidMove())
            {
                continue;
            }
            isAnyMoveValid = true;

            PrintPreMove(in position, ply, move, isQuiescence: true);

            // Before making a move
            var oldValue = Game.HalfMovesWithoutCaptureOrPawnMove;
            Game.HalfMovesWithoutCaptureOrPawnMove = Utils.Update50movesRule(move, Game.HalfMovesWithoutCaptureOrPawnMove);
            var isThreeFoldRepetition = !Game.PositionHashHistory.Add(newPosition.UniqueIdentifier);

            int evaluation;
            if (isThreeFoldRepetition || Game.Is50MovesRepetition())
            {
                evaluation = 0;

                // We don't need to evaluate further down to know it's a draw.
                // Since we won't be evaluating further down, we need to clear the PV table because those moves there
                // don't belong to this line and if this move were to beat alpha, they'd incorrectly copied to pv line.
                Array.Clear(_pVTable, nextPvIndex, _pVTable.Length - nextPvIndex);
            }
            else
            {
                evaluation = -QuiescenceSearch(in newPosition, targetDepth, ply + 1, -beta, -alpha);
            }

            // After making a move
            Game.HalfMovesWithoutCaptureOrPawnMove = oldValue;
            if (!isThreeFoldRepetition)
            {
                Game.PositionHashHistory.Remove(newPosition.UniqueIdentifier);
            }

            PrintMove(ply, move, evaluation);

            // Fail-hard beta-cutoff
            if (evaluation >= beta)
            {
                PrintMessage($"Pruning: {move} is enough to discard this line");

                _transpositionTable.RecordHash(position, targetDepth, ply, beta, NodeType.Beta, bestMove);

                return evaluation; // The refutation doesn't matter, since it'll be pruned
            }

            if (evaluation > alpha)
            {
                alpha = evaluation;
                bestMove = move;

                _pVTable[pvIndex] = move;
                CopyPVTableMoves(pvIndex + 1, nextPvIndex, Configuration.EngineSettings.MaxDepth - ply - 1);

                nodeType = NodeType.Exact;
            }
        }

        if (bestMove is null)
        {
            if (isAnyMoveValid)
            {
                goto ReturnAlpha;
            }

            foreach (var move in position.AllPossibleMoves(Game.MovePool))
            {
                if (new Position(in position, move).WasProduceByAValidMove())
                {
                    goto ReturnAlpha;
                }
            }

            var finalEval = Position.EvaluateFinalPosition(ply, position.IsInCheck());
            _transpositionTable.RecordHash(position, targetDepth, ply, finalEval, NodeType.Exact);

            return finalEval;
        }

        ReturnAlpha:
        _transpositionTable.RecordHash(position, targetDepth, ply, alpha, nodeType, bestMove);

        // Node fails low
        return alpha;
    }
}<|MERGE_RESOLUTION|>--- conflicted
+++ resolved
@@ -316,13 +316,7 @@
             return staticEvaluation;  // TODO check if in check or drawn position
         }
 
-<<<<<<< HEAD
         var nodeType = NodeType.Alpha;
-=======
-        var localPosition = position;
-        var movesToEvaluate = generatedMoves.OrderByDescending(move => ScoreMove(move, in localPosition, ply, false));
-
->>>>>>> e436cf76
         Move? bestMove = null;
         bool isAnyMoveValid = false;
         var localPosition = position;
