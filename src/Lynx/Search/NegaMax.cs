﻿using Lynx.Model;
using System.Runtime.CompilerServices;

namespace Lynx;

public sealed partial class Engine
{
    /// <summary>
    /// NegaMax algorithm implementation using alpha-beta pruning, quiescence search and Iterative Deepening Depth-First Search (IDDFS)
    /// </summary>
    /// <param name="depth"></param>
    /// <param name="ply"></param>
    /// <param name="alpha">
    /// Best score the Side to move can achieve, assuming best play by the opponent.
    /// Defaults to the worse possible score for Side to move, Int.MinValue.
    /// </param>
    /// <param name="beta">
    /// Best score Side's to move's opponent can achieve, assuming best play by Side to move.
    /// Defaults to the worse possible score for Side to move's opponent, Int.MaxValue
    /// </param>
    /// <returns></returns>
    [SkipLocalsInit]
    private int NegaMax(int depth, int ply, int alpha, int beta, bool parentWasNullMove = false)
    {
        var position = Game.CurrentPosition;

        // Prevents runtime failure in case depth is increased due to check extension, since we're using ply when calculating pvTable index,
        if (ply >= Configuration.EngineSettings.MaxDepth)
        {
            _logger.Info("Max depth {0} reached", Configuration.EngineSettings.MaxDepth);
            return position.StaticEvaluation().Score;
        }

        _maxDepthReached[ply] = ply;
        _absoluteSearchCancellationTokenSource.Token.ThrowIfCancellationRequested();

        var pvIndex = PVTable.Indexes[ply];
        var nextPvIndex = PVTable.Indexes[ply + 1];
        _pVTable[pvIndex] = _defaultMove;   // Nulling the first value before any returns

        bool isRoot = ply == 0;
        bool pvNode = beta - alpha > 1;
        ShortMove ttBestMove = default;
        NodeType ttElementType = default;
        int ttEvaluation = default;
        int ttScore = default;

        if (!isRoot)
        {
            (ttEvaluation, ttBestMove, ttElementType, ttScore) = _tt.ProbeHash(_ttMask, position, depth, ply, alpha, beta);
            if (!pvNode && ttEvaluation != EvaluationConstants.NoHashEntry)
            {
                return ttEvaluation;
            }

            // Internal iterative reduction (IIR)
            // If this position isn't found in TT, it has never been searched before,
            // so the search will be potentially expensive.
            // Therefore, we search with reduced depth for now, expecting to record a TT move
            // which we'll be able to use later for the full depth search
            if (ttElementType == default && depth >= Configuration.EngineSettings.IIR_MinDepth)
            {
                --depth;
            }
        }

        // Before any time-consuming operations
        _searchCancellationTokenSource.Token.ThrowIfCancellationRequested();

        bool isInCheck = position.IsInCheck();
        int staticEval = int.MaxValue, phase = int.MaxValue;

        if (isInCheck)
        {
            ++depth;
        }
        else if (depth <= 0)
        {
            if (MoveGenerator.CanGenerateAtLeastAValidMove(position))
            {
                return QuiescenceSearch(ply, alpha, beta);
            }

            var finalPositionEvaluation = Position.EvaluateFinalPosition(ply, isInCheck);
            _tt.RecordHash(_ttMask, position, depth, ply, finalPositionEvaluation, NodeType.Exact);
            return finalPositionEvaluation;
        }
        else if (!pvNode)
        {
            (staticEval, phase) = position.StaticEvaluation();

            // From smol.cs
            // ttEvaluation can be used as a better positional evaluation:
            // If the score is outside what the current bounds are, but it did match flag and depth,
            // then we can trust that this score is more accurate than the current static evaluation,
            // and we can update our static evaluation for better accuracy in pruning
            if (ttElementType != default && ttElementType != (ttScore > staticEval ? NodeType.Alpha : NodeType.Beta))
            {
                staticEval = ttScore;
            }

            if (depth <= Configuration.EngineSettings.RFP_MaxDepth)
            {
                // 🔍 Reverse Futility Pruning (RFP) - https://www.chessprogramming.org/Reverse_Futility_Pruning
                // Return formula by Ciekce, instead of just returning static eval
                if (staticEval - (Configuration.EngineSettings.RFP_DepthScalingFactor * depth) >= beta)
                {
#pragma warning disable S3949 // Calculations should not overflow - value is being set at the beginning of the else if (!pvNode)
                    return (staticEval + beta) / 2;
#pragma warning restore S3949 // Calculations should not overflow
                }

                // 🔍 Razoring - Strelka impl (CPW) - https://www.chessprogramming.org/Razoring#Strelka
                if (depth <= Configuration.EngineSettings.Razoring_MaxDepth)
                {
                    var score = staticEval + Configuration.EngineSettings.Razoring_Depth1Bonus;

                    if (score < beta)               // Static evaluation + bonus indicates fail-low node
                    {
                        if (depth == 1)
                        {
                            var qSearchScore = QuiescenceSearch(ply, alpha, beta);

                            return qSearchScore > score
                                ? qSearchScore
                                : score;
                        }

                        score += Configuration.EngineSettings.Razoring_NotDepth1Bonus;

                        if (score < beta)               // Static evaluation indicates fail-low node
                        {
                            var qSearchScore = QuiescenceSearch(ply, alpha, beta);
                            if (qSearchScore < beta)    // Quiescence score also indicates fail-low node
                            {
                                return qSearchScore > score
                                    ? qSearchScore
                                    : score;
                            }
                        }
                    }
                }
            }

            // 🔍 Null Move Pruning (NMP) - our position is so good that we can potentially afford giving our opponent a double move and still remain ahead of beta
            if (depth >= Configuration.EngineSettings.NMP_MinDepth
                && staticEval >= beta
                && !parentWasNullMove
                && phase > 2   // Zugzwang risk reduction: pieces other than pawn presents
                && (ttElementType != NodeType.Alpha || ttEvaluation >= beta))   // TT suggests NMP will fail: entry must not be a fail-low entry with a score below beta - Stormphrax and Ethereal
            {
                var nmpReduction = Configuration.EngineSettings.NMP_BaseDepthReduction + ((depth + Configuration.EngineSettings.NMP_DepthIncrement) / Configuration.EngineSettings.NMP_DepthDivisor);   // Clarity

                // TODO more advanced adaptative reduction, similar to what Ethereal and Stormphrax are doing
                //var nmpReduction = Math.Min(
                //    depth,
                //    3 + (depth / 3) + Math.Min((staticEval - beta) / 200, 3));

                var gameState = position.MakeNullMove();
                var evaluation = -NegaMax(depth - 1 - nmpReduction, ply + 1, -beta, -beta + 1, parentWasNullMove: true);
                position.UnMakeNullMove(gameState);

                if (evaluation >= beta)
                {
                    return evaluation;
                }
            }
        }

        Span<Move> moves = stackalloc Move[Constants.MaxNumberOfPossibleMovesInAPosition];
        var pseudoLegalMoves = MoveGenerator.GenerateAllMoves(position, moves);

        Span<int> scores = stackalloc int[pseudoLegalMoves.Length];
        if (_isFollowingPV)
        {
            _isFollowingPV = false;
            for (int i = 0; i < pseudoLegalMoves.Length; ++i)
            {
                scores[i] = ScoreMove(pseudoLegalMoves[i], ply, isNotQSearch: true, ttBestMove);

                if (pseudoLegalMoves[i] == _pVTable[depth])
                {
                    _isFollowingPV = true;
                    _isScoringPV = true;
                }
            }
        }
        else
        {
            for (int i = 0; i < pseudoLegalMoves.Length; ++i)
            {
                scores[i] = ScoreMove(pseudoLegalMoves[i], ply, isNotQSearch: true, ttBestMove);
            }
        }

        var nodeType = NodeType.Alpha;
        Move? bestMove = null;
        bool isAnyMoveValid = false;

        Span<Move> visitedMoves = stackalloc Move[pseudoLegalMoves.Length];
        int visitedMovesCounter = 0;

        for (int moveIndex = 0; moveIndex < pseudoLegalMoves.Length; ++moveIndex)
        {
            // Incremental move sorting, inspired by https://github.com/jw1912/Chess-Challenge and suggested by toanth
            // There's no need to sort all the moves since most of them don't get checked anyway
            // So just find the first unsearched one with the best score and try it
            for (int j = moveIndex + 1; j < pseudoLegalMoves.Length; j++)
            {
                if (scores[j] > scores[moveIndex])
                {
                    (scores[moveIndex], scores[j], pseudoLegalMoves[moveIndex], pseudoLegalMoves[j]) = (scores[j], scores[moveIndex], pseudoLegalMoves[j], pseudoLegalMoves[moveIndex]);
                }
            }

            var move = pseudoLegalMoves[moveIndex];

            var gameState = position.MakeMove(move);

            if (!position.WasProduceByAValidMove())
            {
                position.UnmakeMove(move, gameState);
                continue;
            }

            visitedMoves[visitedMovesCounter] = move;

            ++_nodes;
            isAnyMoveValid = true;
            var isCapture = move.IsCapture();

            PrintPreMove(position, ply, move);

            // Before making a move
            var oldHalfMovesWithoutCaptureOrPawnMove = Game.HalfMovesWithoutCaptureOrPawnMove;
            var canBeRepetition = Game.Update50movesRule(move, isCapture);
            Game.PositionHashHistory.Add(position.UniqueIdentifier);
            Game.PushToMoveStack(ply, move);

            int evaluation;
            if (canBeRepetition && (Game.IsThreefoldRepetition() || Game.Is50MovesRepetition()))
            {
                evaluation = 0;

                // We don't need to evaluate further down to know it's a draw.
                // Since we won't be evaluating further down, we need to clear the PV table because those moves there
                // don't belong to this line and if this move were to beat alpha, they'd incorrectly copied to pv line.
                Array.Clear(_pVTable, nextPvIndex, _pVTable.Length - nextPvIndex);
            }
            else if (pvNode && visitedMovesCounter == 0)
            {
                PrefetchTTEntry();
                evaluation = -NegaMax(depth - 1, ply + 1, -beta, -alpha);
            }
            else
            {
                if (!pvNode && !isInCheck
                    && scores[moveIndex] < EvaluationConstants.PromotionMoveScoreValue) // Quiet move
                {
                    // Late Move Pruning (LMP) - all quiet moves can be pruned
                    // after searching the first few given by the move ordering algorithm
                    if (depth <= Configuration.EngineSettings.LMP_MaxDepth
                        && moveIndex >= Configuration.EngineSettings.LMP_BaseMovesToTry + (Configuration.EngineSettings.LMP_MovesDepthMultiplier * depth)) // Based on formula suggested by Antares
                    {
                        // After making a move
                        Game.HalfMovesWithoutCaptureOrPawnMove = oldHalfMovesWithoutCaptureOrPawnMove;
                        Game.PositionHashHistory.RemoveAt(Game.PositionHashHistory.Count - 1);
                        position.UnmakeMove(move, gameState);

                        break;
                    }

                    // Futility Pruning (FP) - all quiet moves can be pruned
                    // once it's considered that they don't have potential to raise alpha
                    if (visitedMovesCounter > 0
                        //&& alpha < EvaluationConstants.PositiveCheckmateDetectionLimit
                        //&& beta > EvaluationConstants.NegativeCheckmateDetectionLimit
                        && depth <= Configuration.EngineSettings.FP_MaxDepth
                        && staticEval + Configuration.EngineSettings.FP_Margin + (Configuration.EngineSettings.FP_DepthScalingFactor * depth) <= alpha)
                    {
                        // After making a move
                        Game.HalfMovesWithoutCaptureOrPawnMove = oldHalfMovesWithoutCaptureOrPawnMove;
                        Game.PositionHashHistory.RemoveAt(Game.PositionHashHistory.Count - 1);
                        position.UnmakeMove(move, gameState);

                        break;
                    }
                }

                PrefetchTTEntry();

                int reduction = 0;

                // 🔍 Late Move Reduction (LMR) - search with reduced depth
                // Impl. based on Ciekce (Stormphrax) and Martin (Motor) advice, and Stormphrax & Akimbo implementations
                if (visitedMovesCounter >= (pvNode ? Configuration.EngineSettings.LMR_MinFullDepthSearchedMoves : Configuration.EngineSettings.LMR_MinFullDepthSearchedMoves - 1)
                    && depth >= Configuration.EngineSettings.LMR_MinDepth
                    && !isCapture)
                {
                    reduction = EvaluationConstants.LMRReductions[depth][visitedMovesCounter];

                    if (pvNode)
                    {
                        --reduction;
                    }
                    if (position.IsInCheck())   // i.e. move gives check
                    {
                        --reduction;
                    }

                    if (ttBestMove != default && isCapture)
                    {
                        ++reduction;
                    }

                    // -= history/(maxHistory/2)
                    reduction -= 2 * _quietHistory[move.Piece()][move.TargetSquare()] / Configuration.EngineSettings.History_MaxMoveValue;

                    // Don't allow LMR to drop into qsearch or increase the depth
                    // depth - 1 - depth +2 = 1, min depth we want
                    reduction = Math.Clamp(reduction, 0, depth - 2);
                }

                // 🔍 Static Exchange Evaluation (SEE) reduction
                // Bad captures are reduced more
                if (!isInCheck
                    && scores[moveIndex] < EvaluationConstants.PromotionMoveScoreValue
                    && scores[moveIndex] >= EvaluationConstants.BadCaptureMoveBaseScoreValue)
                {
                    reduction += Configuration.EngineSettings.SEE_BadCaptureReduction;
                    reduction = Math.Clamp(reduction, 0, depth - 1);
                }

                // Search with reduced depth
                evaluation = -NegaMax(depth - 1 - reduction, ply + 1, -alpha - 1, -alpha);

                // 🔍 Principal Variation Search (PVS)
                if (evaluation > alpha && reduction > 0)
                {
                    // Optimistic search, validating that the rest of the moves are worse than bestmove.
                    // It should produce more cutoffs and therefore be faster.
                    // https://web.archive.org/web/20071030220825/http://www.brucemo.com/compchess/programming/pvs.htm

                    // Search with full depth but narrowed score bandwidth
                    evaluation = -NegaMax(depth - 1, ply + 1, -alpha - 1, -alpha);
                }

                if (evaluation > alpha && evaluation < beta)
                {
                    // PVS Hypothesis invalidated -> search with full depth and full score bandwidth
                    evaluation = -NegaMax(depth - 1, ply + 1, -beta, -alpha);
                }
            }

            // After making a move
            // Game.PositionHashHistory is update above
            Game.HalfMovesWithoutCaptureOrPawnMove = oldHalfMovesWithoutCaptureOrPawnMove;
            Game.PositionHashHistory.RemoveAt(Game.PositionHashHistory.Count - 1);
            position.UnmakeMove(move, gameState);

            PrintMove(position, ply, move, evaluation);

            // Fail-hard beta-cutoff - refutation found, no need to keep searching this line
            if (evaluation >= beta)
            {
                PrintMessage($"Pruning: {move} is enough");

                if (isCapture)
                {
                    var piece = move.Piece();
                    var targetSquare = move.TargetSquare();
                    var capturedPiece = move.CapturedPiece();

                    var captureHistoryIndex = CaptureHistoryIndex(piece, targetSquare, capturedPiece);
                    _captureHistory[captureHistoryIndex] = ScoreHistoryMove(
                        _captureHistory[captureHistoryIndex],
                        EvaluationConstants.HistoryBonus[depth]);

                    // 🔍 Capture history penalty/malus
                    // When a capture fails high, penalize previous visited captures
                    for (int i = 0; i < visitedMovesCounter; ++i)
                    {
                        var visitedMove = visitedMoves[i];

                        if (visitedMove.IsCapture())
                        {
                            var visitedMovePiece = visitedMove.Piece();
                            var visitedMoveTargetSquare = visitedMove.TargetSquare();
                            var visitedMoveCapturedPiece = visitedMove.CapturedPiece();

                            captureHistoryIndex = CaptureHistoryIndex(visitedMovePiece, visitedMoveTargetSquare, visitedMoveCapturedPiece);

                            _captureHistory[captureHistoryIndex] = ScoreHistoryMove(
                                _captureHistory[captureHistoryIndex],
                                -EvaluationConstants.HistoryBonus[depth]);
                        }
                    }
                }
                else
                {
                    // 🔍 Quiet history moves
                    // Doing this only in beta cutoffs (instead of when eval > alpha) was suggested by Sirius author
                    var piece = move.Piece();
                    var targetSquare = move.TargetSquare();

                    _quietHistory[piece][targetSquare] = ScoreHistoryMove(
                        _quietHistory[piece][targetSquare],
                        EvaluationConstants.HistoryBonus[depth]);

                    // 🔍 Continuation history
                    // - Counter move history (continuation history, ply - 1)
                    var previousMove = Game.PopFromMoveStack(ply - 1);
                    var previousMovePiece = previousMove.Piece();
                    var previousTargetSquare = previousMove.TargetSquare();

                    var continuationHistoryIndex = ContinuationHistoryIndex(piece, targetSquare, previousMovePiece, previousTargetSquare, 0);

                    _continuationHistory[continuationHistoryIndex] = ScoreHistoryMove(
                        _continuationHistory[continuationHistoryIndex],
                        EvaluationConstants.HistoryBonus[depth]);

                    //    var previousPreviousMove = Game.MoveStack[ply - 2];
                    //    var previousPreviousMovePiece = previousPreviousMove.Piece();
                    //    var previousPreviousMoveTargetSquare = previousPreviousMove.TargetSquare();

                    //    _continuationHistory[piece][targetSquare][1][previousPreviousMovePiece][previousPreviousMoveTargetSquare] = ScoreHistoryMove(
                    //        _continuationHistory[piece][targetSquare][1][previousPreviousMovePiece][previousPreviousMoveTargetSquare],
                    //        EvaluationConstants.HistoryBonus[depth]);

                    for (int i = 0; i < visitedMovesCounter - 1; ++i)
                    {
                        var visitedMove = visitedMoves[i];

                        if (!visitedMove.IsCapture())
                        {
                            var visitedMovePiece = visitedMove.Piece();
                            var visitedMoveTargetSquare = visitedMove.TargetSquare();

                            // 🔍 Quiet history penalty / malus
                            // When a quiet move fails high, penalize previous visited quiet moves
                            _quietHistory[visitedMovePiece][visitedMoveTargetSquare] = ScoreHistoryMove(
                                _quietHistory[visitedMovePiece][visitedMoveTargetSquare],
                                -EvaluationConstants.HistoryBonus[depth]);

                            // 🔍 Continuation history penalty / malus
                            continuationHistoryIndex = ContinuationHistoryIndex(visitedMovePiece, visitedMoveTargetSquare, previousMovePiece, previousTargetSquare, 0);

                            _continuationHistory[continuationHistoryIndex] = ScoreHistoryMove(
                                _continuationHistory[continuationHistoryIndex],
                                -EvaluationConstants.HistoryBonus[depth]);
                        }
                    }

<<<<<<< HEAD
                    // 🔍 Killer moves
                    var thisPlyKillerMoves = _killerMoves[ply];
                    if (move.PromotedPiece() == default && move != thisPlyKillerMoves[0])
                    {
                        if (move != thisPlyKillerMoves[1])
=======
                    if (move.PromotedPiece() == default && move != _killerMoves[0][ply])
                    {
                        // 🔍 Killer moves
                        if (move != _killerMoves[1][ply])
>>>>>>> 600c6bde
                        {
                            thisPlyKillerMoves[2] = thisPlyKillerMoves[1];
                        }

<<<<<<< HEAD
                        thisPlyKillerMoves[1] = thisPlyKillerMoves[0];
                        thisPlyKillerMoves[0] = move;
=======
                        _killerMoves[1][ply] = _killerMoves[0][ply];
                        _killerMoves[0][ply] = move;

                        // 🔍 Countermoves - fails to fix the bug and remove killer moves condition, see  https://github.com/lynx-chess/Lynx/pull/944
                        _counterMoves[CounterMoveIndex(previousMovePiece, previousTargetSquare)] = move;
>>>>>>> 600c6bde
                    }
                }

                _tt.RecordHash(_ttMask, position, depth, ply, beta, NodeType.Beta, bestMove);

                return beta;    // TODO return evaluation?
            }

            if (evaluation > alpha)
            {
                alpha = evaluation;
                bestMove = move;

                _pVTable[pvIndex] = move;
                CopyPVTableMoves(pvIndex + 1, nextPvIndex, Configuration.EngineSettings.MaxDepth - ply - 1);

                nodeType = NodeType.Exact;
            }

            ++visitedMovesCounter;
        }

        if (bestMove is null && !isAnyMoveValid)
        {
            var eval = Position.EvaluateFinalPosition(ply, isInCheck);

            _tt.RecordHash(_ttMask, position, depth, ply, eval, NodeType.Exact);
            return eval;
        }

        _tt.RecordHash(_ttMask, position, depth, ply, alpha, nodeType, bestMove);

        // Node fails low
        return alpha;
    }

    /// <summary>
    /// Quiescence search implementation, NegaMax alpha-beta style, fail-hard
    /// </summary>
    /// <param name="ply"></param>
    /// <param name="alpha">
    /// Best score White can achieve, assuming best play by Black.
    /// Defaults to the worse possible score for white, Int.MinValue.
    /// </param>
    /// <param name="beta">
    /// Best score Black can achieve, assuming best play by White
    /// Defaults to the works possible score for Black, Int.MaxValue
    /// </param>
    /// <returns></returns>
    [SkipLocalsInit]
    public int QuiescenceSearch(int ply, int alpha, int beta)
    {
        var position = Game.CurrentPosition;

        _absoluteSearchCancellationTokenSource.Token.ThrowIfCancellationRequested();
        _searchCancellationTokenSource.Token.ThrowIfCancellationRequested();

        if (ply >= Configuration.EngineSettings.MaxDepth)
        {
            _logger.Info("Max depth {0} reached", Configuration.EngineSettings.MaxDepth);
            return position.StaticEvaluation().Score;
        }

        var pvIndex = PVTable.Indexes[ply];
        var nextPvIndex = PVTable.Indexes[ply + 1];
        _pVTable[pvIndex] = _defaultMove;   // Nulling the first value before any returns

        var ttProbeResult = _tt.ProbeHash(_ttMask, position, 0, ply, alpha, beta);
        if (ttProbeResult.Evaluation != EvaluationConstants.NoHashEntry)
        {
            return ttProbeResult.Evaluation;
        }
        ShortMove ttBestMove = ttProbeResult.BestMove;

        _maxDepthReached[ply] = ply;

        var staticEvaluation = position.StaticEvaluation().Score;

        // Fail-hard beta-cutoff (updating alpha after this check)
        if (staticEvaluation >= beta)
        {
            PrintMessage(ply - 1, "Pruning before starting quiescence search");
            return staticEvaluation;
        }

        // Better move
        if (staticEvaluation > alpha)
        {
            alpha = staticEvaluation;
        }

        Span<Move> moves = stackalloc Move[Constants.MaxNumberOfPossibleMovesInAPosition];
        var pseudoLegalMoves = MoveGenerator.GenerateAllCaptures(position, moves);
        if (pseudoLegalMoves.Length == 0)
        {
            // Checking if final position first: https://github.com/lynx-chess/Lynx/pull/358
            return staticEvaluation;
        }

        var nodeType = NodeType.Alpha;
        Move? bestMove = null;
        bool isThereAnyValidCapture = false;

        Span<int> scores = stackalloc int[pseudoLegalMoves.Length];
        for (int i = 0; i < pseudoLegalMoves.Length; ++i)
        {
            scores[i] = ScoreMove(pseudoLegalMoves[i], ply, isNotQSearch: false, ttBestMove);
        }

        for (int i = 0; i < pseudoLegalMoves.Length; ++i)
        {
            // Incremental move sorting, inspired by https://github.com/jw1912/Chess-Challenge and suggested by toanth
            // There's no need to sort all the moves since most of them don't get checked anyway
            // So just find the first unsearched one with the best score and try it
            for (int j = i + 1; j < pseudoLegalMoves.Length; j++)
            {
                if (scores[j] > scores[i])
                {
                    (scores[i], scores[j], pseudoLegalMoves[i], pseudoLegalMoves[j]) = (scores[j], scores[i], pseudoLegalMoves[j], pseudoLegalMoves[i]);
                }
            }

            var move = pseudoLegalMoves[i];

            // Prune bad captures
            if (scores[i] < EvaluationConstants.PromotionMoveScoreValue && scores[i] >= EvaluationConstants.BadCaptureMoveBaseScoreValue)
            {
                continue;
            }

            var gameState = position.MakeMove(move);
            if (!position.WasProduceByAValidMove())
            {
                position.UnmakeMove(move, gameState);
                continue;
            }

            ++_nodes;
            isThereAnyValidCapture = true;

            PrintPreMove(position, ply, move, isQuiescence: true);

            // No need to check for threefold or 50 moves repetitions, since we're only searching captures, promotions, and castles
            // Theoretically there could be a castling move that caused the 50 moves repetitions, but it's highly unlikely
            Game.PushToMoveStack(ply, move);

            int evaluation = -QuiescenceSearch(ply + 1, -beta, -alpha);
            position.UnmakeMove(move, gameState);

            PrintMove(position, ply, move, evaluation);

            // Fail-hard beta-cutoff
            if (evaluation >= beta)
            {
                PrintMessage($"Pruning: {move} is enough to discard this line");

                _tt.RecordHash(_ttMask, position, 0, ply, beta, NodeType.Beta, bestMove);

                return evaluation; // The refutation doesn't matter, since it'll be pruned
            }

            if (evaluation > alpha)
            {
                alpha = evaluation;
                bestMove = move;

                _pVTable[pvIndex] = move;
                CopyPVTableMoves(pvIndex + 1, nextPvIndex, Configuration.EngineSettings.MaxDepth - ply - 1);

                nodeType = NodeType.Exact;
            }
        }

        if (bestMove is null
            && !isThereAnyValidCapture
            && !MoveGenerator.CanGenerateAtLeastAValidMove(position))
        {
            var finalEval = Position.EvaluateFinalPosition(ply, position.IsInCheck());
            _tt.RecordHash(_ttMask, position, 0, ply, finalEval, NodeType.Exact);

            return finalEval;
        }

        _tt.RecordHash(_ttMask, position, 0, ply, alpha, nodeType, bestMove);

        return alpha;
    }
}<|MERGE_RESOLUTION|>--- conflicted
+++ resolved
@@ -451,32 +451,20 @@
                         }
                     }
 
-<<<<<<< HEAD
-                    // 🔍 Killer moves
                     var thisPlyKillerMoves = _killerMoves[ply];
                     if (move.PromotedPiece() == default && move != thisPlyKillerMoves[0])
                     {
+                        // 🔍 Killer moves
                         if (move != thisPlyKillerMoves[1])
-=======
-                    if (move.PromotedPiece() == default && move != _killerMoves[0][ply])
-                    {
-                        // 🔍 Killer moves
-                        if (move != _killerMoves[1][ply])
->>>>>>> 600c6bde
                         {
                             thisPlyKillerMoves[2] = thisPlyKillerMoves[1];
                         }
 
-<<<<<<< HEAD
                         thisPlyKillerMoves[1] = thisPlyKillerMoves[0];
                         thisPlyKillerMoves[0] = move;
-=======
-                        _killerMoves[1][ply] = _killerMoves[0][ply];
-                        _killerMoves[0][ply] = move;
 
                         // 🔍 Countermoves - fails to fix the bug and remove killer moves condition, see  https://github.com/lynx-chess/Lynx/pull/944
                         _counterMoves[CounterMoveIndex(previousMovePiece, previousTargetSquare)] = move;
->>>>>>> 600c6bde
                     }
                 }
 
