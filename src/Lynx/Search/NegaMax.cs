﻿using Lynx.Model;

namespace Lynx;

public sealed partial class Engine
{
    /// <summary>
    /// NegaMax algorithm implementation using alpha-beta pruning, quiescence search and Iterative Deepeting Depth-First Search (IDDFS)
    /// </summary>
    /// <param name="depth"></param>
    /// <param name="ply"></param>
    /// <param name="alpha">
    /// Best score the Side to move can achieve, assuming best play by the opponent.
    /// Defaults to the worse possible score for Side to move, Int.MinValue.
    /// </param>
    /// <param name="beta">
    /// Best score Side's to move's opponent can achieve, assuming best play by Side to move.
    /// Defaults to the worse possible score for Side to move's opponent, Int.MaxValue
    /// </param>
    /// <returns></returns>
    private int NegaMax(int depth, int ply, int alpha, int beta, bool parentWasNullMove = false)
    {
        var position = Game.CurrentPosition;

        // Prevents runtime failure in case depth is increased due to check extension, since we're using ply when calculating pvTable index,
        if (ply >= Configuration.EngineSettings.MaxDepth)
        {
            _logger.Info("Max depth {0} reached", Configuration.EngineSettings.MaxDepth);
            return position.StaticEvaluation().Score;
        }

        _maxDepthReached[ply] = ply;
        _absoluteSearchCancellationTokenSource.Token.ThrowIfCancellationRequested();

        var pvIndex = PVTable.Indexes[ply];
        var nextPvIndex = PVTable.Indexes[ply + 1];
        _pVTable[pvIndex] = _defaultMove;   // Nulling the first value before any returns

        bool isRoot = ply == 0;
        bool pvNode = beta - alpha > 1;
        ShortMove ttBestMove = default;
        NodeType ttElementType = default;
        int ttEvaluation = default;
        int ttScore = default;

        if (!isRoot)
        {
            (ttEvaluation, ttBestMove, ttElementType, ttScore) = _tt.ProbeHash(_ttMask, position, depth, ply, alpha, beta);
            if (!pvNode && ttEvaluation != EvaluationConstants.NoHashEntry)
            {
                return ttEvaluation;
            }

            // Internal iterative reduction (IIR)
            // If this position isn't found in TT, it has never been searched before,
            // so the search will be potentially expensive.
            // Therefore, we search with reduced depth for now, expecting to record a TT move
            // which we'll be able to use later for the full depth search
            if (ttElementType == default && depth >= Configuration.EngineSettings.IIR_MinDepth)
            {
                --depth;
            }
        }

        // Before any time-consuming operations
        _searchCancellationTokenSource.Token.ThrowIfCancellationRequested();

        bool isInCheck = position.IsInCheck();

        if (isInCheck)
        {
            ++depth;
        }
        if (depth <= 0)
        {
            if (MoveGenerator.CanGenerateAtLeastAValidMove(position))
            {
                return QuiescenceSearch(ply, alpha, beta);
            }

            var finalPositionEvaluation = Position.EvaluateFinalPosition(ply, isInCheck);
            _tt.RecordHash(_ttMask, position, depth, ply, finalPositionEvaluation, NodeType.Exact);
            return finalPositionEvaluation;
        }

        if (!pvNode && !isInCheck)
        {
            var (staticEval, phase) = position.StaticEvaluation();

            // From smol.cs
            // ttEvaluation can be used as a better positional evaluation:
            // If the score is outside what the current bounds are, but it did match flag and depth,
            // then we can trust that this score is more accurate than the current static evaluation,
            // and we can update our static evaluation for better accuracy in pruning
            if (ttElementType != default && ttElementType != (ttScore > staticEval ? NodeType.Alpha : NodeType.Beta))
            {
                staticEval = ttScore;
            }

            // 🔍 Null Move Pruning (NMP) - our position is so good that we can potentially afford giving our opponent a double move and still remain ahead of beta
            if (depth >= Configuration.EngineSettings.NMP_MinDepth
                && staticEval >= beta
                && !parentWasNullMove
                && phase > 2   // Zugzwang risk reduction: pieces other than pawn presents
                && (ttElementType != NodeType.Alpha || ttEvaluation >= beta))   // TT suggests NMP will fail: entry must not be a fail-low entry with a score below beta - Stormphrax and Ethereal
            {
                var nmpReduction = Configuration.EngineSettings.NMP_BaseDepthReduction + ((depth + 1) / 3);   // Clarity

                // TODO more advanced adaptative reduction, similar to what Ethereal and Stormphrax are doing
                //var nmpReduction = Math.Min(
                //    depth,
                //    3 + (depth / 3) + Math.Min((staticEval - beta) / 200, 3));

                var gameState = position.MakeNullMove();
                var evaluation = -NegaMax(depth - 1 - nmpReduction, ply + 1, -beta, -beta + 1, parentWasNullMove: true);
                position.UnMakeNullMove(gameState);

                if (evaluation >= beta)
                {
                    return evaluation;
                }
            }

            if (depth <= Configuration.EngineSettings.RFP_MaxDepth)
            {
                // 🔍 Reverse Futility Pruning (RFP) - https://www.chessprogramming.org/Reverse_Futility_Pruning
                // Return formula by Ciekce, instead of just returning static eval
                if (staticEval - (Configuration.EngineSettings.RFP_DepthScalingFactor * depth) >= beta)
                {
                    return (staticEval + beta) / 2;
                }

                // 🔍 Razoring - Strelka impl (CPW) - https://www.chessprogramming.org/Razoring#Strelka
                if (depth <= Configuration.EngineSettings.Razoring_MaxDepth)
                {
                    var score = staticEval + Configuration.EngineSettings.Razoring_Depth1Bonus;

                    if (score < beta)               // Static evaluation + bonus indicates fail-low node
                    {
                        if (depth == 1)
                        {
                            var qSearchScore = QuiescenceSearch(ply, alpha, beta);

                            return qSearchScore > score
                                ? qSearchScore
                                : score;
                        }

                        score += Configuration.EngineSettings.Razoring_NotDepth1Bonus;

                        if (score < beta)               // Static evaluation indicates fail-low node
                        {
                            var qSearchScore = QuiescenceSearch(ply, alpha, beta);
                            if (qSearchScore < beta)    // Quiescence score also indicates fail-low node
                            {
                                return qSearchScore > score
                                    ? qSearchScore
                                    : score;
                            }
                        }
                    }
                }
            }
        }

        Span<Move> moves = stackalloc Move[Constants.MaxNumberOfPossibleMovesInAPosition];
        var pseudoLegalMoves = MoveGenerator.GenerateAllMoves(position, moves);

        Span<int> scores = stackalloc int[pseudoLegalMoves.Length];
        if (_isFollowingPV)
        {
            _isFollowingPV = false;
            for (int i = 0; i < pseudoLegalMoves.Length; ++i)
            {
                scores[i] = ScoreMove(pseudoLegalMoves[i], ply, isNotQSearch: true, ttBestMove);

                if (pseudoLegalMoves[i] == _pVTable[depth])
                {
                    _isFollowingPV = true;
                    _isScoringPV = true;
                }
            }
        }
        else
        {
            for (int i = 0; i < pseudoLegalMoves.Length; ++i)
            {
                scores[i] = ScoreMove(pseudoLegalMoves[i], ply, isNotQSearch: true, ttBestMove);
            }
        }

        var nodeType = NodeType.Alpha;
        int movesSearched = 0;
        Move? bestMove = null;
        bool isAnyMoveValid = false;

        Span<Move> visitedMoves = stackalloc Move[pseudoLegalMoves.Length];
        int visitedMovesCounter = 0;

        for (int moveIndex = 0; moveIndex < pseudoLegalMoves.Length; ++moveIndex)
        {
            // Incremental move sorting, inspired by https://github.com/jw1912/Chess-Challenge and suggested by toanth
            // There's no need to sort all the moves since most of them don't get checked anyway
            // So just find the first unsearched one with the best score and try it
            for (int j = moveIndex + 1; j < pseudoLegalMoves.Length; j++)
            {
                if (scores[j] > scores[moveIndex])
                {
                    (scores[moveIndex], scores[j], pseudoLegalMoves[moveIndex], pseudoLegalMoves[j]) = (scores[j], scores[moveIndex], pseudoLegalMoves[j], pseudoLegalMoves[moveIndex]);
                }
            }

            var move = pseudoLegalMoves[moveIndex];

            var gameState = position.MakeMove(move);

            if (!position.WasProduceByAValidMove())
            {
                position.UnmakeMove(move, gameState);
                continue;
            }

            visitedMoves[visitedMovesCounter++] = move;

            ++_nodes;
            isAnyMoveValid = true;
            var isCapture = move.IsCapture();

            PrintPreMove(position, ply, move);

            // Before making a move
            var oldHalfMovesWithoutCaptureOrPawnMove = Game.HalfMovesWithoutCaptureOrPawnMove;
            var canBeRepetition = Game.Update50movesRule(move, isCapture);
            Game.PositionHashHistory.Add(position.UniqueIdentifier);

            int evaluation;
            if (canBeRepetition && (Game.IsThreefoldRepetition() || Game.Is50MovesRepetition()))
            {
                evaluation = 0;

                // We don't need to evaluate further down to know it's a draw.
                // Since we won't be evaluating further down, we need to clear the PV table because those moves there
                // don't belong to this line and if this move were to beat alpha, they'd incorrectly copied to pv line.
                Array.Clear(_pVTable, nextPvIndex, _pVTable.Length - nextPvIndex);
            }
            else if (pvNode && movesSearched == 0)
            {
                PrefetchTTEntry();
                evaluation = -NegaMax(depth - 1, ply + 1, -beta, -alpha);
            }
            else
            {
                // Late Move Pruning (LMP) - all quiet moves can be pruned
                // after searching the first few given by the move ordering algorithm
                if (!pvNode
                    && !isInCheck
                    && depth <= Configuration.EngineSettings.LMP_MaxDepth
                    && scores[moveIndex] < EvaluationConstants.PromotionMoveScoreValue  // Quiet moves
                    && moveIndex >= Configuration.EngineSettings.LMP_BaseMovesToTry + (Configuration.EngineSettings.LMP_MovesDepthMultiplier * depth)) // Based on formula suggested by Antares
                {
                    // After making a move
                    Game.HalfMovesWithoutCaptureOrPawnMove = oldHalfMovesWithoutCaptureOrPawnMove;
                    Game.PositionHashHistory.RemoveAt(Game.PositionHashHistory.Count - 1);
                    position.UnmakeMove(move, gameState);

                    break;
                }

                PrefetchTTEntry();

                int reduction = 0;

                // 🔍 Late Move Reduction (LMR) - search with reduced depth
                // Impl. based on Ciekce (Stormphrax) and Martin (Motor) advice, and Stormphrax & Akimbo implementations
                if (movesSearched >= (pvNode ? Configuration.EngineSettings.LMR_MinFullDepthSearchedMoves : Configuration.EngineSettings.LMR_MinFullDepthSearchedMoves - 1)
                    && depth >= Configuration.EngineSettings.LMR_MinDepth
<<<<<<< HEAD
                    && scores[moveIndex] < EvaluationConstants.PromotionMoveScoreValue)
=======
                    && !isCapture)
>>>>>>> 3ad61a17
                {
                    reduction = EvaluationConstants.LMRReductions[depth][movesSearched];

                    if (pvNode)
                    {
                        --reduction;
                    }
                    if (position.IsInCheck())   // i.e. move gives check
                    {
                        --reduction;
                    }

                    // -= history/(maxHistory/2)
                    reduction -= 2 * _quietHistory[move.Piece()][move.TargetSquare()] / Configuration.EngineSettings.History_MaxMoveValue;

                    // Don't allow LMR to drop into qsearch or increase the depth
                    // depth - 1 - depth +2 = 1, min depth we want
                    reduction = Math.Clamp(reduction, 0, depth - 2);
                }

                // 🔍 Static Exchange Evaluation (SEE) reduction
                // Bad captures are reduced more
                if (!isInCheck
                    && scores[moveIndex] < EvaluationConstants.PromotionMoveScoreValue
                    && scores[moveIndex] >= EvaluationConstants.BadCaptureMoveBaseScoreValue)
                {
                    reduction += Configuration.EngineSettings.SEE_BadCaptureReduction;
                }

                // Search with reduced depth
                evaluation = -NegaMax(depth - 1 - reduction, ply + 1, -alpha - 1, -alpha);

                // 🔍 Principal Variation Search (PVS)
                if (evaluation > alpha && reduction > 0)
                {
                    // Optimistic search, validating that the rest of the moves are worse than bestmove.
                    // It should produce more cutoffs and therefore be faster.
                    // https://web.archive.org/web/20071030220825/http://www.brucemo.com/compchess/programming/pvs.htm

                    // Search with full depth but narrowed score bandwidth
                    evaluation = -NegaMax(depth - 1, ply + 1, -alpha - 1, -alpha);
                }

                if (evaluation > alpha && evaluation < beta)
                {
                    // PVS Hipothesis invalidated -> search with full depth and full score bandwidth
                    evaluation = -NegaMax(depth - 1, ply + 1, -beta, -alpha);
                }
            }

            // After making a move
            // Game.PositionHashHistory is update above
            Game.HalfMovesWithoutCaptureOrPawnMove = oldHalfMovesWithoutCaptureOrPawnMove;
            Game.PositionHashHistory.RemoveAt(Game.PositionHashHistory.Count - 1);
            position.UnmakeMove(move, gameState);

            PrintMove(ply, move, evaluation);

            // Fail-hard beta-cutoff - refutation found, no need to keep searching this line
            if (evaluation >= beta)
            {
                PrintMessage($"Pruning: {move} is enough");

                if (isCapture)
                {
                    var piece = move.Piece();
                    var targetSquare = move.TargetSquare();
                    var capturedPiece = move.CapturedPiece();

                    _captureHistory[piece][targetSquare][capturedPiece] = ScoreHistoryMove(
                        _captureHistory[piece][targetSquare][capturedPiece],
                        EvaluationConstants.HistoryBonus[depth]);

                    // 🔍 Capture history penalty/malus
                    // When a capture fails high, penalize previous visited captures
                    for (int i = 0; i < visitedMovesCounter - 1; ++i)
                    {
                        var visitedMove = visitedMoves[i];

                        if (visitedMove.IsCapture())
                        {
                            var visitedMovePiece = visitedMove.Piece();
                            var visitedMoveTargetSquare = visitedMove.TargetSquare();
                            var visitedMoveCapturedPiece = visitedMove.CapturedPiece();

                            _captureHistory[visitedMovePiece][visitedMoveTargetSquare][visitedMoveCapturedPiece] = ScoreHistoryMove(
                                _captureHistory[visitedMovePiece][visitedMoveTargetSquare][visitedMoveCapturedPiece],
                                -EvaluationConstants.HistoryBonus[depth]);
                        }
                    }
                }
                else
                {
                    // 🔍 Quiet history moves
                    // Doing this only in beta cutoffs (instead of when eval > alpha) was suggested by Sirius author
                    var piece = move.Piece();
                    var targetSquare = move.TargetSquare();

                    _quietHistory[piece][targetSquare] = ScoreHistoryMove(
                        _quietHistory[piece][targetSquare],
                        EvaluationConstants.HistoryBonus[depth]);

                    // 🔍 Quiet history penalty/malus
                    // When a quiet move fails high, penalize previous visited quiet moves
                    for (int i = 0; i < visitedMovesCounter - 1; ++i)
                    {
                        var visitedMove = visitedMoves[i];

                        if (!visitedMove.IsCapture())
                        {
                            var visitedMovePiece = visitedMove.Piece();
                            var visitedMoveTargetSquare = visitedMove.TargetSquare();

                            _quietHistory[visitedMovePiece][visitedMoveTargetSquare] = ScoreHistoryMove(
                                _quietHistory[visitedMovePiece][visitedMoveTargetSquare],
                                -EvaluationConstants.HistoryBonus[depth]);
                        }
                    }

                    // 🔍 Killer moves
                    if (move.PromotedPiece() == default && move != _killerMoves[0][ply])
                    {
                        if (move != _killerMoves[1][ply])
                        {
                            _killerMoves[2][ply] = _killerMoves[1][ply];
                        }

                        _killerMoves[1][ply] = _killerMoves[0][ply];
                        _killerMoves[0][ply] = move;
                    }
                }

                _tt.RecordHash(_ttMask, position, depth, ply, beta, NodeType.Beta, bestMove);

                return beta;    // TODO return evaluation?
            }

            if (evaluation > alpha)
            {
                alpha = evaluation;
                bestMove = move;

                _pVTable[pvIndex] = move;
                CopyPVTableMoves(pvIndex + 1, nextPvIndex, Configuration.EngineSettings.MaxDepth - ply - 1);

                nodeType = NodeType.Exact;
            }

            ++movesSearched;
        }

        if (bestMove is null && !isAnyMoveValid)
        {
            var eval = Position.EvaluateFinalPosition(ply, isInCheck);

            _tt.RecordHash(_ttMask, position, depth, ply, eval, NodeType.Exact);
            return eval;
        }

        _tt.RecordHash(_ttMask, position, depth, ply, alpha, nodeType, bestMove);

        // Node fails low
        return alpha;
    }

    /// <summary>
    /// Quiescence search implementation, NegaMax alpha-beta style, fail-hard
    /// </summary>
    /// <param name="ply"></param>
    /// <param name="alpha">
    /// Best score White can achieve, assuming best play by Black.
    /// Defaults to the worse possible score for white, Int.MinValue.
    /// </param>
    /// <param name="beta">
    /// Best score Black can achieve, assuming best play by White
    /// Defaults to the works possible score for Black, Int.MaxValue
    /// </param>
    /// <returns></returns>
    public int QuiescenceSearch(int ply, int alpha, int beta)
    {
        var position = Game.CurrentPosition;

        _absoluteSearchCancellationTokenSource.Token.ThrowIfCancellationRequested();
        _searchCancellationTokenSource.Token.ThrowIfCancellationRequested();

        if (ply >= Configuration.EngineSettings.MaxDepth)
        {
            _logger.Info("Max depth {0} reached", Configuration.EngineSettings.MaxDepth);
            return position.StaticEvaluation().Score;
        }

        var pvIndex = PVTable.Indexes[ply];
        var nextPvIndex = PVTable.Indexes[ply + 1];
        _pVTable[pvIndex] = _defaultMove;   // Nulling the first value before any returns

        var ttProbeResult = _tt.ProbeHash(_ttMask, position, 0, ply, alpha, beta);
        if (ttProbeResult.Evaluation != EvaluationConstants.NoHashEntry)
        {
            return ttProbeResult.Evaluation;
        }
        ShortMove ttBestMove = ttProbeResult.BestMove;

        _maxDepthReached[ply] = ply;

        var staticEvaluation = position.StaticEvaluation().Score;

        // Fail-hard beta-cutoff (updating alpha after this check)
        if (staticEvaluation >= beta)
        {
            PrintMessage(ply - 1, "Pruning before starting quiescence search");
            return staticEvaluation;
        }

        // Better move
        if (staticEvaluation > alpha)
        {
            alpha = staticEvaluation;
        }

        Span<Move> moves = stackalloc Move[Constants.MaxNumberOfPossibleMovesInAPosition];
        var pseudoLegalMoves = MoveGenerator.GenerateAllCaptures(position, moves);
        if (pseudoLegalMoves.Length == 0)
        {
            // Checking if final position first: https://github.com/lynx-chess/Lynx/pull/358
            return staticEvaluation;
        }

        var nodeType = NodeType.Alpha;
        Move? bestMove = null;
        bool isThereAnyValidCapture = false;

        Span<int> scores = stackalloc int[pseudoLegalMoves.Length];
        for (int i = 0; i < pseudoLegalMoves.Length; ++i)
        {
            scores[i] = ScoreMove(pseudoLegalMoves[i], ply, isNotQSearch: false, ttBestMove);
        }

        for (int i = 0; i < pseudoLegalMoves.Length; ++i)
        {
            // Incremental move sorting, inspired by https://github.com/jw1912/Chess-Challenge and suggested by toanth
            // There's no need to sort all the moves since most of them don't get checked anyway
            // So just find the first unsearched one with the best score and try it
            for (int j = i + 1; j < pseudoLegalMoves.Length; j++)
            {
                if (scores[j] > scores[i])
                {
                    (scores[i], scores[j], pseudoLegalMoves[i], pseudoLegalMoves[j]) = (scores[j], scores[i], pseudoLegalMoves[j], pseudoLegalMoves[i]);
                }
            }

            var move = pseudoLegalMoves[i];

            // Prune bad captures
            if (scores[i] < EvaluationConstants.PromotionMoveScoreValue && scores[i] >= EvaluationConstants.BadCaptureMoveBaseScoreValue)
            {
                continue;
            }

            var gameState = position.MakeMove(move);
            if (!position.WasProduceByAValidMove())
            {
                position.UnmakeMove(move, gameState);
                continue;
            }

            ++_nodes;
            isThereAnyValidCapture = true;

            PrintPreMove(position, ply, move, isQuiescence: true);

            // No need to check for threefold or 50 moves repetitions, since we're only searching captures, promotions, and castles
            // Theoretically there could be a castling move that caused the 50 moves repetitions, but it's highly unlikely

            int evaluation = -QuiescenceSearch(ply + 1, -beta, -alpha);
            position.UnmakeMove(move, gameState);

            PrintMove(ply, move, evaluation);

            // Fail-hard beta-cutoff
            if (evaluation >= beta)
            {
                PrintMessage($"Pruning: {move} is enough to discard this line");

                _tt.RecordHash(_ttMask, position, 0, ply, beta, NodeType.Beta, bestMove);

                return evaluation; // The refutation doesn't matter, since it'll be pruned
            }

            if (evaluation > alpha)
            {
                alpha = evaluation;
                bestMove = move;

                _pVTable[pvIndex] = move;
                CopyPVTableMoves(pvIndex + 1, nextPvIndex, Configuration.EngineSettings.MaxDepth - ply - 1);

                nodeType = NodeType.Exact;
            }
        }

        if (bestMove is null
            && !isThereAnyValidCapture
            && !MoveGenerator.CanGenerateAtLeastAValidMove(position))
        {
            var finalEval = Position.EvaluateFinalPosition(ply, position.IsInCheck());
            _tt.RecordHash(_ttMask, position, 0, ply, finalEval, NodeType.Exact);

            return finalEval;
        }

        _tt.RecordHash(_ttMask, position, 0, ply, alpha, nodeType, bestMove);

        return alpha;
    }
}<|MERGE_RESOLUTION|>--- conflicted
+++ resolved
@@ -274,11 +274,7 @@
                 // Impl. based on Ciekce (Stormphrax) and Martin (Motor) advice, and Stormphrax & Akimbo implementations
                 if (movesSearched >= (pvNode ? Configuration.EngineSettings.LMR_MinFullDepthSearchedMoves : Configuration.EngineSettings.LMR_MinFullDepthSearchedMoves - 1)
                     && depth >= Configuration.EngineSettings.LMR_MinDepth
-<<<<<<< HEAD
                     && scores[moveIndex] < EvaluationConstants.PromotionMoveScoreValue)
-=======
-                    && !isCapture)
->>>>>>> 3ad61a17
                 {
                     reduction = EvaluationConstants.LMRReductions[depth][movesSearched];
 
