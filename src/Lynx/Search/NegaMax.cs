﻿#pragma warning disable S1192 // String literals should not be duplicated - it's assertion message strings

using Lynx.Model;
using System.Diagnostics;
using System.Runtime.CompilerServices;

namespace Lynx;

public sealed partial class Engine
{
    /// <summary>
    /// NegaMax algorithm implementation using alpha-beta pruning and quiescence search
    /// </summary>
    /// <param name="alpha">
    /// Best score the Side to move can achieve, assuming best play by the opponent.
    /// </param>
    /// <param name="beta">
    /// Best score Side's to move's opponent can achieve, assuming best play by Side to move.
    /// </param>
    [SkipLocalsInit]
    private int NegaMax(int depth, int ply, int alpha, int beta, bool cutnode, CancellationToken cancellationToken,
        bool parentWasNullMove = false, bool isVerifyingSE = false)
    {
        var position = Game.CurrentPosition;

        Debug.Assert(depth >= 0 || !position.IsInCheck(), "Assertion failed", "Current check extension impl won't work otherwise");

        Span<BitBoard> attacks = stackalloc BitBoard[12];
        Span<BitBoard> attacksBySide = stackalloc BitBoard[2];
        var evaluationContext = new EvaluationContext(attacks, attacksBySide);

        // Prevents runtime failure in case depth is increased due to check extension, since we're using ply when calculating pvTable index,
        if (ply >= Configuration.EngineSettings.MaxDepth)
        {
            if (IsMainEngine)
            {
                _logger.Debug("[#{EngineId}] Max depth {Depth} reached - position {FEN}",
                    _id, Configuration.EngineSettings.MaxDepth, position.FEN(Game.HalfMovesWithoutCaptureOrPawnMove));
            }
#if MULTITHREAD_DEBUG
            else
            {
                _logger.Trace("[#{EngineId}] Max depth {Depth} reached - position {FEN}",
                _id, Configuration.EngineSettings.MaxDepth, position.FEN(Game.HalfMovesWithoutCaptureOrPawnMove));
            }
#endif
            return position.StaticEvaluation(Game.HalfMovesWithoutCaptureOrPawnMove, _pawnEvalTable, ref evaluationContext).Score;
        }

        _maxDepthReached[ply] = ply;

        cancellationToken.ThrowIfCancellationRequested();

        var pvIndex = PVTable.Indexes[ply];
        var nextPvIndex = PVTable.Indexes[ply + 1];
        _pVTable[pvIndex] = _defaultMove;   // Nulling the first value before any returns

        bool isRoot = ply == 0;
        bool pvNode = beta - alpha > 1;
        int depthExtension = 0;

        ShortMove ttBestMove = default;
        NodeType ttElementType = NodeType.Unknown;
        int ttScore = EvaluationConstants.NoScore;
        int ttStaticEval = int.MinValue;
        int ttDepth = default;
        bool ttWasPv = false;

        bool ttHit = false;
        bool ttEntryHasBestMove = false;
        bool ttMoveIsCapture = false;

        Debug.Assert(!pvNode || !cutnode);

        if (!isRoot)
        {
            (ttScore, ttBestMove, ttElementType, ttStaticEval, ttDepth, ttWasPv) = _tt.ProbeHash(position, Game.HalfMovesWithoutCaptureOrPawnMove, ply);

            // ttScore shouldn't be used, since it'll be 0 for default structs
            ttHit = ttElementType != NodeType.Unknown && ttElementType != NodeType.None;

            ttEntryHasBestMove = ttHit && ttBestMove != default;

            // TT cutoffs
            if (!isVerifyingSE && ttHit && ttDepth >= depth)
            {
                if (ttElementType == NodeType.Exact
                    || (ttElementType == NodeType.Alpha && ttScore <= alpha)
                    || (ttElementType == NodeType.Beta && ttScore >= beta))
                {
                    if (!pvNode)
                    {
                        return ttScore;
                    }

                    // In PV nodes, instead of the cutoff we reduce the depth
                    // Suggested by Calvin author, originally from Motor
                    // I had to add the not-in-check guard
                    if (!position.IsInCheck())
                    {
                        --depthExtension;
                    }
                }
                else if (!pvNode
                    && depth <= Configuration.EngineSettings.TTHit_NoCutoffExtension_MaxDepth
                    && ply < depth * 4) // To avoid weird search explosions, see HighSeldepthAtDepth2 test. Patch suggested by Sirius author
                {
                    // Extension idea from Stormphrax
                    ++depthExtension;
                }
            }

            ttMoveIsCapture = ttEntryHasBestMove && position.Board[((int)ttBestMove).TargetSquare()] != (int)Piece.None;

            // Internal iterative reduction (IIR)
            // If this position isn't found in TT, it has never been searched before,
            // so the search will be potentially expensive.
            // Therefore, we search with reduced depth for now, expecting to record a TT move
            // which we'll be able to use later for the full depth search
            if (depth >= Configuration.EngineSettings.IIR_MinDepth
                && !ttEntryHasBestMove)
            {
                --depthExtension;
            }
        }

        var ttPv = pvNode || ttWasPv;

        // 🔍 Improving heuristic: the current position has a better static evaluation than
        // the previous evaluation from the same side (ply - 2).
        // When true, we can:
        // - Prune more aggressively when evaluation is too high: current position is even getter
        // - Prune less aggressively when evaluation is low low: uncertainty on how bad the position really is
        bool improving = false;

        // From Potential
        double improvingRate = 0;

        bool isInCheck = position.IsInCheck();
        int rawStaticEval, staticEval;
        int phase = int.MaxValue;

        ref var stack = ref Game.Stack(ply);
        stack.DoubleExtensions = Game.ReadDoubleExtensionsFromStack(ply - 1);

        if (isInCheck && !isVerifyingSE)
        {
            ++depthExtension;
        }

        if (depth + depthExtension <= 0)
        {
            if (MoveGenerator.CanGenerateAtLeastAValidMove(position, ref evaluationContext))
            {
                return QuiescenceSearch(ply, alpha, beta, pvNode, cancellationToken);
            }

            var finalPositionEvaluation = Position.EvaluateFinalPosition(ply, isInCheck);
            _tt.RecordHash(position, Game.HalfMovesWithoutCaptureOrPawnMove, finalPositionEvaluation, depth, ply, finalPositionEvaluation, NodeType.Exact, ttPv);
            return finalPositionEvaluation;
        }
        else if (!pvNode && !isInCheck && !isVerifyingSE)
        {
            if (ttElementType != NodeType.Unknown)   // Equivalent to ttHit || ttElementType == NodeType.None
            {
                Debug.Assert(ttStaticEval != int.MinValue);

                rawStaticEval = ttStaticEval;
                staticEval = CorrectStaticEvaluation(position, rawStaticEval);
                phase = position.Phase();
            }
            else
            {
                (rawStaticEval, phase) = position.StaticEvaluation(Game.HalfMovesWithoutCaptureOrPawnMove, _pawnEvalTable, ref evaluationContext);
                _tt.SaveStaticEval(position, Game.HalfMovesWithoutCaptureOrPawnMove, rawStaticEval, ttPv);
                staticEval = CorrectStaticEvaluation(position, rawStaticEval);
            }

            stack.StaticEval = staticEval;

            if (ply >= 2)
            {
                var evalDiff = staticEval - Game.ReadStaticEvalFromStack(ply - 2);
                improving = evalDiff >= 0;
                improvingRate = evalDiff / (double)Configuration.EngineSettings.ImprovingRate;
            }

            var ttCorrectedStaticEval = staticEval;

            // From smol.cs
            // ttEvaluation can be used as a better positional evaluation:
            // If the score is outside what the current bounds are, but it did match flag and depth,
            // then we can trust that this score is more accurate than the current static evaluation,
            // and we can update our static evaluation for better accuracy in pruning
            if (ttHit && ttElementType != (ttScore > staticEval ? NodeType.Alpha : NodeType.Beta))
            {
                ttCorrectedStaticEval = ttScore;
            }

<<<<<<< HEAD
            bool isNotGettingCheckmated = ttCorrectedStaticEval > EvaluationConstants.NegativeCheckmateDetectionLimit;

=======
>>>>>>> 1b681138
            // Fail-high pruning (moves with high scores) - prune more when improving
            if (depth <= Configuration.EngineSettings.RFP_MaxDepth)
            {
                // 🔍 Reverse Futility Pruning (RFP) - https://www.chessprogramming.org/Reverse_Futility_Pruning
                // Return formula by Ciekce, instead of just returning static eval
                // Improving impl. based on Potential's
                var rfpMargin = improving
                    ? Configuration.EngineSettings.RFP_Improving_Margin * (depth - 1)
                    : Configuration.EngineSettings.RFP_NotImproving_Margin * depth;

                // RFP_ImprovingFactor should be tuned if improvingRate is ever used for something else
                var improvingFactor = improvingRate * (Configuration.EngineSettings.RFP_ImprovingFactor * depth);

                var rfpThreshold = rfpMargin + improvingFactor;

                if (staticEval - rfpThreshold >= beta)
                {
#pragma warning disable S3949 // Calculations should not overflow - value is being set at the beginning of the else if (!pvNode)
                    return (staticEval + beta) / 2;
#pragma warning restore S3949 // Calculations should not overflow
                }

                // 🔍 Razoring - Strelka impl (CPW) - https://www.chessprogramming.org/Razoring#Strelka
                if (depth <= Configuration.EngineSettings.Razoring_MaxDepth)
                {
                    var score = staticEval + Configuration.EngineSettings.Razoring_Depth1Bonus;

                    if (score < beta)               // Static evaluation + bonus indicates fail-low node
                    {
                        if (depth == 1)
                        {
                            var qSearchScore = QuiescenceSearch(ply, alpha, beta, pvNode, cancellationToken);

                            return qSearchScore > score
                                ? qSearchScore
                                : score;
                        }

                        score += Configuration.EngineSettings.Razoring_NotDepth1Bonus;

                        if (score < beta)               // Static evaluation indicates fail-low node
                        {
                            var qSearchScore = QuiescenceSearch(ply, alpha, beta, pvNode, cancellationToken);
                            if (qSearchScore < beta)    // Quiescence score also indicates fail-low node
                            {
                                return qSearchScore > score
                                    ? qSearchScore
                                    : score;
                            }
                        }
                    }
                }
            }

            var staticEvalBetaDiff = staticEval - beta;

            // 🔍 Null Move Pruning (NMP) - our position is so good that we can potentially afford giving our opponent a double move and still remain ahead of beta
            if (depth >= Configuration.EngineSettings.NMP_MinDepth
                && staticEvalBetaDiff >= Configuration.EngineSettings.NMP_Margin
                && !parentWasNullMove
                && phase > 2   // Zugzwang risk reduction: pieces other than pawn presents
                && (ttElementType != NodeType.Alpha || ttScore >= beta))   // TT suggests NMP will fail: entry must not be a fail-low entry with a score below beta - Stormphrax and Ethereal
            {
                var nmpReduction = Configuration.EngineSettings.NMP_BaseDepthReduction
                    + ((depth + Configuration.EngineSettings.NMP_DepthIncrement) / Configuration.EngineSettings.NMP_DepthDivisor)   // Clarity
                    + Math.Min(
                        Configuration.EngineSettings.NMP_StaticEvalBetaMaxReduction,
                        staticEvalBetaDiff / Configuration.EngineSettings.NMP_StaticEvalBetaDivisor);

                // TODO more advanced adaptative reduction, similar to what Ethereal and Stormphrax are doing
                //var nmpReduction = Math.Min(
                //    depth,
                //    3 + (depth / 3) + Math.Min((staticEval - beta) / 200, 3));

                var gameState = position.MakeNullMove();
                var nmpScore = -NegaMax(depth - 1 - nmpReduction, ply + 1, -beta, -beta + 1, !cutnode, cancellationToken, parentWasNullMove: true);
                position.UnMakeNullMove(gameState);

                if (nmpScore >= beta)
                {
                    return Math.Abs(nmpScore) < EvaluationConstants.PositiveCheckmateDetectionLimit
                        ? nmpScore
                        : beta;
                }
            }
        }
        else
        {
            (rawStaticEval, _) = position.StaticEvaluation(Game.HalfMovesWithoutCaptureOrPawnMove, _pawnEvalTable, ref evaluationContext);
            staticEval = CorrectStaticEvaluation(position, rawStaticEval);

            if (!ttHit)
            {
                _tt.SaveStaticEval(position, Game.HalfMovesWithoutCaptureOrPawnMove, rawStaticEval, ttPv);
            }
        }

        Debug.Assert(depth >= 0, "Assertion failed", "QSearch should have been triggered");

        Span<Move> moves = stackalloc Move[Constants.MaxNumberOfPseudolegalMovesInAPosition];
        var pseudoLegalMoves = MoveGenerator.GenerateAllMoves(position, ref evaluationContext, moves);

        Span<int> moveScores = stackalloc int[pseudoLegalMoves.Length];

        for (int i = 0; i < pseudoLegalMoves.Length; ++i)
        {
            moveScores[i] = ScoreMove(pseudoLegalMoves[i], ply, ttBestMove);
        }

        var nodeType = NodeType.Alpha;
        int bestScore = EvaluationConstants.MinEval;
        Move? bestMove = null;
        bool isAnyMoveValid = false;

        Span<Move> visitedMoves = stackalloc Move[pseudoLegalMoves.Length];
        int visitedMovesCounter = 0;

        for (int moveIndex = 0; moveIndex < pseudoLegalMoves.Length; ++moveIndex)
        {
            // Incremental move sorting, inspired by https://github.com/jw1912/Chess-Challenge and suggested by toanth
            // There's no need to sort all the moves since most of them don't get checked anyway
            // So just find the first unsearched one with the best score and try it
            for (int j = moveIndex + 1; j < pseudoLegalMoves.Length; j++)
            {
                if (moveScores[j] > moveScores[moveIndex])
                {
                    (moveScores[moveIndex], moveScores[j], pseudoLegalMoves[moveIndex], pseudoLegalMoves[j]) = (moveScores[j], moveScores[moveIndex], pseudoLegalMoves[j], pseudoLegalMoves[moveIndex]);
                }
            }

            var move = pseudoLegalMoves[moveIndex];
            var isBestMove = (ShortMove)move == ttBestMove;
            if (isVerifyingSE && isBestMove)
            {
                continue;
            }

            var moveScore = moveScores[moveIndex];
            var isCapture = move.CapturedPiece() != (int)Piece.None;

            int? quietHistory = null;

            [MethodImpl(MethodImplOptions.AggressiveInlining)]
            int QuietHistory() => quietHistory ??=
                _quietHistory[move.Piece()][move.TargetSquare()]
                + ContinuationHistoryEntry(move.Piece(), move.TargetSquare(), ply - 1);

            // If we prune while getting checmated, we risk not finding any move and having an empty PV
            bool isNotGettingCheckmated = bestScore > EvaluationConstants.NegativeCheckmateDetectionLimit;

            // Fail-low pruning (moves with low scores) - prune less when improving
            // LMP, HP and FP can happen either before after MakeMove
            // PVS SEE pruning needs to happen before MakeMove in a make-unmake framework (it needs original position)
            if (visitedMovesCounter > 0
                && !pvNode
                && !isInCheck
                && isNotGettingCheckmated
                && moveScore < EvaluationConstants.PromotionMoveScoreValue) // Quiet or bad capture
            {
                // 🔍 Late Move Pruning (LMP) - all quiet moves can be pruned
                // after searching the first few given by the move ordering algorithm
                if (moveIndex >= Configuration.EngineSettings.LMP_BaseMovesToTry + (Configuration.EngineSettings.LMP_MovesDepthMultiplier * depth * (improving ? 2 : 1))) // Based on formula suggested by Antares
                {
                    break;
                }

                // 🔍 History pruning -  all quiet moves can be pruned
                // once we find one with a history score too low
                if (!isCapture
                    && depth < Configuration.EngineSettings.HistoryPrunning_MaxDepth    // TODO use LMR depth
                    && QuietHistory() < Configuration.EngineSettings.HistoryPrunning_Margin * (depth - 1))
                {
                    break;
                }

                // 🔍 Futility Pruning (FP) - all quiet moves can be pruned
                // once it's considered that they don't have potential to raise alpha
                if (depth <= Configuration.EngineSettings.FP_MaxDepth
                    && staticEval + Configuration.EngineSettings.FP_Margin + (Configuration.EngineSettings.FP_DepthScalingFactor * depth) <= alpha)
                {
                    break;
                }

                // 🔍 PVS SEE pruning
                if (isCapture)
                {
                    var threshold = Configuration.EngineSettings.PVS_SEE_Threshold_Noisy * depth * depth;

                    if (!SEE.IsGoodCapture(position, move, threshold))
                    {
                        continue;
                    }
                }
                else
                {
                    var threshold = Configuration.EngineSettings.PVS_SEE_Threshold_Quiet * depth;

                    if (!SEE.HasPositiveScore(position, move, threshold))
                    {
                        continue;
                    }
                }
            }

            var gameState = position.MakeMove(move);

            if (!position.WasProduceByAValidMove())
            {
                position.UnmakeMove(move, gameState);
                continue;
            }

            int singularDepthExtensions = 0;

            // 🔍 Singular extensions (SE) - extend TT move when it looks better than every other move
            // We check if that's the case by doing a reduced-depth search, excluding TT move and with
            // zero-depth search (using TT score-based alpha/beta values).
            // If that search fails low, the move is 'singular' (very good) and therefore we extend it
            if (
                //!isVerifyingSE        // Implicit, otherwise the move would have been skipped already
                isBestMove      // Ensures !isRoot and TT hit (otherwise there wouldn't be a TT move)
                && depth >= Configuration.EngineSettings.SE_MinDepth
                && ttDepth + Configuration.EngineSettings.SE_TTDepthOffset >= depth
                && Math.Abs(ttScore) < EvaluationConstants.PositiveCheckmateDetectionLimit
                && ttElementType != NodeType.Alpha
                && ply < 3 * depth)     // Preventing search explosions
            {
                position.UnmakeMove(move, gameState);

                var verificationDepth = (depth - 1) / 2;    // TODO tune?
                var singularBeta = ttScore - (depth * Configuration.EngineSettings.SE_DepthMultiplier);
                singularBeta = Math.Max(EvaluationConstants.NegativeCheckmateDetectionLimit, singularBeta);

                var singularScore = NegaMax(verificationDepth, ply, singularBeta - 1, singularBeta, cutnode, cancellationToken, isVerifyingSE: true);

                // Singular extension
                if (singularScore < singularBeta)
                {
                    ++singularDepthExtensions;

                    // Double extension
                    if (!pvNode
                        && singularScore + Configuration.EngineSettings.SE_DoubleExtensions_Margin < singularBeta
                        && stack.DoubleExtensions <= Configuration.EngineSettings.SE_DoubleExtensions_Max)
                    {
                        ++singularDepthExtensions;
                        ++stack.DoubleExtensions;

                        // Low depth extension - extending all moves
                        if (depth <= Configuration.EngineSettings.SE_LowDepthExtension)
                        {
                            ++depth;
                        }
                    }
                }
                // Multicut
                else if (singularScore >= beta && singularScore < Math.Abs(EvaluationConstants.PositiveCheckmateDetectionLimit))
                {
                    return singularScore;
                }
                // Negative extension
                else if (ttScore >= beta)
                {
                    --singularDepthExtensions;
                }

                gameState = position.MakeMove(move);
            }

            var previousNodes = _nodes;
            visitedMoves[visitedMovesCounter] = move;

            ++_nodes;
            isAnyMoveValid = true;

            PrintPreMove(position, ply, move);

            // Before making a move
            var oldHalfMovesWithoutCaptureOrPawnMove = Game.HalfMovesWithoutCaptureOrPawnMove;
            var canBeRepetition = Game.Update50movesRule(move);
            Game.AddToPositionHashHistory(position.UniqueIdentifier);
            stack.Move = move;

            [MethodImpl(MethodImplOptions.AggressiveInlining)]
            void RevertMove()
            {
                Game.HalfMovesWithoutCaptureOrPawnMove = oldHalfMovesWithoutCaptureOrPawnMove;
                Game.RemoveFromPositionHashHistory();
                position.UnmakeMove(move, gameState);
            }

            int score = 0;

            if (canBeRepetition && (Game.IsThreefoldRepetition() || Game.Is50MovesRepetition(ref evaluationContext)))
            {
                score = 0;

                // We don't need to evaluate further down to know it's a draw.
                // Since we won't be evaluating further down, we need to clear the PV table because those moves there
                // don't belong to this line and if this move were to beat alpha, they'd incorrectly copied to pv line.
                Array.Clear(_pVTable, nextPvIndex, _pVTable.Length - nextPvIndex);
            }
            else
            {
                var nextHalfMovesCounter = (move.CapturedPiece() != (int)Piece.None || move.Piece() == (int)Piece.P || move.Piece() == (int)Piece.p)
                    ? 0
                    : Game.HalfMovesWithoutCaptureOrPawnMove + 1;

                _tt.PrefetchTTEntry(position, nextHalfMovesCounter);

                bool isCutNode = !pvNode && !cutnode;   // Linter 'simplification' of pvNode ? false : !cutnode

                var newDepth = depth + depthExtension - 1 + singularDepthExtensions;

                // 🔍 Late Move Reduction (LMR) - search with reduced depth
                // Impl. based on Ciekce (Stormphrax) and Martin (Motor) advice, and Stormphrax & Akimbo implementations
                if (visitedMovesCounter >= 1)
                {
                    int reduction = 0;

                    if (isNotGettingCheckmated)
                    {
                        var isRootExtraReduction = isRoot ? 2 : 0;

                        if (depth >= Configuration.EngineSettings.LMR_MinDepth
                            && visitedMovesCounter >=
                                (pvNode
                                    ? Configuration.EngineSettings.LMR_MinFullDepthSearchedMoves_PV + isRootExtraReduction
                                    : Configuration.EngineSettings.LMR_MinFullDepthSearchedMoves_NonPV + isRootExtraReduction))
                        {
                            if (isCapture)
                            {
                                reduction = EvaluationConstants.LMRReductions[1][depth][visitedMovesCounter];

                                reduction /= EvaluationConstants.LMRScaleFactor;

                                // ~ history/(0.75 * maxHistory/2/)
                                reduction -= CaptureHistoryEntry(move) / Configuration.EngineSettings.LMR_History_Divisor_Noisy;
                            }
                            else
                            {
                                reduction = EvaluationConstants.LMRReductions[0][depth][visitedMovesCounter]
                                    + Configuration.EngineSettings.LMR_Quiet;    // Quiet LMR

                                if (!improving)
                                {
                                    reduction += Configuration.EngineSettings.LMR_Improving;
                                }

                                if (cutnode)
                                {
                                    reduction += Configuration.EngineSettings.LMR_Cutnode;
                                }

                                if (!ttPv)
                                {
                                    reduction += Configuration.EngineSettings.LMR_TTPV;
                                }

                                if (ttMoveIsCapture)    // Move isn't a capture but TT move is
                                {
                                    reduction += Configuration.EngineSettings.LMR_TTCapture;
                                }

                                if (pvNode)
                                {
                                    reduction -= Configuration.EngineSettings.LMR_PVNode;
                                }

                                if (position.IsInCheck())   // i.e. move gives check
                                {
                                    reduction -= Configuration.EngineSettings.LMR_InCheck;
                                }

                                if (Math.Abs(staticEval - rawStaticEval) >= Configuration.EngineSettings.LMR_Corrplexity_Delta)
                                {
                                    reduction -= Configuration.EngineSettings.LMR_Corrplexity;
                                }

                                reduction /= EvaluationConstants.LMRScaleFactor;

                                // -= history/(maxHistory/2)

                                reduction -= QuietHistory() / Configuration.EngineSettings.LMR_History_Divisor_Quiet;
                            }
                        }

                        // 🔍 Static Exchange Evaluation (SEE) reduction
                        // Bad captures are reduced more
                        // Last attempt to move it inside of LMR conditions was https://github.com/lynx-chess/Lynx/pull/1589
                        if (!isInCheck
                            && moveScore < EvaluationConstants.PromotionMoveScoreValue
                            && moveScore >= EvaluationConstants.BadCaptureMoveBaseScoreValue)
                        {
                            reduction += Configuration.EngineSettings.SEE_BadCaptureReduction;
                        }

                        // Don't allow LMR to drop into qsearch or increase the depth: min depth 1
                        // (depth - 1) - depth + 2 = 1, min depth we want
                        // newDepth - newDepth + 1 = 1, min depth we want
                        reduction = Math.Max(0, Math.Min(reduction, newDepth - 1));
                    }

                    var reducedDepth = newDepth - reduction;

                    // Search with reduced depth and zero window
                    score = -NegaMax(reducedDepth, ply + 1, -alpha - 1, -alpha, cutnode: true, cancellationToken);

                    // 🔍 Principal Variation Search (PVS)
                    if (score > alpha && newDepth > reducedDepth)
                    {
                        // Optimistic search, validating that the rest of the moves are worse than bestmove.
                        // It should produce more cutoffs and therefore be faster.
                        // https://web.archive.org/web/20071030220825/http://www.brucemo.com/compchess/programming/pvs.htm

                        var deeper = score > bestScore + Configuration.EngineSettings.LMR_DeeperBase + (Configuration.EngineSettings.LMR_DeeperDepthMultiplier * depth);
                        var shallower = score < bestScore + depth;

                        if (deeper && !shallower && depth < Configuration.EngineSettings.MaxDepth)
                        {
                            ++newDepth;
                        }
                        else if (shallower && !deeper && newDepth > 1)
                        {
                            --newDepth;
                        }

                        if (newDepth > reducedDepth)
                        {
                            // Search with full depth but narrowed score bandwidth (zero-window search)
                            score = -NegaMax(newDepth, ply + 1, -alpha - 1, -alpha, !cutnode, cancellationToken);
                        }

                        // 🔍 Post-LMR continuation history update
                        var historyBonus = score > alpha
                            ? EvaluationConstants.HistoryBonus[depth]
                            : -EvaluationConstants.HistoryMalus[depth];

                        ref var contHist = ref ContinuationHistoryEntry(move.Piece(), move.TargetSquare(), ply - 1);
                        contHist = ScoreHistoryMove(contHist, historyBonus);
                    }
                }

                // First searched move is always searched with full depth and full score bandwidth
                // Same if PVS hypothesis is invalidated
                if (visitedMovesCounter == 0 || (score > alpha && score < beta))
                {
#pragma warning disable S2234 // Arguments should be passed in the same order as the method parameters
                    score = -NegaMax(newDepth, ply + 1, -beta, -alpha, cutnode: false, cancellationToken);
#pragma warning restore S2234 // Arguments should be passed in the same order as the method parameters
                }
            }

            // After making a move
            RevertMove();
            if (isRoot)
            {
                var nodesSpentInThisMove = _nodes - previousNodes;
                UpdateMoveNodeCount(move, nodesSpentInThisMove);
            }

            PrintMove(position, ply, move, score);

            if (score > bestScore)
            {
                bestScore = score;

                // Improving alpha
                if (score > alpha)
                {
                    alpha = score;
                    bestMove = move;

                    if (pvNode)
                    {
                        _pVTable[pvIndex] = move;
                        CopyPVTableMoves(pvIndex + 1, nextPvIndex, Configuration.EngineSettings.MaxDepth - ply - 1);
                    }

                    nodeType = NodeType.Exact;
                }

                // Beta-cutoff - refutation found, no need to keep searching this line
                if (score >= beta)
                {
                    PrintMessage($"Pruning: {move} is enough");

                    var historyDepth = depth;

                    if (staticEval <= alpha)
                    {
                        ++historyDepth;
                    }

                    // Suggestion by Sirius author
                    if (bestScore >= beta + Configuration.EngineSettings.History_BestScoreBetaMargin)
                    {
                        ++historyDepth;
                    }

                    if (isCapture)
                    {
                        UpdateMoveOrderingHeuristicsOnCaptureBetaCutoff(historyDepth, visitedMoves, visitedMovesCounter, move);
                    }
                    else
                    {
                        UpdateMoveOrderingHeuristicsOnQuietBetaCutoff(historyDepth, ply, visitedMoves, visitedMovesCounter, move, isRoot, pvNode);
                    }

                    nodeType = NodeType.Beta;

                    break;
                }
            }

            ++visitedMovesCounter;
        }

        if (!isAnyMoveValid)
        {
            Debug.Assert(bestMove is null);

            bestScore = Position.EvaluateFinalPosition(ply, isInCheck);

            nodeType = NodeType.Exact;
            staticEval = bestScore;
        }

        if (!isVerifyingSE)
        {
            if (!(isInCheck
                || (bestMove?.CapturedPiece() != null && bestMove?.CapturedPiece() != (int)Piece.None)
                || bestMove?.IsPromotion() == true
                || (nodeType == NodeType.Beta && bestScore <= staticEval)
                || (nodeType == NodeType.Alpha && bestScore >= staticEval)))
            {
                UpdateCorrectionHistory(position, bestScore - staticEval, depth);
            }

            _tt.RecordHash(position, Game.HalfMovesWithoutCaptureOrPawnMove, rawStaticEval, depth, ply, bestScore, nodeType, ttPv, bestMove);
        }

        return bestScore;
    }

    /// <summary>
    /// Quiescence search implementation, NegaMax alpha-beta style, fail-soft
    /// </summary>
    /// <param name="alpha">
    /// Best score White can achieve, assuming best play by Black.
    /// Defaults to the worse possible score for white, Int.MinValue.
    /// </param>
    /// <param name="beta">
    /// Best score Black can achieve, assuming best play by White
    /// Defaults to the works possible score for Black, Int.MaxValue
    /// </param>
    [SkipLocalsInit]
    public int QuiescenceSearch(int ply, int alpha, int beta, bool pvNode, CancellationToken cancellationToken)
    {
        var position = Game.CurrentPosition;

        cancellationToken.ThrowIfCancellationRequested();

        Span<BitBoard> attacks = stackalloc BitBoard[12];
        Span<BitBoard> attacksBySide = stackalloc BitBoard[2];
        var evaluationContext = new EvaluationContext(attacks, attacksBySide);

        if (ply >= Configuration.EngineSettings.MaxDepth)
        {
            if (IsMainEngine)
            {
                _logger.Debug("[#{EngineId}] Max depth {Depth} reached in qsearch - position {FEN}",
                _id, Configuration.EngineSettings.MaxDepth, position.FEN(Game.HalfMovesWithoutCaptureOrPawnMove));
            }
#if MULTITHREAD_DEBUG
            else
            {
                _logger.Trace("[#{EngineId}] Max depth {Depth} reached in qsearch - position {FEN}",
                _id, Configuration.EngineSettings.MaxDepth, position.FEN(Game.HalfMovesWithoutCaptureOrPawnMove));
            }
#endif
            return position.StaticEvaluation(Game.HalfMovesWithoutCaptureOrPawnMove, _pawnEvalTable, ref evaluationContext).Score;
        }

        var pvIndex = PVTable.Indexes[ply];
        var nextPvIndex = PVTable.Indexes[ply + 1];
        _pVTable[pvIndex] = _defaultMove;   // Nulling the first value before any returns

        var ttProbeResult = _tt.ProbeHash(position, Game.HalfMovesWithoutCaptureOrPawnMove, ply);
        var ttScore = ttProbeResult.Score;
        var ttNodeType = ttProbeResult.NodeType;
        var ttHit = ttNodeType != NodeType.Unknown && ttNodeType != NodeType.None;
        var ttPv = pvNode || ttProbeResult.WasPv;

        // QS TT cutoff
        Debug.Assert(ttProbeResult.Depth >= 0, "Assertion failed", "We would need to add it as a TT cutoff condition");

        if (ttHit
            && (ttNodeType == NodeType.Exact
                || (ttNodeType == NodeType.Alpha && ttScore <= alpha)
                || (ttNodeType == NodeType.Beta && ttScore >= beta)))
        {
            return ttScore;
        }

        ShortMove ttBestMove = ttProbeResult.BestMove;
        _maxDepthReached[ply] = ply;

        /*
            var staticEval = ttHit
                ? ttProbeResult.StaticEval
                : position.StaticEvaluation(Game.HalfMovesWithoutCaptureOrPawnMove, _kingPawnHashTable).Score;
        */

        (var rawStaticEval, var _) = position.StaticEvaluation(Game.HalfMovesWithoutCaptureOrPawnMove, _pawnEvalTable, ref evaluationContext);
        Debug.Assert(rawStaticEval != EvaluationConstants.NoScore, "Assertion failed", "All TT entries should have a static eval");

        var staticEval = CorrectStaticEvaluation(position, rawStaticEval);

        ref var stack = ref Game.Stack(ply);
        stack.StaticEval = staticEval;

        int standPat =
            (ttNodeType == NodeType.Exact
                || (ttNodeType == NodeType.Alpha && ttScore < staticEval)
                || (ttNodeType == NodeType.Beta && ttScore > staticEval))
            ? ttScore
            : staticEval;

        var isInCheck = position.IsInCheck();

        if (!isInCheck)
        {
            if (!ttHit)
            {
                _tt.SaveStaticEval(position, Game.HalfMovesWithoutCaptureOrPawnMove, rawStaticEval, ttPv);
            }

            // Standing pat beta-cutoff (updating alpha after this check)
            if (standPat >= beta)
            {
                PrintMessage(ply - 1, "Pruning before starting quiescence search");
                return standPat;
            }
        }

        // Better move
        if (standPat > alpha)
        {
            alpha = standPat;
        }

        Span<Move> moves = stackalloc Move[Constants.MaxNumberOfPseudolegalMovesInAPosition];
        var pseudoLegalMoves = MoveGenerator.GenerateAllCaptures(position, ref evaluationContext, moves);
        if (pseudoLegalMoves.Length == 0)
        {
            // Checking if final position first: https://github.com/lynx-chess/Lynx/pull/358
            return staticEval;
        }

        var nodeType = NodeType.Alpha;
        Move? bestMove = null;
        int bestScore = standPat;

        bool isAnyCaptureValid = false;

        Span<int> moveScores = stackalloc int[pseudoLegalMoves.Length];
        for (int i = 0; i < pseudoLegalMoves.Length; ++i)
        {
            moveScores[i] = ScoreMoveQSearch(pseudoLegalMoves[i], ttBestMove);
        }

        Span<Move> visitedMoves = stackalloc Move[pseudoLegalMoves.Length];
        int visitedMovesCounter = 0;

        for (int moveIndex = 0; moveIndex < pseudoLegalMoves.Length; ++moveIndex)
        {
            // Incremental move sorting, inspired by https://github.com/jw1912/Chess-Challenge and suggested by toanth
            // There's no need to sort all the moves since most of them don't get checked anyway
            // So just find the first unsearched one with the best score and try it
            for (int j = moveIndex + 1; j < pseudoLegalMoves.Length; j++)
            {
                if (moveScores[j] > moveScores[moveIndex])
                {
                    (moveScores[moveIndex], moveScores[j], pseudoLegalMoves[moveIndex], pseudoLegalMoves[j]) = (moveScores[j], moveScores[moveIndex], pseudoLegalMoves[j], pseudoLegalMoves[moveIndex]);
                }
            }

            var move = pseudoLegalMoves[moveIndex];
            var moveScore = moveScores[moveIndex];

            // 🔍 QSearch SEE pruning: pruning bad captures
            if (moveScore < EvaluationConstants.PromotionMoveScoreValue && moveScore >= EvaluationConstants.BadCaptureMoveBaseScoreValue)
            {
                continue;
            }

            var gameState = position.MakeMove(move);
            if (!position.WasProduceByAValidMove())
            {
                position.UnmakeMove(move, gameState);
                continue;
            }

            ++_nodes;
            visitedMoves[visitedMovesCounter] = move;
            isAnyCaptureValid = true;

            PrintPreMove(position, ply, move, isQuiescence: true);

            // No need to check for threefold or 50 moves repetitions, since we're only searching captures, promotions, and castles
            stack.Move = move;

#pragma warning disable S2234 // Arguments should be passed in the same order as the method parameters
            int score = -QuiescenceSearch(ply + 1, -beta, -alpha, pvNode, cancellationToken);
#pragma warning restore S2234 // Arguments should be passed in the same order as the method parameters
            position.UnmakeMove(move, gameState);

            PrintMove(position, ply, move, score, isQuiescence: true);

            if (score > bestScore)
            {
                bestScore = score;

                // Beta-cutoff
                if (score >= beta)
                {
                    PrintMessage($"Pruning: {move} is enough to discard this line");

                    if (move.CapturedPiece() != (int)Piece.None)
                    {
                        UpdateMoveOrderingHeuristicsOnCaptureBetaCutoff(3, visitedMoves, visitedMovesCounter, move);
                    }

                    nodeType = NodeType.Beta;
                    break;
                }

                // Improving alpha
                if (score > alpha)
                {
                    alpha = score;
                    bestMove = move;

                    _pVTable[pvIndex] = move;
                    CopyPVTableMoves(pvIndex + 1, nextPvIndex, Configuration.EngineSettings.MaxDepth - ply - 1);

                    nodeType = NodeType.Exact;
                }
            }

            ++visitedMovesCounter;
        }

        if (!isAnyCaptureValid
            && !MoveGenerator.CanGenerateAtLeastAValidMove(position, ref evaluationContext)) // Bad captures can be pruned, so all moves need to be generated for now
        {
            Debug.Assert(bestMove is null);

            bestScore = Position.EvaluateFinalPosition(ply, isInCheck);

            nodeType = NodeType.Exact;
            staticEval = bestScore;
        }

        _tt.RecordHash(position, Game.HalfMovesWithoutCaptureOrPawnMove, rawStaticEval, 0, ply, bestScore, nodeType, ttPv, bestMove);

        return bestScore;
    }
}<|MERGE_RESOLUTION|>--- conflicted
+++ resolved
@@ -197,65 +197,65 @@
                 ttCorrectedStaticEval = ttScore;
             }
 
-<<<<<<< HEAD
             bool isNotGettingCheckmated = ttCorrectedStaticEval > EvaluationConstants.NegativeCheckmateDetectionLimit;
 
-=======
->>>>>>> 1b681138
-            // Fail-high pruning (moves with high scores) - prune more when improving
-            if (depth <= Configuration.EngineSettings.RFP_MaxDepth)
-            {
-                // 🔍 Reverse Futility Pruning (RFP) - https://www.chessprogramming.org/Reverse_Futility_Pruning
-                // Return formula by Ciekce, instead of just returning static eval
-                // Improving impl. based on Potential's
-                var rfpMargin = improving
-                    ? Configuration.EngineSettings.RFP_Improving_Margin * (depth - 1)
-                    : Configuration.EngineSettings.RFP_NotImproving_Margin * depth;
-
-                // RFP_ImprovingFactor should be tuned if improvingRate is ever used for something else
-                var improvingFactor = improvingRate * (Configuration.EngineSettings.RFP_ImprovingFactor * depth);
-
-                var rfpThreshold = rfpMargin + improvingFactor;
-
-                if (staticEval - rfpThreshold >= beta)
-                {
-#pragma warning disable S3949 // Calculations should not overflow - value is being set at the beginning of the else if (!pvNode)
-                    return (staticEval + beta) / 2;
-#pragma warning restore S3949 // Calculations should not overflow
-                }
-
-                // 🔍 Razoring - Strelka impl (CPW) - https://www.chessprogramming.org/Razoring#Strelka
-                if (depth <= Configuration.EngineSettings.Razoring_MaxDepth)
-                {
-                    var score = staticEval + Configuration.EngineSettings.Razoring_Depth1Bonus;
-
-                    if (score < beta)               // Static evaluation + bonus indicates fail-low node
-                    {
-                        if (depth == 1)
+            if(isNotGettingCheckmated)
+            {
+                // Fail-high pruning (moves with high scores) - prune more when improving
+                if (depth <= Configuration.EngineSettings.RFP_MaxDepth)
+                {
+                    // 🔍 Reverse Futility Pruning (RFP) - https://www.chessprogramming.org/Reverse_Futility_Pruning
+                    // Return formula by Ciekce, instead of just returning static eval
+                    // Improving impl. based on Potential's
+                    var rfpMargin = improving
+                        ? Configuration.EngineSettings.RFP_Improving_Margin * (depth - 1)
+                        : Configuration.EngineSettings.RFP_NotImproving_Margin * depth;
+
+                    // RFP_ImprovingFactor should be tuned if improvingRate is ever used for something else
+                    var improvingFactor = improvingRate * (Configuration.EngineSettings.RFP_ImprovingFactor * depth);
+
+                    var rfpThreshold = rfpMargin + improvingFactor;
+
+                    if (staticEval - rfpThreshold >= beta)
+                    {
+    #pragma warning disable S3949 // Calculations should not overflow - value is being set at the beginning of the else if (!pvNode)
+                        return (staticEval + beta) / 2;
+    #pragma warning restore S3949 // Calculations should not overflow
+                    }
+
+                    // 🔍 Razoring - Strelka impl (CPW) - https://www.chessprogramming.org/Razoring#Strelka
+                    if (depth <= Configuration.EngineSettings.Razoring_MaxDepth)
+                    {
+                        var score = staticEval + Configuration.EngineSettings.Razoring_Depth1Bonus;
+
+                        if (score < beta)               // Static evaluation + bonus indicates fail-low node
                         {
-                            var qSearchScore = QuiescenceSearch(ply, alpha, beta, pvNode, cancellationToken);
-
-                            return qSearchScore > score
-                                ? qSearchScore
-                                : score;
-                        }
-
-                        score += Configuration.EngineSettings.Razoring_NotDepth1Bonus;
-
-                        if (score < beta)               // Static evaluation indicates fail-low node
-                        {
-                            var qSearchScore = QuiescenceSearch(ply, alpha, beta, pvNode, cancellationToken);
-                            if (qSearchScore < beta)    // Quiescence score also indicates fail-low node
+                            if (depth == 1)
                             {
+                                var qSearchScore = QuiescenceSearch(ply, alpha, beta, pvNode, cancellationToken);
+
                                 return qSearchScore > score
                                     ? qSearchScore
                                     : score;
                             }
+
+                            score += Configuration.EngineSettings.Razoring_NotDepth1Bonus;
+
+                            if (score < beta)               // Static evaluation indicates fail-low node
+                            {
+                                var qSearchScore = QuiescenceSearch(ply, alpha, beta, pvNode, cancellationToken);
+                                if (qSearchScore < beta)    // Quiescence score also indicates fail-low node
+                                {
+                                    return qSearchScore > score
+                                        ? qSearchScore
+                                        : score;
+                                }
+                            }
                         }
                     }
                 }
             }
-
+          
             var staticEvalBetaDiff = staticEval - beta;
 
             // 🔍 Null Move Pruning (NMP) - our position is so good that we can potentially afford giving our opponent a double move and still remain ahead of beta
