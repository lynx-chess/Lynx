--- conflicted
+++ resolved
@@ -397,17 +397,13 @@
 
                     var historyDepth = depth;
 
-<<<<<<< HEAD
                     if (staticEval <= alpha)
                     {
                         ++historyDepth;
                     }
 
-                    if (bestScore >= beta + 80)
-=======
                     // Suggestion by Sirius author
                     if (bestScore >= beta + Configuration.EngineSettings.History_BestScoreBetaMargin)
->>>>>>> d2780983
                     {
                         ++historyDepth;
                     }
