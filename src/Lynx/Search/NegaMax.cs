﻿#pragma warning disable S1192 // String literals should not be duplicated - it's assertion message strings

using Lynx.Model;
using System.Diagnostics;
using System.Runtime.CompilerServices;
using System.Runtime.InteropServices;

namespace Lynx;

public sealed partial class Engine
{
    /// <summary>
    /// NegaMax algorithm implementation using alpha-beta pruning and quiescence search
    /// </summary>
    /// <param name="alpha">
    /// Best score the Side to move can achieve, assuming best play by the opponent.
    /// </param>
    /// <param name="beta">
    /// Best score Side's to move's opponent can achieve, assuming best play by Side to move.
    /// </param>
    [SkipLocalsInit]
    private int NegaMax(int depth, int ply, int alpha, int beta, bool cutnode, CancellationToken cancellationToken,
        bool parentWasNullMove = false, bool isVerifyingSE = false)
    {
        var position = Game.CurrentPosition;

        Debug.Assert(depth >= 0 || !position.IsInCheck(), "Assertion failed", "Current check extension impl won't work otherwise");

        Span<BitBoard> attacks = stackalloc BitBoard[12];
        Span<BitBoard> attacksBySide = stackalloc BitBoard[2];
        var evaluationContext = new EvaluationContext(attacks, attacksBySide);

        // Prevents runtime failure in case depth is increased due to check extension, since we're using ply when calculating pvTable index,
        if (ply >= Configuration.EngineSettings.MaxDepth)
        {
            if (IsMainEngine)
            {
                _logger.Debug("[#{EngineId}] Max depth {Depth} reached - position {FEN}",
                    _id, Configuration.EngineSettings.MaxDepth, position.FEN(Game.HalfMovesWithoutCaptureOrPawnMove));
            }
#if MULTITHREAD_DEBUG
            else
            {
                _logger.Trace("[#{EngineId}] Max depth {Depth} reached - position {FEN}",
                _id, Configuration.EngineSettings.MaxDepth, position.FEN(Game.HalfMovesWithoutCaptureOrPawnMove));
            }
#endif
            return position.StaticEvaluation(Game.HalfMovesWithoutCaptureOrPawnMove, _pawnEvalTable, ref evaluationContext).Score;
        }

        _maxDepthReached[ply] = ply;

        cancellationToken.ThrowIfCancellationRequested();

        var pvIndex = PVTable.Indexes[ply];
        var nextPvIndex = PVTable.Indexes[ply + 1];
        _pVTable[pvIndex] = _defaultMove;   // Nulling the first value before any returns

        bool isRoot = ply == 0;
        bool pvNode = beta - alpha > 1;
        int depthExtension = 0;

        TTProbeResult ttEntry;
        bool ttWasPv;

        bool realttHit = false;
        bool ttHit = false;
        bool ttEntryHasBestMove = false;
        bool ttMoveIsCapture = false;

        Debug.Assert(!pvNode || !cutnode);

        if (!isRoot)
        {
            realttHit = _tt.ProbeHash(position, Game.HalfMovesWithoutCaptureOrPawnMove, ply, out ttEntry);
            var ttNodeType = ttEntry.NodeType;

            ttHit = realttHit && ttNodeType != NodeType.Unknown;

            ttWasPv = ttEntry.WasPv;
            ttEntryHasBestMove = ttHit && ttEntry.BestMove != default;

            // TT cutoffs
            if (!isVerifyingSE && ttHit && ttEntry.Depth >= depth)
            {
                var ttScore = ttEntry.Score;

                if (ttNodeType == NodeType.Exact
                    || (ttNodeType == NodeType.Alpha && ttScore <= alpha)
                    || (ttNodeType == NodeType.Beta && ttScore >= beta))
                {
                    if (!pvNode)
                    {
                        return ttScore;
                    }

                    // In PV nodes, instead of the cutoff we reduce the depth
                    // Suggested by Calvin author, originally from Motor
                    // I had to add the not-in-check guard
                    if (!position.IsInCheck())
                    {
                        --depthExtension;
                    }
                }
                else if (!pvNode
                    && depth <= Configuration.EngineSettings.TTHit_NoCutoffExtension_MaxDepth
                    && ply < depth * 4) // To avoid weird search explosions, see HighSeldepthAtDepth2 test. Patch suggested by Sirius author
                {
                    // Extension idea from Stormphrax
                    ++depthExtension;
                }
            }

            ttMoveIsCapture = ttEntryHasBestMove && position.Board[((int)ttEntry.BestMove).TargetSquare()] != (int)Piece.None;
        }
        else
        {
            ttEntry = default;
            ttWasPv = false;
        }

        // Internal iterative reduction (IIR)
        // If this position isn't found in TT, it has never been searched before,
        // so the search will be potentially expensive.
        // Therefore, we search with reduced depth for now, expecting to record a TT move
        // which we'll be able to use later for the full depth search
        if (depth >= Configuration.EngineSettings.IIR_MinDepth
            && (!ttEntryHasBestMove))
        {
            --depthExtension;
        }

        var ttPv = pvNode || ttWasPv;

        // 🔍 Improving heuristic: the current position has a better static evaluation than
        // the previous evaluation from the same side (ply - 2).
        // When true, we can:
        // - Prune more aggressively when evaluation is too high: current position is even getter
        // - Prune less aggressively when evaluation is low low: uncertainty on how bad the position really is
        bool improving = false;

        // From Potential
        double improvingRate = 0;

        bool isInCheck = position.IsInCheck();
        int rawStaticEval, staticEval;
        int phase = int.MaxValue;

        ref var stack = ref Game.Stack(ply);
        stack.DoubleExtensions = Game.ReadDoubleExtensionsFromStack(ply - 1);

        if (isInCheck && !isVerifyingSE)
        {
            ++depthExtension;
        }

        if (depth + depthExtension <= 0)
        {
            if (MoveGenerator.CanGenerateAtLeastAValidMove(position, ref evaluationContext))
            {
                return QuiescenceSearch(ply, alpha, beta, pvNode, cancellationToken);
            }

            var finalPositionEvaluation = Position.EvaluateFinalPosition(ply, isInCheck);
            _tt.RecordHash(position, Game.HalfMovesWithoutCaptureOrPawnMove, finalPositionEvaluation, depth, ply, finalPositionEvaluation, NodeType.Exact, ttPv);

            return finalPositionEvaluation;
        }

        if (!isInCheck && !isVerifyingSE)
        {
            var ttNodeType = ttEntry.NodeType;
            var ttScore = ttEntry.Score;

            if (realttHit)
            {
                Debug.Assert(ttEntry.StaticEval != EvaluationConstants.NoScore);
                Debug.Assert(ttEntry.Score != EvaluationConstants.NoScore || ttEntry.NodeType == NodeType.Unknown);

                rawStaticEval = ttEntry.StaticEval;
                staticEval = CorrectStaticEvaluation(position, rawStaticEval);
                phase = position.Phase();
                position.CalculateThreats(ref evaluationContext);
            }
            else
            {
                (rawStaticEval, phase) = position.StaticEvaluation(Game.HalfMovesWithoutCaptureOrPawnMove, _pawnEvalTable, ref evaluationContext);
                _tt.SaveStaticEval(position, Game.HalfMovesWithoutCaptureOrPawnMove, rawStaticEval, ttPv);
                staticEval = CorrectStaticEvaluation(position, rawStaticEval);
            }

            stack.StaticEval = staticEval;

            if (ply >= 2)
            {
                var evalDiff = staticEval - Game.ReadStaticEvalFromStack(ply - 2);
                improving = evalDiff >= 0;
                improvingRate = evalDiff / (double)Configuration.EngineSettings.ImprovingRate;
            }

            var ttCorrectedStaticEval = staticEval;

            // From smol.cs
            // ttEvaluation can be used as a better positional evaluation:
            // If the score is outside what the current bounds are, but it did match flag and depth,
            // then we can trust that this score is more accurate than the current static evaluation,
            // and we can update our static evaluation for better accuracy in pruning
            if (ttHit && ttNodeType != (ttScore > staticEval ? NodeType.Alpha : NodeType.Beta))
            {
                ttCorrectedStaticEval = ttScore;
            }

            // Fail-high pruning (moves with high scores) - prune more when improving
            if (!pvNode)
            {
                if (depth <= Configuration.EngineSettings.RFP_MaxDepth)
                {
                    // 🔍 Reverse Futility Pruning (RFP) - https://www.chessprogramming.org/Reverse_Futility_Pruning
                    // Return formula by Ciekce, instead of just returning static eval
                    // Improving impl. based on Potential's
                    var rfpMargin = improving
                        ? Configuration.EngineSettings.RFP_Improving_Margin * (depth - 1)
                        : Configuration.EngineSettings.RFP_NotImproving_Margin * depth;

                    // RFP_ImprovingFactor should be tuned if improvingRate is ever used for something else
                    var improvingFactor = improvingRate * (Configuration.EngineSettings.RFP_ImprovingFactor * depth);

                    var rfpThreshold = rfpMargin + improvingFactor;

                    if (ttCorrectedStaticEval - rfpThreshold >= beta)
                    {
#pragma warning disable S3949 // Calculations should not overflow - value is being set at the beginning of the else if (!pvNode)
                        return (ttCorrectedStaticEval + beta) / 2;
#pragma warning restore S3949 // Calculations should not overflow
                    }

                    // 🔍 Razoring - Strelka impl (CPW) - https://www.chessprogramming.org/Razoring#Strelka
                    if (depth <= Configuration.EngineSettings.Razoring_MaxDepth)
                    {
                        var score = staticEval + Configuration.EngineSettings.Razoring_Depth1Bonus;

                        if (score < beta)               // Static evaluation + bonus indicates fail-low node
                        {
                            if (depth == 1)
                            {
                                // Pawnocchio idea: no need to run QSearch when the eval is already corrected by the TT score,
                                // that corrected eval is at least as good as QSearch result would be
                                var qSearchScore = ttCorrectedStaticEval != staticEval
                                    ? ttCorrectedStaticEval
                                    : QuiescenceSearch(ply, alpha, beta, pvNode, cancellationToken);

                                return qSearchScore > score
                                    ? qSearchScore
                                    : score;
                            }

                            score += Configuration.EngineSettings.Razoring_NotDepth1Bonus;

                            if (score < beta)               // Static evaluation indicates fail-low node
                            {
                                var qSearchScore = QuiescenceSearch(ply, alpha, beta, pvNode, cancellationToken);
                                if (qSearchScore < beta)    // Quiescence score also indicates fail-low node
                                {
                                    return qSearchScore > score
                                        ? qSearchScore
                                        : score;
                                }
                            }
                        }
                    }
                }

                var staticEvalBetaDiff = ttCorrectedStaticEval - beta;

                // 🔍 Null Move Pruning (NMP) - our position is so good that we can potentially afford giving our opponent a double move and still remain ahead of beta
                if (depth >= Configuration.EngineSettings.NMP_MinDepth
                    && staticEvalBetaDiff >= Configuration.EngineSettings.NMP_Margin
                    && !parentWasNullMove
                    && phase > 2   // Zugzwang risk reduction: pieces other than pawn presents
                    && (ttNodeType != NodeType.Alpha || ttScore >= beta))   // TT suggests NMP will fail: entry must not be a fail-low entry with a score below beta - Stormphrax and Ethereal
                {
                    var nmpReduction = Configuration.EngineSettings.NMP_BaseDepthReduction
                        + ((depth + Configuration.EngineSettings.NMP_DepthIncrement) / Configuration.EngineSettings.NMP_DepthDivisor)   // Clarity
                        + Math.Min(
                            Configuration.EngineSettings.NMP_StaticEvalBetaMaxReduction,
                            staticEvalBetaDiff / Configuration.EngineSettings.NMP_StaticEvalBetaDivisor);

                    // TODO more advanced adaptative reduction, similar to what Ethereal and Stormphrax are doing
                    //var nmpReduction = Math.Min(
                    //    depth,
                    //    3 + (depth / 3) + Math.Min((staticEval - beta) / 200, 3));

                    var gameState = position.MakeNullMove();
                    var nmpScore = -NegaMax(depth - 1 - nmpReduction, ply + 1, -beta, -beta + 1, !cutnode, cancellationToken, parentWasNullMove: true);
                    position.UnMakeNullMove(gameState);

                    if (nmpScore >= beta)
                    {
                        return Math.Abs(nmpScore) < EvaluationConstants.PositiveCheckmateDetectionLimit
                            ? nmpScore
                            : beta;
                    }
                }
            }
        }
        else
        {
            (rawStaticEval, _) = position.StaticEvaluation(Game.HalfMovesWithoutCaptureOrPawnMove, _pawnEvalTable, ref evaluationContext);
            staticEval = CorrectStaticEvaluation(position, rawStaticEval);

            if (!ttHit)
            {
                _tt.SaveStaticEval(position, Game.HalfMovesWithoutCaptureOrPawnMove, rawStaticEval, ttPv);
            }
        }

        Debug.Assert(depth >= 0, "Assertion failed", "QSearch should have been triggered");

        var ttBestMove = ttEntry.BestMove;

        Span<Move> moves = stackalloc Move[Constants.MaxNumberOfPseudolegalMovesInAPosition];
        var pseudoLegalMoves = MoveGenerator.GenerateAllMoves(position, ref evaluationContext, moves);

        Span<int> moveScores = stackalloc int[pseudoLegalMoves.Length];
        ref var moveScoresRef = ref MemoryMarshal.GetReference(moveScores);
        ref var pseudoLegalMovesRef = ref MemoryMarshal.GetReference(pseudoLegalMoves);
        for (int i = 0; i < pseudoLegalMoves.Length; ++i)
        {
            Unsafe.Add(ref moveScoresRef, i) = ScoreMove(position, Unsafe.Add(ref pseudoLegalMovesRef, i), ply, ref evaluationContext, ttBestMove);
        }

        var nodeType = NodeType.Alpha;
        int bestScore = EvaluationConstants.MinEval;
        Move? bestMove = null;
        bool isAnyMoveValid = false;

        Span<Move> visitedMoves = stackalloc Move[pseudoLegalMoves.Length];
        ref var visitedMovesRef = ref MemoryMarshal.GetReference(visitedMoves);
        int visitedMovesCounter = 0;

        for (int moveIndex = 0; moveIndex < pseudoLegalMoves.Length; ++moveIndex)
        {
            // Incremental move sorting, inspired by https://github.com/jw1912/Chess-Challenge and suggested by toanth
            // There's no need to sort all the moves since most of them don't get checked anyway
            // So just find the first unsearched one with the best score and try it
            for (int j = moveIndex + 1; j < pseudoLegalMoves.Length; j++)
            {
                ref var moveI = ref Unsafe.Add(ref pseudoLegalMovesRef, moveIndex);
                ref var moveJ = ref Unsafe.Add(ref pseudoLegalMovesRef, j);
                ref var scoreI = ref Unsafe.Add(ref moveScoresRef, moveIndex);
                ref var scoreJ = ref Unsafe.Add(ref moveScoresRef, j);

                if (scoreJ > scoreI)
                {
                    (scoreI, scoreJ, moveI, moveJ) = (scoreJ, scoreI, moveJ, moveI);
                }
            }

            // Value copy
            var move = Unsafe.Add(ref pseudoLegalMovesRef, moveIndex); // Value copy for use in closures

            var isBestMove = (ShortMove)move == ttBestMove;
            if (isVerifyingSE && isBestMove)
            {
                continue;
            }

            var moveScore = Unsafe.Add(ref moveScoresRef, moveIndex);
            var piece = move.Piece();
            var isCapture = move.CapturedPiece() != (int)Piece.None;
            var isQuiet = !isCapture && !move.IsPromotion();

            int quietHistory = QuietHistoryEntry(position, move, ref evaluationContext)
                + ContinuationHistoryEntry(piece, move.TargetSquare(), ply - 1);

            // If we prune while getting checmated, we risk not finding any move and having an empty PV
            bool isNotGettingCheckmated = bestScore > EvaluationConstants.NegativeCheckmateDetectionLimit;

            // Fail-low pruning (moves with low scores) - prune less when improving
            // LMP, HP and FP can happen either before after MakeMove
            // PVS SEE pruning needs to happen before MakeMove in a make-unmake framework (it needs original position)
            if (visitedMovesCounter > 0
                && !pvNode
                && !isInCheck
                && isNotGettingCheckmated
                && moveScore < EvaluationConstants.PromotionMoveScoreValue) // Quiet or bad capture
            {
                // 🔍 Late Move Pruning (LMP) - all quiet moves can be pruned
                // after searching the first few given by the move ordering algorithm
                if (moveIndex >= Configuration.EngineSettings.LMP_BaseMovesToTry + (Configuration.EngineSettings.LMP_MovesDepthMultiplier * depth * (improving ? 2 : 1))) // Based on formula suggested by Antares
                {
                    break;
                }

                // 🔍 History pruning -  all quiet moves can be pruned
                // once we find one with a history score too low
                if (isQuiet
                    && depth < Configuration.EngineSettings.HistoryPrunning_MaxDepth    // TODO use LMR depth
                    && quietHistory < Configuration.EngineSettings.HistoryPrunning_Margin * (depth - 1))
                {
                    break;
                }

                // 🔍 Futility Pruning (FP) - all quiet moves can be pruned
                // once it's considered that they don't have potential to raise alpha
                var futilityValue = staticEval
                    + Configuration.EngineSettings.FP_Margin
                    + (Configuration.EngineSettings.FP_DepthScalingFactor * depth)
                    + (!isQuiet ? 0 : quietHistory / Configuration.EngineSettings.FP_HistoryDivisor);

                if (depth <= Configuration.EngineSettings.FP_MaxDepth
                    && futilityValue <= alpha)
                {
                    break;
                }

                // 🔍 PVS SEE pruning
                if (isCapture)
                {
                    var threshold = Configuration.EngineSettings.PVS_SEE_Threshold_Noisy * depth * depth;

                    if (!SEE.IsGoodCapture(position, move, threshold))
                    {
                        continue;
                    }
                }
                else
                {
                    var threshold = Configuration.EngineSettings.PVS_SEE_Threshold_Quiet * depth;

                    if (!SEE.HasPositiveScore(position, move, threshold))
                    {
                        continue;
                    }
                }
            }

            var gameState = position.MakeMove(move);

            if (!position.WasProduceByAValidMove())
            {
                position.UnmakeMove(move, gameState);
                continue;
            }

            int singularDepthExtensions = 0;

            // 🔍 Singular extensions (SE) - extend TT move when it looks better than every other move
            // We check if that's the case by doing a reduced-depth search, excluding TT move and with
            // zero-depth search (using TT score-based alpha/beta values).
            // If that search fails low, the move is 'singular' (very good) and therefore we extend it
            if (
                //!isVerifyingSE        // Implicit, otherwise the move would have been skipped already
                isBestMove      // Ensures !isRoot and TT hit (otherwise there wouldn't be a TT move)
                && depth >= Configuration.EngineSettings.SE_MinDepth
                && ttEntry.Depth + Configuration.EngineSettings.SE_TTDepthOffset >= depth
                && Math.Abs(ttEntry.Score) < EvaluationConstants.PositiveCheckmateDetectionLimit
                && ttEntry.NodeType != NodeType.Alpha
                && ply < 3 * depth)     // Preventing search explosions
            {
                position.UnmakeMove(move, gameState);

                var verificationDepth = (depth - 1) / 2;    // TODO tune?
                var singularBeta = ttEntry.Score - (depth * Configuration.EngineSettings.SE_DepthMultiplier);
                singularBeta = Math.Max(EvaluationConstants.NegativeCheckmateDetectionLimit, singularBeta);

                var singularScore = NegaMax(verificationDepth, ply, singularBeta - 1, singularBeta, cutnode, cancellationToken, isVerifyingSE: true);

                // Singular extension
                if (singularScore < singularBeta)
                {
                    ++singularDepthExtensions;

                    // Double extension
                    if (!pvNode
                        && singularScore + Configuration.EngineSettings.SE_DoubleExtensions_Margin < singularBeta
                        && stack.DoubleExtensions <= Configuration.EngineSettings.SE_DoubleExtensions_Max)
                    {
                        ++singularDepthExtensions;
                        ++stack.DoubleExtensions;

                        // Low depth extension - extending all moves
                        if (depth <= Configuration.EngineSettings.SE_LowDepthExtension)
                        {
                            ++depth;
                        }
                    }
                }
                // Multicut
                else if (singularScore >= beta && singularScore < Math.Abs(EvaluationConstants.PositiveCheckmateDetectionLimit))
                {
                    return singularScore;
                }
                // Negative extension
                else if (ttEntry.Score >= beta)
                {
                    --singularDepthExtensions;
                }

                gameState = position.MakeMove(move);
            }

            var previousNodes = _nodes;
            Unsafe.Add(ref visitedMovesRef, visitedMovesCounter) = move;

            ++_nodes;
            isAnyMoveValid = true;

            PrintPreMove(position, ply, move);

            // Before making a move
            var oldHalfMovesWithoutCaptureOrPawnMove = Game.HalfMovesWithoutCaptureOrPawnMove;
            var canBeRepetition = Game.Update50movesRule(move);
            Game.AddToPositionHashHistory(position.UniqueIdentifier);
            stack.Move = move;

            [MethodImpl(MethodImplOptions.AggressiveInlining)]
            void RevertMove()
            {
                Game.HalfMovesWithoutCaptureOrPawnMove = oldHalfMovesWithoutCaptureOrPawnMove;
                Game.RemoveFromPositionHashHistory();
                position.UnmakeMove(move, gameState);
            }

            int score = 0;

            if (canBeRepetition && (Game.IsThreefoldRepetition() || Game.Is50MovesRepetition(ref evaluationContext)))
            {
                score = 0;

                // We don't need to evaluate further down to know it's a draw.
                // Since we won't be evaluating further down, we need to clear the PV table because those moves there
                // don't belong to this line and if this move were to beat alpha, they'd incorrectly copied to pv line.
                Array.Clear(_pVTable, nextPvIndex, _pVTable.Length - nextPvIndex);
            }
            else
            {
                var nextHalfMovesCounter = (isCapture || piece == (int)Piece.P || piece == (int)Piece.p)
                    ? 0
                    : Game.HalfMovesWithoutCaptureOrPawnMove + 1;

                _tt.PrefetchTTEntry(position, nextHalfMovesCounter);

                bool isCutNode = !pvNode && !cutnode;   // Linter 'simplification' of pvNode ? false : !cutnode

                var newDepth = depth + depthExtension - 1 + singularDepthExtensions;

                // 🔍 Late Move Reduction (LMR) - search with reduced depth
                // Impl. based on Ciekce (Stormphrax) and Martin (Motor) advice, and Stormphrax & Akimbo implementations
                if (visitedMovesCounter >= 1)
                {
                    int reduction = 0;

                    if (isNotGettingCheckmated)
                    {
                        var isRootExtraReduction = isRoot ? 2 : 0;

                        if (depth >= Configuration.EngineSettings.LMR_MinDepth
                            && visitedMovesCounter >=
                                (pvNode
                                    ? Configuration.EngineSettings.LMR_MinFullDepthSearchedMoves_PV + isRootExtraReduction
                                    : Configuration.EngineSettings.LMR_MinFullDepthSearchedMoves_NonPV + isRootExtraReduction))
                        {
<<<<<<< HEAD
                            if (isQuiet)
=======
                            if (isCapture)
                            {
                                reduction = EvaluationConstants.LMRReductions[1][depth][visitedMovesCounter]
                                    - (EvaluationConstants.LMRScaleFactor * CaptureHistoryEntry(move) / Configuration.EngineSettings.LMR_History_Divisor_Noisy);
                            }
                            else
>>>>>>> 45059b13
                            {
                                reduction = EvaluationConstants.LMRReductions[0][depth][visitedMovesCounter]
                                    + Configuration.EngineSettings.LMR_Quiet    // Quiet LMR
                                    - (EvaluationConstants.LMRScaleFactor * quietHistory / Configuration.EngineSettings.LMR_History_Divisor_Quiet);
                            }

                            if (!improving)
                            {
                                reduction += Configuration.EngineSettings.LMR_Improving;
                            }

                            if (cutnode)
                            {
                                reduction += Configuration.EngineSettings.LMR_Cutnode;
                            }

                            if (!ttPv)
                            {
                                reduction += Configuration.EngineSettings.LMR_TTPV;
                            }

                            if (ttMoveIsCapture)    // Move isn't a capture but TT move is
                            {
                                reduction += Configuration.EngineSettings.LMR_TTCapture;
                            }

                            if (pvNode)
                            {
                                reduction -= Configuration.EngineSettings.LMR_PVNode;
                            }

                            if (position.IsInCheck())   // i.e. move gives check
                            {
                                reduction -= Configuration.EngineSettings.LMR_InCheck;
                            }

                            if (Math.Abs(staticEval - rawStaticEval) >= Configuration.EngineSettings.LMR_Corrplexity_Delta)
                            {
                                reduction -= Configuration.EngineSettings.LMR_Corrplexity;
                            }
<<<<<<< HEAD
                            else
                            {
                                reduction = EvaluationConstants.LMRReductions[1][depth][visitedMovesCounter];

                                reduction /= EvaluationConstants.LMRScaleFactor;

                                // ~ history/(0.75 * maxHistory/2/)
                                reduction -= CaptureHistoryEntry(move) / Configuration.EngineSettings.LMR_History_Divisor_Noisy;
                            }
=======

                            reduction /= EvaluationConstants.LMRScaleFactor;
>>>>>>> 45059b13
                        }

                        // 🔍 Static Exchange Evaluation (SEE) reduction
                        // Bad captures are reduced more
                        // Last attempt to move it inside of LMR conditions was https://github.com/lynx-chess/Lynx/pull/1589
                        if (!isInCheck
                            && moveScore < EvaluationConstants.PromotionMoveScoreValue
                            && moveScore >= EvaluationConstants.BadCaptureMoveBaseScoreValue)
                        {
                            reduction += Configuration.EngineSettings.SEE_BadCaptureReduction;
                        }

                        // Don't allow LMR to drop into qsearch or increase the depth: min depth 1
                        // (depth - 1) - depth + 2 = 1, min depth we want
                        // newDepth - newDepth + 1 = 1, min depth we want
                        reduction = Math.Max(0, Math.Min(reduction, newDepth - 1));
                    }

                    var reducedDepth = newDepth - reduction;

                    // Search with reduced depth and zero window
                    score = -NegaMax(reducedDepth, ply + 1, -alpha - 1, -alpha, cutnode: true, cancellationToken);

                    // 🔍 Principal Variation Search (PVS)
                    if (score > alpha && newDepth > reducedDepth)
                    {
                        // Optimistic search, validating that the rest of the moves are worse than bestmove.
                        // It should produce more cutoffs and therefore be faster.
                        // https://web.archive.org/web/20071030220825/http://www.brucemo.com/compchess/programming/pvs.htm

                        var deeper = score > bestScore + Configuration.EngineSettings.LMR_DeeperBase + (Configuration.EngineSettings.LMR_DeeperDepthMultiplier * depth);
                        var shallower = score < bestScore + depth;

                        if (deeper && !shallower && depth < Configuration.EngineSettings.MaxDepth)
                        {
                            ++newDepth;
                        }
                        else if (shallower && !deeper && newDepth > 1)
                        {
                            --newDepth;
                        }

                        if (newDepth > reducedDepth)
                        {
                            // Search with full depth but narrowed score bandwidth (zero-window search)
                            score = -NegaMax(newDepth, ply + 1, -alpha - 1, -alpha, !cutnode, cancellationToken);
                        }

                        // 🔍 Post-LMR continuation history update
                        var historyBonus = score > alpha
                            ? EvaluationConstants.HistoryBonus[depth]
                            : -EvaluationConstants.HistoryMalus[depth];

                        ref var contHist = ref ContinuationHistoryEntry(piece, move.TargetSquare(), ply - 1);
                        contHist = ScoreHistoryMove(contHist, historyBonus);
                    }
                }

                // First searched move is always searched with full depth and full score bandwidth
                // Same if PVS hypothesis is invalidated
                if (visitedMovesCounter == 0 || (score > alpha && score < beta))
                {
#pragma warning disable S2234 // Arguments should be passed in the same order as the method parameters
                    score = -NegaMax(newDepth, ply + 1, -beta, -alpha, cutnode: false, cancellationToken);
#pragma warning restore S2234 // Arguments should be passed in the same order as the method parameters
                }
            }

            // After making a move
            RevertMove();
            if (isRoot)
            {
                var nodesSpentInThisMove = _nodes - previousNodes;
                UpdateMoveNodeCount(move, nodesSpentInThisMove);
            }

            PrintMove(position, ply, move, score);

            if (score > bestScore)
            {
                bestScore = score;

                // Improving alpha
                if (score > alpha)
                {
                    alpha = score;
                    bestMove = move;

                    if (pvNode)
                    {
                        _pVTable[pvIndex] = move;
                        CopyPVTableMoves(pvIndex + 1, nextPvIndex, Configuration.EngineSettings.MaxDepth - ply - 1);
                    }

                    nodeType = NodeType.Exact;
                }

                // Beta-cutoff - refutation found, no need to keep searching this line
                if (score >= beta)
                {
                    PrintMessage($"Pruning: {move} is enough");

                    var historyDepth = depth;

                    if (staticEval <= alpha)
                    {
                        ++historyDepth;
                    }

                    // Suggestion by Sirius author
                    if (bestScore >= beta + Configuration.EngineSettings.History_BestScoreBetaMargin)
                    {
                        ++historyDepth;
                    }

                    if (isQuiet)
                    {
                        UpdateMoveOrderingHeuristicsOnQuietBetaCutoff(position, historyDepth, ply, visitedMoves, visitedMovesCounter, move, isRoot, pvNode, ref evaluationContext);
                    }
                    else
                    {
                        UpdateMoveOrderingHeuristicsOnCaptureBetaCutoff(historyDepth, visitedMoves, visitedMovesCounter, move);
                    }

                    nodeType = NodeType.Beta;

                    break;
                }
            }

            ++visitedMovesCounter;
        }

        if (!isAnyMoveValid)
        {
            Debug.Assert(bestMove is null);

            bestScore = Position.EvaluateFinalPosition(ply, isInCheck);

            nodeType = NodeType.Exact;
            staticEval = bestScore;
        }

        if (!isVerifyingSE)
        {
            if (!(isInCheck
                || (bestMove?.CapturedPiece() != null && bestMove?.CapturedPiece() != (int)Piece.None)
                || bestMove?.IsPromotion() == true
                || (nodeType == NodeType.Beta && bestScore <= staticEval)
                || (nodeType == NodeType.Alpha && bestScore >= staticEval)))
            {
                UpdateCorrectionHistory(position, bestScore - staticEval, depth);
            }

            _tt.RecordHash(position, Game.HalfMovesWithoutCaptureOrPawnMove, rawStaticEval, depth, ply, bestScore, nodeType, ttPv, bestMove);
        }

        return bestScore;
    }

    /// <summary>
    /// Quiescence search implementation, NegaMax alpha-beta style, fail-soft
    /// </summary>
    /// <param name="alpha">
    /// Best score White can achieve, assuming best play by Black.
    /// Defaults to the worse possible score for white, Int.MinValue.
    /// </param>
    /// <param name="beta">
    /// Best score Black can achieve, assuming best play by White
    /// Defaults to the works possible score for Black, Int.MaxValue
    /// </param>
    [SkipLocalsInit]
    public int QuiescenceSearch(int ply, int alpha, int beta, bool pvNode, CancellationToken cancellationToken)
    {
        var position = Game.CurrentPosition;

        cancellationToken.ThrowIfCancellationRequested();

        Span<BitBoard> attacks = stackalloc BitBoard[12];
        Span<BitBoard> attacksBySide = stackalloc BitBoard[2];
        var evaluationContext = new EvaluationContext(attacks, attacksBySide);

        if (ply >= Configuration.EngineSettings.MaxDepth)
        {
            if (IsMainEngine)
            {
                _logger.Debug("[#{EngineId}] Max depth {Depth} reached in qsearch - position {FEN}",
                _id, Configuration.EngineSettings.MaxDepth, position.FEN(Game.HalfMovesWithoutCaptureOrPawnMove));
            }
#if MULTITHREAD_DEBUG
            else
            {
                _logger.Trace("[#{EngineId}] Max depth {Depth} reached in qsearch - position {FEN}",
                _id, Configuration.EngineSettings.MaxDepth, position.FEN(Game.HalfMovesWithoutCaptureOrPawnMove));
            }
#endif
            return position.StaticEvaluation(Game.HalfMovesWithoutCaptureOrPawnMove, _pawnEvalTable, ref evaluationContext).Score;
        }

        var pvIndex = PVTable.Indexes[ply];
        var nextPvIndex = PVTable.Indexes[ply + 1];
        _pVTable[pvIndex] = _defaultMove;   // Nulling the first value before any returns

        var ttHit = _tt.ProbeHash(position, Game.HalfMovesWithoutCaptureOrPawnMove, ply, out var ttProbeResult);
        var ttScore = ttProbeResult.Score;
        var ttNodeType = ttProbeResult.NodeType;
        var ttPv = pvNode || ttProbeResult.WasPv;

        // QS TT cutoff
        Debug.Assert(ttProbeResult.Depth >= 0, "Assertion failed", "We would need to add it as a TT cutoff condition");

        if (ttHit
            && (ttNodeType == NodeType.Exact
                || (ttNodeType == NodeType.Alpha && ttScore <= alpha)
                || (ttNodeType == NodeType.Beta && ttScore >= beta)))
        {
            return ttScore;
        }

        ShortMove ttBestMove = ttProbeResult.BestMove;
        _maxDepthReached[ply] = ply;

        var rawStaticEval = ttHit
            ? ttProbeResult.StaticEval
            : position.StaticEvaluation(Game.HalfMovesWithoutCaptureOrPawnMove, _pawnEvalTable, ref evaluationContext).Score;

        Debug.Assert(rawStaticEval != EvaluationConstants.NoScore, "Assertion failed", "All TT entries should have a static eval");

        var staticEval = CorrectStaticEvaluation(position, rawStaticEval);

        ref var stack = ref Game.Stack(ply);
        stack.StaticEval = staticEval;

        int standPat =
            (ttNodeType == NodeType.Exact
                || (ttNodeType == NodeType.Alpha && ttScore < staticEval)
                || (ttNodeType == NodeType.Beta && ttScore > staticEval))
            ? ttScore
            : staticEval;

        var isInCheck = position.IsInCheck();

        if (!isInCheck)
        {
            if (!ttHit)
            {
                _tt.SaveStaticEval(position, Game.HalfMovesWithoutCaptureOrPawnMove, rawStaticEval, ttPv);
            }

            // Standing pat beta-cutoff (updating alpha after this check)
            if (standPat >= beta)
            {
                PrintMessage(ply - 1, "Pruning before starting quiescence search");
                return standPat;
            }
        }

        // Better move
        if (standPat > alpha)
        {
            alpha = standPat;
        }

        Span<Move> moves = stackalloc Move[Constants.MaxNumberOfPseudolegalMovesInAPosition];
        var pseudoLegalMoves = MoveGenerator.GenerateAllCaptures(position, ref evaluationContext, moves);
        if (pseudoLegalMoves.Length == 0)
        {
            // Checking if final position first: https://github.com/lynx-chess/Lynx/pull/358
            return staticEval;
        }

        var nodeType = NodeType.Alpha;
        Move? bestMove = null;
        int bestScore = standPat;

        bool isAnyCaptureValid = false;

        Span<int> moveScores = stackalloc int[pseudoLegalMoves.Length];

        ref var moveScoresRef = ref MemoryMarshal.GetReference(moveScores);
        ref var movesRef = ref MemoryMarshal.GetReference(pseudoLegalMoves);
        for (int i = 0; i < pseudoLegalMoves.Length; ++i)
        {
            Unsafe.Add(ref moveScoresRef, i) = ScoreMoveQSearch(Unsafe.Add(ref movesRef, i), ttBestMove);
        }

        Span<Move> visitedMoves = stackalloc Move[pseudoLegalMoves.Length];
        ref var visitedMovesRef = ref MemoryMarshal.GetReference(visitedMoves);
        int visitedMovesCounter = 0;

        for (int moveIndex = 0; moveIndex < pseudoLegalMoves.Length; ++moveIndex)
        {
            // Incremental move sorting, inspired by https://github.com/jw1912/Chess-Challenge and suggested by toanth
            // There's no need to sort all the moves since most of them don't get checked anyway
            // So just find the first unsearched one with the best score and try it
            for (int j = moveIndex + 1; j < pseudoLegalMoves.Length; j++)
            {
                ref var moveI = ref Unsafe.Add(ref movesRef, moveIndex);
                ref var moveJ = ref Unsafe.Add(ref movesRef, j);
                ref var scoreI = ref Unsafe.Add(ref moveScoresRef, moveIndex);
                ref var scoreJ = ref Unsafe.Add(ref moveScoresRef, j);

                if (scoreJ > scoreI)
                {
                    (scoreI, scoreJ, moveI, moveJ) = (scoreJ, scoreI, moveJ, moveI);
                }
            }

            // Value copies
            var move = Unsafe.Add(ref movesRef, moveIndex);
            var moveScore = Unsafe.Add(ref moveScoresRef, moveIndex);

            // 🔍 QSearch SEE pruning: pruning bad captures
            if (moveScore < EvaluationConstants.PromotionMoveScoreValue && moveScore >= EvaluationConstants.BadCaptureMoveBaseScoreValue)
            {
                continue;
            }

            var gameState = position.MakeMove(move);
            if (!position.WasProduceByAValidMove())
            {
                position.UnmakeMove(move, gameState);
                continue;
            }

            ++_nodes;
            Unsafe.Add(ref visitedMovesRef, visitedMovesCounter) = move;
            isAnyCaptureValid = true;

            PrintPreMove(position, ply, move, isQuiescence: true);

            // No need to check for threefold or 50 moves repetitions, since we're only searching captures, promotions, and castles
            stack.Move = move;

#pragma warning disable S2234 // Arguments should be passed in the same order as the method parameters
            int score = -QuiescenceSearch(ply + 1, -beta, -alpha, pvNode, cancellationToken);
#pragma warning restore S2234 // Arguments should be passed in the same order as the method parameters
            position.UnmakeMove(move, gameState);

            PrintMove(position, ply, move, score, isQuiescence: true);

            if (score > bestScore)
            {
                bestScore = score;

                // Beta-cutoff
                if (score >= beta)
                {
                    PrintMessage($"Pruning: {move} is enough to discard this line");

                    if (move.CapturedPiece() != (int)Piece.None)
                    {
                        UpdateMoveOrderingHeuristicsOnCaptureBetaCutoff(3, visitedMoves, visitedMovesCounter, move);
                    }

                    nodeType = NodeType.Beta;
                    break;
                }

                // Improving alpha
                if (score > alpha)
                {
                    alpha = score;
                    bestMove = move;

                    _pVTable[pvIndex] = move;
                    CopyPVTableMoves(pvIndex + 1, nextPvIndex, Configuration.EngineSettings.MaxDepth - ply - 1);

                    nodeType = NodeType.Exact;
                }
            }

            ++visitedMovesCounter;
        }

        if (!isAnyCaptureValid
            && !MoveGenerator.CanGenerateAtLeastAValidMove(position, ref evaluationContext)) // Bad captures can be pruned, so all moves need to be generated for now
        {
            Debug.Assert(bestMove is null);

            bestScore = Position.EvaluateFinalPosition(ply, isInCheck);

            nodeType = NodeType.Exact;
            staticEval = bestScore;
        }

        _tt.RecordHash(position, Game.HalfMovesWithoutCaptureOrPawnMove, rawStaticEval, 0, ply, bestScore, nodeType, ttPv, bestMove);

        return bestScore;
    }
}<|MERGE_RESOLUTION|>--- conflicted
+++ resolved
@@ -561,21 +561,17 @@
                                     ? Configuration.EngineSettings.LMR_MinFullDepthSearchedMoves_PV + isRootExtraReduction
                                     : Configuration.EngineSettings.LMR_MinFullDepthSearchedMoves_NonPV + isRootExtraReduction))
                         {
-<<<<<<< HEAD
                             if (isQuiet)
-=======
-                            if (isCapture)
-                            {
-                                reduction = EvaluationConstants.LMRReductions[1][depth][visitedMovesCounter]
-                                    - (EvaluationConstants.LMRScaleFactor * CaptureHistoryEntry(move) / Configuration.EngineSettings.LMR_History_Divisor_Noisy);
-                            }
-                            else
->>>>>>> 45059b13
                             {
                                 reduction = EvaluationConstants.LMRReductions[0][depth][visitedMovesCounter]
                                     + Configuration.EngineSettings.LMR_Quiet    // Quiet LMR
                                     - (EvaluationConstants.LMRScaleFactor * quietHistory / Configuration.EngineSettings.LMR_History_Divisor_Quiet);
                             }
+                            else
+                            {
+                                reduction = EvaluationConstants.LMRReductions[1][depth][visitedMovesCounter]
+                                    - (EvaluationConstants.LMRScaleFactor * CaptureHistoryEntry(move) / Configuration.EngineSettings.LMR_History_Divisor_Noisy);
+                            }
 
                             if (!improving)
                             {
@@ -611,20 +607,8 @@
                             {
                                 reduction -= Configuration.EngineSettings.LMR_Corrplexity;
                             }
-<<<<<<< HEAD
-                            else
-                            {
-                                reduction = EvaluationConstants.LMRReductions[1][depth][visitedMovesCounter];
-
-                                reduction /= EvaluationConstants.LMRScaleFactor;
-
-                                // ~ history/(0.75 * maxHistory/2/)
-                                reduction -= CaptureHistoryEntry(move) / Configuration.EngineSettings.LMR_History_Divisor_Noisy;
-                            }
-=======
 
                             reduction /= EvaluationConstants.LMRScaleFactor;
->>>>>>> 45059b13
                         }
 
                         // 🔍 Static Exchange Evaluation (SEE) reduction
