﻿using Lynx.Model;
using System.Transactions;

namespace Lynx;

public sealed partial class Engine
{
    /// <summary>
    /// NegaMax algorithm implementation using alpha-beta pruning, quiescence search and Iterative Deepeting Depth-First Search (IDDFS)
    /// </summary>
    /// <param name="depth"></param>
    /// <param name="ply"></param>
    /// <param name="alpha">
    /// Best score the Side to move can achieve, assuming best play by the opponent.
    /// Defaults to the worse possible score for Side to move, Int.MinValue.
    /// </param>
    /// <param name="beta">
    /// Best score Side's to move's opponent can achieve, assuming best play by Side to move.
    /// Defaults to the worse possible score for Side to move's opponent, Int.MaxValue
    /// </param>
    /// <returns></returns>
    private int NegaMax(int depth, int ply, int alpha, int beta, bool parentWasNullMove = false)
    {
        var position = Game.CurrentPosition;

        // Prevents runtime failure in case depth is increased due to check extension, since we're using ply when calculating pvTable index,
        if (ply >= Configuration.EngineSettings.MaxDepth)
        {
            _logger.Info("Max depth {0} reached", Configuration.EngineSettings.MaxDepth);
            return position.StaticEvaluation().Score;
        }

        _maxDepthReached[ply] = ply;
        _absoluteSearchCancellationTokenSource.Token.ThrowIfCancellationRequested();

        var pvIndex = PVTable.Indexes[ply];
        var nextPvIndex = PVTable.Indexes[ply + 1];
        _pVTable[pvIndex] = _defaultMove;   // Nulling the first value before any returns

        bool isRoot = ply == 0;
        bool pvNode = beta - alpha > 1;
        ShortMove ttBestMove = default;
        NodeType ttElementType = default;
        int ttEvaluation = default;

        if (!isRoot)
        {
            (ttEvaluation, ttBestMove, ttElementType) = _tt.ProbeHash(_ttMask, position, depth, ply, alpha, beta);
            if (ttEvaluation != EvaluationConstants.NoHashEntry)
            {
                return ttEvaluation;
            }

            // Internal iterative reduction (IIR)
            // If this position isn't found in TT, it has never been searched before,
            // so the search will be potentially expensive.
            // Therefore, we search with reduced depth for now, expecting to record a TT move
            // which we'll be able to use later for the full depth search
            if (ttElementType == default && depth >= Configuration.EngineSettings.IIR_MinDepth)
            {
                --depth;
            }
        }

        // Before any time-consuming operations
        _searchCancellationTokenSource.Token.ThrowIfCancellationRequested();

        bool isInCheck = position.IsInCheck();

        if (isInCheck)
        {
            ++depth;
        }
        if (depth <= 0)
        {
            if (MoveGenerator.CanGenerateAtLeastAValidMove(position))
            {
                return QuiescenceSearch(ply, alpha, beta);
            }

            var finalPositionEvaluation = Position.EvaluateFinalPosition(ply, isInCheck);
            _tt.RecordHash(_ttMask, position, depth, ply, finalPositionEvaluation, NodeType.Exact);
            return finalPositionEvaluation;
        }

        if (!pvNode && !isInCheck)
        {
            var (staticEval, phase) = position.StaticEvaluation();

            // 🔍 Null Move Pruning (NMP) - our position is so good that we can potentially afford giving our opponent a double move and still remain ahead of beta
            if (depth >= Configuration.EngineSettings.NMP_MinDepth
                && staticEval >= beta
                && !parentWasNullMove
                && phase > 2   // Zugzwang risk reduction: pieces other than pawn presents
                && (ttElementType != NodeType.Alpha || ttEvaluation >= beta))   // TT suggests NMP will fail: entry must not be a fail-low entry with a score below beta - Stormphrax and Ethereal
            {
                var nmpReduction = Configuration.EngineSettings.NMP_BaseDepthReduction + ((depth + 1) / 3);   // Clarity

                // TODO more advanced adaptative reduction, similar to what Ethereal and Stormphrax are doing
                //var nmpReduction = Math.Min(
                //    depth,
                //    3 + (depth / 3) + Math.Min((staticEval - beta) / 200, 3));

                var gameState = position.MakeNullMove();
                var evaluation = -NegaMax(depth - 1 - nmpReduction, ply + 1, -beta, -beta + 1, parentWasNullMove: true);
                position.UnMakeNullMove(gameState);

                if (evaluation >= beta)
                {
                    return evaluation;
                }
            }

            if (depth <= Configuration.EngineSettings.RFP_MaxDepth)
            {
                // 🔍 Reverse Futility Pruning (RFP) - https://www.chessprogramming.org/Reverse_Futility_Pruning
                if (staticEval - (Configuration.EngineSettings.RFP_DepthScalingFactor * depth) >= beta)
                {
                    return staticEval;
                }

                // 🔍 Razoring - Strelka impl (CPW) - https://www.chessprogramming.org/Razoring#Strelka
                if (depth <= Configuration.EngineSettings.Razoring_MaxDepth)
                {
                    var score = staticEval + Configuration.EngineSettings.Razoring_Depth1Bonus;

                    if (score < beta)               // Static evaluation + bonus indicates fail-low node
                    {
                        if (depth == 1)
                        {
                            var qSearchScore = QuiescenceSearch(ply, alpha, beta);

                            return qSearchScore > score
                                ? qSearchScore
                                : score;
                        }

                        score += Configuration.EngineSettings.Razoring_NotDepth1Bonus;

                        if (score < beta)               // Static evaluation indicates fail-low node
                        {
                            var qSearchScore = QuiescenceSearch(ply, alpha, beta);
                            if (qSearchScore < beta)    // Quiescence score also indicates fail-low node
                            {
                                return qSearchScore > score
                                    ? qSearchScore
                                    : score;
                            }
                        }
                    }
                }
            }
        }

        var nodeType = NodeType.Alpha;
        int movesSearched = 0;
        Move? bestMove = null;
        bool isAnyMoveValid = false;

        var pseudoLegalMoves = MoveGenerator.GenerateAllMoves(position, MovePool);

        var scores = new int[pseudoLegalMoves.Length];
        if (_isFollowingPV)
        {
            _isFollowingPV = false;
            for (int i = 0; i < pseudoLegalMoves.Length; ++i)
            {
                scores[i] = ScoreMove(pseudoLegalMoves[i], ply, isNotQSearch: true, ttBestMove);

                if (pseudoLegalMoves[i] == _pVTable[depth])
                {
                    _isFollowingPV = true;
                    _isScoringPV = true;
                }
            }
        }
        else
        {
            for (int i = 0; i < pseudoLegalMoves.Length; ++i)
            {
                scores[i] = ScoreMove(pseudoLegalMoves[i], ply, isNotQSearch: true, ttBestMove);
            }
        }

        for (int moveIndex = 0; moveIndex < pseudoLegalMoves.Length; ++moveIndex)
        {
            // Incremental move sorting, inspired by https://github.com/jw1912/Chess-Challenge and suggested by toanth
            // There's no need to sort all the moves since most of them don't get checked anyway
            // So just find the first unsearched one with the best score and try it
            for (int j = moveIndex + 1; j < pseudoLegalMoves.Length; j++)
            {
                if (scores[j] > scores[moveIndex])
                {
                    (scores[moveIndex], scores[j], pseudoLegalMoves[moveIndex], pseudoLegalMoves[j]) = (scores[j], scores[moveIndex], pseudoLegalMoves[j], pseudoLegalMoves[moveIndex]);
                }
            }

            var move = pseudoLegalMoves[moveIndex];

            var gameState = position.MakeMove(move);

            if (!position.WasProduceByAValidMove())
            {
                position.UnmakeMove(move, gameState);
                continue;
            }

            ++_nodes;
            isAnyMoveValid = true;

            PrintPreMove(position, ply, move);

            // Before making a move
            var oldValue = Game.HalfMovesWithoutCaptureOrPawnMove;
            Game.HalfMovesWithoutCaptureOrPawnMove = Utils.Update50movesRule(move, Game.HalfMovesWithoutCaptureOrPawnMove);
            var isThreeFoldRepetition = !Game.PositionHashHistory.Add(position.UniqueIdentifier);

            int evaluation;
            if (isThreeFoldRepetition || Game.Is50MovesRepetition())
            {
                evaluation = 0;

                // We don't need to evaluate further down to know it's a draw.
                // Since we won't be evaluating further down, we need to clear the PV table because those moves there
                // don't belong to this line and if this move were to beat alpha, they'd incorrectly copied to pv line.
                Array.Clear(_pVTable, nextPvIndex, _pVTable.Length - nextPvIndex);
            }
            else if (pvNode && movesSearched == 0)
            {
                evaluation = -NegaMax(depth - 1, ply + 1, -beta, -alpha);
            }
            else
            {
                // Late Move Pruning (LMP) - all quiet moves can be pruned
                // after searching the first few given by the move ordering algorithm
                if (!pvNode
                    && !isInCheck
                    && depth <= Configuration.EngineSettings.LMP_MaxDepth
                    && scores[moveIndex] < EvaluationConstants.PromotionMoveScoreValue  // Quiet moves
                    && moveIndex >= Configuration.EngineSettings.LMP_BaseMovesToTry + (Configuration.EngineSettings.LMP_MovesDepthMultiplier * depth)) // Based on formula suggested by Antares
                {
                    // After making a move
                    Game.HalfMovesWithoutCaptureOrPawnMove = oldValue;
                    if (!isThreeFoldRepetition)
                    {
                        Game.PositionHashHistory.Remove(position.UniqueIdentifier);
                    }
                    position.UnmakeMove(move, gameState);

                    break;
                }

                int reduction = 0;

                // 🔍 Late Move Reduction (LMR) - search with reduced depth
                // Impl. based on Ciekce advice (Stormphrax) and Stormphrax & Akimbo implementations
                if (movesSearched >= (pvNode ? Configuration.EngineSettings.LMR_MinFullDepthSearchedMoves : Configuration.EngineSettings.LMR_MinFullDepthSearchedMoves - 1)
                    && depth >= Configuration.EngineSettings.LMR_MinDepth
                    && !isInCheck
                    && !move.IsCapture())
                {
                    reduction = EvaluationConstants.LMRReductions[depth, movesSearched];

                    if (pvNode)
                    {
                        --reduction;
                    }
                    if (position.IsInCheck())   // i.e. move gives check
                    {
                        --reduction;
                    }

                    // Don't allow LMR to drop into qsearch or increase the depth
                    // depth - 1 - depth +2 = 1, min depth we want
                    reduction = Math.Clamp(reduction, 0, depth - 2);
                }

                // 🔍 Static Exchange Evaluation (SEE) reduction
                // Bad captures are reduced more
                if (!isInCheck
                    && scores[moveIndex] < EvaluationConstants.PromotionMoveScoreValue
                    && scores[moveIndex] >= EvaluationConstants.BadCaptureMoveBaseScoreValue)
                {
<<<<<<< HEAD
                    reduction += Configuration.EngineSettings.SEE_BadCaptureBaseReduction +
                        (Configuration.EngineSettings.SEE_BadCaptureEnableDepthScalingFactor * (depth % Configuration.EngineSettings.SEE_BadCaptureDepthDivisor));
=======
                    reduction += Configuration.EngineSettings.SEE_BadCaptureReduction;
>>>>>>> 398802f5
                }

                // Search with reduced depth
                evaluation = -NegaMax(depth - 1 - reduction, ply + 1, -alpha - 1, -alpha);

                // 🔍 Principal Variation Search (PVS)
                if (evaluation > alpha && reduction > 0)
                {
                    // Optimistic search, validating that the rest of the moves are worse than bestmove.
                    // It should produce more cutoffs and therefore be faster.
                    // https://web.archive.org/web/20071030220825/http://www.brucemo.com/compchess/programming/pvs.htm

                    // Search with full depth but narrowed score bandwidth
                    evaluation = -NegaMax(depth - 1, ply + 1, -alpha - 1, -alpha);
                }

                if (evaluation > alpha && evaluation < beta)
                {
                    // PVS Hipothesis invalidated -> search with full depth and full score bandwidth
                    evaluation = -NegaMax(depth - 1, ply + 1, -beta, -alpha);
                }
            }

            // After making a move
            Game.HalfMovesWithoutCaptureOrPawnMove = oldValue;
            if (!isThreeFoldRepetition)
            {
                Game.PositionHashHistory.Remove(position.UniqueIdentifier);
            }
            position.UnmakeMove(move, gameState);

            PrintMove(ply, move, evaluation);

            // Fail-hard beta-cutoff - refutation found, no need to keep searching this line
            if (evaluation >= beta)
            {
                PrintMessage($"Pruning: {move} is enough");

                // 🔍 Killer moves
                if (!move.IsCapture() && move.PromotedPiece() == default && move != _killerMoves[0, ply])
                {
                    if (move != _killerMoves[1, ply])
                    {
                        _killerMoves[2, ply] = _killerMoves[1, ply];
                    }

                    _killerMoves[1, ply] = _killerMoves[0, ply];
                    _killerMoves[0, ply] = move;
                }

                _tt.RecordHash(_ttMask, position, depth, ply, beta, NodeType.Beta, bestMove);

                return beta;    // TODO return evaluation?
            }

            if (evaluation > alpha)
            {
                alpha = evaluation;
                bestMove = move;

                // 🔍 History moves
                if (!move.IsCapture())
                {
                    var piece = move.Piece();
                    var targetSquare = move.TargetSquare();

                    _historyMoves[piece, targetSquare] = ScoreHistoryMove(
                        _historyMoves[piece, targetSquare],
                        EvaluationConstants.HistoryBonus[depth]);
                }

                _pVTable[pvIndex] = move;
                CopyPVTableMoves(pvIndex + 1, nextPvIndex, Configuration.EngineSettings.MaxDepth - ply - 1);

                nodeType = NodeType.Exact;
            }

            ++movesSearched;
        }

        if (bestMove is null && !isAnyMoveValid)
        {
            var eval = Position.EvaluateFinalPosition(ply, isInCheck);

            _tt.RecordHash(_ttMask, position, depth, ply, eval, NodeType.Exact);
            return eval;
        }

        _tt.RecordHash(_ttMask, position, depth, ply, alpha, nodeType, bestMove);

        // Node fails low
        return alpha;
    }

    /// <summary>
    /// Quiescence search implementation, NegaMax alpha-beta style, fail-hard
    /// </summary>
    /// <param name="ply"></param>
    /// <param name="alpha">
    /// Best score White can achieve, assuming best play by Black.
    /// Defaults to the worse possible score for white, Int.MinValue.
    /// </param>
    /// <param name="beta">
    /// Best score Black can achieve, assuming best play by White
    /// Defaults to the works possible score for Black, Int.MaxValue
    /// </param>
    /// <returns></returns>
    public int QuiescenceSearch(int ply, int alpha, int beta)
    {
        var position = Game.CurrentPosition;

        _absoluteSearchCancellationTokenSource.Token.ThrowIfCancellationRequested();
        _searchCancellationTokenSource.Token.ThrowIfCancellationRequested();

        if (ply >= Configuration.EngineSettings.MaxDepth)
        {
            _logger.Info("Max depth {0} reached", Configuration.EngineSettings.MaxDepth);
            return position.StaticEvaluation().Score;
        }

        var pvIndex = PVTable.Indexes[ply];
        var nextPvIndex = PVTable.Indexes[ply + 1];
        _pVTable[pvIndex] = _defaultMove;   // Nulling the first value before any returns

        var ttProbeResult = _tt.ProbeHash(_ttMask, position, 0, ply, alpha, beta);
        if (ttProbeResult.Evaluation != EvaluationConstants.NoHashEntry)
        {
            return ttProbeResult.Evaluation;
        }
        ShortMove ttBestMove = ttProbeResult.BestMove;

        _maxDepthReached[ply] = ply;

        var staticEvaluation = position.StaticEvaluation().Score;

        // Fail-hard beta-cutoff (updating alpha after this check)
        if (staticEvaluation >= beta)
        {
            PrintMessage(ply - 1, "Pruning before starting quiescence search");
            return staticEvaluation;
        }

        // Better move
        if (staticEvaluation > alpha)
        {
            alpha = staticEvaluation;
        }

        var pseudoLegalMoves = MoveGenerator.GenerateAllCaptures(position, MovePool);
        if (pseudoLegalMoves.Length == 0)
        {
            // Checking if final position first: https://github.com/lynx-chess/Lynx/pull/358
            return staticEvaluation;
        }

        var nodeType = NodeType.Alpha;
        Move? bestMove = null;
        bool isThereAnyValidCapture = false;

        var scores = new int[pseudoLegalMoves.Length];
        for (int i = 0; i < pseudoLegalMoves.Length; ++i)
        {
            scores[i] = ScoreMove(pseudoLegalMoves[i], ply, isNotQSearch: false, ttBestMove);
        }

        for (int i = 0; i < pseudoLegalMoves.Length; ++i)
        {
            // Incremental move sorting, inspired by https://github.com/jw1912/Chess-Challenge and suggested by toanth
            // There's no need to sort all the moves since most of them don't get checked anyway
            // So just find the first unsearched one with the best score and try it
            for (int j = i + 1; j < pseudoLegalMoves.Length; j++)
            {
                if (scores[j] > scores[i])
                {
                    (scores[i], scores[j], pseudoLegalMoves[i], pseudoLegalMoves[j]) = (scores[j], scores[i], pseudoLegalMoves[j], pseudoLegalMoves[i]);
                }
            }

            var move = pseudoLegalMoves[i];

            // Prune bad captures
            if (scores[i] < EvaluationConstants.PromotionMoveScoreValue && scores[i] >= EvaluationConstants.BadCaptureMoveBaseScoreValue)
            {
                continue;
            }

            var gameState = position.MakeMove(move);
            if (!position.WasProduceByAValidMove())
            {
                position.UnmakeMove(move, gameState);
                continue;
            }

            ++_nodes;
            isThereAnyValidCapture = true;

            PrintPreMove(position, ply, move, isQuiescence: true);

            // Before making a move
            var oldValue = Game.HalfMovesWithoutCaptureOrPawnMove;
            Game.HalfMovesWithoutCaptureOrPawnMove = Utils.Update50movesRule(move, Game.HalfMovesWithoutCaptureOrPawnMove);
            var isThreeFoldRepetition = !Game.PositionHashHistory.Add(position.UniqueIdentifier);

            int evaluation;
            if (isThreeFoldRepetition || Game.Is50MovesRepetition())
            {
                evaluation = 0;

                // We don't need to evaluate further down to know it's a draw.
                // Since we won't be evaluating further down, we need to clear the PV table because those moves there
                // don't belong to this line and if this move were to beat alpha, they'd incorrectly copied to pv line.
                Array.Clear(_pVTable, nextPvIndex, _pVTable.Length - nextPvIndex);
            }
            else
            {
                evaluation = -QuiescenceSearch(ply + 1, -beta, -alpha);
            }

            // After making a move
            Game.HalfMovesWithoutCaptureOrPawnMove = oldValue;
            if (!isThreeFoldRepetition)
            {
                Game.PositionHashHistory.Remove(position.UniqueIdentifier);
            }
            position.UnmakeMove(move, gameState);

            PrintMove(ply, move, evaluation);

            // Fail-hard beta-cutoff
            if (evaluation >= beta)
            {
                PrintMessage($"Pruning: {move} is enough to discard this line");

                _tt.RecordHash(_ttMask, position, 0, ply, beta, NodeType.Beta, bestMove);

                return evaluation; // The refutation doesn't matter, since it'll be pruned
            }

            if (evaluation > alpha)
            {
                alpha = evaluation;
                bestMove = move;

                _pVTable[pvIndex] = move;
                CopyPVTableMoves(pvIndex + 1, nextPvIndex, Configuration.EngineSettings.MaxDepth - ply - 1);

                nodeType = NodeType.Exact;
            }
        }

        if (bestMove is null
            && !isThereAnyValidCapture
            && !MoveGenerator.CanGenerateAtLeastAValidMove(position))
        {
            var finalEval = Position.EvaluateFinalPosition(ply, position.IsInCheck());
            _tt.RecordHash(_ttMask, position, 0, ply, finalEval, NodeType.Exact);

            return finalEval;
        }

        _tt.RecordHash(_ttMask, position, 0, ply, alpha, nodeType, bestMove);

        return alpha;
    }
}<|MERGE_RESOLUTION|>--- conflicted
+++ resolved
@@ -281,12 +281,8 @@
                     && scores[moveIndex] < EvaluationConstants.PromotionMoveScoreValue
                     && scores[moveIndex] >= EvaluationConstants.BadCaptureMoveBaseScoreValue)
                 {
-<<<<<<< HEAD
                     reduction += Configuration.EngineSettings.SEE_BadCaptureBaseReduction +
-                        (Configuration.EngineSettings.SEE_BadCaptureEnableDepthScalingFactor * (depth % Configuration.EngineSettings.SEE_BadCaptureDepthDivisor));
-=======
-                    reduction += Configuration.EngineSettings.SEE_BadCaptureReduction;
->>>>>>> 398802f5
+                        (depth % Configuration.EngineSettings.SEE_BadCaptureDepthDivisor);
                 }
 
                 // Search with reduced depth
