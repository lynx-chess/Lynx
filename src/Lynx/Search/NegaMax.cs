--- conflicted
+++ resolved
@@ -194,19 +194,10 @@
             // If the score is outside what the current bounds are, but it did match flag and depth,
             // then we can trust that this score is more accurate than the current static evaluation,
             // and we can update our static evaluation for better accuracy in pruning
-<<<<<<< HEAD
             if (ttHit && ttElementType != (ttScore > staticEval ? NodeType.Alpha : NodeType.Beta))
             {
                 ttCorrectedStaticEval = ttScore;
             }
-
-            bool isNotGettingCheckmated = staticEval > EvaluationConstants.NegativeCheckmateDetectionLimit;
-=======
-            //if (ttHit && ttElementType != (ttScore > staticEval ? NodeType.Alpha : NodeType.Beta))
-            //{
-            //    staticEval = ttScore;
-            //}
->>>>>>> 7e3d6707
 
             // Fail-high pruning (moves with high scores) - prune more when improving
             if (depth <= Configuration.EngineSettings.RFP_MaxDepth)
@@ -223,17 +214,10 @@
 
                 var rfpThreshold = rfpMargin + improvingFactor;
 
-<<<<<<< HEAD
                     if (ttCorrectedStaticEval - rfpThreshold >= beta)
                     {
 #pragma warning disable S3949 // Calculations should not overflow - value is being set at the beginning of the else if (!pvNode)
                         return (ttCorrectedStaticEval + beta) / 2;
-=======
-                if (staticEval - rfpThreshold >= beta)
-                {
-#pragma warning disable S3949 // Calculations should not overflow - value is being set at the beginning of the else if (!pvNode)
-                    return (staticEval + beta) / 2;
->>>>>>> 7e3d6707
 #pragma warning restore S3949 // Calculations should not overflow
                 }
 
