--- conflicted
+++ resolved
@@ -11,15 +11,9 @@
     private readonly Move[] _pVTable = GC.AllocateArray<Move>(Configuration.EngineSettings.MaxDepth * (Configuration.EngineSettings.MaxDepth + 1) / 2, pinned: true);
 
     /// <summary>
-<<<<<<< HEAD
-    /// (<see cref="Configuration.EngineSettings.MaxDepth"/> + <see cref="Constants.ArrayDepthMargin"/> x 3
+    /// (<see cref="Configuration.EngineSettings.MaxDepth"/> + <see cref="Constants.ArrayDepthMargin"/>) x 3
     /// </summary>
     private readonly int[] _killerMoves;
-=======
-    /// (<see cref="Configuration.EngineSettings.MaxDepth"/> + <see cref="Constants.ArrayDepthMargin"/>) x 3
-    /// </summary>
-    private readonly int[][] _killerMoves;
->>>>>>> 9e548cd0
 
     /// <summary>
     /// 12 x 64
@@ -100,14 +94,7 @@
                 return onlyOneLegalMoveSearchResult;
             }
 
-<<<<<<< HEAD
             Array.Clear(_killerMoves);
-=======
-            for (int i = 0; i < _killerMoves.Length; ++i)
-            {
-                Array.Clear(_killerMoves[i]);
-            }
->>>>>>> 9e548cd0
             // Not clearing _quietHistory on purpose
             // Not clearing _captureHistory on purpose
 
