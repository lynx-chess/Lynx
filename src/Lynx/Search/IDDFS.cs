--- conflicted
+++ resolved
@@ -11,11 +11,7 @@
     private readonly Move[] _pVTable = new Move[Configuration.EngineSettings.MaxDepth * (Configuration.EngineSettings.MaxDepth + 1) / 2];
     private readonly int[,] _killerMoves = new int[2, Configuration.EngineSettings.MaxDepth];
     private readonly int[,] _historyMoves = new int[12, 64];
-<<<<<<< HEAD
-    private readonly int[] _maxDepthReached = new int[Configuration.EngineSettings.MaxDepth];
-=======
     private readonly int[] _maxDepthReached = new int[Constants.AbsoluteMaxDepth];
->>>>>>> 8ce3451b
     private TranspositionTable _transpositionTable = new TranspositionTableElement[TranspositionTableExtensions.TranspositionTableArrayLength];
 
     private int _nodes;
@@ -65,10 +61,7 @@
             {
                 HashfullPermill = _transpositionTable.HashfullPermill()
             };
-<<<<<<< HEAD
-
-=======
->>>>>>> 8ce3451b
+
             Array.Copy(_previousSearchResult.Moves.ToArray(), 2, _pVTable, 0, _previousSearchResult.Moves.Count - 2);
 
             Task.Run(async () => await _engineWriter.WriteAsync(InfoCommand.SearchResultInfo(lastSearchResult)));
@@ -165,42 +158,13 @@
         }
         catch (Exception e) when (e is not AssertException)
         {
-<<<<<<< HEAD
-            _logger.Error(e, $"Unexpected error ocurred during the search at depth {depth}, best move will be returned\n{e.StackTrace}");
-=======
             _logger.Error(e, "Unexpected error ocurred during the search at depth {0}, best move will be returned\n{1}", depth, e.StackTrace);
->>>>>>> 8ce3451b
         }
         finally
         {
             _stopWatch.Stop();
         }
 
-<<<<<<< HEAD
-        if (lastSearchResult is not null)
-        {
-            lastSearchResult.IsCancelled = isCancelled;
-            lastSearchResult.DepthReached = Math.Max(lastSearchResult.DepthReached, _maxDepthReached.LastOrDefault(item => item != default));
-            lastSearchResult.Nodes = _nodes;
-            lastSearchResult.Time = _stopWatch.ElapsedMilliseconds;
-            lastSearchResult.NodesPerSecond = Convert.ToInt64(Math.Clamp(_nodes / ((0.001 * _stopWatch.ElapsedMilliseconds) + 1), 0, Int64.MaxValue));
-            lastSearchResult.HashfullPermill = _transpositionTable.HashfullPermill();
-
-            return lastSearchResult;
-        }
-        else
-        {
-            return new(default, bestEvaluation, depth, new List<Move>(), alpha, beta)
-            {
-                DepthReached = _maxDepthReached.LastOrDefault(item => item != default),
-                Nodes = _nodes,
-                Time = _stopWatch.ElapsedMilliseconds,
-                NodesPerSecond = Convert.ToInt64(Math.Clamp(_nodes / ((0.001 * _stopWatch.ElapsedMilliseconds) + 1), 0, long.MaxValue)),
-                HashfullPermill = _transpositionTable.HashfullPermill(),
-                IsCancelled = isCancelled
-            };
-        }
-=======
         var finalSearchResult = lastSearchResult ??= new(default, bestEvaluation, depth, new List<Move>(), alpha, beta);
 
         finalSearchResult.IsCancelled = isCancelled;
@@ -211,7 +175,6 @@
         finalSearchResult.HashfullPermill = _transpositionTable.HashfullPermill();
 
         return finalSearchResult;
->>>>>>> 8ce3451b
 
         static bool stopSearchCondition(int depth, int? maxDepth, bool isMateDetected, int nodes, int? decisionTime, Stopwatch stopWatch, ILogger logger)
         {
