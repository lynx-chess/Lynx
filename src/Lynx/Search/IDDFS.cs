--- conflicted
+++ resolved
@@ -157,11 +157,7 @@
         }
         catch (Exception e) when (e is not AssertException)
         {
-<<<<<<< HEAD
-            _logger.Error(e, $"Unexpected error ocurred during the search at depth {depth}, best move will be returned\n{e.StackTrace}");
-=======
             _logger.Error(e, "Unexpected error ocurred during the search at depth {0}, best move will be returned\n{1}", depth, e.StackTrace);
->>>>>>> c0028650
         }
         finally
         {
