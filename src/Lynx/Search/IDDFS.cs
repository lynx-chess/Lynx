﻿using Lynx.Model;
using System.Diagnostics;
using System.Diagnostics.CodeAnalysis;
using System.Runtime.CompilerServices;

namespace Lynx;

public sealed partial class Engine
{
    private readonly Stopwatch _stopWatch = new();
    private readonly Move[] _pVTable = GC.AllocateArray<Move>(Configuration.EngineSettings.MaxDepth * (Configuration.EngineSettings.MaxDepth + 1) / 2, pinned: true);

    /// <summary>
    /// 3 x (<see cref="Configuration.EngineSettings.MaxDepth"/> + <see cref="Constants.ArrayDepthMargin"/>)
    /// </summary>
    private readonly int[] _killerMoves = GC.AllocateArray<int>(3 * (Configuration.EngineSettings.MaxDepth + Constants.ArrayDepthMargin), pinned: true);

    /// <summary>
    /// 12 x 64
    /// </summary>
    private readonly int[] _counterMoves = GC.AllocateArray<int>(12 * 64, pinned: true);

    /// <summary>
    /// 12 x 64
    /// piece x target square
    /// </summary>
    private readonly int[][] _quietHistory;

    /// <summary>
    /// 12 x 64 x 12,
    /// piece x target square x captured piece
    /// </summary>
    private readonly int[] _captureHistory = GC.AllocateArray<int>(12 * 64 * 12, pinned: true);

    /// <summary>
    /// 12 x 64 x 12 x 64 x ContinuationHistoryPlyCount
    /// piece x target square x last piece x last target square x plies back
    /// ply 0 -> Continuation move history
    /// ply 1 -> Follow-up move history
    /// </summary>
    private readonly int[] _continuationHistory = GC.AllocateArray<int>(12 * 64 * 12 * 64 * EvaluationConstants.ContinuationHistoryPlyCount, pinned: true);

    /// <summary>
    /// 12 x 64
    /// piece x target square
    /// </summary>
    private readonly ulong[][] _moveNodeCount;

    private readonly int[] _maxDepthReached = GC.AllocateArray<int>(Configuration.EngineSettings.MaxDepth + Constants.ArrayDepthMargin, pinned: true);

    private ulong _nodes;

    private SearchResult? _previousSearchResult;

#pragma warning disable CA1805 // Do not initialize unnecessarily - Interferes with S3459
    private readonly Move _defaultMove = 0;
#pragma warning restore CA1805 // Do not initialize unnecessarily

    private int _bestMoveStability;
    private int _scoreDelta;

    /// <summary>
    /// Iterative Deepening Depth-First Search (IDDFS) using alpha-beta pruning.
    /// Requires <see cref="_searchConstraints"/> to be populated before invoking it
    /// </summary>
    /// <returns>Not null <see cref="SearchResult"/>, although made nullable in order to match online tb probing signature</returns>
    [SkipLocalsInit]
    private SearchResult IDDFS(bool isPondering, CancellationToken cancellationToken)
    {
        // Cleanup
        _nodes = 0;

        Array.Clear(_pVTable);
        Array.Clear(_maxDepthReached);
        for (int i = 0; i < 12; ++i)
        {
            Array.Clear(_moveNodeCount[i]);
        }

        int bestScore = 0;
        int alpha = EvaluationConstants.MinEval;
        int beta = EvaluationConstants.MaxEval;
        SearchResult? lastSearchResult = null;
        int depth = 1;
        Move firstLegalMove = default;

        _stopWatch.Restart();

        try
        {
            if (OnlyOneLegalMove(ref firstLegalMove, out var onlyOneLegalMoveSearchResult))
            {
                _engineWriter.TryWrite(onlyOneLegalMoveSearchResult);

                return onlyOneLegalMoveSearchResult;
            }

            Array.Clear(_killerMoves);
            // Not clearing _quietHistory on purpose
            // Not clearing _captureHistory on purpose

            int mate = 0;

            do
            {
                cancellationToken.ThrowIfCancellationRequested();

                if (depth < Configuration.EngineSettings.AspirationWindow_MinDepth
                    || lastSearchResult?.Score is null)
                {
                    bestScore = NegaMax(depth: depth, ply: 0, alpha, beta, cutnode: false, cancellationToken);
                }
                else
                {
                    // 🔍 Aspiration windows - search using a window around an expected score (the previous search one)
                    // If the resulting score doesn't fall inside of the window, it is widened it until it does
                    var window = Configuration.EngineSettings.AspirationWindow_Base;

                    // A temporary reduction is used for fail highs, because the verification for those 'too good' lines
                    // are expected to happen at lower depths
                    int failHighReduction = 0;

                    alpha = Math.Clamp(lastSearchResult.Score - window, EvaluationConstants.MinEval, EvaluationConstants.MaxEval);
                    beta = Math.Clamp(lastSearchResult.Score + window, EvaluationConstants.MinEval, EvaluationConstants.MaxEval);

                    _logger.Info(
                        "[#{EngineId}] Depth {Depth}: aspiration windows [{Alpha}, {Beta}] for previous search score {Score}, nodes {Nodes}",
                        _id, depth, alpha, beta, lastSearchResult.Score, _nodes);
                    Debug.Assert(lastSearchResult.Mate == 0 && lastSearchResult.Score > EvaluationConstants.NegativeCheckmateDetectionLimit && lastSearchResult.Score < EvaluationConstants.PositiveCheckmateDetectionLimit);

                    while (true)
                    {
                        var depthToSearch = depth - failHighReduction;
                        Debug.Assert(depthToSearch > 0);

                        _logger.Info(
                            "[#{EngineId}] Aspiration windows depth {Depth} ({DepthWithoutReduction} - {Reduction}), window {Window}: [{Alpha}, {Beta}] for score {Score}, nodes {Nodes}",
                            _id, depthToSearch, depth, failHighReduction, window, alpha, beta, bestScore, _nodes);

                        bestScore = NegaMax(depth: depthToSearch, ply: 0, alpha, beta, cutnode: false, cancellationToken);
                        Debug.Assert(bestScore > EvaluationConstants.MinEval && bestScore < EvaluationConstants.MaxEval);

                        // 13, 19, 28, 42, 63, 94, 141, 211, 316, 474, 711, 1066, 1599, 2398, 3597, 5395, 8092, 12138, 18207, 27310, EvaluationConstants.MaxEval
                        window = Math.Min(EvaluationConstants.MaxEval, window + (window >> 1));   // window / 2

                        // Depth change: https://github.com/lynx-chess/Lynx/pull/440
                        if (alpha >= bestScore)     // Fail low
                        {
                            alpha = Math.Clamp(bestScore - window, EvaluationConstants.MinEval, EvaluationConstants.MaxEval);
                            beta = (alpha + beta) >> 1;  // (alpha + beta) / 2
                            failHighReduction = 0;
                        }
                        else if (beta <= bestScore)     // Fail high
                        {
                            beta = Math.Clamp(bestScore + window, EvaluationConstants.MinEval, EvaluationConstants.MaxEval);
                            if (failHighReduction < 3)
                            {
                                ++failHighReduction;
                            }
                        }
                        else
                        {
                            break;
                        }

                        if (bestScore > EvaluationConstants.CheckMateBaseEvaluation)
                        {
                            _logger.Warn(
                                "[#{EngineId}] Depth {Depth}: potential +X checkmate detected in position {Position}, but score {BestScore} outside of the limits",
                                _id, depth, Game.PositionBeforeLastSearch.FEN(), bestScore);

                            bestScore = EvaluationConstants.PositiveCheckmateDetectionLimit + 1;

                            break;
                        }

                        if (bestScore < -EvaluationConstants.CheckMateBaseEvaluation)
                        {
                            _logger.Warn(
                                "[#{EngineId}] Depth {Depth}: potential -X checkmate detected in position {Position}, but score {BestScore} outside of the limits",
                                _id, depth, Game.PositionBeforeLastSearch.FEN(), bestScore);

                            bestScore = EvaluationConstants.NegativeCheckmateDetectionLimit - 1;

                            break;
                        }
                    }
                }

                //PrintPvTable(depth: depth);
                ValidatePVTable();
                Debug.Assert(bestScore != EvaluationConstants.MinEval);

                var bestScoreAbs = Math.Abs(bestScore);
                bool isMateDetected = bestScoreAbs > EvaluationConstants.PositiveCheckmateDetectionLimit && bestScoreAbs < EvaluationConstants.CheckMateBaseEvaluation;
                mate = isMateDetected
                    ? Utils.CalculateMateInX(bestScore, bestScoreAbs)
                    : 0;

                var oldBestMove = lastSearchResult?.BestMove;
                var oldScore = lastSearchResult?.Score ?? 0;
                var lastSearchResultCandidate = UpdateLastSearchResult(lastSearchResult, bestScore, depth, mate);

                if (lastSearchResultCandidate.BestMove == default)
                {
                    _logger.Warn(
                        "[#{EngineId}] Depth {Depth}: search didn't produce a best move for position {Position}. Score {Score} (mate in {Mate}?) detected",
                        _id, depth, Game.PositionBeforeLastSearch.FEN(), bestScore, mate);

                    _bestMoveStability = 0;
                    _scoreDelta = 0;

                    continue;
                }

                lastSearchResult = lastSearchResultCandidate;

                if (oldBestMove == lastSearchResult.BestMove)
                {
                    ++_bestMoveStability;
                }
                else
                {
                    _bestMoveStability = 0;
                }

                _scoreDelta = oldScore - lastSearchResult.Score;

                _engineWriter.TryWrite(lastSearchResult);
            } while (StopSearchCondition(lastSearchResult?.BestMove, ++depth, mate, bestScore, isPondering));
        }
        catch (OperationCanceledException)
        {
#pragma warning disable S6667 // Logging in a catch clause should pass the caught exception as a parameter - expected exception we want to ignore
            _logger.Info(
                "[#{EngineId}] Depth {Depth}: search cancellation requested after {Time}ms (nodes {Nodes}), best move will be returned",
                _id, depth, _stopWatch.ElapsedMilliseconds, _nodes);
#pragma warning restore S6667 // Logging in a catch clause should pass the caught exception as a parameter.

            for (int i = 0; i < lastSearchResult?.Moves.Length; ++i)
            {
                _pVTable[i] = lastSearchResult.Moves[i];
            }
        }
        catch (Exception e) when (e is not LynxException)
        {
            _logger.Error(e,
                "[#{EngineId}] Depth {Depth}: unexpected error ocurred during the search of position {Position}, best move will be returned\n{StackTrace}",
                _id, depth, Game.PositionBeforeLastSearch.FEN(), e.StackTrace);
        }
        finally
        {
            _stopWatch.Stop();
        }

        //TODO revisit
        //if (Configuration.EngineSettings.UseOnlineTablebaseInRootPositions
        //    && isMateDetected
        //    && (finalSearchResult.Mate * 2) + Game.HalfMovesWithoutCaptureOrPawnMove < Constants.MaxMateDistanceToStopSearching)
        //{
        //    _searchCancellationToken.Cancel();
        //    _logger.Info("Engine search found a short enough mate, cancelling online tb probing if still active");
        //}

        return GenerateFinalSearchResult(lastSearchResult, bestScore, depth, firstLegalMove, isPondering);
    }

    private bool StopSearchCondition(Move? bestMove, int depth, int mate, int bestScore, bool isPondering)
    {
        if (bestMove is null || bestMove == 0)
        {
            _logger.Warn(
                "[#{EngineId}] Depth {Depth}: search continues, due to lack of best move", _id, depth - 1);

            return true;
        }

        if (mate != 0)
        {
            if (mate == EvaluationConstants.MaxMate || mate == EvaluationConstants.MinMate)
            {
                _logger.Warn(
                    "[#{EngineId}] Depth {Depth}: mate outside of range detected, stopping search and playing best move {BestMove}",
                    _id, depth - 1, bestMove.Value.UCIString());

                return false;
            }

            var winningMateThreshold = (100 - Game.HalfMovesWithoutCaptureOrPawnMove) / 2;
            _logger.Info(
                "[#{EngineId}] Depth {Depth}: mate in {Mate} detected (score {Score}, {MateThreshold} moves until draw by repetition)",
                _id, depth - 1, mate, bestScore, winningMateThreshold);

            if (mate < 0 || mate + Constants.MateDistanceMarginToStopSearching < winningMateThreshold)
            {
<<<<<<< HEAD
                _logger.Info(
#if MULTITHREAD_DEBUG
                $"[#{_id}] " +
#endif
                    "Could stop search, since mate is short enough");
=======
                _logger.Info("[#{EngineId}] Stopping search, mate is short enough", _id);

                return false;
>>>>>>> 8cc712dd
            }

            _logger.Info("[#{EngineId}] Search continues, hoping to find a faster mate", _id);
        }

        if (depth >= Configuration.EngineSettings.MaxDepth)
        {
            _logger.Info(
                "[#{EngineId}] Max depth reached: {MaxDepth}",
                _id, Configuration.EngineSettings.MaxDepth);
            return false;
        }

        var maxDepth = _searchConstraints.MaxDepth;
        if (maxDepth > 0)
        {
            var shouldContinue = depth <= maxDepth;

            if (!shouldContinue)
            {
                _logger.Info("[#{EngineId}] Depth {Depth}: stopping, max. depth reached", _id, depth - 1);
            }

            return shouldContinue;
        }

        if (!isPondering)
        {
            var elapsedMilliseconds = _stopWatch.ElapsedMilliseconds;

            var bestMoveNodeCount = _moveNodeCount[bestMove.Value.Piece()][bestMove.Value.TargetSquare()];
            var scaledSoftLimitTimeBound = TimeManager.SoftLimit(_searchConstraints, depth - 1, bestMoveNodeCount, _nodes, _bestMoveStability, _scoreDelta);
            _logger.Debug(
                "[#{EngineId}] [TM] Depth {Depth}: hard limit {HardLimit}, base soft limit {BaseSoftLimit}, scaled soft limit {ScaledSoftLimit}",
                _id, depth - 1, _searchConstraints.HardLimitTimeBound, _searchConstraints.SoftLimitTimeBound, scaledSoftLimitTimeBound);

            if (elapsedMilliseconds > scaledSoftLimitTimeBound)
            {
                _logger.Info(
                    "[#{EngineId}] [TM] Stopping at depth {0} (nodes {1}): {2}ms > {3}ms",
                    _id, depth - 1, _nodes, elapsedMilliseconds, scaledSoftLimitTimeBound);
                return false;
            }
        }

        return true;
    }

    [SkipLocalsInit]
    [MethodImpl(MethodImplOptions.AggressiveInlining)]
    private bool OnlyOneLegalMove(ref Move firstLegalMove, [NotNullWhen(true)] out SearchResult? result)
    {
        bool onlyOneLegalMove = false;

        Span<Move> moves = stackalloc Move[Constants.MaxNumberOfPossibleMovesInAPosition];
        foreach (var move in MoveGenerator.GenerateAllMoves(Game.CurrentPosition, moves))
        {
            var gameState = Game.CurrentPosition.MakeMove(move);
            bool isPositionValid = Game.CurrentPosition.WasProduceByAValidMove();
            Game.CurrentPosition.UnmakeMove(move, gameState);

            if (isPositionValid)
            {
                // We save the first legal move and check if there's at least another one
                if (firstLegalMove == default)
                {
                    firstLegalMove = move;
                    onlyOneLegalMove = true;
                }
                // If there's a second legal move, we exit and let the search continue
                else
                {
                    onlyOneLegalMove = false;
                    break;
                }
            }
        }

        // Detect if there was only one legal move
        if (onlyOneLegalMove)
        {
            _logger.Debug("One single move found");

            // We don't have or need any eval, and we don't want to return 0 or a negative eval that
            // could make the GUI resign or take a draw from this position.
            // Since this only happens in root, we don't really care about being more precise for raising
            // alphas or betas of parent moves, so let's just return +-2 pawns depending on the side to move
            var score = Game.CurrentPosition.Side == Side.White
                ? +EvaluationConstants.SingleMoveScore
                : -EvaluationConstants.SingleMoveScore;

            result = new SearchResult(
#if MULTITHREAD_DEBUG
                _id,
#endif
                firstLegalMove, score, 0, [firstLegalMove])
            {
                DepthReached = 0,
                Nodes = 0,
                Time = 0,
                NodesPerSecond = 0
            };

            return true;
        }

        result = null;
        return false;
    }

    [MethodImpl(MethodImplOptions.AggressiveInlining)]
    private SearchResult UpdateLastSearchResult(SearchResult? lastSearchResult,
        int bestScore, int depth, int mate)
    {
        var pvTableSpan = _pVTable.AsSpan();
        var pvMoves = pvTableSpan[..pvTableSpan.IndexOf(0)].ToArray();

        var maxDepthReached = _maxDepthReached.Max();

        var elapsedSeconds = Utils.CalculateElapsedSeconds(_stopWatch);

        _previousSearchResult = lastSearchResult;
        return new SearchResult(
#if MULTITHREAD_DEBUG
                _id,
#endif
            pvMoves.FirstOrDefault(), bestScore, depth, pvMoves, mate)
        {
            DepthReached = maxDepthReached,
            Nodes = _nodes,
            Time = Utils.CalculateUCITime(elapsedSeconds),
            NodesPerSecond = Utils.CalculateNps(_nodes, elapsedSeconds)
        };
    }

    [MethodImpl(MethodImplOptions.AggressiveInlining)]
    private SearchResult GenerateFinalSearchResult(SearchResult? lastSearchResult,
        int bestScore, int depth, Move firstLegalMove, bool isPondering)
    {
        SearchResult finalSearchResult;
        if (lastSearchResult is null)
        {
            var noDepth1Message =
                $"[#{_id}] Depth {depth}: search cancelled with no result for position {Game.CurrentPosition.FEN()} (hard limit {_searchConstraints.HardLimitTimeBound}ms, soft limit {_searchConstraints.SoftLimitTimeBound}ms). Choosing first found legal move as best one";

            // In the event of a quick ponderhit/stop while pondering because the opponent moved quickly, we don't want no warning triggered here
            //  when cancelling the pondering search
            // The other condition reflects what happens in helper engines when a mate is quickly detected in the main:
            //  search in helper engines sometimes get cancelled before any meaningful result is found, so we don't want a warning either
            if (isPondering || !IsMainEngine())
            {
                _logger.Info(noDepth1Message);
            }
            else
            {
                _logger.Warn(noDepth1Message);
            }

            finalSearchResult = new(
#if MULTITHREAD_DEBUG
                _id,
#endif
                firstLegalMove, 0, 0, [firstLegalMove]);
        }
        else
        {
            finalSearchResult = _previousSearchResult = lastSearchResult;
        }

        var elapsedSeconds = Utils.CalculateElapsedSeconds(_stopWatch);

        finalSearchResult.DepthReached = Math.Max(finalSearchResult.DepthReached, _maxDepthReached.LastOrDefault(item => item != default));
        finalSearchResult.Nodes = _nodes;
        finalSearchResult.Time = Utils.CalculateUCITime(elapsedSeconds);
        finalSearchResult.NodesPerSecond = Utils.CalculateNps(_nodes, elapsedSeconds);
        finalSearchResult.HashfullPermill = _tt.HashfullPermillApprox();
        if (Configuration.EngineSettings.ShowWDL)
        {
            finalSearchResult.WDL = WDL.WDLModel(bestScore, depth);
        }

        return finalSearchResult;
    }
}<|MERGE_RESOLUTION|>--- conflicted
+++ resolved
@@ -293,17 +293,7 @@
 
             if (mate < 0 || mate + Constants.MateDistanceMarginToStopSearching < winningMateThreshold)
             {
-<<<<<<< HEAD
-                _logger.Info(
-#if MULTITHREAD_DEBUG
-                $"[#{_id}] " +
-#endif
-                    "Could stop search, since mate is short enough");
-=======
-                _logger.Info("[#{EngineId}] Stopping search, mate is short enough", _id);
-
-                return false;
->>>>>>> 8cc712dd
+                _logger.Info("[#{EngineId}] Could stop search, since mate is short enough", _id);
             }
 
             _logger.Info("[#{EngineId}] Search continues, hoping to find a faster mate", _id);
