--- conflicted
+++ resolved
@@ -293,13 +293,7 @@
 
             if (mate < 0 || mate + Constants.MateDistanceMarginToStopSearching < winningMateThreshold)
             {
-<<<<<<< HEAD
-                _logger.Info("Could stop now: mate is short enough");
-=======
-                _logger.Info("[#{EngineId}] Stopping search, mate is short enough", _id);
-
-                return false;
->>>>>>> 8cc712dd
+                _logger.Info("[#{EngineId}] Could stop now: mate is short enough", _id);
             }
 
             _logger.Info("[#{EngineId}] Search continues, hoping to find a faster mate", _id);
