﻿using Lynx.Model;
using NLog;
using System.Diagnostics;
using System.Diagnostics.CodeAnalysis;
using System.Runtime.CompilerServices;

namespace Lynx;

public sealed partial class Engine
{
    private readonly Stopwatch _stopWatch = new();
    private readonly Move[] _pVTable = GC.AllocateArray<Move>(Configuration.EngineSettings.MaxDepth * (Configuration.EngineSettings.MaxDepth + 1 + Constants.ArrayDepthMargin) / 2, pinned: true);

    /// <summary>
    /// 2 x (<see cref="Configuration.EngineSettings.MaxDepth"/> + <see cref="Constants.ArrayDepthMargin"/>)
    /// </summary>
    private readonly int[] _killerMoves = GC.AllocateArray<int>(2 * (Configuration.EngineSettings.MaxDepth + Constants.ArrayDepthMargin), pinned: true);

    /// <summary>
    /// 12 x 64
    /// </summary>
    private readonly int[] _counterMoves = GC.AllocateArray<int>(12 * 64, pinned: true);

    /// <summary>
    /// 12 x 64 x 2 x 2
    /// piece x target square x source is attacked x target is attacked
    /// </summary>
    private readonly int[] _quietHistory = GC.AllocateArray<int>(12 * 64 * 2 * 2, pinned: true);

    /// <summary>
    /// 12 x 64 x 12,
    /// piece x target square x captured piece
    /// </summary>
    private readonly int[] _captureHistory = GC.AllocateArray<int>(12 * 64 * 12, pinned: true);

    /// <summary>
    /// 12 x 64 x 12 x 64 x <see cref="EvaluationConstants.ContinuationHistoryPlyCount"/>
    /// piece x target square x last piece x last target square x plies back
    /// ply 0 -> Continuation move history
    /// ply 1 -> Follow-up move history
    /// </summary>
    private readonly int[] _continuationHistory = GC.AllocateArray<int>(12 * 64 * 12 * 64 * EvaluationConstants.ContinuationHistoryPlyCount, pinned: true);

    /// <summary>
    /// <see cref="Constants.PawnCorrHistoryHashSize"/> x 2
    /// Pawn hash x side to move
    /// </summary>
    private readonly int[] _pawnCorrHistory = GC.AllocateArray<int>(Constants.PawnCorrHistoryHashSize * 2, pinned: true);

    /// <summary>
    /// <see cref="Constants.NonPawnCorrHistoryHashMask"/> x 2 x 2
    /// Non-pawn side hash x side to move x piece hash side
    /// </summary>
    private readonly int[] _nonPawnCorrHistory = GC.AllocateArray<int>(Constants.NonPawnCorrHistoryHashSize * 2 * 2, pinned: true);

    /// <summary>
    /// <see cref="Constants.MinorCorrHistoryHashSize"/> x 2
    /// Minor hash x side to move
    /// </summary>
    private readonly int[] _minorCorrHistory = GC.AllocateArray<int>(Constants.MinorCorrHistoryHashSize * 2, pinned: true);

    /// <summary>
    /// <see cref="Constants.MajorCorrHistoryHashSize"/> x 2
    /// Major hash x side to move
    /// </summary>
    private readonly int[] _majorCorrHistory = GC.AllocateArray<int>(Constants.MajorCorrHistoryHashSize * 2, pinned: true);

    /// <summary>
    /// 12 x 64
    /// piece x target square
    /// </summary>
    private readonly ulong[][] _moveNodeCount;

    private readonly int[] _maxDepthReached = GC.AllocateArray<int>(Configuration.EngineSettings.MaxDepth + Constants.ArrayDepthMargin, pinned: true);

    /// <summary>
    /// <see cref="Constants.KingPawnHashSize"/>
    /// </summary>
    private readonly PawnTableElement[] _pawnEvalTable = GC.AllocateArray<PawnTableElement>(Constants.KingPawnHashSize, pinned: true);

    private ulong _nodes;

    private SearchResult? _previousSearchResult;

#pragma warning disable CA1805 // Do not initialize unnecessarily - Interferes with S3459
    private readonly Move _defaultMove = 0;
#pragma warning restore CA1805 // Do not initialize unnecessarily

    private int _bestMoveStability;
    private int _scoreDelta;
    private int _rootStaticEval;

    /// <summary>
    /// Iterative Deepening Depth-First Search (IDDFS) using alpha-beta pruning.
    /// Requires <see cref="_searchConstraints"/> to be populated before invoking it
    /// </summary>
    /// <returns>Not null <see cref="SearchResult"/>, although made nullable in order to match online tb probing signature</returns>
    [SkipLocalsInit]
    private SearchResult IDDFS(bool isPondering, CancellationToken cancellationToken)
    {
        // Cleanup
        _nodes = 0;

        Array.Clear(_pVTable);
        Array.Clear(_maxDepthReached);
        for (int i = 0; i < 12; ++i)
        {
            Array.Clear(_moveNodeCount[i]);
        }

        int bestScore = 0;
        int alpha = EvaluationConstants.MinEval;
        int beta = EvaluationConstants.MaxEval;
        SearchResult? lastSearchResult = null;
        int depth = 1;
        Move firstLegalMove = default;

        _stopWatch.Restart();

        var logLevel = IsMainEngine
            ? LogLevel.Debug
#if MULTITHREAD_DEBUG
            : LogLevel.Trace;
#else
            : LogLevel.Off;
#endif

        try
        {
            if (!isPondering && OnlyOneLegalMove(ref firstLegalMove, out var onlyOneLegalMoveSearchResult))
            {
                _engineWriter.TryWrite(onlyOneLegalMoveSearchResult);

                return onlyOneLegalMoveSearchResult;
            }

            Array.Clear(_killerMoves);
            // Not clearing _quietHistory on purpose
            // Not clearing _captureHistory on purpose

            int mate = 0;

            _rootStaticEval = Game.CurrentPosition.StaticEvaluation(Game.HalfMovesWithoutCaptureOrPawnMove, _pawnEvalTable).Score;

            do
            {
                cancellationToken.ThrowIfCancellationRequested();

                if (depth < Configuration.EngineSettings.AspirationWindow_MinDepth
                    || lastSearchResult?.Score is null)
                {
                    bestScore = NegaMax(depth: depth, ply: 0, alpha, beta, cutnode: false, cancellationToken);
                }
                else
                {
                    // 🔍 Aspiration windows - search using a window around an expected score (the previous search one)
                    // If the resulting score doesn't fall inside of the window, it is widened it until it does
                    var window = Configuration.EngineSettings.AspirationWindow_Base;

                    // A temporary reduction is used for fail highs, because the verification for those 'too good' lines
                    // are expected to happen at lower depths
                    int failHighReduction = 0;

                    alpha = Math.Clamp(lastSearchResult.Score - window, EvaluationConstants.MinEval, EvaluationConstants.MaxEval);
                    beta = Math.Clamp(lastSearchResult.Score + window, EvaluationConstants.MinEval, EvaluationConstants.MaxEval);

                    _logger.Log(logLevel,
                        "[#{EngineId}] Depth {Depth}: asp-win [{Alpha}, {Beta}] for previous search score {Score}, nodes {Nodes}",
                        _id, depth, alpha, beta, lastSearchResult.Score, _nodes);

                    Debug.Assert(
                        lastSearchResult.Mate == 0
                            ? lastSearchResult.Score < EvaluationConstants.PositiveCheckmateDetectionLimit && lastSearchResult.Score > EvaluationConstants.NegativeCheckmateDetectionLimit
                            : Math.Abs(lastSearchResult.Score) < EvaluationConstants.CheckMateBaseEvaluation && (lastSearchResult.Score > EvaluationConstants.PositiveCheckmateDetectionLimit || lastSearchResult.Score < EvaluationConstants.NegativeCheckmateDetectionLimit));

                    while (true)
                    {
                        var depthToSearch = depth - failHighReduction;
                        Debug.Assert(depthToSearch > 0);

                        _logger.Log(logLevel,
                        "[#{EngineId}] Asp-win depth {Depth} ({DepthWithoutReduction} - {Reduction}), window {Window}: [{Alpha}, {Beta}] for score {Score}, nodes {Nodes}",
                        _id, depthToSearch, depth, failHighReduction, window, alpha, beta, bestScore, _nodes);

                        bestScore = NegaMax(depth: depthToSearch, ply: 0, alpha, beta, cutnode: false, cancellationToken);
                        Debug.Assert(bestScore > EvaluationConstants.MinEval && bestScore < EvaluationConstants.MaxEval);

                        // 13, 19, 28, 42, 63, 94, 141, 211, 316, 474, 711, 1066, 1599, 2398, 3597, 5395, 8092, 12138, 18207, 27310, EvaluationConstants.MaxEval
                        window = Math.Min(EvaluationConstants.MaxEval, (int)(window * Configuration.EngineSettings.AspirationWindow_Multiplier));

                        // Depth change: https://github.com/lynx-chess/Lynx/pull/440
                        if (alpha >= bestScore)     // Fail low
                        {
                            alpha = Math.Clamp(bestScore - window, EvaluationConstants.MinEval, EvaluationConstants.MaxEval);
                            beta = (alpha + beta) >> 1;  // (alpha + beta) / 2
                            failHighReduction = 0;
                        }
                        else if (beta <= bestScore)     // Fail high
                        {
                            beta = Math.Clamp(bestScore + window, EvaluationConstants.MinEval, EvaluationConstants.MaxEval);
                            if (failHighReduction < 3)
                            {
                                ++failHighReduction;
                            }
                        }
                        else
                        {
                            break;
                        }

                        if (bestScore > EvaluationConstants.CheckMateBaseEvaluation)
                        {
                            _logger.Warn(
                                "[#{EngineId}] Depth {Depth}: potential +X checkmate detected in position {Position}, but score {BestScore} outside of the limits",
                                _id, depth, Game.PositionBeforeLastSearch.FEN(Game.HalfMovesWithoutCaptureOrPawnMove), bestScore);

                            bestScore = EvaluationConstants.PositiveCheckmateDetectionLimit + 1;

                            break;
                        }

                        if (bestScore < -EvaluationConstants.CheckMateBaseEvaluation)
                        {
                            // TODO bug
                            _logger.Warn(
                            //_logger.Info(
                                "[#{EngineId}] Depth {Depth}: potential -X checkmate detected in position {Position}, but score {BestScore} outside of the limits",
                                _id, depth, Game.PositionBeforeLastSearch.FEN(Game.HalfMovesWithoutCaptureOrPawnMove), bestScore);

                            bestScore = EvaluationConstants.NegativeCheckmateDetectionLimit - 1;

                            break;
                        }
                    }
                }

                //PrintPvTable(depth: depth);
                ValidatePVTable();
                Debug.Assert(bestScore != EvaluationConstants.MinEval);

                var bestScoreAbs = Math.Abs(bestScore);
                bool isMateDetected = bestScoreAbs > EvaluationConstants.PositiveCheckmateDetectionLimit && bestScoreAbs < EvaluationConstants.CheckMateBaseEvaluation;
                mate = isMateDetected
                    ? Utils.CalculateMateInX(bestScore, bestScoreAbs)
                    : 0;

                var oldBestMove = lastSearchResult?.BestMove;
                var oldScore = lastSearchResult?.Score ?? 0;
                var lastSearchResultCandidate = UpdateLastSearchResult(lastSearchResult, bestScore, depth, mate);

                if (lastSearchResultCandidate.BestMove == default)
                {
                    _logger.Warn(
                        "[#{EngineId}] Depth {Depth}: search didn't produce a best move for position {Position}. Score {Score} (mate in {Mate}?) detected",
                        _id, depth, Game.PositionBeforeLastSearch.FEN(Game.HalfMovesWithoutCaptureOrPawnMove), bestScore, mate);

                    _bestMoveStability = 0;
                    _scoreDelta = 0;

                    continue;
                }

                lastSearchResult = lastSearchResultCandidate;

                if (oldBestMove == lastSearchResult.BestMove)
                {
                    ++_bestMoveStability;
                }
                else
                {
                    _bestMoveStability = 0;
                }

                _scoreDelta = oldScore - lastSearchResult.Score;

                _engineWriter.TryWrite(lastSearchResult);
            } while (StopSearchCondition(lastSearchResult?.BestMove, depth++, mate, bestScore, isPondering));
        }
        catch (OperationCanceledException)
        {
            // One degree higher than log level, but can't add 1 to Off
            var higherLogLevel = IsMainEngine
                ? LogLevel.Info
#if MULTITHREAD_DEBUG
                : LogLevel.Debug;
#else
                : LogLevel.Off;
#endif

#pragma warning disable S6667 // Logging in a catch clause should pass the caught exception as a parameter - expected exception we want to ignore
            _logger.Log(higherLogLevel,
                "[#{EngineId}] Depth {Depth}: main search cancellation requested after {Time}ms (>= {HardLimitTime}ms). Nodes {Nodes}, best move will be returned",
                _id, depth, _stopWatch.ElapsedMilliseconds, _searchConstraints.HardLimitTimeBound, _nodes);
#pragma warning restore S6667 // Logging in a catch clause should pass the caught exception as a parameter.

            for (int i = 0; i < lastSearchResult?.Moves.Length; ++i)
            {
                _pVTable[i] = lastSearchResult.Moves[i];
            }
        }
        catch (Exception e) when (e is not LynxException)
        {
            _logger.Error(e,
                "[#{EngineId}] Depth {Depth}: unexpected error ocurred during the search of position {Position}, best move will be returned\n",
                _id, depth, Game.PositionBeforeLastSearch.FEN(Game.HalfMovesWithoutCaptureOrPawnMove));
        }
        finally
        {
            _stopWatch.Stop();
        }

        //TODO revisit
        //if (Configuration.EngineSettings.UseOnlineTablebaseInRootPositions
        //    && isMateDetected
        //    && (finalSearchResult.Mate * 2) + Game.HalfMovesWithoutCaptureOrPawnMove < Constants.MaxMateDistanceToStopSearching)
        //{
        //    _searchCancellationToken.Cancel();
        //    _logger.Info("Engine search found a short enough mate, cancelling online tb probing if still active");
        //}

        return GenerateFinalSearchResult(lastSearchResult, bestScore, depth, firstLegalMove, isPondering);
    }

    private bool StopSearchCondition(Move? bestMove, int depth, int mate, int bestScore, bool isPondering)
    {
        if (bestMove is null || bestMove == 0)
        {
            _logger.Warn(
                "[#{EngineId}] Depth {Depth}: search continues, due to lack of best move", _id, depth);

            return true;
        }

        var logLevel = IsMainEngine
            ? LogLevel.Info
#if MULTITHREAD_DEBUG
            : LogLevel.Debug;
#else
                : LogLevel.Off;
#endif

        if (mate != 0)
        {
            if (mate == EvaluationConstants.MaxMate || mate == EvaluationConstants.MinMate)
            {
                //_logger.Warn( // TODO bug
                _logger.Info(
                    "[#{EngineId}] Depth {Depth}: mate {Mate} outside of range detected, stopping search and playing best move so far: {BestMove}",
                    _id, depth, mate, bestMove.Value.UCIString());

                return false;
            }

            var winningMateThreshold = (100 - Game.HalfMovesWithoutCaptureOrPawnMove) / 2;

            _logger.Log(logLevel,
                "[#{EngineId}] Depth {Depth}: mate in {Mate} detected (score {Score}, {MateThreshold} moves until draw by repetition)",
                _id, depth, mate, bestScore, winningMateThreshold);

            if (!isPondering && (mate < 0 || mate + Constants.MateDistanceMarginToStopSearching < winningMateThreshold))
            {
                if (_searchConstraints.SoftLimitTimeBound < Configuration.EngineSettings.StopSearchOnMate_MaxSoftTimeBoundLimit
                    && (depth >= Configuration.EngineSettings.StopSearchOnMate_MinDepth
                        || depth >= mate * 2))
                {
                    _logger.Log(logLevel,
                        "[#{EngineId}] Stopping, since mate is short enough and we're short on time: soft limit {SoftLimit}ms",
                        _id, _searchConstraints.SoftLimitTimeBound);

                    return false;
                }

                _logger.Log(logLevel,
                    "[#{EngineId}] Could stop search, since mate is short enough",
                    _id, _searchConstraints.SoftLimitTimeBound);
            }

            _logger.Log(logLevel, "[#{EngineId}] Search continues, hoping to find a faster mate", _id);
        }

        if (depth + 1 >= Configuration.EngineSettings.MaxDepth)
        {
            _logger.Log(logLevel,
                "[#{EngineId}] Max depth reached: {MaxDepth}",
                _id, Configuration.EngineSettings.MaxDepth);

            return false;
        }

        var maxDepth = _searchConstraints.MaxDepth;
        if (maxDepth > 0)
        {
            var shouldContinue = depth + 1 <= maxDepth;

            if (!shouldContinue)
            {
                _logger.Log(logLevel,
                    "[#{EngineId}] Depth {Depth}: stopping, max. depth reached",
                    _id, depth);
            }

            return shouldContinue;
        }

        if (!isPondering)
        {
            var elapsedMilliseconds = _stopWatch.ElapsedMilliseconds;

            var bestMoveNodeCount = _moveNodeCount[bestMove.Value.Piece()][bestMove.Value.TargetSquare()];
<<<<<<< HEAD
            var scaledSoftLimitTimeBound = TimeManager.SoftLimit(_searchConstraints, depth - 1, bestMoveNodeCount, _nodes, _bestMoveStability, _scoreDelta, mate, _rootStaticEval, bestScore);
=======
            var scaledSoftLimitTimeBound = TimeManager.SoftLimit(_searchConstraints, depth, bestMoveNodeCount, _nodes, _bestMoveStability, _scoreDelta);
>>>>>>> 063bc729

            _logger.Log(logLevel,
                "[#{EngineId}] [TM] {ElapsedMilliseconds}ms | Depth {Depth}: hard limit {HardLimit}, base soft limit {BaseSoftLimit}ms, scaled soft limit {ScaledSoftLimit}ms",
                _id, elapsedMilliseconds, depth, _searchConstraints.HardLimitTimeBound, _searchConstraints.SoftLimitTimeBound, scaledSoftLimitTimeBound);

            if (elapsedMilliseconds > scaledSoftLimitTimeBound)
            {
                _logger.Log(logLevel,
                    "[#{EngineId}] [TM] Stopping at depth {0} (nodes {1}): {2}ms > {3}ms",
                    _id, depth, _nodes, elapsedMilliseconds, scaledSoftLimitTimeBound);

                return false;
            }
        }

        return true;
    }

    [SkipLocalsInit]
    [MethodImpl(MethodImplOptions.AggressiveInlining)]
    private bool OnlyOneLegalMove(ref Move firstLegalMove, [NotNullWhen(true)] out SearchResult? result)
    {
        bool onlyOneLegalMove = false;

        Span<Move> moves = stackalloc Move[Constants.MaxNumberOfPseudolegalMovesInAPosition];

        Span<BitBoard> attacks = stackalloc BitBoard[12];
        Span<BitBoard> attacksBySide = stackalloc BitBoard[2];
        var evaluationContext = new EvaluationContext(attacks, attacksBySide);

        foreach (var move in MoveGenerator.GenerateAllMoves(Game.CurrentPosition, ref evaluationContext, moves))
        {
            var gameState = Game.CurrentPosition.MakeMove(move);
            bool isPositionValid = Game.CurrentPosition.WasProduceByAValidMove();
            Game.CurrentPosition.UnmakeMove(move, gameState);

            if (isPositionValid)
            {
                // We save the first legal move and check if there's at least another one
                if (firstLegalMove == default)
                {
                    firstLegalMove = move;
                    onlyOneLegalMove = true;
                }
                // If there's a second legal move, we exit and let the search continue
                else
                {
                    onlyOneLegalMove = false;
                    break;
                }
            }
        }

        // Detect if there was only one legal move
        if (onlyOneLegalMove)
        {
            _logger.Debug("One single move found");

            // We don't have or need any eval, and we return a fake but recognizable one
            // See constant XML for details
            var score = Game.CurrentPosition.Side == Side.White
                ? +EvaluationConstants.SingleMoveScore
                : -EvaluationConstants.SingleMoveScore;

            result = new SearchResult(
#if MULTITHREAD_DEBUG
                _id,
#endif
                firstLegalMove, score, 0, [firstLegalMove])
            {
                DepthReached = 0,
                Nodes = 0,
                Time = 0,
                NodesPerSecond = 0
            };

            return true;
        }

        result = null;
        return false;
    }

    [MethodImpl(MethodImplOptions.AggressiveInlining)]
    private SearchResult UpdateLastSearchResult(SearchResult? lastSearchResult,
        int bestScore, int depth, int mate)
    {
        var pvTableSpan = _pVTable.AsSpan();
        var pvMoves = pvTableSpan[..pvTableSpan.IndexOf(0)].ToArray();

        var maxDepthReached = _maxDepthReached.Max();

        var elapsedSeconds = Utils.CalculateElapsedSeconds(_stopWatch);

        _previousSearchResult = lastSearchResult;
        return new SearchResult(
#if MULTITHREAD_DEBUG
                _id,
#endif
            pvMoves.FirstOrDefault(), bestScore, depth, pvMoves, mate)
        {
            DepthReached = maxDepthReached,
            Nodes = _nodes,
            Time = Utils.CalculateUCITime(elapsedSeconds),
            NodesPerSecond = Utils.CalculateNps(_nodes, elapsedSeconds)
        };
    }

    [MethodImpl(MethodImplOptions.AggressiveInlining)]
    private SearchResult GenerateFinalSearchResult(SearchResult? lastSearchResult,
        int bestScore, int depth, Move firstLegalMove, bool isPondering)
    {
        SearchResult finalSearchResult;
        if (lastSearchResult is null)
        {
            var noDepth1Message =
                $"[#{_id}] Depth {depth}: search cancelled with no result for position {Game.PositionBeforeLastSearch.FEN()} (hard limit {_searchConstraints.HardLimitTimeBound}ms, soft limit {_searchConstraints.SoftLimitTimeBound}ms). Choosing an emergency move";

            // In the event of a quick ponderhit/stop while pondering because the opponent moved quickly, we don't want no warning triggered here
            //  when cancelling the pondering search
            // The other condition reflects what happens in helper engines when a mate is quickly detected in the main:
            //  search in helper engines sometimes get cancelled before any meaningful result is found, so we don't want a warning either
            if (isPondering || !IsMainEngine)
            {
                _logger.Info(noDepth1Message);
            }
            else
            {
                _logger.Warn(noDepth1Message);
            }

            finalSearchResult = BestMoveRoot(firstLegalMove);
        }
        else
        {
            finalSearchResult = _previousSearchResult = lastSearchResult;
        }

        var elapsedSeconds = Utils.CalculateElapsedSeconds(_stopWatch);

        finalSearchResult.DepthReached = Math.Max(finalSearchResult.DepthReached, _maxDepthReached.LastOrDefault(item => item != default));
        finalSearchResult.Nodes = _nodes;
        finalSearchResult.Time = Utils.CalculateUCITime(elapsedSeconds);
        finalSearchResult.NodesPerSecond = Utils.CalculateNps(_nodes, elapsedSeconds);
        finalSearchResult.HashfullPermill = _tt.HashfullPermillApprox();
        if (Configuration.EngineSettings.ShowWDL)
        {
            finalSearchResult.WDL = WDL.WDLModel(bestScore, depth);
        }

        return finalSearchResult;
    }

    /// <summary>
    /// Find the best move without searching, based on TT and <see cref="ScoreMove(int, int, short)"/>
    /// </summary>
    private SearchResult BestMoveRoot(Move firstLegalMove)
    {
        var score = 0;
        ShortMove ttBestMove = default;

        using var position = new Position(Game.PositionBeforeLastSearch);
        var ttHit = _tt.ProbeHash(position, Game.HalfMovesWithoutCaptureOrPawnMove, ply: 0, out var ttEntry);

        if (ttHit)
        {
            ttBestMove = ttEntry.BestMove;
            score = ttEntry.Score;

            if (ttEntry.Score == EvaluationConstants.NoScore)
            {
                score = ttEntry.StaticEval;
            }
        }

        Span<BitBoard> attacks = stackalloc BitBoard[12];
        Span<BitBoard> attacksBySide = stackalloc BitBoard[2];
        var evaluationContext = new EvaluationContext(attacks, attacksBySide);

        Span<Move> pseudoLegalMoves = stackalloc Move[Constants.MaxNumberOfPseudolegalMovesInAPosition];
        pseudoLegalMoves = MoveGenerator.GenerateAllMoves(position, ref evaluationContext, pseudoLegalMoves);

        Span<int> moveScores = stackalloc int[pseudoLegalMoves.Length];
        for (int i = 0; i < pseudoLegalMoves.Length; ++i)
        {
            moveScores[i] = ScoreMove(position, pseudoLegalMoves[i], 0, ref evaluationContext, ttBestMove);
        }

        for (int i = 0; i < pseudoLegalMoves.Length; ++i)
        {
            // Incremental move sorting
            for (int j = i + 1; j < pseudoLegalMoves.Length; j++)
            {
                if (moveScores[j] > moveScores[i])
                {
                    (moveScores[i], moveScores[j], pseudoLegalMoves[i], pseudoLegalMoves[j]) = (moveScores[j], moveScores[i], pseudoLegalMoves[j], pseudoLegalMoves[i]);
                }
            }

            var move = pseudoLegalMoves[i];

            var gameState = position.MakeMove(move);
            if (!position.WasProduceByAValidMove())
            {
                position.UnmakeMove(move, gameState);
                continue;
            }

            // We don't have or need any eval, and we don't want to return 0 or a negative eval that
            // could make the GUI resign or take a draw from this position.
            // Since this only happens in root, we don't really care about being more precise for raising
            // alphas or betas of parent moves, so let's just return +-2 pawns depending on the side to move
            var singleMoveEval = Game.CurrentPosition.Side == Side.White
                ? EvaluationConstants.EmergencyMoveScore        // -0.66
                : -EvaluationConstants.EmergencyMoveScore;      // +0.66

            return new SearchResult(
#if MULTITHREAD_DEBUG
                _id,
#endif
                move, singleMoveEval, 0, [move])
            {
                DepthReached = 0
            };
        }

        _logger.Error("No valid move found while looking for an emergency move for position {Fen}", position.FEN(Game.HalfMovesWithoutCaptureOrPawnMove));

        return new(
#if MULTITHREAD_DEBUG
                _id,
#endif
            firstLegalMove, 0, 0, [firstLegalMove]);
    }
}<|MERGE_RESOLUTION|>--- conflicted
+++ resolved
@@ -407,11 +407,7 @@
             var elapsedMilliseconds = _stopWatch.ElapsedMilliseconds;
 
             var bestMoveNodeCount = _moveNodeCount[bestMove.Value.Piece()][bestMove.Value.TargetSquare()];
-<<<<<<< HEAD
-            var scaledSoftLimitTimeBound = TimeManager.SoftLimit(_searchConstraints, depth - 1, bestMoveNodeCount, _nodes, _bestMoveStability, _scoreDelta, mate, _rootStaticEval, bestScore);
-=======
-            var scaledSoftLimitTimeBound = TimeManager.SoftLimit(_searchConstraints, depth, bestMoveNodeCount, _nodes, _bestMoveStability, _scoreDelta);
->>>>>>> 063bc729
+            var scaledSoftLimitTimeBound = TimeManager.SoftLimit(_searchConstraints, depth, bestMoveNodeCount, _nodes, _bestMoveStability, _rootStaticEval, _scoreDelta);
 
             _logger.Log(logLevel,
                 "[#{EngineId}] [TM] {ElapsedMilliseconds}ms | Depth {Depth}: hard limit {HardLimit}, base soft limit {BaseSoftLimit}ms, scaled soft limit {ScaledSoftLimit}ms",
