--- conflicted
+++ resolved
@@ -144,20 +144,7 @@
                 }
                 _nodes = 0;
 
-<<<<<<< HEAD
-                AspirationWindows_SearchAgain:
-
-                _isFollowingPV = true;
-                bestEvaluation = NegaMax(depth: depth, ply: 0, alpha, beta, isVerifyingNullMoveCutOff: true);
-
-                var bestEvaluationAbs = Math.Abs(bestEvaluation);
-                isMateDetected = bestEvaluationAbs > EvaluationConstants.PositiveCheckmateDetectionLimit;
-
-                // 🔍 Aspiration Windows
-                if (!isMateDetected && ((bestEvaluation <= alpha) || (bestEvaluation >= beta)))
-=======
                 if (depth < Configuration.EngineSettings.AspirationWindowMinDepth || lastSearchResult?.Evaluation is null)
->>>>>>> c75d18e4
                 {
                     bestEvaluation = NegaMax(depth: depth, ply: 0, alpha, beta, isVerifyingNullMoveCutOff: true);
                 }
