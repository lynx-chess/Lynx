﻿using Lynx.Model;
using System.Diagnostics;
using System.Diagnostics.CodeAnalysis;
using System.Runtime.CompilerServices;

namespace Lynx;

public sealed partial class Engine
{
    private readonly Stopwatch _stopWatch = new();
    private readonly Move[] _pVTable = GC.AllocateArray<Move>(Configuration.EngineSettings.MaxDepth * (Configuration.EngineSettings.MaxDepth + 1 + Constants.ArrayDepthMargin) / 2, pinned: true);

    /// <summary>
    /// 2 x (<see cref="Configuration.EngineSettings.MaxDepth"/> + <see cref="Constants.ArrayDepthMargin"/>)
    /// </summary>
    private readonly int[] _killerMoves = GC.AllocateArray<int>(2 * (Configuration.EngineSettings.MaxDepth + Constants.ArrayDepthMargin), pinned: true);

    /// <summary>
    /// 12 x 64
    /// </summary>
    private readonly int[] _counterMoves = GC.AllocateArray<int>(12 * 64, pinned: true);

    /// <summary>
    /// 12 x 64
    /// piece x target square
    /// </summary>
    private readonly int[][] _quietHistory;

    /// <summary>
    /// 12 x 64 x 12,
    /// piece x target square x captured piece
    /// </summary>
    private readonly int[] _captureHistory = GC.AllocateArray<int>(12 * 64 * 12, pinned: true);

    /// <summary>
    /// 12 x 64 x 12 x 64 x ContinuationHistoryPlyCount
    /// piece x target square x last piece x last target square x plies back
    /// ply 0 -> Continuation move history
    /// ply 1 -> Follow-up move history
    /// </summary>
    private readonly int[] _continuationHistory = GC.AllocateArray<int>(12 * 64 * 12 * 64 * EvaluationConstants.ContinuationHistoryPlyCount, pinned: true);

    /// <summary>
    /// 12 x 64
    /// piece x target square
    /// </summary>
    private readonly ulong[][] _moveNodeCount;

    private readonly int[] _maxDepthReached = GC.AllocateArray<int>(Configuration.EngineSettings.MaxDepth + Constants.ArrayDepthMargin, pinned: true);

    /// <summary>
    /// <see cref="Constants.KingPawnHashSize"/>
    /// </summary>
    private readonly PawnTableElement[] _pawnEvalTable = GC.AllocateArray<PawnTableElement>(Constants.KingPawnHashSize, pinned: true);

    private ulong _nodes;

    private SearchResult? _previousSearchResult;

#pragma warning disable CA1805 // Do not initialize unnecessarily - Interferes with S3459
    private readonly Move _defaultMove = 0;
#pragma warning restore CA1805 // Do not initialize unnecessarily

    private int _bestMoveStability;
    private int _scoreDelta;

    /// <summary>
    /// Iterative Deepening Depth-First Search (IDDFS) using alpha-beta pruning.
    /// Requires <see cref="_searchConstraints"/> to be populated before invoking it
    /// </summary>
    /// <returns>Not null <see cref="SearchResult"/>, although made nullable in order to match online tb probing signature</returns>
    [SkipLocalsInit]
    private SearchResult IDDFS(bool isPondering, CancellationToken cancellationToken)
    {
        // Cleanup
        _nodes = 0;

        Array.Clear(_pVTable);
        Array.Clear(_maxDepthReached);
        for (int i = 0; i < 12; ++i)
        {
            Array.Clear(_moveNodeCount[i]);
        }

        int bestScore = 0;
        int alpha = EvaluationConstants.MinEval;
        int beta = EvaluationConstants.MaxEval;
        SearchResult? lastSearchResult = null;
        int depth = 1;
        Move firstLegalMove = default;

        _stopWatch.Restart();

        try
        {
            if (!isPondering && OnlyOneLegalMove(ref firstLegalMove, out var onlyOneLegalMoveSearchResult))
            {
                _engineWriter.TryWrite(onlyOneLegalMoveSearchResult);

                return onlyOneLegalMoveSearchResult;
            }

            Array.Clear(_killerMoves);
            // Not clearing _quietHistory on purpose
            // Not clearing _captureHistory on purpose

            int mate = 0;

            do
            {
                cancellationToken.ThrowIfCancellationRequested();

                if (depth < Configuration.EngineSettings.AspirationWindow_MinDepth
                    || lastSearchResult?.Score is null)
                {
                    bestScore = NegaMax(depth: depth, ply: 0, alpha, beta, cutnode: false, cancellationToken);
                }
                else
                {
                    // 🔍 Aspiration windows - search using a window around an expected score (the previous search one)
                    // If the resulting score doesn't fall inside of the window, it is widened it until it does
                    var window = Configuration.EngineSettings.AspirationWindow_Base;

                    // A temporary reduction is used for fail highs, because the verification for those 'too good' lines
                    // are expected to happen at lower depths
                    int failHighReduction = 0;

                    alpha = Math.Clamp(lastSearchResult.Score - window, EvaluationConstants.MinEval, EvaluationConstants.MaxEval);
                    beta = Math.Clamp(lastSearchResult.Score + window, EvaluationConstants.MinEval, EvaluationConstants.MaxEval);

                    _logger.Debug(
                        "[#{EngineId}] Depth {Depth}: aspiration windows [{Alpha}, {Beta}] for previous search score {Score}, nodes {Nodes}",
                        _id, depth, alpha, beta, lastSearchResult.Score, _nodes);
                    Debug.Assert(
                        lastSearchResult.Mate == 0
                            ? lastSearchResult.Score < EvaluationConstants.PositiveCheckmateDetectionLimit && lastSearchResult.Score > EvaluationConstants.NegativeCheckmateDetectionLimit
                            : Math.Abs(lastSearchResult.Score) < EvaluationConstants.CheckMateBaseEvaluation && (lastSearchResult.Score > EvaluationConstants.PositiveCheckmateDetectionLimit || lastSearchResult.Score < EvaluationConstants.NegativeCheckmateDetectionLimit));

                    while (true)
                    {
                        var depthToSearch = depth - failHighReduction;
                        Debug.Assert(depthToSearch > 0);

                        _logger.Debug(
                            "[#{EngineId}] Aspiration windows depth {Depth} ({DepthWithoutReduction} - {Reduction}), window {Window}: [{Alpha}, {Beta}] for score {Score}, nodes {Nodes}",
                            _id, depthToSearch, depth, failHighReduction, window, alpha, beta, bestScore, _nodes);

                        bestScore = NegaMax(depth: depthToSearch, ply: 0, alpha, beta, cutnode: false, cancellationToken);
                        Debug.Assert(bestScore > EvaluationConstants.MinEval && bestScore < EvaluationConstants.MaxEval);

                        // 13, 19, 28, 42, 63, 94, 141, 211, 316, 474, 711, 1066, 1599, 2398, 3597, 5395, 8092, 12138, 18207, 27310, EvaluationConstants.MaxEval
                        window = Math.Min(EvaluationConstants.MaxEval, window + (window >> 1));   // window / 2

                        // Depth change: https://github.com/lynx-chess/Lynx/pull/440
                        if (alpha >= bestScore)     // Fail low
                        {
                            alpha = Math.Clamp(bestScore - window, EvaluationConstants.MinEval, EvaluationConstants.MaxEval);
                            beta = (alpha + beta) >> 1;  // (alpha + beta) / 2
                            failHighReduction = 0;
                        }
                        else if (beta <= bestScore)     // Fail high
                        {
                            beta = Math.Clamp(bestScore + window, EvaluationConstants.MinEval, EvaluationConstants.MaxEval);
                            if (failHighReduction < 3)
                            {
                                ++failHighReduction;
                            }
                        }
                        else
                        {
                            break;
                        }

                        if (bestScore > EvaluationConstants.CheckMateBaseEvaluation)
                        {
                            _logger.Warn(
                                "[#{EngineId}] Depth {Depth}: potential +X checkmate detected in position {Position}, but score {BestScore} outside of the limits",
                                _id, depth, Game.PositionBeforeLastSearch.FEN(Game.HalfMovesWithoutCaptureOrPawnMove), bestScore);

                            bestScore = EvaluationConstants.PositiveCheckmateDetectionLimit + 1;

                            break;
                        }

                        if (bestScore < -EvaluationConstants.CheckMateBaseEvaluation)
                        {
                            _logger.Warn(
                                "[#{EngineId}] Depth {Depth}: potential -X checkmate detected in position {Position}, but score {BestScore} outside of the limits",
                                _id, depth, Game.PositionBeforeLastSearch.FEN(Game.HalfMovesWithoutCaptureOrPawnMove), bestScore);

                            bestScore = EvaluationConstants.NegativeCheckmateDetectionLimit - 1;

                            break;
                        }
                    }
                }

                //PrintPvTable(depth: depth);
                ValidatePVTable();
                Debug.Assert(bestScore != EvaluationConstants.MinEval);

                var bestScoreAbs = Math.Abs(bestScore);
                bool isMateDetected = bestScoreAbs > EvaluationConstants.PositiveCheckmateDetectionLimit && bestScoreAbs < EvaluationConstants.CheckMateBaseEvaluation;
                mate = isMateDetected
                    ? Utils.CalculateMateInX(bestScore, bestScoreAbs)
                    : 0;

                var oldBestMove = lastSearchResult?.BestMove;
                var oldScore = lastSearchResult?.Score ?? 0;
                var lastSearchResultCandidate = UpdateLastSearchResult(lastSearchResult, bestScore, depth, mate);

                if (lastSearchResultCandidate.BestMove == default)
                {
                    _logger.Warn(
                        "[#{EngineId}] Depth {Depth}: search didn't produce a best move for position {Position}. Score {Score} (mate in {Mate}?) detected",
                        _id, depth, Game.PositionBeforeLastSearch.FEN(Game.HalfMovesWithoutCaptureOrPawnMove), bestScore, mate);

                    _bestMoveStability = 0;
                    _scoreDelta = 0;

                    continue;
                }

                lastSearchResult = lastSearchResultCandidate;

                if (oldBestMove == lastSearchResult.BestMove)
                {
                    ++_bestMoveStability;
                }
                else
                {
                    _bestMoveStability = 0;
                }

                _scoreDelta = oldScore - lastSearchResult.Score;

                _engineWriter.TryWrite(lastSearchResult);
            } while (StopSearchCondition(lastSearchResult?.BestMove, ++depth, mate, bestScore, isPondering));
        }
        catch (OperationCanceledException)
        {
#pragma warning disable S6667 // Logging in a catch clause should pass the caught exception as a parameter - expected exception we want to ignore
            _logger.Info(
                "[#{EngineId}] Depth {Depth}: search cancellation requested after {Time}ms (nodes {Nodes}), best move will be returned",
                _id, depth, _stopWatch.ElapsedMilliseconds, _nodes);
#pragma warning restore S6667 // Logging in a catch clause should pass the caught exception as a parameter.

            for (int i = 0; i < lastSearchResult?.Moves.Length; ++i)
            {
                _pVTable[i] = lastSearchResult.Moves[i];
            }
        }
        catch (Exception e) when (e is not LynxException)
        {
            _logger.Error(e,
                "[#{EngineId}] Depth {Depth}: unexpected error ocurred during the search of position {Position}, best move will be returned\n",
                _id, depth, Game.PositionBeforeLastSearch.FEN(Game.HalfMovesWithoutCaptureOrPawnMove));
        }
        finally
        {
            _stopWatch.Stop();
        }

        //TODO revisit
        //if (Configuration.EngineSettings.UseOnlineTablebaseInRootPositions
        //    && isMateDetected
        //    && (finalSearchResult.Mate * 2) + Game.HalfMovesWithoutCaptureOrPawnMove < Constants.MaxMateDistanceToStopSearching)
        //{
        //    _searchCancellationToken.Cancel();
        //    _logger.Info("Engine search found a short enough mate, cancelling online tb probing if still active");
        //}

        return GenerateFinalSearchResult(lastSearchResult, bestScore, depth, firstLegalMove, isPondering);
    }

    private bool StopSearchCondition(Move? bestMove, int depth, int mate, int bestScore, bool isPondering)
    {
        if (bestMove is null || bestMove == 0)
        {
            _logger.Warn(
                "[#{EngineId}] Depth {Depth}: search continues, due to lack of best move", _id, depth - 1);

            return true;
        }

        if (mate != 0)
        {
            if (mate == EvaluationConstants.MaxMate || mate == EvaluationConstants.MinMate)
            {
                _logger.Warn(
                    "[#{EngineId}] Depth {Depth}: mate outside of range detected, stopping search and playing best move {BestMove}",
                    _id, depth - 1, bestMove.Value.UCIString());

                return false;
            }

            var winningMateThreshold = (100 - Game.HalfMovesWithoutCaptureOrPawnMove) / 2;
            _logger.Info(
                "[#{EngineId}] Depth {Depth}: mate in {Mate} detected (score {Score}, {MateThreshold} moves until draw by repetition)",
                _id, depth - 1, mate, bestScore, winningMateThreshold);

            if (mate < 0 || mate + Constants.MateDistanceMarginToStopSearching < winningMateThreshold)
            {
                if (_searchConstraints.SoftLimitTimeBound < Configuration.EngineSettings.SoftTimeBoundLimitOnMate)
                {
                    _logger.Info("[#{EngineId}] Stopping, since mate is short enough and we're short on time: soft limit {SoftLimit}ms",
                        _id, _searchConstraints.SoftLimitTimeBound);

                    return false;
                }

                _logger.Info("[#{EngineId}] Could stop search, since mate is short enough",
                    _id, _searchConstraints.SoftLimitTimeBound);
            }

            _logger.Info("[#{EngineId}] Search continues, hoping to find a faster mate", _id);
        }

        if (depth >= Configuration.EngineSettings.MaxDepth)
        {
            _logger.Info(
                "[#{EngineId}] Max depth reached: {MaxDepth}",
                _id, Configuration.EngineSettings.MaxDepth);
            return false;
        }

        var maxDepth = _searchConstraints.MaxDepth;
        if (maxDepth > 0)
        {
            var shouldContinue = depth <= maxDepth;

            if (!shouldContinue)
            {
                _logger.Info("[#{EngineId}] Depth {Depth}: stopping, max. depth reached", _id, depth - 1);
            }

            return shouldContinue;
        }

        if (!isPondering)
        {
            var elapsedMilliseconds = _stopWatch.ElapsedMilliseconds;

            var bestMoveNodeCount = _moveNodeCount[bestMove.Value.Piece()][bestMove.Value.TargetSquare()];
            var scaledSoftLimitTimeBound = TimeManager.SoftLimit(_searchConstraints, depth - 1, bestMoveNodeCount, _nodes, _bestMoveStability, _scoreDelta);
            _logger.Info(
                "[#{EngineId}] [TM] Depth {Depth}: hard limit {HardLimit}, base soft limit {BaseSoftLimit}, scaled soft limit {ScaledSoftLimit}",
                _id, depth - 1, _searchConstraints.HardLimitTimeBound, _searchConstraints.SoftLimitTimeBound, scaledSoftLimitTimeBound);

            if (elapsedMilliseconds > scaledSoftLimitTimeBound)
            {
                _logger.Info(
                    "[#{EngineId}] [TM] Stopping at depth {0} (nodes {1}): {2}ms > {3}ms",
                    _id, depth - 1, _nodes, elapsedMilliseconds, scaledSoftLimitTimeBound);
                return false;
            }
        }

        return true;
    }

    [SkipLocalsInit]
    [MethodImpl(MethodImplOptions.AggressiveInlining)]
    private bool OnlyOneLegalMove(ref Move firstLegalMove, [NotNullWhen(true)] out SearchResult? result)
    {
        bool onlyOneLegalMove = false;

        Span<Move> moves = stackalloc Move[Constants.MaxNumberOfPossibleMovesInAPosition];
        foreach (var move in MoveGenerator.GenerateAllMoves(Game.CurrentPosition, moves))
        {
            var gameState = Game.CurrentPosition.MakeMove(move);
            bool isPositionValid = Game.CurrentPosition.WasProduceByAValidMove();
            Game.CurrentPosition.UnmakeMove(move, gameState);

            if (isPositionValid)
            {
                // We save the first legal move and check if there's at least another one
                if (firstLegalMove == default)
                {
                    firstLegalMove = move;
                    onlyOneLegalMove = true;
                }
                // If there's a second legal move, we exit and let the search continue
                else
                {
                    onlyOneLegalMove = false;
                    break;
                }
            }
        }

        // Detect if there was only one legal move
        if (onlyOneLegalMove)
        {
            _logger.Debug("One single move found");

            // We don't have or need any eval, and we don't want to return 0 or a negative eval that
            // could make the GUI resign or take a draw from this position.
            // Since this only happens in root, we don't really care about being more precise for raising
            // alphas or betas of parent moves, so let's just return +-2 pawns depending on the side to move
            var score = Game.CurrentPosition.Side == Side.White
                ? +EvaluationConstants.SingleMoveScore
                : -EvaluationConstants.SingleMoveScore;

            result = new SearchResult(
#if MULTITHREAD_DEBUG
                _id,
#endif
                firstLegalMove, score, 0, [firstLegalMove])
            {
                DepthReached = 0,
                Nodes = 0,
                Time = 0,
                NodesPerSecond = 0
            };

            return true;
        }

        result = null;
        return false;
    }

    [MethodImpl(MethodImplOptions.AggressiveInlining)]
    private SearchResult UpdateLastSearchResult(SearchResult? lastSearchResult,
        int bestScore, int depth, int mate)
    {
        var pvTableSpan = _pVTable.AsSpan();
        var pvMoves = pvTableSpan[..pvTableSpan.IndexOf(0)].ToArray();

        var maxDepthReached = _maxDepthReached.Max();

        var elapsedSeconds = Utils.CalculateElapsedSeconds(_stopWatch);

        _previousSearchResult = lastSearchResult;
        return new SearchResult(
#if MULTITHREAD_DEBUG
                _id,
#endif
            pvMoves.FirstOrDefault(), bestScore, depth, pvMoves, mate)
        {
            DepthReached = maxDepthReached,
            Nodes = _nodes,
            Time = Utils.CalculateUCITime(elapsedSeconds),
            NodesPerSecond = Utils.CalculateNps(_nodes, elapsedSeconds)
        };
    }

    [MethodImpl(MethodImplOptions.AggressiveInlining)]
    private SearchResult GenerateFinalSearchResult(SearchResult? lastSearchResult,
        int bestScore, int depth, Move firstLegalMove, bool isPondering)
    {
        SearchResult finalSearchResult;
        if (lastSearchResult is null)
        {
            var noDepth1Message =
                $"[#{_id}] Depth {depth}: search cancelled with no result for position {Game.PositionBeforeLastSearch.FEN()} (hard limit {_searchConstraints.HardLimitTimeBound}ms, soft limit {_searchConstraints.SoftLimitTimeBound}ms). Choosing an emergency move";

            // In the event of a quick ponderhit/stop while pondering because the opponent moved quickly, we don't want no warning triggered here
            //  when cancelling the pondering search
            // The other condition reflects what happens in helper engines when a mate is quickly detected in the main:
            //  search in helper engines sometimes get cancelled before any meaningful result is found, so we don't want a warning either
            if (isPondering || !IsMainEngine)
            {
                _logger.Info(noDepth1Message);
            }
            else
            {
                _logger.Warn(noDepth1Message);
            }

            finalSearchResult = BestMoveRoot(firstLegalMove);
        }
        else
        {
            finalSearchResult = _previousSearchResult = lastSearchResult;
        }

        var elapsedSeconds = Utils.CalculateElapsedSeconds(_stopWatch);

        finalSearchResult.DepthReached = Math.Max(finalSearchResult.DepthReached, _maxDepthReached.LastOrDefault(item => item != default));
        finalSearchResult.Nodes = _nodes;
        finalSearchResult.Time = Utils.CalculateUCITime(elapsedSeconds);
        finalSearchResult.NodesPerSecond = Utils.CalculateNps(_nodes, elapsedSeconds);
        finalSearchResult.HashfullPermill = _tt.HashfullPermillApprox();
        if (Configuration.EngineSettings.ShowWDL)
        {
            finalSearchResult.WDL = WDL.WDLModel(bestScore, depth);
        }

        return finalSearchResult;
    }

    /// <summary>
    /// Find the best move without searching, based on TT and <see cref="ScoreMove(int, int, short)"/>
    /// </summary>
    private SearchResult BestMoveRoot(Move firstLegalMove)
    {
        var score = 0;
        ShortMove ttBestMove = default;

<<<<<<< HEAD
        var position = Game.PositionBeforeLastSearch;
        var ttEntry = _tt.ProbeHash(position, ply: 0, Game.HalfMovesWithoutCaptureOrPawnMove);
=======
        using var position = new Position(Game.PositionBeforeLastSearch);
        var ttEntry = _tt.ProbeHash(position, ply: 0);
>>>>>>> 40fc9c21

        if (ttEntry.NodeType != NodeType.Unknown)
        {
            ttBestMove = ttEntry.BestMove;
            score = ttEntry.Score;

            if (ttEntry.Score == EvaluationConstants.NoHashEntry)
            {
                score = ttEntry.StaticEval;
            }
        }

        Span<Move> pseudoLegalMoves = stackalloc Move[Constants.MaxNumberOfPossibleMovesInAPosition];
        pseudoLegalMoves = MoveGenerator.GenerateAllMoves(position, pseudoLegalMoves);

        Span<int> moveScores = stackalloc int[pseudoLegalMoves.Length];
        for (int i = 0; i < pseudoLegalMoves.Length; ++i)
        {
            moveScores[i] = ScoreMove(pseudoLegalMoves[i], 0, ttBestMove);
        }

        for (int i = 0; i < pseudoLegalMoves.Length; ++i)
        {
            // Incremental move sorting
            for (int j = i + 1; j < pseudoLegalMoves.Length; j++)
            {
                if (moveScores[j] > moveScores[i])
                {
                    (moveScores[i], moveScores[j], pseudoLegalMoves[i], pseudoLegalMoves[j]) = (moveScores[j], moveScores[i], pseudoLegalMoves[j], pseudoLegalMoves[i]);
                }
            }

            var move = pseudoLegalMoves[i];

            var gameState = position.MakeMove(move);
            if (!position.WasProduceByAValidMove())
            {
                position.UnmakeMove(move, gameState);
                continue;
            }

            return new SearchResult(
#if MULTITHREAD_DEBUG
                _id,
#endif
                move, moveScores[i], 0, [move]);
        }

        _logger.Error("No valid move found while looking for an emergency move for position {Fen}", position.FEN(Game.HalfMovesWithoutCaptureOrPawnMove));

        return new(
#if MULTITHREAD_DEBUG
                _id,
#endif
            firstLegalMove, 0, 0, [firstLegalMove]);
    }
}<|MERGE_RESOLUTION|>--- conflicted
+++ resolved
@@ -499,13 +499,8 @@
         var score = 0;
         ShortMove ttBestMove = default;
 
-<<<<<<< HEAD
-        var position = Game.PositionBeforeLastSearch;
-        var ttEntry = _tt.ProbeHash(position, ply: 0, Game.HalfMovesWithoutCaptureOrPawnMove);
-=======
         using var position = new Position(Game.PositionBeforeLastSearch);
-        var ttEntry = _tt.ProbeHash(position, ply: 0);
->>>>>>> 40fc9c21
+        var ttEntry = _tt.ProbeHash(position, ply: 0, Game.HalfMovesWithoutCaptureOrPawnMove));
 
         if (ttEntry.NodeType != NodeType.Unknown)
         {
