--- conflicted
+++ resolved
@@ -33,7 +33,6 @@
     /// </summary>
     private readonly int[][][] _captureHistory;
 
-<<<<<<< HEAD
     /// <summary>
     /// 12x64x2x12x64,
     /// piece x target square x 2 ply x last piece x last target square
@@ -49,10 +48,7 @@
     /// </summary>
     //private readonly int[][][] _continuationHistory;
 
-    private readonly int[] _maxDepthReached = new int[Configuration.EngineSettings.MaxDepth];
-=======
     private readonly int[] _maxDepthReached = new int[Configuration.EngineSettings.MaxDepth + Constants.ArrayDepthMargin];
->>>>>>> 97caf022
     private TranspositionTable _tt = [];
     private int _ttMask;
 
