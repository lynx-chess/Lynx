--- conflicted
+++ resolved
@@ -460,13 +460,8 @@
     {
         bool onlyOneLegalMove = false;
 
-<<<<<<< HEAD
-        Span<Move> moves = stackalloc Move[Constants.MaxNumberOfPossibleMovesInAPosition];
+        Span<Move> moves = stackalloc Move[Constants.MaxNumberOfPseudolegalMovesInAPosition];
         foreach (var move in MoveGenerator.GenerateAllMoves(Game.CurrentPosition, EvaluationContext.Empty, moves))
-=======
-        Span<Move> moves = stackalloc Move[Constants.MaxNumberOfPseudolegalMovesInAPosition];
-        foreach (var move in MoveGenerator.GenerateAllMoves(Game.CurrentPosition, moves))
->>>>>>> f377adc4
         {
             var gameState = Game.CurrentPosition.MakeMove(move);
             bool isPositionValid = Game.CurrentPosition.WasProduceByAValidMove();
@@ -611,13 +606,8 @@
             }
         }
 
-<<<<<<< HEAD
-        Span<Move> pseudoLegalMoves = stackalloc Move[Constants.MaxNumberOfPossibleMovesInAPosition];
+        Span<Move> pseudoLegalMoves = stackalloc Move[Constants.MaxNumberOfPseudolegalMovesInAPosition];
         pseudoLegalMoves = MoveGenerator.GenerateAllMoves(position, EvaluationContext.Empty, pseudoLegalMoves);
-=======
-        Span<Move> pseudoLegalMoves = stackalloc Move[Constants.MaxNumberOfPseudolegalMovesInAPosition];
-        pseudoLegalMoves = MoveGenerator.GenerateAllMoves(position, pseudoLegalMoves);
->>>>>>> f377adc4
 
         Span<int> moveScores = stackalloc int[pseudoLegalMoves.Length];
         for (int i = 0; i < pseudoLegalMoves.Length; ++i)
