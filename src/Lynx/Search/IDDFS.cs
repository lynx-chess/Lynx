﻿using Lynx.Model;
using Lynx.UCI.Commands.Engine;
using System.Diagnostics;
using System.Diagnostics.CodeAnalysis;
using System.Runtime.CompilerServices;

namespace Lynx;

public sealed partial class Engine
{
    private readonly Stopwatch _stopWatch = new();
    private readonly Move[] _pVTable = new Move[Configuration.EngineSettings.MaxDepth * (Configuration.EngineSettings.MaxDepth + 1) / 2];
    private readonly int[,] _killerMoves = new int[2, Configuration.EngineSettings.MaxDepth];
    private readonly int[,] _historyMoves = new int[12, 64];
    private readonly int[] _maxDepthReached = new int[Constants.AbsoluteMaxDepth];
    private TranspositionTable _tt = Array.Empty<TranspositionTableElement>();
    private int _ttMask;

    private int _nodes;
    private bool _isFollowingPV;
    private bool _isScoringPV;

    private SearchResult? _previousSearchResult;
    private readonly int[,] _previousKillerMoves = new int[2, Configuration.EngineSettings.MaxDepth];

    private readonly Move _defaultMove = default;

    /// <summary>
    /// IDDFs search
    /// </summary>
    /// <param name="minDepth"></param>
    /// <param name="maxDepth"></param>
    /// <param name="decisionTime"></param>
    /// <returns>Not null <see cref="SearchResult"/>, although made nullable in order to match online tb probing signature</returns>
    public async Task<SearchResult?> IDDFS(int minDepth, int? maxDepth, int? decisionTime)
    {
        // Cleanup
        _nodes = 0;
        _isFollowingPV = false;
        _isScoringPV = false;
        _stopWatch.Reset();

        Array.Clear(_pVTable);
        Array.Clear(_maxDepthReached);

        int bestEvaluation = 0;
        int alpha = MinValue;
        int beta = MaxValue;
        SearchResult? lastSearchResult = null;
        int depth = 1;
        bool isCancelled = false;
        bool isMateDetected = false;

        try
        {
            _stopWatch.Start();

            if (OnlyOneLegalMove(out var onlyOneLegalMoveSearchResult))
            {
                await _engineWriter.WriteAsync(InfoCommand.SearchResultInfo(onlyOneLegalMoveSearchResult));

                return onlyOneLegalMoveSearchResult;
            }

<<<<<<< HEAD
            depth = await CheckPonderHit(depth);
=======
            // Detect if there was only one legal move
            if (onlyOneLegalMove)
            {
                _logger.Debug("One single move found");
                var elapsedTime = _stopWatch.ElapsedMilliseconds;

                // We don't have or need any eval, and we don't want to return 0 or a negative eval that
                // could make the GUI resign or take a draw from this position.
                // Since this only happens in root, we don't really care about being more precise for raising
                // alphas or betas of parent moves, so let's just return +-2 pawns depending on the side to move
                var eval = Game.CurrentPosition.Side == Side.White
                    ? +EvaluationConstants.SingleMoveEvaluation
                    : -EvaluationConstants.SingleMoveEvaluation;

                var result = new SearchResult(firstLegalMove, eval, 0, [firstLegalMove], alpha, beta)
                {
                    DepthReached = 0,
                    Nodes = 0,
                    Time = elapsedTime,
                    NodesPerSecond = 0
                };

                await _engineWriter.WriteAsync(InfoCommand.SearchResultInfo(result));

                return result;
            }

            if (Game.MoveHistory.Count >= 2
                && _previousSearchResult?.Moves.Count > 2
                && _previousSearchResult.BestMove != default
                && Game.MoveHistory[^2] == _previousSearchResult.Moves[0]
                && Game.MoveHistory[^1] == _previousSearchResult.Moves[1])
            {
                _logger.Debug("Ponder hit");

                lastSearchResult = new SearchResult(_previousSearchResult);

                Array.Copy(_previousSearchResult.Moves.ToArray(), 2, _pVTable, 0, _previousSearchResult.Moves.Count - 2);

                await _engineWriter.WriteAsync(InfoCommand.SearchResultInfo(lastSearchResult));

                for (int d = 0; d < Configuration.EngineSettings.MaxDepth - 2; ++d)
                {
                    _killerMoves[0, d] = _previousKillerMoves[0, d + 2];
                    _killerMoves[1, d] = _previousKillerMoves[1, d + 2];
                }

                // depth Already reduced by 2 in SearchResult constructor
                depth = Math.Clamp(lastSearchResult.Depth, 1, Configuration.EngineSettings.MaxDepth - 1);
            }
            else
            {
                Array.Clear(_killerMoves);
                Array.Clear(_historyMoves);
            }
>>>>>>> 6492205e

            do
            {
                _absoluteSearchCancellationTokenSource.Token.ThrowIfCancellationRequested();
                if (minDepth == maxDepth    // go depth n commands
                    || depth - 1 > minDepth)
                {
                    _searchCancellationTokenSource.Token.ThrowIfCancellationRequested();
                }
                _nodes = 0;

                if (depth < Configuration.EngineSettings.AspirationWindowMinDepth || lastSearchResult?.Evaluation is null)
                {
                    bestEvaluation = NegaMax(depth: depth, ply: 0, alpha, beta, isVerifyingNullMoveCutOff: true);
                }
                else
                {
                    // 🔍 Aspiration Windows
                    var window = Configuration.EngineSettings.AspirationWindowDelta;

                    alpha = Math.Max(MinValue, lastSearchResult.Evaluation - window);
                    beta = Math.Min(MaxValue, lastSearchResult.Evaluation + window);

                    while (true)
                    {
                        _isFollowingPV = true;
                        bestEvaluation = NegaMax(depth: depth, ply: 0, alpha, beta, isVerifyingNullMoveCutOff: true);

                        if (alpha < bestEvaluation && beta > bestEvaluation)
                        {
                            break;
                        }

                        _logger.Debug("Eval ({0}) outside of aspiration window [{1}, {2}] (depth {3}, nodes {4})", bestEvaluation, alpha, beta, depth, _nodes);

                        window += window / 2;

                        // Depth change: https://github.com/lynx-chess/Lynx/pull/440
                        if (alpha >= bestEvaluation)     // Fail low
                        {
                            alpha = Math.Max(bestEvaluation - window, MinValue);
                            beta = (alpha + beta) / 2;
                        }
                        else if (beta <= bestEvaluation)     // Fail high
                        {
                            beta = Math.Min(bestEvaluation + window, MaxValue);
                        }
                    }
                }

                //PrintPvTable(depth: depth);
                ValidatePVTable();

                var bestEvaluationAbs = Math.Abs(bestEvaluation);
                isMateDetected = bestEvaluationAbs > EvaluationConstants.PositiveCheckmateDetectionLimit;

                lastSearchResult = UpdateLastSearchResult(lastSearchResult, bestEvaluation, alpha, beta, depth, isMateDetected, bestEvaluationAbs);

                await _engineWriter.WriteAsync(InfoCommand.SearchResultInfo(lastSearchResult));

                Array.Copy(_killerMoves, _previousKillerMoves, _killerMoves.Length);
            } while (StopSearchCondition(++depth, maxDepth, isMateDetected, decisionTime));
        }
        catch (OperationCanceledException)
        {
            isCancelled = true;
            _logger.Info("Search cancellation requested after {0}ms (depth {1}, nodes {2}), best move will be returned", _stopWatch.ElapsedMilliseconds, depth, _nodes);

            for (int i = 0; i < lastSearchResult?.Moves.Count; ++i)
            {
                _pVTable[i] = lastSearchResult.Moves[i];
            }
        }
        catch (Exception e) when (e is not AssertException)
        {
            _logger.Error(e, "Unexpected error ocurred during the search at depth {0}, best move will be returned\n{1}", depth, e.StackTrace);
        }
        finally
        {
            _stopWatch.Stop();
        }

        var finalSearchResult = GenerateFinalSearchResult(lastSearchResult, bestEvaluation, alpha, beta, depth, isCancelled);

        if (isMateDetected && finalSearchResult.Mate + Game.HalfMovesWithoutCaptureOrPawnMove < 96)
        {
            _logger.Info("Engine search found a short enough mate, cancelling online tb probing if still active");
            _searchCancellationTokenSource.Cancel();
        }

        await _engineWriter.WriteAsync(InfoCommand.SearchResultInfo(finalSearchResult));

        return finalSearchResult;
    }

    private bool StopSearchCondition(int depth, int? maxDepth, bool isMateDetected, int? decisionTime)
    {
        if (isMateDetected)
        {
            _logger.Info($"Stopping at depth {depth - 1}: mate detected");
            return false;
        }

        if (maxDepth is not null)
        {
            bool shouldContinue = depth <= maxDepth;
            if (!shouldContinue)
            {
                _logger.Info("Stopping at depth {0}: max. depth reached", depth - 1);
            }
            return shouldContinue;
        }

        var elapsedMilliseconds = _stopWatch.ElapsedMilliseconds;
        var minTimeToConsiderStopSearching = Configuration.EngineSettings.MinElapsedTimeToConsiderStopSearching;
        var decisionTimePercentageToStopSearching = Configuration.EngineSettings.DecisionTimePercentageToStopSearching;
        if (decisionTime is not null && elapsedMilliseconds > minTimeToConsiderStopSearching && elapsedMilliseconds > decisionTimePercentageToStopSearching * decisionTime)
        {
            _logger.Info("Stopping at depth {0} (nodes {1}): {2} > {3} (elapsed time > [{4}, {5} * decision time])",
                depth - 1, _nodes, elapsedMilliseconds, decisionTimePercentageToStopSearching * decisionTime, minTimeToConsiderStopSearching, decisionTimePercentageToStopSearching);
            return false;
        }

        return true;
    }

    [MethodImpl(MethodImplOptions.AggressiveInlining)]
    private bool OnlyOneLegalMove([NotNullWhen(true)] out SearchResult? result)
    {
        bool onlyOneLegalMove = false;
        Move firstLegalMove = default;
        foreach (var move in MoveGenerator.GenerateAllMoves(Game.CurrentPosition))
        {
            var gameState = Game.CurrentPosition.MakeMove(move);
            bool isPositionValid = Game.CurrentPosition.IsValid();
            Game.CurrentPosition.UnmakeMove(move, gameState);

            if (isPositionValid)
            {
                // We save the first legal move and check if there's at least another one
                if (firstLegalMove == default)
                {
                    firstLegalMove = move;
                    onlyOneLegalMove = true;
                }
                // If there's a second legal move, we exit and let the search continue
                else
                {
                    onlyOneLegalMove = false;
                    break;
                }
            }
        }

        // Detect if there was only one legal move
        if (onlyOneLegalMove)
        {
            _logger.Debug("One single move found");
            var elapsedTime = _stopWatch.ElapsedMilliseconds;

            // We don't have or need any eval, and we don't want to return 0 or a negative eval that
            // could make the GUI resign or take a draw from this position.
            // Since this only happens in root, we don't really care about being more precise for raising
            // alphas or betas of parent moves, so let's just return +-2 pawns depending on the side to move
            var eval = Game.CurrentPosition.Side == Side.White
                ? +EvaluationConstants.SingleMoveEvaluation
                : -EvaluationConstants.SingleMoveEvaluation;

            result = new SearchResult(firstLegalMove, eval, 0, [firstLegalMove], MinValue, MaxValue)
            {
                DepthReached = 0,
                Nodes = 0,
                Time = elapsedTime,
                NodesPerSecond = 0
            };

            return true;
        }

        result = null;
        return false;
    }

    [MethodImpl(MethodImplOptions.AggressiveInlining)]
    private async Task<int> CheckPonderHit(int depth)
    {
        if (Game.MoveHistory.Count >= 2
            && _previousSearchResult?.Moves.Count > 2
            && _previousSearchResult.BestMove != default
            && Game.MoveHistory[^2] == _previousSearchResult.Moves[0]
            && Game.MoveHistory[^1] == _previousSearchResult.Moves[1])
        {
            _logger.Debug("Ponder hit");

            await _engineWriter.WriteAsync(InfoCommand.SearchResultInfo(new SearchResult(_previousSearchResult)));

            Array.Copy(_previousSearchResult.Moves.ToArray(), 2, _pVTable, 0, _previousSearchResult.Moves.Count - 2);

            for (int d = 0; d < Configuration.EngineSettings.MaxDepth - 2; ++d)
            {
                _killerMoves[0, d] = _previousKillerMoves[0, d + 2];
                _killerMoves[1, d] = _previousKillerMoves[1, d + 2];
            }

            // Re-search from depth 1
            depth = 1;
        }
        else
        {
            Array.Clear(_killerMoves);
            Array.Clear(_historyMoves);
        }

        return depth;
    }

    [MethodImpl(MethodImplOptions.AggressiveInlining)]
    private SearchResult UpdateLastSearchResult(SearchResult? lastSearchResult,
        int bestEvaluation, int alpha, int beta, int depth, bool isMateDetected, int bestEvaluationAbs)
    {
        var pvMoves = _pVTable.TakeWhile(m => m != default).ToList();
        var maxDepthReached = _maxDepthReached.LastOrDefault(item => item != default);

        int mate = default;
        if (isMateDetected)
        {
            mate = Utils.CalculateMateInX(bestEvaluation, bestEvaluationAbs);
        }

        var elapsedTime = _stopWatch.ElapsedMilliseconds;

        _previousSearchResult = lastSearchResult;
        return new SearchResult(pvMoves.FirstOrDefault(), bestEvaluation, depth, pvMoves, alpha, beta, mate)
        {
            DepthReached = maxDepthReached,
            Nodes = _nodes,
            Time = elapsedTime,
            NodesPerSecond = Utils.CalculateNps(_nodes, elapsedTime)
        };
    }

    [MethodImpl(MethodImplOptions.AggressiveInlining)]
    private SearchResult GenerateFinalSearchResult(SearchResult? lastSearchResult,
        int bestEvaluation, int alpha, int beta, int depth, bool isCancelled)
    {
        SearchResult finalSearchResult;
        if (lastSearchResult is null)
        {
            finalSearchResult = new(default, bestEvaluation, depth, new List<Move>(), alpha, beta);
        }
        else
        {
            finalSearchResult = _previousSearchResult = lastSearchResult;
        }

        finalSearchResult.IsCancelled = isCancelled;
        finalSearchResult.DepthReached = Math.Max(finalSearchResult.DepthReached, _maxDepthReached.LastOrDefault(item => item != default));
        finalSearchResult.Nodes = _nodes;
        finalSearchResult.Time = _stopWatch.ElapsedMilliseconds;
        finalSearchResult.NodesPerSecond = Utils.CalculateNps(_nodes, _stopWatch.ElapsedMilliseconds);
        finalSearchResult.HashfullPermill = _tt.HashfullPermillApprox();
        if (Configuration.EngineSettings.ShowWDL)
        {
            finalSearchResult.WDL = WDL.WDLModel(bestEvaluation, depth);
        }

        return finalSearchResult;
    }
}<|MERGE_RESOLUTION|>--- conflicted
+++ resolved
@@ -62,65 +62,7 @@
                 return onlyOneLegalMoveSearchResult;
             }
 
-<<<<<<< HEAD
             depth = await CheckPonderHit(depth);
-=======
-            // Detect if there was only one legal move
-            if (onlyOneLegalMove)
-            {
-                _logger.Debug("One single move found");
-                var elapsedTime = _stopWatch.ElapsedMilliseconds;
-
-                // We don't have or need any eval, and we don't want to return 0 or a negative eval that
-                // could make the GUI resign or take a draw from this position.
-                // Since this only happens in root, we don't really care about being more precise for raising
-                // alphas or betas of parent moves, so let's just return +-2 pawns depending on the side to move
-                var eval = Game.CurrentPosition.Side == Side.White
-                    ? +EvaluationConstants.SingleMoveEvaluation
-                    : -EvaluationConstants.SingleMoveEvaluation;
-
-                var result = new SearchResult(firstLegalMove, eval, 0, [firstLegalMove], alpha, beta)
-                {
-                    DepthReached = 0,
-                    Nodes = 0,
-                    Time = elapsedTime,
-                    NodesPerSecond = 0
-                };
-
-                await _engineWriter.WriteAsync(InfoCommand.SearchResultInfo(result));
-
-                return result;
-            }
-
-            if (Game.MoveHistory.Count >= 2
-                && _previousSearchResult?.Moves.Count > 2
-                && _previousSearchResult.BestMove != default
-                && Game.MoveHistory[^2] == _previousSearchResult.Moves[0]
-                && Game.MoveHistory[^1] == _previousSearchResult.Moves[1])
-            {
-                _logger.Debug("Ponder hit");
-
-                lastSearchResult = new SearchResult(_previousSearchResult);
-
-                Array.Copy(_previousSearchResult.Moves.ToArray(), 2, _pVTable, 0, _previousSearchResult.Moves.Count - 2);
-
-                await _engineWriter.WriteAsync(InfoCommand.SearchResultInfo(lastSearchResult));
-
-                for (int d = 0; d < Configuration.EngineSettings.MaxDepth - 2; ++d)
-                {
-                    _killerMoves[0, d] = _previousKillerMoves[0, d + 2];
-                    _killerMoves[1, d] = _previousKillerMoves[1, d + 2];
-                }
-
-                // depth Already reduced by 2 in SearchResult constructor
-                depth = Math.Clamp(lastSearchResult.Depth, 1, Configuration.EngineSettings.MaxDepth - 1);
-            }
-            else
-            {
-                Array.Clear(_killerMoves);
-                Array.Clear(_historyMoves);
-            }
->>>>>>> 6492205e
 
             do
             {
@@ -315,8 +257,9 @@
         {
             _logger.Debug("Ponder hit");
 
-            await _engineWriter.WriteAsync(InfoCommand.SearchResultInfo(new SearchResult(_previousSearchResult)));
-
+            lastSearchResult = new SearchResult(_previousSearchResult);
+            await _engineWriter.WriteAsync(InfoCommand.SearchResultInfo(lastSearchResult));
+            
             Array.Copy(_previousSearchResult.Moves.ToArray(), 2, _pVTable, 0, _previousSearchResult.Moves.Count - 2);
 
             for (int d = 0; d < Configuration.EngineSettings.MaxDepth - 2; ++d)
@@ -325,8 +268,8 @@
                 _killerMoves[1, d] = _previousKillerMoves[1, d + 2];
             }
 
-            // Re-search from depth 1
-            depth = 1;
+            // depth Already reduced by 2 in SearchResult constructor
+            depth = Math.Clamp(lastSearchResult.Depth, 1, Configuration.EngineSettings.MaxDepth - 1);
         }
         else
         {
