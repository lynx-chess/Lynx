--- conflicted
+++ resolved
@@ -42,13 +42,8 @@
 
     private readonly int[] _maxDepthReached = GC.AllocateArray<int>(Configuration.EngineSettings.MaxDepth + Constants.ArrayDepthMargin, pinned: true);
 
-<<<<<<< HEAD
-    private readonly TranspositionTable _tt;
-=======
     private int _currentTranspositionTableSize;
-    private int _ttMask;
     private TranspositionTable _tt = null!;
->>>>>>> 43bdb4b6
 
     private long _nodes;
 
