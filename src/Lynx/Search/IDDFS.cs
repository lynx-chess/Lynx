--- conflicted
+++ resolved
@@ -110,7 +110,6 @@
                 if (depth < Configuration.EngineSettings.AspirationWindow_MinDepth
                     || lastSearchResult?.Score is null)
                 {
-<<<<<<< HEAD
                     if (!Game.CurrentPosition._needsFullEvalRecalculation)
                     {
                         var alternativeEval = Game.CurrentPosition.InitialStaticEvaluation().PackedScore;
@@ -122,10 +121,7 @@
                         }
                     }
 
-                    bestEvaluation = NegaMax(depth: depth, ply: 0, alpha, beta);
-=======
                     bestScore = NegaMax(depth: depth, ply: 0, alpha, beta);
->>>>>>> 7c46200e
                 }
                 else
                 {
