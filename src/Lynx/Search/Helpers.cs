﻿using Lynx.Model;
using System.Diagnostics;
using System.Runtime.CompilerServices;
using System.Text;

namespace Lynx;

public class SearchResult
{
    public Move BestMove { get; init; }
    public int Evaluation { get; init; }
    public int Depth { get; set; }
    public List<Move> Moves { get; init; }
    public int Alpha { get; init; }
    public int Beta { get; init; }
    public int Mate { get; init; }

    public int DepthReached { get; set; }

    public int Nodes { get; set; }

    public long Time { get; set; }

    public long NodesPerSecond { get; set; }

    public bool IsCancelled { get; set; }

    public int HashfullPermill { get; set; } = -1;

    public (int WDLWin, int WDLDraw, int WDLLoss)? WDL { get; set; } = null;

    public SearchResult(Move bestMove, int evaluation, int targetDepth, List<Move> moves, int alpha, int beta, int mate = default)
    {
        BestMove = bestMove;
        Evaluation = evaluation;
        Depth = targetDepth;
        Moves = moves;
        Alpha = alpha;
        Beta = beta;
        Mate = mate;
    }

    public SearchResult(SearchResult previousSearchResult)
    {
        BestMove = previousSearchResult.Moves.ElementAtOrDefault(2);
        Evaluation = previousSearchResult.Evaluation;
        Depth = previousSearchResult.Depth - 2;
        DepthReached = previousSearchResult.DepthReached - 2;
        Moves = previousSearchResult.Moves.Skip(2).ToList();
        Alpha = previousSearchResult.Alpha;
        Beta = previousSearchResult.Beta;
        Mate = previousSearchResult.Mate == 0 ? 0 : (int)Math.CopySign(Math.Abs(previousSearchResult.Mate) - 1, previousSearchResult.Mate);
    }
}

public sealed partial class Engine
{
    private const int MinValue = short.MinValue;
    private const int MaxValue = short.MaxValue;

    /// <summary>
    /// Returns the score evaluation of a move taking into account <see cref="_isScoringPV"/>, <paramref name="bestMoveTTCandidate"/>, <see cref="EvaluationConstants.MostValueableVictimLeastValuableAttacker"/>, <see cref="_killerMoves"/> and <see cref="_historyMoves"/>
    /// </summary>
    /// <param name="move"></param>
    /// <param name="depth"></param>
    /// <param name="isNotQSearch"></param>
    /// <param name="bestMoveTTCandidate"></param>
    /// <returns></returns>
    [MethodImpl(MethodImplOptions.AggressiveInlining)]
    internal int ScoreMove(Move move, int depth, bool isNotQSearch, ShortMove bestMoveTTCandidate = default)
    {
        if (_isScoringPV && move == _pVTable[depth])
        {
            _isScoringPV = false;

            return EvaluationConstants.PVMoveScoreValue;
        }

        if ((ShortMove)move == bestMoveTTCandidate)
        {
            return EvaluationConstants.TTMoveScoreValue;
        }

        var promotedPiece = move.PromotedPiece();
        var isPromotion = promotedPiece != default;
        var isCapture = move.IsCapture();

        // Queen promotion
        if ((promotedPiece + 2) % 6 == 0)
        {
            var baseScore = SEE.HasPositiveScore(Game.CurrentPosition, move)
                ? EvaluationConstants.GoodCaptureMoveBaseScoreValue
                : EvaluationConstants.BadCaptureMoveBaseScoreValue;

            var captureBonus = isCapture ? 1 : 0;

            return baseScore + EvaluationConstants.PromotionMoveScoreValue + captureBonus;
        }

        if (isCapture)
        {

            var baseCaptureScore = (isPromotion || move.IsEnPassant() || SEE.IsGoodCapture(Game.CurrentPosition, move))
                ? EvaluationConstants.GoodCaptureMoveBaseScoreValue
                : EvaluationConstants.BadCaptureMoveBaseScoreValue;

<<<<<<< HEAD
            return baseCaptureScore + EvaluationConstants.MostValueableVictimLeastValuableAttacker[sourcePiece][targetPiece];
=======
            return baseCaptureScore + EvaluationConstants.MostValueableVictimLeastValuableAttacker[move.Piece()][move.CapturedPiece()];
>>>>>>> 7554c69f
        }

        if (isPromotion)
        {
            return EvaluationConstants.PromotionMoveScoreValue;
        }

        if (isNotQSearch)
        {
            // 1st killer move
            if (_killerMoves[0][depth] == move)
            {
                return EvaluationConstants.FirstKillerMoveValue;
            }

            if (_killerMoves[1][depth] == move)
            {
                return EvaluationConstants.SecondKillerMoveValue;
            }

            if (_killerMoves[2][depth] == move)
            {
                return EvaluationConstants.ThirdKillerMoveValue;
            }

            // History move or 0 if not found
            return EvaluationConstants.BaseMoveScore + _historyMoves[move.Piece()][move.TargetSquare()];
        }

        return EvaluationConstants.BaseMoveScore;
    }

    /// <summary>
    /// Soft caps history score
    /// Formula taken from EP discord, https://discord.com/channels/1132289356011405342/1132289356447625298/1141102105847922839
    /// </summary>
    /// <param name="score"></param>
    /// <param name="rawHistoryBonus"></param>
    /// <returns></returns>
    [MethodImpl(MethodImplOptions.AggressiveInlining)]
    private static int ScoreHistoryMove(int score, int rawHistoryBonus)
    {
        return score + rawHistoryBonus - (score * Math.Abs(rawHistoryBonus) / Configuration.EngineSettings.History_MaxMoveValue);
    }

#pragma warning disable RCS1226 // Add paragraph to documentation comment
#pragma warning disable RCS1243 // Duplicate word in a comment
    /// <summary>
    /// When asked to copy an incomplete PV one level ahead, clears the rest of the PV Table+
    /// PV Table at depth 3
    /// Copying 60 moves
    /// src: 250, tgt: 190
    ///  0   Qxb2   Qxb2   h4     a8     a8     a8     a8     a8
    ///  64         b1=Q   exf6   Kxf6   a8     a8     a8     a8
    ///  127               a8     b1=Q   Qxb1   Qxb1   a8     a8
    ///  189                      Qxb1   Qxb1   Qxb1   a8     a8
    ///  250                             a8     Qxb1   a8     a8
    ///  310                                    a8     a8     a8
    ///
    /// PV Table at depth 3
    ///  0   Qxb2   Qxb2   h4     a8     a8     a8     a8     a8
    ///  64         b1=Q   exf6   Kxf6   a8     a8     a8     a8
    ///  127               a8     b1=Q   Qxb1   Qxb1   a8     a8
    ///  189                      Qxb1   a8     a8     a8     a8
    ///  250                             a8     a8     a8     a8
    ///  310                                    a8     a8     a8
    /// </summary>
    /// <param name="target"></param>
    /// <param name="source"></param>
    /// <param name="moveCountToCopy"></param>
#pragma warning restore RCS1243 // Duplicate word in a comment
#pragma warning restore RCS1226 // Add paragraph to documentation comment
    [MethodImpl(MethodImplOptions.AggressiveInlining)]
    private void CopyPVTableMoves(int target, int source, int moveCountToCopy)
    {
        if (_pVTable[source] == default)
        {
            Array.Clear(_pVTable, target, _pVTable.Length - target);
            return;
        }

        //PrintPvTable(target: target, source: source, movesToCopy: moveCountToCopy);
        Array.Copy(_pVTable, source, _pVTable, target, moveCountToCopy);
        //PrintPvTable();
    }

    #region Debugging

#pragma warning disable S125 // Sections of code should not be commented out
#pragma warning disable S1199 // Nested code blocks should not be used

    [Conditional("DEBUG")]
    private void ValidatePVTable()
    {
        var position = Game.CurrentPosition;
        for (int i = 0; i < PVTable.Indexes[1]; ++i)
        {
            if (_pVTable[i] == default)
            {
                for (int j = i + 1; j < PVTable.Indexes[1]; ++j)
                {
                    Utils.Assert(_pVTable[j] == default, $"Not expecting a move in _pvTable[{j}]");
                }
                break;
            }

            var move = _pVTable[i];
            TryParseMove(position, i, move);

            var newPosition = new Position(position, move);
            if (!newPosition.WasProduceByAValidMove())
            {
                throw new AssertException($"Invalid position after move {move.UCIString()} from position {position.FEN()}");
            }
            position = newPosition;
        }

        static void TryParseMove(Position position, int i, int move)
        {
            Span<Move> movePool = stackalloc Move[Constants.MaxNumberOfPossibleMovesInAPosition];

            if (!MoveExtensions.TryParseFromUCIString(
               move.UCIString(),
               MoveGenerator.GenerateAllMoves(position, movePool),
               out _))
            {
                var message = $"Unexpected PV move {i}: {move.UCIString()} from position {position.FEN()}";
                _logger.Error(message);
                throw new AssertException(message);
            }
        }
    }

    [Conditional("DEBUG")]
    private static void PrintPreMove(Position position, int plies, Move move, bool isQuiescence = false)
    {
        if (_logger.IsTraceEnabled)
        {
            var sb = new StringBuilder();
            for (int i = 0; i <= plies; ++i)
            {
                sb.Append("\t\t");
            }
            string depthStr = sb.ToString();

            //if (plies < Configuration.Parameters.Depth - 1)
            {
                //Console.WriteLine($"{Environment.NewLine}{depthStr}{move} ({position.Side}, {depth})");
                _logger.Trace($"{Environment.NewLine}{depthStr}{(isQuiescence ? "[Qui] " : "")}{move.ToEPDString()} ({position.Side}, {plies})");
            }
        }
    }

    [Conditional("DEBUG")]
    private static void PrintMove(int plies, Move move, int evaluation, bool isQuiescence = false, bool prune = false)
    {
        if (_logger.IsTraceEnabled)
        {
            var sb = new StringBuilder();
            for (int i = 0; i <= plies; ++i)
            {
                sb.Append("\t\t");
            }
            string depthStr = sb.ToString();

            //Console.ForegroundColor = depth switch
            //{
            //    0 => ConsoleColor.Red,
            //    1 => ConsoleColor.Blue,
            //    2 => ConsoleColor.Green,
            //    3 => ConsoleColor.White,
            //    _ => ConsoleColor.White
            //};
            //Console.WriteLine($"{depthStr}{move} ({position.Side}, {depthLeft}) | {evaluation}");
            //Console.WriteLine($"{depthStr}{move} | {evaluation}");

            _logger.Trace($"{depthStr}{(isQuiescence ? "[Qui] " : "")}{move.ToEPDString(),-6} | {evaluation}{(prune ? " | prunning" : "")}");

            //Console.ResetColor();
        }
    }

    [Conditional("DEBUG")]
    private static void PrintMessage(int plies, string message)
    {
        if (_logger.IsTraceEnabled)
        {
            var sb = new StringBuilder();
            for (int i = 0; i <= plies; ++i)
            {
                sb.Append("\t\t");
            }
            string depthStr = sb.ToString();

            _logger.Trace(depthStr + message);
        }
    }

    [Conditional("DEBUG")]
    private static void PrintMessage(string message)
    {
        if (_logger.IsTraceEnabled)
        {
            _logger.Trace(message);
        }
    }

    /// <summary>
    /// Assumes Configuration.EngineSettings.MaxDepth = 64
    /// </summary>
    /// <param name="target"></param>
    /// <param name="source"></param>
    /// <param name="movesToCopy"></param>
    /// <param name="depth"></param>
    [Conditional("DEBUG")]
    private void PrintPvTable(int target = -1, int source = -1, int movesToCopy = 0, int depth = 0)
    {
        if (depth != default)
        {
            Console.WriteLine($"PV Table at depth {depth}");
        }
        if (movesToCopy != default)
        {
            Console.WriteLine($"Copying {movesToCopy} moves");
        }

        Console.WriteLine(
(target != -1 ? $"src: {source}, tgt: {target}" + Environment.NewLine : "") +
$" {0,-3} {_pVTable[0].ToEPDString(),-6} {_pVTable[1].ToEPDString(),-6} {_pVTable[2].ToEPDString(),-6} {_pVTable[3].ToEPDString(),-6} {_pVTable[4].ToEPDString(),-6} {_pVTable[5].ToEPDString(),-6} {_pVTable[6].ToEPDString(),-6} {_pVTable[7].ToEPDString(),-6} {_pVTable[8].ToEPDString(),-6} {_pVTable[9].ToEPDString(),-6} {_pVTable[10].ToEPDString(),-6}" + Environment.NewLine +
$" {64,-3}        {_pVTable[64].ToEPDString(),-6} {_pVTable[65].ToEPDString(),-6} {_pVTable[66].ToEPDString(),-6} {_pVTable[67].ToEPDString(),-6} {_pVTable[68].ToEPDString(),-6} {_pVTable[69].ToEPDString(),-6} {_pVTable[70].ToEPDString(),-6} {_pVTable[71].ToEPDString(),-6} {_pVTable[72].ToEPDString(),-6} {_pVTable[73].ToEPDString(),-6}" + Environment.NewLine +
$" {127,-3}               {_pVTable[127].ToEPDString(),-6} {_pVTable[128].ToEPDString(),-6} {_pVTable[129].ToEPDString(),-6} {_pVTable[130].ToEPDString(),-6} {_pVTable[131].ToEPDString(),-6} {_pVTable[132].ToEPDString(),-6} {_pVTable[133].ToEPDString(),-6} {_pVTable[134].ToEPDString(),-6} {_pVTable[135].ToEPDString(),-6}" + Environment.NewLine +
$" {189,-3}                      {_pVTable[189].ToEPDString(),-6} {_pVTable[190].ToEPDString(),-6} {_pVTable[191].ToEPDString(),-6} {_pVTable[192].ToEPDString(),-6} {_pVTable[193].ToEPDString(),-6} {_pVTable[194].ToEPDString(),-6} {_pVTable[195].ToEPDString(),-6} {_pVTable[196].ToEPDString(),-6}" + Environment.NewLine +
$" {250,-3}                             {_pVTable[250].ToEPDString(),-6} {_pVTable[251].ToEPDString(),-6} {_pVTable[252].ToEPDString(),-6} {_pVTable[253].ToEPDString(),-6} {_pVTable[254].ToEPDString(),-6} {_pVTable[255].ToEPDString(),-6} {_pVTable[256].ToEPDString(),-6}" + Environment.NewLine +
$" {310,-3}                                    {_pVTable[310].ToEPDString(),-6} {_pVTable[311].ToEPDString(),-6} {_pVTable[312].ToEPDString(),-6} {_pVTable[313].ToEPDString(),-6} {_pVTable[314].ToEPDString(),-6} {_pVTable[315].ToEPDString(),-6}" + Environment.NewLine +
$" {369,-3}                                           {_pVTable[369].ToEPDString(),-6} {_pVTable[370].ToEPDString(),-6} {_pVTable[371].ToEPDString(),-6} {_pVTable[372].ToEPDString(),-6} {_pVTable[373].ToEPDString(),-6}" + Environment.NewLine +
$" {427,-3}                                                  {_pVTable[427].ToEPDString(),-6} {_pVTable[428].ToEPDString(),-6} {_pVTable[429].ToEPDString(),-6} {_pVTable[430].ToEPDString(),-6}" + Environment.NewLine +
$" {484,-3}                                                         {_pVTable[484].ToEPDString(),-6} {_pVTable[485].ToEPDString(),-6} {_pVTable[486].ToEPDString(),-6}" + Environment.NewLine +
(target == -1 ? "------------------------------------------------------------------------------------" + Environment.NewLine : ""));
    }

    internal void PrintHistoryMoves()
    {
        int max = int.MinValue;

        for (int i = 0; i < 12; ++i)
        {
            var tmp = _historyMoves[i];
            for (int j = 0; j < 64; ++i)
            {
                var item = tmp[j];

                if (item > max)
                {
                    max = item;
                }
            }
        }

        _logger.Debug($"Max history: {max}");
    }

#pragma warning restore S125 // Sections of code should not be commented out
#pragma warning restore S1199 // Nested code blocks should not be used

    #endregion
}<|MERGE_RESOLUTION|>--- conflicted
+++ resolved
@@ -104,11 +104,7 @@
                 ? EvaluationConstants.GoodCaptureMoveBaseScoreValue
                 : EvaluationConstants.BadCaptureMoveBaseScoreValue;
 
-<<<<<<< HEAD
-            return baseCaptureScore + EvaluationConstants.MostValueableVictimLeastValuableAttacker[sourcePiece][targetPiece];
-=======
             return baseCaptureScore + EvaluationConstants.MostValueableVictimLeastValuableAttacker[move.Piece()][move.CapturedPiece()];
->>>>>>> 7554c69f
         }
 
         if (isPromotion)
