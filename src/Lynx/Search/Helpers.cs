--- conflicted
+++ resolved
@@ -107,17 +107,12 @@
 
                 // Counter move history
                 return EvaluationConstants.BaseMoveScore
-                    + _quietHistory[move.Piece()][move.TargetSquare()]
+                    + _quietHistory[QuietHistoryIndex(move.Piece(), move.TargetSquare())]
                     + _continuationHistory[ContinuationHistoryIndex(move.Piece(), move.TargetSquare(), previousMovePiece, previousMoveTargetSquare, 0)];
             }
 
             // History move or 0 if not found
-<<<<<<< HEAD
-            return EvaluationConstants.BaseMoveScore
-                + _quietHistory[move.Piece()][move.TargetSquare()];
-=======
             return EvaluationConstants.BaseMoveScore + _quietHistory[QuietHistoryIndex(move.Piece(), move.TargetSquare())];
->>>>>>> a17026b8
         }
 
         return EvaluationConstants.BaseMoveScore;
@@ -198,7 +193,22 @@
     }
 
     /// <summary>
-<<<<<<< HEAD
+    /// [12][64]
+    /// </summary>
+    /// <param name="piece"></param>
+    /// <param name="targetSquare"></param>
+    /// <returns></returns>
+    [MethodImpl(MethodImplOptions.AggressiveInlining)]
+    private static int QuietHistoryIndex(int piece, int targetSquare)
+    {
+        const int pieceOffset = 64;
+
+        return (piece * pieceOffset)
+            + targetSquare;
+    }
+
+
+    /// <summary>
     /// [12][64][12][64][ContinuationHistoryPlyCount]
     /// </summary>
     /// <param name="piece"></param>
@@ -236,22 +246,6 @@
         return (previousMoveSourceSquare * sourceSquareOffset)
             + previousMoveTargetSquare;
     }
-=======
-    /// [12][64]
-    /// </summary>
-    /// <param name="piece"></param>
-    /// <param name="targetSquare"></param>
-    /// <returns></returns>
-    [MethodImpl(MethodImplOptions.AggressiveInlining)]
-    private static int QuietHistoryIndex(int piece, int targetSquare)
-    {
-        const int pieceOffset = 64;
-
-        return (piece * pieceOffset)
-            + targetSquare;
-    }
-
->>>>>>> a17026b8
 
     #region Debugging
 
