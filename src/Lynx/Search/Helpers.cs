--- conflicted
+++ resolved
@@ -8,157 +8,6 @@
 
 public sealed partial class Engine
 {
-<<<<<<< HEAD
-    private const int MinValue = short.MinValue;
-    private const int MaxValue = short.MaxValue;
-
-    /// <summary>
-    /// Returns the score evaluation of a move taking into account <see cref="_isScoringPV"/>, <paramref name="bestMoveTTCandidate"/>, <see cref="EvaluationConstants.MostValueableVictimLeastValuableAttacker"/>, <see cref="_killerMoves"/> and <see cref="_quietHistory"/>
-    /// </summary>
-    /// <param name="move"></param>
-    /// <param name="ply"></param>
-    /// <param name="isNotQSearch"></param>
-    /// <param name="bestMoveTTCandidate"></param>
-    /// <returns></returns>
-    [MethodImpl(MethodImplOptions.AggressiveInlining)]
-    internal int ScoreMove(Move move, int ply, bool isNotQSearch, ShortMove bestMoveTTCandidate = default)
-    {
-        if (_isScoringPV && move == _pVTable[ply])
-        {
-            _isScoringPV = false;
-
-            return EvaluationConstants.PVMoveScoreValue;
-        }
-
-        if ((ShortMove)move == bestMoveTTCandidate)
-        {
-            return EvaluationConstants.TTMoveScoreValue;
-        }
-
-        var promotedPiece = move.PromotedPiece();
-        var isPromotion = promotedPiece != default;
-        var isCapture = move.IsCapture();
-
-        // Queen promotion
-        if ((promotedPiece + 2) % 6 == 0)
-        {
-            var baseScore = SEE.HasPositiveScore(Game.CurrentPosition, move)
-                ? EvaluationConstants.GoodCaptureMoveBaseScoreValue
-                : EvaluationConstants.BadCaptureMoveBaseScoreValue;
-
-            var captureBonus = isCapture ? 1 : 0;
-
-            return baseScore + EvaluationConstants.PromotionMoveScoreValue + captureBonus;
-        }
-
-        if (isCapture)
-        {
-            var baseCaptureScore = (isPromotion || move.IsEnPassant() || SEE.IsGoodCapture(Game.CurrentPosition, move))
-                ? EvaluationConstants.GoodCaptureMoveBaseScoreValue
-                : EvaluationConstants.BadCaptureMoveBaseScoreValue;
-
-            var piece = move.Piece();
-            var capturedPiece = move.CapturedPiece();
-
-            Debug.Assert(capturedPiece != (int)Piece.K && capturedPiece != (int)Piece.k, $"{move.UCIString()} capturing king is generated in position {Game.CurrentPosition.FEN()}");
-
-            return baseCaptureScore
-                + EvaluationConstants.MostValueableVictimLeastValuableAttacker[piece][capturedPiece]
-                //+ EvaluationConstants.MVV_PieceValues[capturedPiece]
-                + _captureHistory[piece][move.TargetSquare()][capturedPiece];
-        }
-
-        if (isPromotion)
-        {
-            return EvaluationConstants.PromotionMoveScoreValue;
-        }
-
-        if (isNotQSearch)
-        {
-            var thisPlyKillerMovesBaseIndex = ply * 3;
-
-            // 1st killer move
-            if (_killerMoves[thisPlyKillerMovesBaseIndex] == move)
-            {
-                return EvaluationConstants.FirstKillerMoveValue;
-            }
-
-            // 2nd killer move
-            if (_killerMoves[thisPlyKillerMovesBaseIndex + 1] == move)
-            {
-                return EvaluationConstants.SecondKillerMoveValue;
-            }
-
-            // 3rd killer move
-            if (_killerMoves[thisPlyKillerMovesBaseIndex + 2] == move)
-            {
-                return EvaluationConstants.ThirdKillerMoveValue;
-            }
-
-            // Counter move history
-            if (ply >= 1)
-            {
-                var previousMove = Game.PopFromMoveStack(ply - 1);
-                Debug.Assert(previousMove != 0);
-
-                // Counter move and follow up history
-                //if (ply >= 2)
-                //{
-                //    var previousPreviousMove = Game.MoveStack[ply - 2];
-
-                //    return EvaluationConstants.BaseMoveScore
-                //        + _quietHistory[move.Piece()][move.TargetSquare()]
-                //        + _continuationHistory[move.Piece()][move.TargetSquare()][0][previousMove.Piece()][previousMove.TargetSquare()]
-                //        + _continuationHistory[move.Piece()][move.TargetSquare()][1][previousPreviousMove.Piece()][previousPreviousMove.TargetSquare()];
-                //}
-                return EvaluationConstants.BaseMoveScore
-                    + _quietHistory[move.Piece()][move.TargetSquare()]
-                    + _continuationHistory[ContinuationHistoryIndex(move.Piece(), move.TargetSquare(), previousMove.Piece(), previousMove.TargetSquare(), 0)];
-            }
-
-            // History move or 0 if not found
-            return EvaluationConstants.BaseMoveScore
-                + _quietHistory[move.Piece()][move.TargetSquare()];
-        }
-
-        return EvaluationConstants.BaseMoveScore;
-    }
-
-    /// <summary>
-    /// Soft caps history score
-    /// Formula taken from EP discord, https://discord.com/channels/1132289356011405342/1132289356447625298/1141102105847922839
-    /// </summary>
-    /// <param name="score"></param>
-    /// <param name="rawHistoryBonus"></param>
-    /// <returns></returns>
-    [MethodImpl(MethodImplOptions.AggressiveInlining)]
-    private static int ScoreHistoryMove(int score, int rawHistoryBonus)
-    {
-        return score + rawHistoryBonus - (score * Math.Abs(rawHistoryBonus) / Configuration.EngineSettings.History_MaxMoveValue);
-    }
-
-    [MethodImpl(MethodImplOptions.AggressiveInlining)]
-    public void PrefetchTTEntry()
-    {
-        if (Sse.IsSupported)
-        {
-            var index = Game.CurrentPosition.UniqueIdentifier & _ttMask;
-
-            unsafe
-            {
-                // Since _tt is a pinned array
-                // This is no-op pinning as it does not influence the GC compaction
-                // https://tooslowexception.com/pinned-object-heap-in-net-5/
-                fixed (TranspositionTableElement* ttPtr = _tt)
-                {
-                    Sse.Prefetch0(ttPtr + index);
-                }
-            }
-        }
-    }
-
-=======
->>>>>>> 9e548cd0
 #pragma warning disable RCS1226 // Add paragraph to documentation comment
 #pragma warning disable RCS1243 // Duplicate word in a comment
     /// <summary>
