﻿using Lynx.Model;
using System.Diagnostics;
using System.Runtime.CompilerServices;
using System.Text;

namespace Lynx;

public sealed partial class Engine
{
#pragma warning disable RCS1226 // Add paragraph to documentation comment
#pragma warning disable RCS1243 // Duplicate word in a comment
    /// <summary>
    /// When asked to copy an incomplete PV one level ahead, clears the rest of the PV Table+
    /// PV Table at depth 3
    /// Copying 60 moves
    /// src: 250, tgt: 190
    ///  0   Qxb2   Qxb2   h4     a8     a8     a8     a8     a8
    ///  64         b1=Q   exf6   Kxf6   a8     a8     a8     a8
    ///  127               a8     b1=Q   Qxb1   Qxb1   a8     a8
    ///  189                      Qxb1   Qxb1   Qxb1   a8     a8
    ///  250                             a8     Qxb1   a8     a8
    ///  310                                    a8     a8     a8
    ///
    /// PV Table at depth 3
    ///  0   Qxb2   Qxb2   h4     a8     a8     a8     a8     a8
    ///  64         b1=Q   exf6   Kxf6   a8     a8     a8     a8
    ///  127               a8     b1=Q   Qxb1   Qxb1   a8     a8
    ///  189                      Qxb1   a8     a8     a8     a8
    ///  250                             a8     a8     a8     a8
    ///  310                                    a8     a8     a8
    /// </summary>
#pragma warning restore RCS1243 // Duplicate word in a comment
#pragma warning restore RCS1226 // Add paragraph to documentation comment
    [MethodImpl(MethodImplOptions.AggressiveInlining)]
    private void CopyPVTableMoves(int target, int source, int moveCountToCopy)
    {
        if (_pVTable[source] == default)
        {
            Array.Clear(_pVTable, target, _pVTable.Length - target);
            return;
        }

        //PrintPvTable(target: target, source: source, movesToCopy: moveCountToCopy);
        Array.Copy(_pVTable, source, _pVTable, target, moveCountToCopy);
        //PrintPvTable();
    }

    /// <summary>
    /// [12][64][12]
    /// </summary>
    [MethodImpl(MethodImplOptions.AggressiveInlining)]
    private ref int CaptureHistoryEntry(Move move)
    {
        const int pieceOffset = 64 * 12;
        const int targetSquareOffset = 12;

        return ref _captureHistory[
            (move.Piece() * pieceOffset)
            + (move.TargetSquare() * targetSquareOffset)
            + move.CapturedPiece()];
    }

    /// <summary>
    /// [12][64][12][64][ContinuationHistoryPlyCount]
    /// </summary>
    [MethodImpl(MethodImplOptions.AggressiveInlining)]
    private ref int ContinuationHistoryEntry(int piece, int targetSquare, int ply)
    {
        const int pieceOffset = 64 * 12 * 64 * EvaluationConstants.ContinuationHistoryPlyCount;
        const int targetSquareOffset = 12 * 64 * EvaluationConstants.ContinuationHistoryPlyCount;
        const int previousMovePieceOffset = 64 * EvaluationConstants.ContinuationHistoryPlyCount;
        const int previousMoveTargetSquareOffset = EvaluationConstants.ContinuationHistoryPlyCount;

        var previousMove = Game.ReadMoveFromStack(ply);

        return ref _continuationHistory[
            (piece * pieceOffset)
            + (targetSquare * targetSquareOffset)
            + (previousMove.Piece() * previousMovePieceOffset)
            + (previousMove.TargetSquare() * previousMoveTargetSquareOffset)];
        //+ 0];
    }

    /// <summary>
    /// [12][64]
    /// </summary>
    [MethodImpl(MethodImplOptions.AggressiveInlining)]
    private ref Move CounterMove(int ply)
    {
        const int sourceSquareOffset = 64;

        var previousMove = Game.ReadMoveFromStack(ply);

        return ref _counterMoves[
            (previousMove.Piece() * sourceSquareOffset)
            + previousMove.TargetSquare()];
    }

    [MethodImpl(MethodImplOptions.AggressiveInlining)]
    private void UpdateCorrectionHistory(Position position, int evaluationDelta, int depth)
    {
        var side = (ulong)position.Side;
        var oppositeSide = Utils.OppositeSide((int)side);

        var scaledBonus = evaluationDelta * Constants.CorrectionHistoryScale;
        var weight = 2 * Math.Min(16, depth + 1);

        var pawnHash = position.KingPawnUniqueIdentifier
            ^ ZobristTable.PieceHash(position.WhiteKingSquare, (int)Piece.K)
            ^ ZobristTable.PieceHash(position.BlackKingSquare, (int)Piece.k);

        var pawnIndex = pawnHash & Constants.PawnCorrHistoryMask;
        ref var pawnCorrHistEntry = ref _pawnCorrHistory[(2 * pawnIndex) + side];

        pawnCorrHistEntry = UpdateCorrectionHistory(pawnCorrHistEntry, scaledBonus, weight);

        var nonPawnSTMIndex = position.NonPawnHash[side] & Constants.NonPawnCorrHistoryMask;

        ref var nonPawnSTMCorrHistEntry = ref _nonPawnCorrHistory[
            (nonPawnSTMIndex * 2 * 2)
            + (side * 2)
            + side];

        nonPawnSTMCorrHistEntry = UpdateCorrectionHistory(nonPawnSTMCorrHistEntry, scaledBonus, weight);

        var nonPawnNoSTMIndex = position.NonPawnHash[oppositeSide] & Constants.NonPawnCorrHistoryMask;

        ref var nonPawnNoSTMCorrHistEntry = ref _nonPawnCorrHistory[
            (nonPawnNoSTMIndex * 2 * 2)
            + (side * 2)
            + (ulong)oppositeSide];

        nonPawnNoSTMCorrHistEntry = UpdateCorrectionHistory(nonPawnNoSTMCorrHistEntry, scaledBonus, weight);

        [MethodImpl(MethodImplOptions.AggressiveInlining)]
        static int UpdateCorrectionHistory(int previousCorrectedScore, int scaledBonus, int weight)
        {
            const int weightScale = 256;
            var maxIncrement = Configuration.EngineSettings.CorrHistory_MaxRawBonus;
            var maxVal = Configuration.EngineSettings.CorrHistory_MaxValue;

            int weightedEval =
                ((previousCorrectedScore * (weightScale - weight))
                    + (scaledBonus * weight))
                / weightScale;

            weightedEval = Math.Clamp(weightedEval, previousCorrectedScore - maxIncrement, previousCorrectedScore + maxIncrement);

            return Math.Clamp(weightedEval, -maxVal, +maxVal);
        }
    }

    [MethodImpl(MethodImplOptions.AggressiveInlining)]
    private int CorrectStaticEvaluation(Position position, int staticEvaluation)
    {
        var side = (ulong)position.Side;
        var oppositeSide = Utils.OppositeSide((int)side);

        var pawnHash = position.KingPawnUniqueIdentifier
            ^ ZobristTable.PieceHash(position.WhiteKingSquare, (int)Piece.K)
            ^ ZobristTable.PieceHash(position.BlackKingSquare, (int)Piece.k);

        var pawnIndex = pawnHash & Constants.PawnCorrHistoryMask;

        var pawnCorrHist = _pawnCorrHistory[(2 * pawnIndex) + side];

        var nonPawnSTMoveIndex = position.NonPawnHash[side] & Constants.NonPawnCorrHistoryMask;

        var nonPawnSTMCorrHist = _nonPawnCorrHistory[
            (nonPawnSTMoveIndex * 2 * 2)
            + (side * 2)
            + side];

        var nonPawnNoSTMIndex = position.NonPawnHash[oppositeSide] & Constants.NonPawnCorrHistoryMask;

<<<<<<< HEAD
        ref var nonPawnNoSTMCorrHist = ref _nonPawnCorrHistory[
            (nonPawnNoSTMIndex * 2 * 2)
            + (side * 2)
            + (ulong)oppositeSide];
=======
        var nonPawnBlackCorrHist = _nonPawnCorrHistory[
            (nonPawnBlackIndex * 2 * 2)
            + (sideulong * 2)
            + (int)Side.Black];
>>>>>>> 80ce25bb

        var correction = pawnCorrHist + nonPawnSTMCorrHist + nonPawnNoSTMCorrHist;
        var correctStaticEval = staticEvaluation + (correction / (Constants.CorrectionHistoryScale * 3));

        return Math.Clamp(correctStaticEval, EvaluationConstants.MinStaticEval, EvaluationConstants.MaxStaticEval);
    }

    [MethodImpl(MethodImplOptions.AggressiveInlining)]
    private void UpdateMoveNodeCount(Move move, ulong nodesToAdd)
    {
        _moveNodeCount[move.Piece()][move.TargetSquare()] += nodesToAdd;
    }

    #region Debugging

#pragma warning disable S125 // Sections of code should not be commented out
#pragma warning disable S1199 // Nested code blocks should not be used

    [Conditional("DEBUG")]
    private void ValidatePVTable()
    {
        var position = Game.CurrentPosition;
        for (int i = 0; i < PVTable.Indexes[1]; ++i)
        {
            if (_pVTable[i] == default)
            {
                for (int j = i + 1; j < PVTable.Indexes[1]; ++j)
                {
                    Utils.Assert(_pVTable[j] == default, $"Not expecting a move in _pvTable[{j}]");
                }
                break;
            }

            var move = _pVTable[i];
            TryParseMove(position, i, move);

#pragma warning disable CA2000 // Dispose objects before losing scope - disposing it fixes the existing logic, and this is a debug-only method anyway
            var newPosition = new Position(position);
#pragma warning restore CA2000 // Dispose objects before losing scope
            newPosition.MakeMove(move);
            if (!newPosition.WasProduceByAValidMove())
            {
                throw new LynxException($"Invalid position after move {move.UCIString()} from position {position.FEN(Game.HalfMovesWithoutCaptureOrPawnMove)}");
            }
            position = newPosition;
        }

        static void TryParseMove(Position position, int i, int move)
        {
            Span<Move> movePool = stackalloc Move[Constants.MaxNumberOfPossibleMovesInAPosition];

            if (!MoveExtensions.TryParseFromUCIString(
               move.UCIString(),
               MoveGenerator.GenerateAllMoves(position, movePool),
               out _))
            {
                var message = $"Unexpected PV move {i}: {move.UCIString()} from position {position.FEN()}";
                _logger.Error(message);
                throw new LynxException(message);
            }
        }
    }

    [Conditional("DEBUG")]
    private static void PrintPreMove(Position position, int plies, Move move, bool isQuiescence = false)
    {
        if (_logger.IsTraceEnabled)
        {
            var sb = new StringBuilder();
            for (int i = 0; i <= plies; ++i)
            {
                sb.Append("\t\t");
            }
            string depthStr = sb.ToString();

            //if (plies < Configuration.Parameters.Depth - 1)
            {
                //Console.WriteLine($"{Environment.NewLine}{depthStr}{move} ({position.Side}, {depth})");
#pragma warning disable CS0618 // Type or member is obsolete
                _logger.Trace($"{Environment.NewLine}{depthStr}{(isQuiescence ? "[Qui] " : "")}{move.ToEPDString(position)} ({position.Side}, {plies})");
#pragma warning restore CS0618 // Type or member is obsolete
            }
        }
    }

    [Conditional("DEBUG")]
    private static void PrintMove(Position position, int plies, Move move, int evaluation, bool isQuiescence = false, bool prune = false)
    {
        if (_logger.IsTraceEnabled)
        {
            var sb = new StringBuilder();
            for (int i = 0; i <= plies; ++i)
            {
                sb.Append("\t\t");
            }
            string depthStr = sb.ToString();

            //Console.ForegroundColor = depth switch
            //{
            //    0 => ConsoleColor.Red,
            //    1 => ConsoleColor.Blue,
            //    2 => ConsoleColor.Green,
            //    3 => ConsoleColor.White,
            //    _ => ConsoleColor.White
            //};
            //Console.WriteLine($"{depthStr}{move} ({position.Side}, {depthLeft}) | {evaluation}");
            //Console.WriteLine($"{depthStr}{move} | {evaluation}");

#pragma warning disable CS0618 // Type or member is obsolete
            _logger.Trace($"{depthStr}{(isQuiescence ? "[Qui] " : "")}{move.ToEPDString(position),-6} | {evaluation}{(prune ? " | pruning" : "")}");
#pragma warning restore CS0618 // Type or member is obsolete

            //Console.ResetColor();
        }
    }

    [Conditional("DEBUG")]
    private static void PrintMessage(int plies, string message)
    {
        if (_logger.IsTraceEnabled)
        {
            var sb = new StringBuilder();
            for (int i = 0; i <= plies; ++i)
            {
                sb.Append("\t\t");
            }
            string depthStr = sb.ToString();

            _logger.Trace(depthStr + message);
        }
    }

    [Conditional("DEBUG")]
    private static void PrintMessage(string message)
    {
        if (_logger.IsTraceEnabled)
        {
            _logger.Trace(message);
        }
    }

    /// <summary>
    /// Assumes Configuration.EngineSettings.MaxDepth = 64
    /// </summary>
    [Conditional("DEBUG")]
    private void PrintPvTable(int target = -1, int source = -1, int movesToCopy = 0, int depth = 0)
    {
        if (depth != default)
        {
            Console.WriteLine($"PV Table at depth {depth}");
        }
        if (movesToCopy != default)
        {
            Console.WriteLine($"Copying {movesToCopy} moves");
        }

#pragma warning disable CS0618 // Type or member is obsolete
        Console.WriteLine(
(target != -1 ? $"src: {source}, tgt: {target}" + Environment.NewLine : "") +
$" {0,-3} {_pVTable[0].ToEPDString(),-6} {_pVTable[1].ToEPDString(),-6} {_pVTable[2].ToEPDString(),-6} {_pVTable[3].ToEPDString(),-6} {_pVTable[4].ToEPDString(),-6} {_pVTable[5].ToEPDString(),-6} {_pVTable[6].ToEPDString(),-6} {_pVTable[7].ToEPDString(),-6} {_pVTable[8].ToEPDString(),-6} {_pVTable[9].ToEPDString(),-6} {_pVTable[10].ToEPDString(),-6}" + Environment.NewLine +
$" {64,-3}        {_pVTable[64].ToEPDString(),-6} {_pVTable[65].ToEPDString(),-6} {_pVTable[66].ToEPDString(),-6} {_pVTable[67].ToEPDString(),-6} {_pVTable[68].ToEPDString(),-6} {_pVTable[69].ToEPDString(),-6} {_pVTable[70].ToEPDString(),-6} {_pVTable[71].ToEPDString(),-6} {_pVTable[72].ToEPDString(),-6} {_pVTable[73].ToEPDString(),-6}" + Environment.NewLine +
$" {127,-3}               {_pVTable[127].ToEPDString(),-6} {_pVTable[128].ToEPDString(),-6} {_pVTable[129].ToEPDString(),-6} {_pVTable[130].ToEPDString(),-6} {_pVTable[131].ToEPDString(),-6} {_pVTable[132].ToEPDString(),-6} {_pVTable[133].ToEPDString(),-6} {_pVTable[134].ToEPDString(),-6} {_pVTable[135].ToEPDString(),-6}" + Environment.NewLine +
$" {189,-3}                      {_pVTable[189].ToEPDString(),-6} {_pVTable[190].ToEPDString(),-6} {_pVTable[191].ToEPDString(),-6} {_pVTable[192].ToEPDString(),-6} {_pVTable[193].ToEPDString(),-6} {_pVTable[194].ToEPDString(),-6} {_pVTable[195].ToEPDString(),-6} {_pVTable[196].ToEPDString(),-6}" + Environment.NewLine +
$" {250,-3}                             {_pVTable[250].ToEPDString(),-6} {_pVTable[251].ToEPDString(),-6} {_pVTable[252].ToEPDString(),-6} {_pVTable[253].ToEPDString(),-6} {_pVTable[254].ToEPDString(),-6} {_pVTable[255].ToEPDString(),-6} {_pVTable[256].ToEPDString(),-6}" + Environment.NewLine +
$" {310,-3}                                    {_pVTable[310].ToEPDString(),-6} {_pVTable[311].ToEPDString(),-6} {_pVTable[312].ToEPDString(),-6} {_pVTable[313].ToEPDString(),-6} {_pVTable[314].ToEPDString(),-6} {_pVTable[315].ToEPDString(),-6}" + Environment.NewLine +
$" {369,-3}                                           {_pVTable[369].ToEPDString(),-6} {_pVTable[370].ToEPDString(),-6} {_pVTable[371].ToEPDString(),-6} {_pVTable[372].ToEPDString(),-6} {_pVTable[373].ToEPDString(),-6}" + Environment.NewLine +
$" {427,-3}                                                  {_pVTable[427].ToEPDString(),-6} {_pVTable[428].ToEPDString(),-6} {_pVTable[429].ToEPDString(),-6} {_pVTable[430].ToEPDString(),-6}" + Environment.NewLine +
$" {484,-3}                                                         {_pVTable[484].ToEPDString(),-6} {_pVTable[485].ToEPDString(),-6} {_pVTable[486].ToEPDString(),-6}" + Environment.NewLine +
(target == -1 ? "------------------------------------------------------------------------------------" + Environment.NewLine : ""));
#pragma warning restore CS0618 // Type or member is obsolete
    }

    [Conditional("DEBUG")]
    internal void PrintHistoryMoves()
    {
        int max = EvaluationConstants.MinEval;

        for (int i = 0; i < 12; ++i)
        {
            var tmp = _quietHistory[i];
            for (int j = 0; j < 64; ++j)
            {
                var item = tmp[j];

                if (item > max)
                {
                    max = item;
                }
            }
        }

        _logger.ConditionalDebug($"Max history: {max}");
    }

#pragma warning restore S125 // Sections of code should not be commented out
#pragma warning restore S1199 // Nested code blocks should not be used

    #endregion
}<|MERGE_RESOLUTION|>--- conflicted
+++ resolved
@@ -173,17 +173,10 @@
 
         var nonPawnNoSTMIndex = position.NonPawnHash[oppositeSide] & Constants.NonPawnCorrHistoryMask;
 
-<<<<<<< HEAD
-        ref var nonPawnNoSTMCorrHist = ref _nonPawnCorrHistory[
+        var nonPawnNoSTMCorrHist = _nonPawnCorrHistory[
             (nonPawnNoSTMIndex * 2 * 2)
             + (side * 2)
             + (ulong)oppositeSide];
-=======
-        var nonPawnBlackCorrHist = _nonPawnCorrHistory[
-            (nonPawnBlackIndex * 2 * 2)
-            + (sideulong * 2)
-            + (int)Side.Black];
->>>>>>> 80ce25bb
 
         var correction = pawnCorrHist + nonPawnSTMCorrHist + nonPawnNoSTMCorrHist;
         var correctStaticEval = staticEvaluation + (correction / (Constants.CorrectionHistoryScale * 3));
