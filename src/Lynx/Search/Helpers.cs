--- conflicted
+++ resolved
@@ -93,17 +93,12 @@
         var index = (piece * pieceOffset)
             + (targetSquare * targetSquareOffset)
             + (previousMove.Piece() * previousMovePieceOffset)
-<<<<<<< HEAD
             + (previousMove.TargetSquare() * previousMoveTargetSquareOffset)
-            + continuationHistoryIndex];
-=======
-            + (previousMove.TargetSquare() * previousMoveTargetSquareOffset);
+            + continuationHistoryIndex;
 
         Debug.Assert(index < _continuationHistory.Length);
 
-        return ref _continuationHistory[index];
-        //+ 0];
->>>>>>> 89318e67
+        return ref _continuationHistory[index];;
     }
 
     /// <summary>
