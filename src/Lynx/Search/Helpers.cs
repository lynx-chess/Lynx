﻿using Lynx.Model;
using System.Diagnostics;
using System.Runtime.CompilerServices;
using System.Text;

namespace Lynx;

public sealed partial class Engine
{
#pragma warning disable RCS1226 // Add paragraph to documentation comment
#pragma warning disable RCS1243 // Duplicate word in a comment
    /// <summary>
    /// When asked to copy an incomplete PV one level ahead, clears the rest of the PV Table+
    /// PV Table at depth 3
    /// Copying 60 moves
    /// src: 250, tgt: 190
    ///  0   Qxb2   Qxb2   h4     a8     a8     a8     a8     a8
    ///  64         b1=Q   exf6   Kxf6   a8     a8     a8     a8
    ///  127               a8     b1=Q   Qxb1   Qxb1   a8     a8
    ///  189                      Qxb1   Qxb1   Qxb1   a8     a8
    ///  250                             a8     Qxb1   a8     a8
    ///  310                                    a8     a8     a8
    ///
    /// PV Table at depth 3
    ///  0   Qxb2   Qxb2   h4     a8     a8     a8     a8     a8
    ///  64         b1=Q   exf6   Kxf6   a8     a8     a8     a8
    ///  127               a8     b1=Q   Qxb1   Qxb1   a8     a8
    ///  189                      Qxb1   a8     a8     a8     a8
    ///  250                             a8     a8     a8     a8
    ///  310                                    a8     a8     a8
    /// </summary>
#pragma warning restore RCS1243 // Duplicate word in a comment
#pragma warning restore RCS1226 // Add paragraph to documentation comment
    [MethodImpl(MethodImplOptions.AggressiveInlining)]
    private void CopyPVTableMoves(int target, int source, int moveCountToCopy)
    {
        if (_pVTable[source] == default)
        {
            Array.Clear(_pVTable, target, _pVTable.Length - target);
            return;
        }

        //PrintPvTable(target: target, source: source, movesToCopy: moveCountToCopy);
        Array.Copy(_pVTable, source, _pVTable, target, moveCountToCopy);
        //PrintPvTable();
    }

    /// <summary>
    /// [12][64][2][2]
    /// </summary>
    [MethodImpl(MethodImplOptions.AggressiveInlining)]
    private ref int QuietHistoryEntry(Position position, Move move, ref EvaluationContext evaluationContext)
    {
        const int pieceOffset = 64 * 2 * 2;
        const int targetSquareOffset = 2 * 2;
        const int startSquareAttackedOffset = 2;

        var sourceSquare = move.SourceSquare();
        var targetSquare = move.TargetSquare();
        var oppositeSide = Utils.OppositeSide((int)position.Side);

        var oppsiteSideAttacks = evaluationContext.AttacksBySide[oppositeSide];

        var isStartSquareAttacked = oppsiteSideAttacks.GetBit(sourceSquare) ? 1 : 0;
        var isTargetSquareAttacked = oppsiteSideAttacks.GetBit(targetSquare) ? 1 : 0;

        var index = (move.Piece() * pieceOffset)
            + (targetSquare * targetSquareOffset)
            + (isStartSquareAttacked * startSquareAttackedOffset)
            + isTargetSquareAttacked;

        return ref _quietHistory[index];
    }

    /// <summary>
    /// [12][64][12]
    /// </summary>
    [MethodImpl(MethodImplOptions.AggressiveInlining)]
    private ref int CaptureHistoryEntry(Move move)
    {
        const int pieceOffset = 64 * 12;
        const int targetSquareOffset = 12;

        var index = (move.Piece() * pieceOffset)
            + (move.TargetSquare() * targetSquareOffset)
            + move.CapturedPiece();

        Debug.Assert(index < _captureHistory.Length);

        return ref _captureHistory[index];
    }

    /// <summary>
    /// [12][64][12][64][ContinuationHistoryPlyCount]
    /// </summary>
    [MethodImpl(MethodImplOptions.AggressiveInlining)]
    private ref int CounterMoveHistoryEntry(int piece, int targetSquare, int ply)
        => ref ContinuationHistoryEntry(piece, targetSquare, ply - 1, EvaluationConstants.CounterMoveHistoryIndex);

    /// <summary>
    /// [12][64][12][64][ContinuationHistoryPlyCount]
    /// </summary>
    [MethodImpl(MethodImplOptions.AggressiveInlining)]
    private ref int FollowUpHistoryEntry(int piece, int targetSquare, int ply)
        => ref ContinuationHistoryEntry(piece, targetSquare, ply - 2, EvaluationConstants.FollowUpMoveHistoryIndex);

    /// <summary>
    /// [12][64][12][64][ContinuationHistoryPlyCount]
    /// </summary>
    [MethodImpl(MethodImplOptions.AggressiveInlining)]
    private ref int ContinuationHistoryEntry(int piece, int targetSquare, int ply, int continuationHistoryIndex)
    {
        const int pieceOffset = 64 * 12 * 64 * EvaluationConstants.ContinuationHistoryPlyCount;
        const int targetSquareOffset = 12 * 64 * EvaluationConstants.ContinuationHistoryPlyCount;
        const int previousMovePieceOffset = 64 * EvaluationConstants.ContinuationHistoryPlyCount;
        const int previousMoveTargetSquareOffset = EvaluationConstants.ContinuationHistoryPlyCount;

        var previousMove = Game.ReadMoveFromStack(ply);

        var index = (piece * pieceOffset)
            + (targetSquare * targetSquareOffset)
            + (previousMove.Piece() * previousMovePieceOffset)
<<<<<<< HEAD
            + (previousMove.TargetSquare() * previousMoveTargetSquareOffset)
            + continuationHistoryIndex];
=======
            + (previousMove.TargetSquare() * previousMoveTargetSquareOffset);

        Debug.Assert(index < _continuationHistory.Length);

        return ref _continuationHistory[index];
        //+ 0];
>>>>>>> b57c3e90
    }

    /// <summary>
    /// [12][64]
    /// </summary>
    [MethodImpl(MethodImplOptions.AggressiveInlining)]
    private ref Move CounterMove(int ply)
    {
        const int sourceSquareOffset = 64;

        var previousMove = Game.ReadMoveFromStack(ply);

        var index = (previousMove.Piece() * sourceSquareOffset)
            + previousMove.TargetSquare();

        Debug.Assert(index < _counterMoves.Length);

        return ref _counterMoves[index];
    }

    [MethodImpl(MethodImplOptions.AggressiveInlining)]
    private void UpdateCorrectionHistory(Position position, int evaluationDelta, int depth)
    {
        var side = (ulong)position.Side;
        var oppositeSide = Utils.OppositeSide((int)side);

        var scaledBonus = evaluationDelta * EvaluationConstants.CorrectionHistoryScale;
        var weight = 2 * Math.Min(16, depth + 1);

        var kingsHash = ZobristTable.PieceHash(position.WhiteKingSquare, (int)Piece.K)
            ^ ZobristTable.PieceHash(position.BlackKingSquare, (int)Piece.k);

        // Pawn correction history
        var pawnHash = position.KingPawnUniqueIdentifier ^ kingsHash;   // Remove kings hash
        var pawnIndex = pawnHash & Constants.PawnCorrHistoryHashMask;
        var pawnCorrHistIndex = (2 * pawnIndex) + side;
        Debug.Assert(pawnCorrHistIndex < (ulong)_pawnCorrHistory.Length);

        ref var pawnCorrHistEntry = ref _pawnCorrHistory[pawnCorrHistIndex];
        pawnCorrHistEntry = UpdateCorrectionHistory(pawnCorrHistEntry, scaledBonus, weight);

        // Non-pawn correction history - side to move
        var nonPawnSTMIndex = position.NonPawnHash[side] & Constants.NonPawnCorrHistoryHashMask;

        var nonPawnCorrHistSTMIndex =
            (nonPawnSTMIndex * 2 * 2)
            + (side * 2)
            + side;

        Debug.Assert(nonPawnCorrHistSTMIndex < (ulong)_nonPawnCorrHistory.Length);

        ref var nonPawnSTMCorrHistEntry = ref _nonPawnCorrHistory[nonPawnCorrHistSTMIndex];
        nonPawnSTMCorrHistEntry = UpdateCorrectionHistory(nonPawnSTMCorrHistEntry, scaledBonus, weight);

        // Non-pawn correction history - not side to move
        var nonPawnNoSTMIndex = position.NonPawnHash[oppositeSide] & Constants.NonPawnCorrHistoryHashMask;

        var nonPawnNoSTMCorrHistIndex = (nonPawnNoSTMIndex * 2 * 2)
            + (side * 2)
            + (ulong)oppositeSide;

        Debug.Assert(nonPawnNoSTMCorrHistIndex < (ulong)_nonPawnCorrHistory.Length);

        ref var nonPawnNoSTMCorrHistEntry = ref _nonPawnCorrHistory[nonPawnNoSTMCorrHistIndex];

        nonPawnNoSTMCorrHistEntry = UpdateCorrectionHistory(nonPawnNoSTMCorrHistEntry, scaledBonus, weight);

        // Minor correction history
        var minorHash = position.MinorHash ^ kingsHash;     // Add kings hash
        var minorIndex = minorHash & Constants.MinorCorrHistoryHashMask;
        var minorCorrHistIndex = (2 * minorIndex) + side;
        Debug.Assert(minorCorrHistIndex < (ulong)_minorCorrHistory.Length);

        ref var minorCorrHistEntry = ref _minorCorrHistory[minorCorrHistIndex];
        minorCorrHistEntry = UpdateCorrectionHistory(minorCorrHistEntry, scaledBonus, weight);

        // Major correction history
        var majorHash = position.MajorHash ^ kingsHash;     // Add kings hash
        var majorIndex = majorHash & Constants.MajorCorrHistoryHashMask;
        var majorCorrHistIndex = (2 * majorIndex) + side;
        Debug.Assert(majorCorrHistIndex < (ulong)_majorCorrHistory.Length);

        ref var majorCorrHistEntry = ref _majorCorrHistory[majorCorrHistIndex];
        majorCorrHistEntry = UpdateCorrectionHistory(majorCorrHistEntry, scaledBonus, weight);

        // Common update logic
        [MethodImpl(MethodImplOptions.AggressiveInlining)]
        static int UpdateCorrectionHistory(int previousCorrectedScore, int scaledBonus, int weight)
        {
            const int weightScale = 256;
            var maxIncrement = Configuration.EngineSettings.CorrHistory_MaxRawBonus;
            var maxVal = Configuration.EngineSettings.CorrHistory_MaxValue;

            int weightedEval =
                ((previousCorrectedScore * (weightScale - weight))
                    + (scaledBonus * weight))
                / weightScale;

            weightedEval = Math.Clamp(weightedEval, previousCorrectedScore - maxIncrement, previousCorrectedScore + maxIncrement);

            return Math.Clamp(weightedEval, -maxVal, +maxVal);
        }
    }

    [MethodImpl(MethodImplOptions.AggressiveInlining)]
    private int CorrectStaticEvaluation(Position position, int staticEvaluation)
    {
        var side = (ulong)position.Side;
        var oppositeSide = Utils.OppositeSide((int)side);

        var kingsHash = ZobristTable.PieceHash(position.WhiteKingSquare, (int)Piece.K)
            ^ ZobristTable.PieceHash(position.BlackKingSquare, (int)Piece.k);

        // Pawn correction history
        var pawnHash = position.KingPawnUniqueIdentifier ^ kingsHash;   // Remove kings hash
        var pawnIndex = pawnHash & Constants.PawnCorrHistoryHashMask;
        var pawnCorrHistIndex = (2 * pawnIndex) + side;
        Debug.Assert(pawnCorrHistIndex < (ulong)_pawnCorrHistory.Length);

        var pawnCorrHist = _pawnCorrHistory[pawnCorrHistIndex];

        // Non-pawn correction history - side to move
        var nonPawnSTMoveIndex = position.NonPawnHash[side] & Constants.NonPawnCorrHistoryHashMask;

        var nonPawnSTMoveCorrHistIndex = (nonPawnSTMoveIndex * 2 * 2)
            + (side * 2)
            + side;

        Debug.Assert(nonPawnSTMoveCorrHistIndex < (ulong)_nonPawnCorrHistory.Length);

        var nonPawnSTMCorrHist = _nonPawnCorrHistory[nonPawnSTMoveCorrHistIndex];

        // Non-pawn correction history - not side to move
        var nonPawnNoSTMIndex = position.NonPawnHash[oppositeSide] & Constants.NonPawnCorrHistoryHashMask;

        var nonPawnNoSTMCorrHistIndex = (nonPawnNoSTMIndex * 2 * 2)
            + (side * 2)
            + (ulong)oppositeSide;

        Debug.Assert(nonPawnNoSTMCorrHistIndex < (ulong)_nonPawnCorrHistory.Length);

        var nonPawnNoSTMCorrHist = _nonPawnCorrHistory[nonPawnNoSTMCorrHistIndex];

        // Minor correction history - Sirius author original idea
        var minorHash = position.MinorHash ^ kingsHash;     // Add kings hash
        var minorIndex = minorHash & Constants.MinorCorrHistoryHashMask;
        var minorCorrHistIndex = (2 * minorIndex) + side;
        Debug.Assert(minorCorrHistIndex < (ulong)_minorCorrHistory.Length);

        var minorCorrHist = _minorCorrHistory[minorCorrHistIndex];

        // Major correction history - Sirius author original idea
        var majorHash = position.MajorHash ^ kingsHash;     // Add kings hash
        var majorIndex = majorHash & Constants.MajorCorrHistoryHashMask;
        var majorCorrHistIndex = (2 * majorIndex) + side;
        Debug.Assert(majorCorrHistIndex < (ulong)_majorCorrHistory.Length);

        var majorCorrHist = _majorCorrHistory[majorCorrHistIndex];

        // Correction aggregation
        var correction = (pawnCorrHist * Configuration.EngineSettings.CorrHistoryWeight_Pawn)
            + (nonPawnSTMCorrHist * Configuration.EngineSettings.CorrHistoryWeight_NonPawnSTM)
            + (nonPawnNoSTMCorrHist * Configuration.EngineSettings.CorrHistoryWeight_NonPawnNoSTM)
            + (minorCorrHist * Configuration.EngineSettings.CorrHistoryWeight_Minor)
            + (majorCorrHist * Configuration.EngineSettings.CorrHistoryWeight_Major);
        var correctStaticEval = staticEvaluation + (correction / (EvaluationConstants.CorrectionHistoryScale * EvaluationConstants.CorrHistScaleFactor));

        return Math.Clamp(correctStaticEval, EvaluationConstants.MinStaticEval, EvaluationConstants.MaxStaticEval);
    }

    [MethodImpl(MethodImplOptions.AggressiveInlining)]
    private void UpdateMoveNodeCount(Move move, ulong nodesToAdd)
    {
        _moveNodeCount[move.Piece()][move.TargetSquare()] += nodesToAdd;
    }

    #region Debugging

#pragma warning disable S125 // Sections of code should not be commented out
#pragma warning disable S1199 // Nested code blocks should not be used

    [Conditional("DEBUG")]
    private void ValidatePVTable()
    {
        var position = Game.CurrentPosition;
        for (int i = 0; i < PVTable.Indexes[1]; ++i)
        {
            if (_pVTable[i] == default)
            {
                for (int j = i + 1; j < PVTable.Indexes[1]; ++j)
                {
                    Utils.Assert(_pVTable[j] == default, $"Not expecting a move in _pvTable[{j}]");
                }
                break;
            }

            var move = _pVTable[i];
            TryParseMove(position, i, move);

#pragma warning disable CA2000, IDISP001 // Dispose objects before losing scope - disposing it fixes the existing logic, and this is a debug-only method anyway
            var newPosition = new Position(position);
#pragma warning restore CA2000 // Dispose objects before losing scope
            newPosition.MakeMove(move);
            if (!newPosition.WasProduceByAValidMove())
            {
                throw new LynxException($"Invalid position after move {move.UCIString()} from position {position.FEN(Game.HalfMovesWithoutCaptureOrPawnMove)}");
            }
#pragma warning disable IDISP003 // Dispose previous before re-assigning - debug method
            position = newPosition;
#pragma warning restore IDISP003 // Dispose previous before re-assigning
        }

        static void TryParseMove(Position position, int i, int move)
        {
            Span<Move> movePool = stackalloc Move[Constants.MaxNumberOfPseudolegalMovesInAPosition];

            Span<BitBoard> attacks = stackalloc BitBoard[12];
            Span<BitBoard> attacksBySide = stackalloc BitBoard[2];
            var evaluationContext = new EvaluationContext(attacks, attacksBySide);

            if (!MoveExtensions.TryParseFromUCIString(
               move.UCIString(),
               MoveGenerator.GenerateAllMoves(position, ref evaluationContext, movePool),
               out _))
            {
                var message = $"Unexpected PV move {i}: {move.UCIString()} from position {position.FEN()}";
                _logger.Error(message);
                throw new LynxException(message);
            }
        }
    }

    [Conditional("DEBUG")]
    private static void PrintPreMove(Position position, int plies, Move move, bool isQuiescence = false)
    {
        if (_logger.IsTraceEnabled)
        {
            var sb = new StringBuilder();
            for (int i = 0; i <= plies; ++i)
            {
                sb.Append("\t\t");
            }
            string depthStr = sb.ToString();

            //if (plies < Configuration.Parameters.Depth - 1)
            {
                //Console.WriteLine($"{Environment.NewLine}{depthStr}{move} ({position.Side}, {depth})");
#pragma warning disable CS0618 // Type or member is obsolete
                _logger.Trace($"{Environment.NewLine}{depthStr}{(isQuiescence ? "[Qui] " : "")}{move.ToEPDString(position)} ({position.Side}, {plies})");
#pragma warning restore CS0618 // Type or member is obsolete
            }
        }
    }

    [Conditional("DEBUG")]
    private static void PrintMove(Position position, int plies, Move move, int evaluation, bool isQuiescence = false, bool prune = false)
    {
        if (_logger.IsTraceEnabled)
        {
            var sb = new StringBuilder();
            for (int i = 0; i <= plies; ++i)
            {
                sb.Append("\t\t");
            }
            string depthStr = sb.ToString();

            //Console.ForegroundColor = depth switch
            //{
            //    0 => ConsoleColor.Red,
            //    1 => ConsoleColor.Blue,
            //    2 => ConsoleColor.Green,
            //    3 => ConsoleColor.White,
            //    _ => ConsoleColor.White
            //};
            //Console.WriteLine($"{depthStr}{move} ({position.Side}, {depthLeft}) | {evaluation}");
            //Console.WriteLine($"{depthStr}{move} | {evaluation}");

#pragma warning disable CS0618 // Type or member is obsolete
            _logger.Trace($"{depthStr}{(isQuiescence ? "[Qui] " : "")}{move.ToEPDString(position),-6} | {evaluation}{(prune ? " | pruning" : "")}");
#pragma warning restore CS0618 // Type or member is obsolete

            //Console.ResetColor();
        }
    }

    [Conditional("DEBUG")]
    private static void PrintMessage(int plies, string message)
    {
        if (_logger.IsTraceEnabled)
        {
            var sb = new StringBuilder();
            for (int i = 0; i <= plies; ++i)
            {
                sb.Append("\t\t");
            }
            string depthStr = sb.ToString();

            _logger.Trace(depthStr + message);
        }
    }

    [Conditional("DEBUG")]
    private static void PrintMessage(string message)
    {
        if (_logger.IsTraceEnabled)
        {
            _logger.Trace(message);
        }
    }

    /// <summary>
    /// Assumes Configuration.EngineSettings.MaxDepth = 64
    /// </summary>
    [Conditional("DEBUG")]
    private void PrintPvTable(int target = -1, int source = -1, int movesToCopy = 0, int depth = 0)
    {
        if (depth != default)
        {
            Console.WriteLine($"PV Table at depth {depth}");
        }
        if (movesToCopy != default)
        {
            Console.WriteLine($"Copying {movesToCopy} moves");
        }

#pragma warning disable CS0618 // Type or member is obsolete
        Console.WriteLine(
(target != -1 ? $"src: {source}, tgt: {target}" + Environment.NewLine : "") +
$" {0,-3} {_pVTable[0].ToEPDString(),-6} {_pVTable[1].ToEPDString(),-6} {_pVTable[2].ToEPDString(),-6} {_pVTable[3].ToEPDString(),-6} {_pVTable[4].ToEPDString(),-6} {_pVTable[5].ToEPDString(),-6} {_pVTable[6].ToEPDString(),-6} {_pVTable[7].ToEPDString(),-6} {_pVTable[8].ToEPDString(),-6} {_pVTable[9].ToEPDString(),-6} {_pVTable[10].ToEPDString(),-6}" + Environment.NewLine +
$" {64,-3}        {_pVTable[64].ToEPDString(),-6} {_pVTable[65].ToEPDString(),-6} {_pVTable[66].ToEPDString(),-6} {_pVTable[67].ToEPDString(),-6} {_pVTable[68].ToEPDString(),-6} {_pVTable[69].ToEPDString(),-6} {_pVTable[70].ToEPDString(),-6} {_pVTable[71].ToEPDString(),-6} {_pVTable[72].ToEPDString(),-6} {_pVTable[73].ToEPDString(),-6}" + Environment.NewLine +
$" {127,-3}               {_pVTable[127].ToEPDString(),-6} {_pVTable[128].ToEPDString(),-6} {_pVTable[129].ToEPDString(),-6} {_pVTable[130].ToEPDString(),-6} {_pVTable[131].ToEPDString(),-6} {_pVTable[132].ToEPDString(),-6} {_pVTable[133].ToEPDString(),-6} {_pVTable[134].ToEPDString(),-6} {_pVTable[135].ToEPDString(),-6}" + Environment.NewLine +
$" {189,-3}                      {_pVTable[189].ToEPDString(),-6} {_pVTable[190].ToEPDString(),-6} {_pVTable[191].ToEPDString(),-6} {_pVTable[192].ToEPDString(),-6} {_pVTable[193].ToEPDString(),-6} {_pVTable[194].ToEPDString(),-6} {_pVTable[195].ToEPDString(),-6} {_pVTable[196].ToEPDString(),-6}" + Environment.NewLine +
$" {250,-3}                             {_pVTable[250].ToEPDString(),-6} {_pVTable[251].ToEPDString(),-6} {_pVTable[252].ToEPDString(),-6} {_pVTable[253].ToEPDString(),-6} {_pVTable[254].ToEPDString(),-6} {_pVTable[255].ToEPDString(),-6} {_pVTable[256].ToEPDString(),-6}" + Environment.NewLine +
$" {310,-3}                                    {_pVTable[310].ToEPDString(),-6} {_pVTable[311].ToEPDString(),-6} {_pVTable[312].ToEPDString(),-6} {_pVTable[313].ToEPDString(),-6} {_pVTable[314].ToEPDString(),-6} {_pVTable[315].ToEPDString(),-6}" + Environment.NewLine +
$" {369,-3}                                           {_pVTable[369].ToEPDString(),-6} {_pVTable[370].ToEPDString(),-6} {_pVTable[371].ToEPDString(),-6} {_pVTable[372].ToEPDString(),-6} {_pVTable[373].ToEPDString(),-6}" + Environment.NewLine +
$" {427,-3}                                                  {_pVTable[427].ToEPDString(),-6} {_pVTable[428].ToEPDString(),-6} {_pVTable[429].ToEPDString(),-6} {_pVTable[430].ToEPDString(),-6}" + Environment.NewLine +
$" {484,-3}                                                         {_pVTable[484].ToEPDString(),-6} {_pVTable[485].ToEPDString(),-6} {_pVTable[486].ToEPDString(),-6}" + Environment.NewLine +
(target == -1 ? "------------------------------------------------------------------------------------" + Environment.NewLine : ""));
#pragma warning restore CS0618 // Type or member is obsolete
    }

#pragma warning restore S125 // Sections of code should not be commented out
#pragma warning restore S1199 // Nested code blocks should not be used

    #endregion
}<|MERGE_RESOLUTION|>--- conflicted
+++ resolved
@@ -120,17 +120,12 @@
         var index = (piece * pieceOffset)
             + (targetSquare * targetSquareOffset)
             + (previousMove.Piece() * previousMovePieceOffset)
-<<<<<<< HEAD
             + (previousMove.TargetSquare() * previousMoveTargetSquareOffset)
-            + continuationHistoryIndex];
-=======
-            + (previousMove.TargetSquare() * previousMoveTargetSquareOffset);
+            + continuationHistoryIndex;
 
         Debug.Assert(index < _continuationHistory.Length);
 
         return ref _continuationHistory[index];
-        //+ 0];
->>>>>>> b57c3e90
     }
 
     /// <summary>
