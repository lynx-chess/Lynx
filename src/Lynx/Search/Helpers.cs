--- conflicted
+++ resolved
@@ -34,13 +34,8 @@
 
 public sealed partial class Engine
 {
-<<<<<<< HEAD
-    private const int MinValue = -2 * EvaluationConstants.CheckMateBaseEvaluation;
-    private const int MaxValue = +2 * EvaluationConstants.CheckMateBaseEvaluation;
-=======
     private const int MinValue = short.MinValue;
     private const int MaxValue = short.MaxValue;
->>>>>>> 8ce3451b
 
     [MethodImpl(MethodImplOptions.AggressiveInlining)]
     private List<Move> SortMoves(IEnumerable<Move> moves, in Position currentPosition, int depth, Move bestMoveTTCandidate)
