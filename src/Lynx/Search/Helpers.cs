﻿using Lynx.Model;
using System.Diagnostics;
using System.Runtime.CompilerServices;
using System.Text;

namespace Lynx;

public sealed partial class Engine
{
#pragma warning disable RCS1226 // Add paragraph to documentation comment
#pragma warning disable RCS1243 // Duplicate word in a comment
    /// <summary>
    /// When asked to copy an incomplete PV one level ahead, clears the rest of the PV Table+
    /// PV Table at depth 3
    /// Copying 60 moves
    /// src: 250, tgt: 190
    ///  0   Qxb2   Qxb2   h4     a8     a8     a8     a8     a8
    ///  64         b1=Q   exf6   Kxf6   a8     a8     a8     a8
    ///  127               a8     b1=Q   Qxb1   Qxb1   a8     a8
    ///  189                      Qxb1   Qxb1   Qxb1   a8     a8
    ///  250                             a8     Qxb1   a8     a8
    ///  310                                    a8     a8     a8
    ///
    /// PV Table at depth 3
    ///  0   Qxb2   Qxb2   h4     a8     a8     a8     a8     a8
    ///  64         b1=Q   exf6   Kxf6   a8     a8     a8     a8
    ///  127               a8     b1=Q   Qxb1   Qxb1   a8     a8
    ///  189                      Qxb1   a8     a8     a8     a8
    ///  250                             a8     a8     a8     a8
    ///  310                                    a8     a8     a8
    /// </summary>
#pragma warning restore RCS1243 // Duplicate word in a comment
#pragma warning restore RCS1226 // Add paragraph to documentation comment
    [MethodImpl(MethodImplOptions.AggressiveInlining)]
    private void CopyPVTableMoves(int target, int source, int moveCountToCopy)
    {
        if (_pVTable[source] == default)
        {
            Array.Clear(_pVTable, target, _pVTable.Length - target);
            return;
        }

        //PrintPvTable(target: target, source: source, movesToCopy: moveCountToCopy);
        Array.Copy(_pVTable, source, _pVTable, target, moveCountToCopy);
        //PrintPvTable();
    }

    /// <summary>
    /// [12][64][12]
    /// </summary>
    [MethodImpl(MethodImplOptions.AggressiveInlining)]
    private ref int CaptureHistoryEntry(Move move)
    {
        const int pieceOffset = 64 * 12;
        const int targetSquareOffset = 12;

        var index = (move.Piece() * pieceOffset)
            + (move.TargetSquare() * targetSquareOffset)
            + move.CapturedPiece();

        Debug.Assert(index < _captureHistory.Length);

        return ref _captureHistory[index];
    }

    /// <summary>
    /// [12][64][12][64][ContinuationHistoryPlyCount]
    /// </summary>
    [MethodImpl(MethodImplOptions.AggressiveInlining)]
    private ref int ContinuationHistoryEntry(int piece, int targetSquare, int ply)
    {
        const int pieceOffset = 64 * 12 * 64 * EvaluationConstants.ContinuationHistoryPlyCount;
        const int targetSquareOffset = 12 * 64 * EvaluationConstants.ContinuationHistoryPlyCount;
        const int previousMovePieceOffset = 64 * EvaluationConstants.ContinuationHistoryPlyCount;
        const int previousMoveTargetSquareOffset = EvaluationConstants.ContinuationHistoryPlyCount;

        var previousMove = Game.ReadMoveFromStack(ply);

        var index = (piece * pieceOffset)
            + (targetSquare * targetSquareOffset)
            + (previousMove.Piece() * previousMovePieceOffset)
            + (previousMove.TargetSquare() * previousMoveTargetSquareOffset);

        Debug.Assert(index < _continuationHistory.Length);

        return ref _continuationHistory[index];
        //+ 0];
    }

    /// <summary>
    /// [12][64]
    /// </summary>
    [MethodImpl(MethodImplOptions.AggressiveInlining)]
    private ref Move CounterMove(int ply)
    {
        const int sourceSquareOffset = 64;

        var previousMove = Game.ReadMoveFromStack(ply);

        var index = (previousMove.Piece() * sourceSquareOffset)
            + previousMove.TargetSquare();

        Debug.Assert(index < _counterMoves.Length);

        return ref _counterMoves[index];
    }

    [MethodImpl(MethodImplOptions.AggressiveInlining)]
    private void UpdateCorrectionHistory(Position position, int evaluationDelta, int depth)
    {
        var side = (ulong)position.Side;
        var oppositeSide = Utils.OppositeSide((int)side);

        var scaledBonus = evaluationDelta * Constants.CorrectionHistoryScale;
        var weight = 2 * Math.Min(16, depth + 1);

        var pawnHash = position.KingPawnUniqueIdentifier
            ^ ZobristTable.PieceHash(position.WhiteKingSquare, (int)Piece.K)
            ^ ZobristTable.PieceHash(position.BlackKingSquare, (int)Piece.k);

        var pawnIndex = pawnHash & Constants.PawnCorrHistoryMask;

        var pawnCorrHistIndex = (2 * pawnIndex) + side;
        Debug.Assert(pawnCorrHistIndex < (ulong)_pawnCorrHistory.Length);

        ref var pawnCorrHistEntry = ref _pawnCorrHistory[pawnCorrHistIndex];

        pawnCorrHistEntry = UpdateCorrectionHistory(pawnCorrHistEntry, scaledBonus, weight);

        var nonPawnSTMIndex = position.NonPawnHash[side] & Constants.NonPawnCorrHistoryMask;

        var nonPawnCorrHistSTMIndex =
            (nonPawnSTMIndex * 2 * 2)
            + (side * 2)
            + side;

        Debug.Assert(nonPawnCorrHistSTMIndex < (ulong)_nonPawnCorrHistory.Length);

        ref var nonPawnSTMCorrHistEntry = ref _nonPawnCorrHistory[nonPawnCorrHistSTMIndex];

        nonPawnSTMCorrHistEntry = UpdateCorrectionHistory(nonPawnSTMCorrHistEntry, scaledBonus, weight);

        var nonPawnNoSTMIndex = position.NonPawnHash[oppositeSide] & Constants.NonPawnCorrHistoryMask;

        var nonPawnNoSTMCorrHistIndex = (nonPawnNoSTMIndex * 2 * 2)
            + (side * 2)
            + (ulong)oppositeSide;

        Debug.Assert(nonPawnNoSTMCorrHistIndex < (ulong)_nonPawnCorrHistory.Length);

        ref var nonPawnNoSTMCorrHistEntry = ref _nonPawnCorrHistory[nonPawnNoSTMCorrHistIndex];

        nonPawnNoSTMCorrHistEntry = UpdateCorrectionHistory(nonPawnNoSTMCorrHistEntry, scaledBonus, weight);

        [MethodImpl(MethodImplOptions.AggressiveInlining)]
        static int UpdateCorrectionHistory(int previousCorrectedScore, int scaledBonus, int weight)
        {
            const int weightScale = 256;
            var maxIncrement = Configuration.EngineSettings.CorrHistory_MaxRawBonus;
            var maxVal = Configuration.EngineSettings.CorrHistory_MaxValue;

            int weightedEval =
                ((previousCorrectedScore * (weightScale - weight))
                    + (scaledBonus * weight))
                / weightScale;

            weightedEval = Math.Clamp(weightedEval, previousCorrectedScore - maxIncrement, previousCorrectedScore + maxIncrement);

            return Math.Clamp(weightedEval, -maxVal, +maxVal);
        }
    }

    [MethodImpl(MethodImplOptions.AggressiveInlining)]
    private int CorrectStaticEvaluation(Position position, int staticEvaluation)
    {
        var side = (ulong)position.Side;
        var oppositeSide = Utils.OppositeSide((int)side);

        var pawnHash = position.KingPawnUniqueIdentifier
            ^ ZobristTable.PieceHash(position.WhiteKingSquare, (int)Piece.K)
            ^ ZobristTable.PieceHash(position.BlackKingSquare, (int)Piece.k);

        var pawnIndex = pawnHash & Constants.PawnCorrHistoryMask;

        var pawnCorrHistIndex = (2 * pawnIndex) + side;
        Debug.Assert(pawnCorrHistIndex < (ulong)_pawnCorrHistory.Length);

        var pawnCorrHist = _pawnCorrHistory[pawnCorrHistIndex];

        var nonPawnSTMoveIndex = position.NonPawnHash[side] & Constants.NonPawnCorrHistoryMask;

        var nonPawnSTMoveCorrHistIndex = (nonPawnSTMoveIndex * 2 * 2)
            + (side * 2)
            + side;

        Debug.Assert(nonPawnSTMoveCorrHistIndex < (ulong)_nonPawnCorrHistory.Length);

        var nonPawnSTMCorrHist = _nonPawnCorrHistory[nonPawnSTMoveCorrHistIndex];

        var nonPawnNoSTMIndex = position.NonPawnHash[oppositeSide] & Constants.NonPawnCorrHistoryMask;

        var nonPawnNoSTMCorrHistIndex = (nonPawnNoSTMIndex * 2 * 2)
            + (side * 2)
            + (ulong)oppositeSide;

        Debug.Assert(nonPawnNoSTMCorrHistIndex < (ulong)_nonPawnCorrHistory.Length);

        var nonPawnNoSTMCorrHist = _nonPawnCorrHistory[nonPawnNoSTMCorrHistIndex];

<<<<<<< HEAD
        var correction = pawnCorrHist + nonPawnSTMCorrHist + nonPawnNoSTMCorrHist;
        var correctStaticEval = staticEvaluation + (correction / (Constants.CorrectionHistoryScale * 3));
=======
        // Minor correction history - Sirius author original idea
        var minorHash = position.MinorHash;
        var minorIndex = minorHash & Constants.MinorCorrHistoryMask;

        var minorCorrHistIndex = (2 * minorIndex) + side;
        Debug.Assert(minorCorrHistIndex < (ulong)_minorCorrHistory.Length);

        var minorCorrHist = _minorCorrHistory[minorCorrHistIndex];

        // Correction aggregation
        var correction = pawnCorrHist + nonPawnSTMCorrHist + nonPawnNoSTMCorrHist + minorCorrHist;
        var correctStaticEval = staticEvaluation + (correction / Constants.CorrectionHistoryScale);
>>>>>>> 77052825

        return Math.Clamp(correctStaticEval, EvaluationConstants.MinStaticEval, EvaluationConstants.MaxStaticEval);
    }

    [MethodImpl(MethodImplOptions.AggressiveInlining)]
    private void UpdateMoveNodeCount(Move move, ulong nodesToAdd)
    {
        _moveNodeCount[move.Piece()][move.TargetSquare()] += nodesToAdd;
    }

    #region Debugging

#pragma warning disable S125 // Sections of code should not be commented out
#pragma warning disable S1199 // Nested code blocks should not be used

    [Conditional("DEBUG")]
    private void ValidatePVTable()
    {
        var position = Game.CurrentPosition;
        for (int i = 0; i < PVTable.Indexes[1]; ++i)
        {
            if (_pVTable[i] == default)
            {
                for (int j = i + 1; j < PVTable.Indexes[1]; ++j)
                {
                    Utils.Assert(_pVTable[j] == default, $"Not expecting a move in _pvTable[{j}]");
                }
                break;
            }

            var move = _pVTable[i];
            TryParseMove(position, i, move);

#pragma warning disable CA2000 // Dispose objects before losing scope - disposing it fixes the existing logic, and this is a debug-only method anyway
            var newPosition = new Position(position);
#pragma warning restore CA2000 // Dispose objects before losing scope
            newPosition.MakeMove(move);
            if (!newPosition.WasProduceByAValidMove())
            {
                throw new LynxException($"Invalid position after move {move.UCIString()} from position {position.FEN(Game.HalfMovesWithoutCaptureOrPawnMove)}");
            }
            position = newPosition;
        }

        static void TryParseMove(Position position, int i, int move)
        {
            Span<Move> movePool = stackalloc Move[Constants.MaxNumberOfPossibleMovesInAPosition];

            if (!MoveExtensions.TryParseFromUCIString(
               move.UCIString(),
               MoveGenerator.GenerateAllMoves(position, movePool),
               out _))
            {
                var message = $"Unexpected PV move {i}: {move.UCIString()} from position {position.FEN()}";
                _logger.Error(message);
                throw new LynxException(message);
            }
        }
    }

    [Conditional("DEBUG")]
    private static void PrintPreMove(Position position, int plies, Move move, bool isQuiescence = false)
    {
        if (_logger.IsTraceEnabled)
        {
            var sb = new StringBuilder();
            for (int i = 0; i <= plies; ++i)
            {
                sb.Append("\t\t");
            }
            string depthStr = sb.ToString();

            //if (plies < Configuration.Parameters.Depth - 1)
            {
                //Console.WriteLine($"{Environment.NewLine}{depthStr}{move} ({position.Side}, {depth})");
#pragma warning disable CS0618 // Type or member is obsolete
                _logger.Trace($"{Environment.NewLine}{depthStr}{(isQuiescence ? "[Qui] " : "")}{move.ToEPDString(position)} ({position.Side}, {plies})");
#pragma warning restore CS0618 // Type or member is obsolete
            }
        }
    }

    [Conditional("DEBUG")]
    private static void PrintMove(Position position, int plies, Move move, int evaluation, bool isQuiescence = false, bool prune = false)
    {
        if (_logger.IsTraceEnabled)
        {
            var sb = new StringBuilder();
            for (int i = 0; i <= plies; ++i)
            {
                sb.Append("\t\t");
            }
            string depthStr = sb.ToString();

            //Console.ForegroundColor = depth switch
            //{
            //    0 => ConsoleColor.Red,
            //    1 => ConsoleColor.Blue,
            //    2 => ConsoleColor.Green,
            //    3 => ConsoleColor.White,
            //    _ => ConsoleColor.White
            //};
            //Console.WriteLine($"{depthStr}{move} ({position.Side}, {depthLeft}) | {evaluation}");
            //Console.WriteLine($"{depthStr}{move} | {evaluation}");

#pragma warning disable CS0618 // Type or member is obsolete
            _logger.Trace($"{depthStr}{(isQuiescence ? "[Qui] " : "")}{move.ToEPDString(position),-6} | {evaluation}{(prune ? " | pruning" : "")}");
#pragma warning restore CS0618 // Type or member is obsolete

            //Console.ResetColor();
        }
    }

    [Conditional("DEBUG")]
    private static void PrintMessage(int plies, string message)
    {
        if (_logger.IsTraceEnabled)
        {
            var sb = new StringBuilder();
            for (int i = 0; i <= plies; ++i)
            {
                sb.Append("\t\t");
            }
            string depthStr = sb.ToString();

            _logger.Trace(depthStr + message);
        }
    }

    [Conditional("DEBUG")]
    private static void PrintMessage(string message)
    {
        if (_logger.IsTraceEnabled)
        {
            _logger.Trace(message);
        }
    }

    /// <summary>
    /// Assumes Configuration.EngineSettings.MaxDepth = 64
    /// </summary>
    [Conditional("DEBUG")]
    private void PrintPvTable(int target = -1, int source = -1, int movesToCopy = 0, int depth = 0)
    {
        if (depth != default)
        {
            Console.WriteLine($"PV Table at depth {depth}");
        }
        if (movesToCopy != default)
        {
            Console.WriteLine($"Copying {movesToCopy} moves");
        }

#pragma warning disable CS0618 // Type or member is obsolete
        Console.WriteLine(
(target != -1 ? $"src: {source}, tgt: {target}" + Environment.NewLine : "") +
$" {0,-3} {_pVTable[0].ToEPDString(),-6} {_pVTable[1].ToEPDString(),-6} {_pVTable[2].ToEPDString(),-6} {_pVTable[3].ToEPDString(),-6} {_pVTable[4].ToEPDString(),-6} {_pVTable[5].ToEPDString(),-6} {_pVTable[6].ToEPDString(),-6} {_pVTable[7].ToEPDString(),-6} {_pVTable[8].ToEPDString(),-6} {_pVTable[9].ToEPDString(),-6} {_pVTable[10].ToEPDString(),-6}" + Environment.NewLine +
$" {64,-3}        {_pVTable[64].ToEPDString(),-6} {_pVTable[65].ToEPDString(),-6} {_pVTable[66].ToEPDString(),-6} {_pVTable[67].ToEPDString(),-6} {_pVTable[68].ToEPDString(),-6} {_pVTable[69].ToEPDString(),-6} {_pVTable[70].ToEPDString(),-6} {_pVTable[71].ToEPDString(),-6} {_pVTable[72].ToEPDString(),-6} {_pVTable[73].ToEPDString(),-6}" + Environment.NewLine +
$" {127,-3}               {_pVTable[127].ToEPDString(),-6} {_pVTable[128].ToEPDString(),-6} {_pVTable[129].ToEPDString(),-6} {_pVTable[130].ToEPDString(),-6} {_pVTable[131].ToEPDString(),-6} {_pVTable[132].ToEPDString(),-6} {_pVTable[133].ToEPDString(),-6} {_pVTable[134].ToEPDString(),-6} {_pVTable[135].ToEPDString(),-6}" + Environment.NewLine +
$" {189,-3}                      {_pVTable[189].ToEPDString(),-6} {_pVTable[190].ToEPDString(),-6} {_pVTable[191].ToEPDString(),-6} {_pVTable[192].ToEPDString(),-6} {_pVTable[193].ToEPDString(),-6} {_pVTable[194].ToEPDString(),-6} {_pVTable[195].ToEPDString(),-6} {_pVTable[196].ToEPDString(),-6}" + Environment.NewLine +
$" {250,-3}                             {_pVTable[250].ToEPDString(),-6} {_pVTable[251].ToEPDString(),-6} {_pVTable[252].ToEPDString(),-6} {_pVTable[253].ToEPDString(),-6} {_pVTable[254].ToEPDString(),-6} {_pVTable[255].ToEPDString(),-6} {_pVTable[256].ToEPDString(),-6}" + Environment.NewLine +
$" {310,-3}                                    {_pVTable[310].ToEPDString(),-6} {_pVTable[311].ToEPDString(),-6} {_pVTable[312].ToEPDString(),-6} {_pVTable[313].ToEPDString(),-6} {_pVTable[314].ToEPDString(),-6} {_pVTable[315].ToEPDString(),-6}" + Environment.NewLine +
$" {369,-3}                                           {_pVTable[369].ToEPDString(),-6} {_pVTable[370].ToEPDString(),-6} {_pVTable[371].ToEPDString(),-6} {_pVTable[372].ToEPDString(),-6} {_pVTable[373].ToEPDString(),-6}" + Environment.NewLine +
$" {427,-3}                                                  {_pVTable[427].ToEPDString(),-6} {_pVTable[428].ToEPDString(),-6} {_pVTable[429].ToEPDString(),-6} {_pVTable[430].ToEPDString(),-6}" + Environment.NewLine +
$" {484,-3}                                                         {_pVTable[484].ToEPDString(),-6} {_pVTable[485].ToEPDString(),-6} {_pVTable[486].ToEPDString(),-6}" + Environment.NewLine +
(target == -1 ? "------------------------------------------------------------------------------------" + Environment.NewLine : ""));
#pragma warning restore CS0618 // Type or member is obsolete
    }

    [Conditional("DEBUG")]
    internal void PrintHistoryMoves()
    {
        int max = EvaluationConstants.MinEval;

        for (int i = 0; i < 12; ++i)
        {
            var tmp = _quietHistory[i];
            for (int j = 0; j < 64; ++j)
            {
                var item = tmp[j];

                if (item > max)
                {
                    max = item;
                }
            }
        }

        _logger.ConditionalDebug($"Max history: {max}");
    }

#pragma warning restore S125 // Sections of code should not be commented out
#pragma warning restore S1199 // Nested code blocks should not be used

    #endregion
}<|MERGE_RESOLUTION|>--- conflicted
+++ resolved
@@ -207,23 +207,8 @@
 
         var nonPawnNoSTMCorrHist = _nonPawnCorrHistory[nonPawnNoSTMCorrHistIndex];
 
-<<<<<<< HEAD
         var correction = pawnCorrHist + nonPawnSTMCorrHist + nonPawnNoSTMCorrHist;
-        var correctStaticEval = staticEvaluation + (correction / (Constants.CorrectionHistoryScale * 3));
-=======
-        // Minor correction history - Sirius author original idea
-        var minorHash = position.MinorHash;
-        var minorIndex = minorHash & Constants.MinorCorrHistoryMask;
-
-        var minorCorrHistIndex = (2 * minorIndex) + side;
-        Debug.Assert(minorCorrHistIndex < (ulong)_minorCorrHistory.Length);
-
-        var minorCorrHist = _minorCorrHistory[minorCorrHistIndex];
-
-        // Correction aggregation
-        var correction = pawnCorrHist + nonPawnSTMCorrHist + nonPawnNoSTMCorrHist + minorCorrHist;
         var correctStaticEval = staticEvaluation + (correction / Constants.CorrectionHistoryScale);
->>>>>>> 77052825
 
         return Math.Clamp(correctStaticEval, EvaluationConstants.MinStaticEval, EvaluationConstants.MaxStaticEval);
     }
