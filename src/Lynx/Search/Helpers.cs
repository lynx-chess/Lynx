﻿using Lynx.Model;
using System.Diagnostics;
using System.Runtime.CompilerServices;
using System.Text;

namespace Lynx;

public sealed partial class Engine
{
#pragma warning disable RCS1226 // Add paragraph to documentation comment
#pragma warning disable RCS1243 // Duplicate word in a comment
    /// <summary>
    /// When asked to copy an incomplete PV one level ahead, clears the rest of the PV Table+
    /// PV Table at depth 3
    /// Copying 60 moves
    /// src: 250, tgt: 190
    ///  0   Qxb2   Qxb2   h4     a8     a8     a8     a8     a8
    ///  64         b1=Q   exf6   Kxf6   a8     a8     a8     a8
    ///  127               a8     b1=Q   Qxb1   Qxb1   a8     a8
    ///  189                      Qxb1   Qxb1   Qxb1   a8     a8
    ///  250                             a8     Qxb1   a8     a8
    ///  310                                    a8     a8     a8
    ///
    /// PV Table at depth 3
    ///  0   Qxb2   Qxb2   h4     a8     a8     a8     a8     a8
    ///  64         b1=Q   exf6   Kxf6   a8     a8     a8     a8
    ///  127               a8     b1=Q   Qxb1   Qxb1   a8     a8
    ///  189                      Qxb1   a8     a8     a8     a8
    ///  250                             a8     a8     a8     a8
    ///  310                                    a8     a8     a8
    /// </summary>
#pragma warning restore RCS1243 // Duplicate word in a comment
#pragma warning restore RCS1226 // Add paragraph to documentation comment
    [MethodImpl(MethodImplOptions.AggressiveInlining)]
    private void CopyPVTableMoves(int target, int source, int moveCountToCopy)
    {
        if (_pVTable[source] == default)
        {
            Array.Clear(_pVTable, target, _pVTable.Length - target);
            return;
        }

        //PrintPvTable(target: target, source: source, movesToCopy: moveCountToCopy);
        Array.Copy(_pVTable, source, _pVTable, target, moveCountToCopy);
        //PrintPvTable();
    }

    /// <summary>
    /// [12][64][12]
    /// </summary>
    [MethodImpl(MethodImplOptions.AggressiveInlining)]
    private ref int CaptureHistoryEntry(Move move)
    {
        const int pieceOffset = 64 * 12;
        const int targetSquareOffset = 12;

        return ref _captureHistory[
            (move.Piece() * pieceOffset)
            + (move.TargetSquare() * targetSquareOffset)
            + move.CapturedPiece()];
    }

    /// <summary>
    /// [12][64][12][64][ContinuationHistoryPlyCount]
    /// </summary>
    [MethodImpl(MethodImplOptions.AggressiveInlining)]
    private ref int ContinuationHistoryEntry(int piece, int targetSquare, int ply)
    {
        const int pieceOffset = 64 * 12 * 64 * EvaluationConstants.ContinuationHistoryPlyCount;
        const int targetSquareOffset = 12 * 64 * EvaluationConstants.ContinuationHistoryPlyCount;
        const int previousMovePieceOffset = 64 * EvaluationConstants.ContinuationHistoryPlyCount;
        const int previousMoveTargetSquareOffset = EvaluationConstants.ContinuationHistoryPlyCount;

        var previousMove = Game.ReadMoveFromStack(ply);

        return ref _continuationHistory[
            (piece * pieceOffset)
            + (targetSquare * targetSquareOffset)
            + (previousMove.Piece() * previousMovePieceOffset)
            + (previousMove.TargetSquare() * previousMoveTargetSquareOffset)];
        //+ 0];
    }

    /// <summary>
    /// [12][64]
    /// </summary>
    [MethodImpl(MethodImplOptions.AggressiveInlining)]
    private ref Move CounterMove(int ply)
    {
        const int sourceSquareOffset = 64;

        var previousMove = Game.ReadMoveFromStack(ply);

        return ref _counterMoves[
            (previousMove.Piece() * sourceSquareOffset)
            + previousMove.TargetSquare()];
    }

    [MethodImpl(MethodImplOptions.AggressiveInlining)]
    private void UpdateCorrectionHistory(Position position, int evaluationDelta, int depth)
    {
        var scaledBonus = evaluationDelta * Constants.CorrectionHistoryScale;
        var weight = 2 * Math.Min(16, depth + 1);

<<<<<<< HEAD
        ref var pawnCorrHistEntry = ref _pawnCorrHistory[(2 * (int)(position._kingPawnUniqueIdentifier & Constants.PawnCorrHistoryMask)) + (int)position.Side];
=======
        var pawnHash = position._kingPawnUniqueIdentifier
            ^ ZobristTable.PieceHash(position.WhiteKing, (int)Piece.K)
            ^ ZobristTable.PieceHash(position.BlackKing, (int)Piece.k);

        var pawnIndex = pawnHash & Constants.PawnCorrHistoryMask;
        ref var pawnCorrHistEntry = ref _pawnCorrHistory[(2 * pawnIndex) + (ulong)position.Side];

>>>>>>> f0329052
        pawnCorrHistEntry = UpdateCorrectionHistory(pawnCorrHistEntry, scaledBonus, weight);

        [MethodImpl(MethodImplOptions.AggressiveInlining)]
        static int UpdateCorrectionHistory(int previousCorrectedScore, int scaledBonus, int weight)
        {
            const int weightScale = 256;
            var maxIncrement = Configuration.EngineSettings.CorrHistory_MaxRawBonus;
            var maxVal = Configuration.EngineSettings.CorrHistory_MaxValue;

            int weightedEval =
                ((previousCorrectedScore * (weightScale - weight))
                    + (scaledBonus * weight))
                / weightScale;

            weightedEval = Math.Clamp(weightedEval, previousCorrectedScore - maxIncrement, previousCorrectedScore + maxIncrement);

            return Math.Clamp(weightedEval, -maxVal, +maxVal);
        }
    }

    [MethodImpl(MethodImplOptions.AggressiveInlining)]
    private int CorrectStaticEvaluation(Position position, int staticEvaluation)
    {
<<<<<<< HEAD
        var correction = _pawnCorrHistory[(2 * (int)(position._kingPawnUniqueIdentifier & Constants.PawnCorrHistoryMask)) + (int)position.Side];
=======
        var pawnHash = position._kingPawnUniqueIdentifier
            ^ ZobristTable.PieceHash(position.WhiteKing, (int)Piece.K)
            ^ ZobristTable.PieceHash(position.BlackKing, (int)Piece.k);

        var pawnIndex = pawnHash & Constants.PawnCorrHistoryMask;
        var correction = _pawnCorrHistory[(2 * pawnIndex) + (ulong)position.Side];

>>>>>>> f0329052
        var correctStaticEval = staticEvaluation + (correction / Constants.CorrectionHistoryScale);

        return Math.Clamp(correctStaticEval, EvaluationConstants.MinStaticEval, EvaluationConstants.MaxStaticEval);
    }

    [MethodImpl(MethodImplOptions.AggressiveInlining)]
    private void UpdateMoveNodeCount(Move move, ulong nodesToAdd)
    {
        _moveNodeCount[move.Piece()][move.TargetSquare()] += nodesToAdd;
    }

    #region Debugging

#pragma warning disable S125 // Sections of code should not be commented out
#pragma warning disable S1199 // Nested code blocks should not be used

    [Conditional("DEBUG")]
    private void ValidatePVTable()
    {
        var position = Game.CurrentPosition;
        for (int i = 0; i < PVTable.Indexes[1]; ++i)
        {
            if (_pVTable[i] == default)
            {
                for (int j = i + 1; j < PVTable.Indexes[1]; ++j)
                {
                    Utils.Assert(_pVTable[j] == default, $"Not expecting a move in _pvTable[{j}]");
                }
                break;
            }

            var move = _pVTable[i];
            TryParseMove(position, i, move);

#pragma warning disable CA2000 // Dispose objects before losing scope - disposing it fixes the existing logic, and this is a debug-only method anyway
            var newPosition = new Position(position);
#pragma warning restore CA2000 // Dispose objects before losing scope
            newPosition.MakeMove(move);
            if (!newPosition.WasProduceByAValidMove())
            {
                throw new LynxException($"Invalid position after move {move.UCIString()} from position {position.FEN(Game.HalfMovesWithoutCaptureOrPawnMove)}");
            }
            position = newPosition;
        }

        static void TryParseMove(Position position, int i, int move)
        {
            Span<Move> movePool = stackalloc Move[Constants.MaxNumberOfPossibleMovesInAPosition];

            if (!MoveExtensions.TryParseFromUCIString(
               move.UCIString(),
               MoveGenerator.GenerateAllMoves(position, movePool),
               out _))
            {
                var message = $"Unexpected PV move {i}: {move.UCIString()} from position {position.FEN()}";
                _logger.Error(message);
                throw new LynxException(message);
            }
        }
    }

    [Conditional("DEBUG")]
    private static void PrintPreMove(Position position, int plies, Move move, bool isQuiescence = false)
    {
        if (_logger.IsTraceEnabled)
        {
            var sb = new StringBuilder();
            for (int i = 0; i <= plies; ++i)
            {
                sb.Append("\t\t");
            }
            string depthStr = sb.ToString();

            //if (plies < Configuration.Parameters.Depth - 1)
            {
                //Console.WriteLine($"{Environment.NewLine}{depthStr}{move} ({position.Side}, {depth})");
#pragma warning disable CS0618 // Type or member is obsolete
                _logger.Trace($"{Environment.NewLine}{depthStr}{(isQuiescence ? "[Qui] " : "")}{move.ToEPDString(position)} ({position.Side}, {plies})");
#pragma warning restore CS0618 // Type or member is obsolete
            }
        }
    }

    [Conditional("DEBUG")]
    private static void PrintMove(Position position, int plies, Move move, int evaluation, bool isQuiescence = false, bool prune = false)
    {
        if (_logger.IsTraceEnabled)
        {
            var sb = new StringBuilder();
            for (int i = 0; i <= plies; ++i)
            {
                sb.Append("\t\t");
            }
            string depthStr = sb.ToString();

            //Console.ForegroundColor = depth switch
            //{
            //    0 => ConsoleColor.Red,
            //    1 => ConsoleColor.Blue,
            //    2 => ConsoleColor.Green,
            //    3 => ConsoleColor.White,
            //    _ => ConsoleColor.White
            //};
            //Console.WriteLine($"{depthStr}{move} ({position.Side}, {depthLeft}) | {evaluation}");
            //Console.WriteLine($"{depthStr}{move} | {evaluation}");

#pragma warning disable CS0618 // Type or member is obsolete
            _logger.Trace($"{depthStr}{(isQuiescence ? "[Qui] " : "")}{move.ToEPDString(position),-6} | {evaluation}{(prune ? " | pruning" : "")}");
#pragma warning restore CS0618 // Type or member is obsolete

            //Console.ResetColor();
        }
    }

    [Conditional("DEBUG")]
    private static void PrintMessage(int plies, string message)
    {
        if (_logger.IsTraceEnabled)
        {
            var sb = new StringBuilder();
            for (int i = 0; i <= plies; ++i)
            {
                sb.Append("\t\t");
            }
            string depthStr = sb.ToString();

            _logger.Trace(depthStr + message);
        }
    }

    [Conditional("DEBUG")]
    private static void PrintMessage(string message)
    {
        if (_logger.IsTraceEnabled)
        {
            _logger.Trace(message);
        }
    }

    /// <summary>
    /// Assumes Configuration.EngineSettings.MaxDepth = 64
    /// </summary>
    [Conditional("DEBUG")]
    private void PrintPvTable(int target = -1, int source = -1, int movesToCopy = 0, int depth = 0)
    {
        if (depth != default)
        {
            Console.WriteLine($"PV Table at depth {depth}");
        }
        if (movesToCopy != default)
        {
            Console.WriteLine($"Copying {movesToCopy} moves");
        }

#pragma warning disable CS0618 // Type or member is obsolete
        Console.WriteLine(
(target != -1 ? $"src: {source}, tgt: {target}" + Environment.NewLine : "") +
$" {0,-3} {_pVTable[0].ToEPDString(),-6} {_pVTable[1].ToEPDString(),-6} {_pVTable[2].ToEPDString(),-6} {_pVTable[3].ToEPDString(),-6} {_pVTable[4].ToEPDString(),-6} {_pVTable[5].ToEPDString(),-6} {_pVTable[6].ToEPDString(),-6} {_pVTable[7].ToEPDString(),-6} {_pVTable[8].ToEPDString(),-6} {_pVTable[9].ToEPDString(),-6} {_pVTable[10].ToEPDString(),-6}" + Environment.NewLine +
$" {64,-3}        {_pVTable[64].ToEPDString(),-6} {_pVTable[65].ToEPDString(),-6} {_pVTable[66].ToEPDString(),-6} {_pVTable[67].ToEPDString(),-6} {_pVTable[68].ToEPDString(),-6} {_pVTable[69].ToEPDString(),-6} {_pVTable[70].ToEPDString(),-6} {_pVTable[71].ToEPDString(),-6} {_pVTable[72].ToEPDString(),-6} {_pVTable[73].ToEPDString(),-6}" + Environment.NewLine +
$" {127,-3}               {_pVTable[127].ToEPDString(),-6} {_pVTable[128].ToEPDString(),-6} {_pVTable[129].ToEPDString(),-6} {_pVTable[130].ToEPDString(),-6} {_pVTable[131].ToEPDString(),-6} {_pVTable[132].ToEPDString(),-6} {_pVTable[133].ToEPDString(),-6} {_pVTable[134].ToEPDString(),-6} {_pVTable[135].ToEPDString(),-6}" + Environment.NewLine +
$" {189,-3}                      {_pVTable[189].ToEPDString(),-6} {_pVTable[190].ToEPDString(),-6} {_pVTable[191].ToEPDString(),-6} {_pVTable[192].ToEPDString(),-6} {_pVTable[193].ToEPDString(),-6} {_pVTable[194].ToEPDString(),-6} {_pVTable[195].ToEPDString(),-6} {_pVTable[196].ToEPDString(),-6}" + Environment.NewLine +
$" {250,-3}                             {_pVTable[250].ToEPDString(),-6} {_pVTable[251].ToEPDString(),-6} {_pVTable[252].ToEPDString(),-6} {_pVTable[253].ToEPDString(),-6} {_pVTable[254].ToEPDString(),-6} {_pVTable[255].ToEPDString(),-6} {_pVTable[256].ToEPDString(),-6}" + Environment.NewLine +
$" {310,-3}                                    {_pVTable[310].ToEPDString(),-6} {_pVTable[311].ToEPDString(),-6} {_pVTable[312].ToEPDString(),-6} {_pVTable[313].ToEPDString(),-6} {_pVTable[314].ToEPDString(),-6} {_pVTable[315].ToEPDString(),-6}" + Environment.NewLine +
$" {369,-3}                                           {_pVTable[369].ToEPDString(),-6} {_pVTable[370].ToEPDString(),-6} {_pVTable[371].ToEPDString(),-6} {_pVTable[372].ToEPDString(),-6} {_pVTable[373].ToEPDString(),-6}" + Environment.NewLine +
$" {427,-3}                                                  {_pVTable[427].ToEPDString(),-6} {_pVTable[428].ToEPDString(),-6} {_pVTable[429].ToEPDString(),-6} {_pVTable[430].ToEPDString(),-6}" + Environment.NewLine +
$" {484,-3}                                                         {_pVTable[484].ToEPDString(),-6} {_pVTable[485].ToEPDString(),-6} {_pVTable[486].ToEPDString(),-6}" + Environment.NewLine +
(target == -1 ? "------------------------------------------------------------------------------------" + Environment.NewLine : ""));
#pragma warning restore CS0618 // Type or member is obsolete
    }

    [Conditional("DEBUG")]
    internal void PrintHistoryMoves()
    {
        int max = EvaluationConstants.MinEval;

        for (int i = 0; i < 12; ++i)
        {
            var tmp = _quietHistory[i];
            for (int j = 0; j < 64; ++j)
            {
                var item = tmp[j];

                if (item > max)
                {
                    max = item;
                }
            }
        }

        _logger.ConditionalDebug($"Max history: {max}");
    }

#pragma warning restore S125 // Sections of code should not be commented out
#pragma warning restore S1199 // Nested code blocks should not be used

    #endregion
}<|MERGE_RESOLUTION|>--- conflicted
+++ resolved
@@ -102,9 +102,6 @@
         var scaledBonus = evaluationDelta * Constants.CorrectionHistoryScale;
         var weight = 2 * Math.Min(16, depth + 1);
 
-<<<<<<< HEAD
-        ref var pawnCorrHistEntry = ref _pawnCorrHistory[(2 * (int)(position._kingPawnUniqueIdentifier & Constants.PawnCorrHistoryMask)) + (int)position.Side];
-=======
         var pawnHash = position._kingPawnUniqueIdentifier
             ^ ZobristTable.PieceHash(position.WhiteKing, (int)Piece.K)
             ^ ZobristTable.PieceHash(position.BlackKing, (int)Piece.k);
@@ -112,7 +109,6 @@
         var pawnIndex = pawnHash & Constants.PawnCorrHistoryMask;
         ref var pawnCorrHistEntry = ref _pawnCorrHistory[(2 * pawnIndex) + (ulong)position.Side];
 
->>>>>>> f0329052
         pawnCorrHistEntry = UpdateCorrectionHistory(pawnCorrHistEntry, scaledBonus, weight);
 
         [MethodImpl(MethodImplOptions.AggressiveInlining)]
@@ -136,9 +132,6 @@
     [MethodImpl(MethodImplOptions.AggressiveInlining)]
     private int CorrectStaticEvaluation(Position position, int staticEvaluation)
     {
-<<<<<<< HEAD
-        var correction = _pawnCorrHistory[(2 * (int)(position._kingPawnUniqueIdentifier & Constants.PawnCorrHistoryMask)) + (int)position.Side];
-=======
         var pawnHash = position._kingPawnUniqueIdentifier
             ^ ZobristTable.PieceHash(position.WhiteKing, (int)Piece.K)
             ^ ZobristTable.PieceHash(position.BlackKing, (int)Piece.k);
@@ -146,7 +139,6 @@
         var pawnIndex = pawnHash & Constants.PawnCorrHistoryMask;
         var correction = _pawnCorrHistory[(2 * pawnIndex) + (ulong)position.Side];
 
->>>>>>> f0329052
         var correctStaticEval = staticEvaluation + (correction / Constants.CorrectionHistoryScale);
 
         return Math.Clamp(correctStaticEval, EvaluationConstants.MinStaticEval, EvaluationConstants.MaxStaticEval);
