--- conflicted
+++ resolved
@@ -162,28 +162,16 @@
         var piece = move.Piece();
         var targetSquare = move.TargetSquare();
 
-<<<<<<< HEAD
-        // 🔍 Quiet history moves
-        // Doing this only in beta cutoffs (instead of when eval > alpha) was suggested by Sirius author
-        int rawHistoryBonus = HistoryBonus[depth];
-        int rawHistoryMalus = HistoryMalus[depth];
-
-        ref var quietHistoryEntry = ref QuietHistoryEntry(position, move);
-        quietHistoryEntry = ScoreHistoryMove(quietHistoryEntry, rawHistoryBonus);
-
-        if (!isRoot)
-=======
         // Idea by Alayan in Ethereal: don't update history on low depths
         if (depth >= Configuration.EngineSettings.History_MinDepth || visitedMovesCounter >= Configuration.EngineSettings.History_MinVisitedMoves)
->>>>>>> 12c736e9
         {
             // 🔍 Quiet history moves
             // Doing this only in beta cutoffs (instead of when eval > alpha) was suggested by Sirius author
             int rawHistoryBonus = HistoryBonus[depth];
             int rawHistoryMalus = HistoryMalus[depth];
 
-            ref var quietHistoryEntry = ref _quietHistory[piece][targetSquare];
-            quietHistoryEntry = ScoreHistoryMove(quietHistoryEntry, rawHistoryBonus);
+        ref var quietHistoryEntry = ref QuietHistoryEntry(position, move);
+        quietHistoryEntry = ScoreHistoryMove(quietHistoryEntry, rawHistoryBonus);
 
             if (!isRoot)
             {
@@ -193,27 +181,20 @@
                 continuationHistoryEntry = ScoreHistoryMove(continuationHistoryEntry, rawHistoryBonus);
             }
 
-<<<<<<< HEAD
+            for (int i = 0; i < visitedMovesCounter; ++i)
+            {
+                var visitedMove = visitedMoves[i];
+                var capturedPiece = visitedMove.CapturedPiece();
+
+                if (capturedPiece == (int)Piece.None)
+                {
+                    var visitedMovePiece = visitedMove.Piece();
+                    var visitedMoveTargetSquare = visitedMove.TargetSquare();
+
                 // 🔍 Quiet history penalty / malus
                 // When a quiet move fails high, penalize previous visited quiet moves
                 quietHistoryEntry = ref QuietHistoryEntry(position, visitedMove);
                 quietHistoryEntry = ScoreHistoryMove(quietHistoryEntry, -rawHistoryMalus);
-=======
-            for (int i = 0; i < visitedMovesCounter; ++i)
-            {
-                var visitedMove = visitedMoves[i];
-                var capturedPiece = visitedMove.CapturedPiece();
->>>>>>> 12c736e9
-
-                if (capturedPiece == (int)Piece.None)
-                {
-                    var visitedMovePiece = visitedMove.Piece();
-                    var visitedMoveTargetSquare = visitedMove.TargetSquare();
-
-                    // 🔍 Quiet history penalty / malus
-                    // When a quiet move fails high, penalize previous visited quiet moves
-                    quietHistoryEntry = ref _quietHistory[visitedMovePiece][visitedMoveTargetSquare];
-                    quietHistoryEntry = ScoreHistoryMove(quietHistoryEntry, -rawHistoryMalus);
 
                     if (!isRoot)
                     {
