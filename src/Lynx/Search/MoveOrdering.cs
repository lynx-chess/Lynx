﻿using Lynx.Model;
using System.Diagnostics;
using System.Runtime.CompilerServices;

using static Lynx.EvaluationConstants;

namespace Lynx;

public sealed partial class Engine
{
    /// <summary>
    /// Returns the score evaluation of a move taking into account <paramref name="bestMoveTTCandidate"/>, <see cref="MostValueableVictimLeastValuableAttacker"/>, <see cref="_killerMoves"/> and <see cref="_quietHistory"/>
    /// </summary>
    [MethodImpl(MethodImplOptions.AggressiveInlining)]
    internal int ScoreMove(Move move, int depth, int ply, ShortMove bestMoveTTCandidate = default)
    {
        if ((ShortMove)move == bestMoveTTCandidate)
        {
            return TTMoveScoreValue;
        }

        var promotedPiece = move.PromotedPiece();
        var isPromotion = promotedPiece != default;
        var isCapture = move.IsCapture();

        if (!isCapture && !isPromotion)
        {
            var thisPlyKillerMovesBaseIndex = ply * 2;

            // 1st killer move
            if (_killerMoves[thisPlyKillerMovesBaseIndex] == move)
            {
                return FirstKillerMoveValue;
            }

            // 2nd killer move
            if (_killerMoves[thisPlyKillerMovesBaseIndex + 1] == move)
            {
                return SecondKillerMoveValue;
            }

            if (ply >= 1)
            {
                // Countermove
                if (CounterMove(ply - 1) == move)
                {
                    return CounterMoveValue;
                }

                // Counter move history
                return BaseMoveScore
                    + _quietHistory[move.Piece()][move.TargetSquare()]
                    + ContinuationHistoryEntry(move.Piece(), move.TargetSquare(), ply - 1);
            }

            // History move or 0 if not found
            return BaseMoveScore
                + _quietHistory[move.Piece()][move.TargetSquare()]
                + _lowDepthQuietHistory[move.Piece()][move.TargetSquare()] >> 1;    // /2
        }

        // Queen promotion
        if ((promotedPiece + 2) % 6 == 0)
        {
            if (isCapture)
            {
                return QueenPromotionWithCaptureBaseValue + move.CapturedPiece();
            }

            return PromotionMoveScoreValue
                + (SEE.HasPositiveScore(Game.CurrentPosition, move)
                    ? GoodCaptureMoveBaseScoreValue
                    : BadCaptureMoveBaseScoreValue);
        }

        if (isCapture)
        {
            var piece = move.Piece();
            var capturedPiece = move.CapturedPiece();

            Debug.Assert(capturedPiece != (int)Piece.K && capturedPiece != (int)Piece.k,
                $"{move.UCIString()} capturing king is generated in position {Game.CurrentPosition.FEN(Game.HalfMovesWithoutCaptureOrPawnMove)}");

            var baseCaptureScore = (isPromotion || move.IsEnPassant() || SEE.IsGoodCapture(Game.CurrentPosition, move))
                ? GoodCaptureMoveBaseScoreValue
                : BadCaptureMoveBaseScoreValue;

            return baseCaptureScore
                + MostValueableVictimLeastValuableAttacker[piece][capturedPiece]
                //+ EvaluationConstants.MVV_PieceValues[capturedPiece]
                + CaptureHistoryEntry(move);
        }

        if (isPromotion)
        {
            return PromotionMoveScoreValue;
        }

        _logger.Warn("Unexpected move while scoring: {Move}", move.UCIString());

        return BaseMoveScore;
    }

    /// <summary>
    /// Returns the score evaluation of a move taking into account <paramref name="bestMoveTTCandidate"/>, <see cref="MostValueableVictimLeastValuableAttacker"/>, <see cref="_killerMoves"/> and <see cref="_quietHistory"/>
    /// </summary>
    [MethodImpl(MethodImplOptions.AggressiveInlining)]
    internal int ScoreMoveQSearch(Move move, ShortMove bestMoveTTCandidate = default)
    {
        if ((ShortMove)move == bestMoveTTCandidate)
        {
            return TTMoveScoreValue;
        }

        var promotedPiece = move.PromotedPiece();
        var isPromotion = promotedPiece != default;
        var isCapture = move.IsCapture();

        // Queen promotion
        if ((promotedPiece + 2) % 6 == 0)
        {
            if (isCapture)
            {
                return QueenPromotionWithCaptureBaseValue + move.CapturedPiece();
            }

            return PromotionMoveScoreValue
                + (SEE.HasPositiveScore(Game.CurrentPosition, move)
                    ? GoodCaptureMoveBaseScoreValue
                    : BadCaptureMoveBaseScoreValue);
        }

        if (isCapture)
        {
            var baseCaptureScore = (isPromotion || move.IsEnPassant() || SEE.IsGoodCapture(Game.CurrentPosition, move))
                ? GoodCaptureMoveBaseScoreValue
                : BadCaptureMoveBaseScoreValue;

            var piece = move.Piece();
            var capturedPiece = move.CapturedPiece();

            Debug.Assert(capturedPiece != (int)Piece.K && capturedPiece != (int)Piece.k,
                $"{move.UCIString()} capturing king is generated in position {Game.CurrentPosition.FEN(Game.HalfMovesWithoutCaptureOrPawnMove)}");

            return baseCaptureScore
                + MostValueableVictimLeastValuableAttacker[piece][capturedPiece]
                //+ EvaluationConstants.MVV_PieceValues[capturedPiece]
                + CaptureHistoryEntry(move);
        }

        if (isPromotion)
        {
            return PromotionMoveScoreValue;
        }

        return BaseMoveScore;
    }

    /// <summary>
    /// Quiet history, contination history, killers and counter moves
    /// </summary>
    [MethodImpl(MethodImplOptions.AggressiveInlining)]
    private void UpdateMoveOrderingHeuristicsOnQuietBetaCutoff(int depth, int ply, ReadOnlySpan<int> visitedMoves, int visitedMovesCounter, int move, bool isRoot, bool pvNode)
    {
        var piece = move.Piece();
        var targetSquare = move.TargetSquare();

        // Idea by Alayan in Ethereal: don't update history on low depths
<<<<<<< HEAD
        if (depth >= Configuration.EngineSettings.History_LowDepth || visitedMovesCounter > 1)
=======
        if (depth >= Configuration.EngineSettings.History_MinDepth || visitedMovesCounter >= Configuration.EngineSettings.History_MinVisitedMoves)
>>>>>>> cecbfef2
        {
            // 🔍 Quiet history moves
            // Doing this only in beta cutoffs (instead of when eval > alpha) was suggested by Sirius author

            int rawHistoryBonus = HistoryBonus[depth];
            int rawHistoryMalus = HistoryMalus[depth];

            ref var quietHistoryEntry = ref _quietHistory[piece][targetSquare];
            quietHistoryEntry = ScoreHistoryMove(quietHistoryEntry, rawHistoryBonus);

            if (!isRoot)
            {
                // 🔍 Continuation history
                // - Counter move history (continuation history, ply - 1)
                ref var continuationHistoryEntry = ref ContinuationHistoryEntry(piece, targetSquare, ply - 1);
                continuationHistoryEntry = ScoreHistoryMove(continuationHistoryEntry, rawHistoryBonus);
            }

            for (int i = 0; i < visitedMovesCounter; ++i)
            {
                var visitedMove = visitedMoves[i];

                if (!visitedMove.IsCapture())
                {
                    var visitedMovePiece = visitedMove.Piece();
                    var visitedMoveTargetSquare = visitedMove.TargetSquare();

                    // 🔍 Quiet history penalty / malus
                    // When a quiet move fails high, penalize previous visited quiet moves
                    quietHistoryEntry = ref _quietHistory[visitedMovePiece][visitedMoveTargetSquare];
                    quietHistoryEntry = ScoreHistoryMove(quietHistoryEntry, -rawHistoryMalus);

                    if (!isRoot)
                    {
                        // 🔍 Continuation history penalty / malus
                        ref var continuationHistoryEntry = ref ContinuationHistoryEntry(visitedMovePiece, visitedMoveTargetSquare, ply - 1);
                        continuationHistoryEntry = ScoreHistoryMove(continuationHistoryEntry, -rawHistoryMalus);
                    }
                }
            }
        }
        else
        {
            // 🔍 Low depth quiet history moves
            int rawHistoryBonus = LowDepthHistoryBonus[depth];
            int rawHistoryMalus = LowDepthHistoryMalus[depth];

            ref var lowDepthQuietHistoryEntry = ref _lowDepthQuietHistory[piece][targetSquare];
            lowDepthQuietHistoryEntry = ScoreHistoryMove(lowDepthQuietHistoryEntry, rawHistoryBonus);

            for (int i = 0; i < visitedMovesCounter; ++i)
            {
                var visitedMove = visitedMoves[i];

                if (!visitedMove.IsCapture())
                {
                    // 🔍 Quiet history penalty / malus
                    // When a quiet move fails high, penalize previous visited quiet moves
                    lowDepthQuietHistoryEntry = ref _lowDepthQuietHistory[visitedMove.Piece()][visitedMove.TargetSquare()];
                    lowDepthQuietHistoryEntry = ScoreHistoryMove(lowDepthQuietHistoryEntry, -rawHistoryMalus);
                }
            }
        }

        var thisPlyKillerMovesBaseIndex = ply * 2;
        var firstKillerMove = _killerMoves[thisPlyKillerMovesBaseIndex];

        if (move.PromotedPiece() == default && move != firstKillerMove)
        {
            // 🔍 Killer moves
            if (move != _killerMoves[thisPlyKillerMovesBaseIndex + 1])
            {
                _killerMoves[thisPlyKillerMovesBaseIndex + 1] = firstKillerMove;
            }

            _killerMoves[thisPlyKillerMovesBaseIndex] = move;

            if (!isRoot && (depth >= Configuration.EngineSettings.CounterMoves_MinDepth || pvNode))
            {
                // 🔍 Countermoves - fails to fix the bug and remove killer moves condition, see  https://github.com/lynx-chess/Lynx/pull/944
                ref var counterMove = ref CounterMove(ply - 1);
                counterMove = move;
            }
        }
    }

    /// <summary>
    /// Capture history
    /// </summary>
    [MethodImpl(MethodImplOptions.AggressiveInlining)]
    private void UpdateMoveOrderingHeuristicsOnCaptureBetaCutoff(int depth, ReadOnlySpan<int> visitedMoves, int visitedMovesCounter, int move)
    {
        var rawHistoryBonus = HistoryBonus[depth];
        var rawHistoryMalus = HistoryMalus[depth];

        ref var captureHistoryEntry = ref CaptureHistoryEntry(move);
        captureHistoryEntry = ScoreHistoryMove(captureHistoryEntry, rawHistoryBonus);

        // 🔍 Capture history penalty/malus
        // When a capture fails high, penalize previous visited captures
        for (int i = 0; i < visitedMovesCounter; ++i)
        {
            var visitedMove = visitedMoves[i];

            if (visitedMove.IsCapture())
            {
                ref var captureHistoryVisitedMove = ref CaptureHistoryEntry(visitedMove);
                captureHistoryVisitedMove = ScoreHistoryMove(captureHistoryVisitedMove, -rawHistoryMalus);
            }
        }
    }

    /// <summary>
    /// Soft caps history score
    /// Formula taken from EP discord, https://discord.com/channels/1132289356011405342/1132289356447625298/1141102105847922839
    /// </summary>
    [MethodImpl(MethodImplOptions.AggressiveInlining)]
    private static int ScoreHistoryMove(int score, int rawHistoryBonus)
    {
        return score + rawHistoryBonus - (score * Math.Abs(rawHistoryBonus) / Configuration.EngineSettings.History_MaxMoveValue);
    }
}<|MERGE_RESOLUTION|>--- conflicted
+++ resolved
@@ -166,11 +166,7 @@
         var targetSquare = move.TargetSquare();
 
         // Idea by Alayan in Ethereal: don't update history on low depths
-<<<<<<< HEAD
-        if (depth >= Configuration.EngineSettings.History_LowDepth || visitedMovesCounter > 1)
-=======
         if (depth >= Configuration.EngineSettings.History_MinDepth || visitedMovesCounter >= Configuration.EngineSettings.History_MinVisitedMoves)
->>>>>>> cecbfef2
         {
             // 🔍 Quiet history moves
             // Doing this only in beta cutoffs (instead of when eval > alpha) was suggested by Sirius author
