--- conflicted
+++ resolved
@@ -50,10 +50,13 @@
                     return CounterMoveValue;
                 }
 
-                // Counter move history
+                var piece = move.Piece();
+                var targetSquare = move.TargetSquare();
+
+                // Countermove history
                 return BaseMoveScore
-                    + QuietHistoryEntry(position, move, ref evaluationContext)
-                    + ContinuationHistoryEntry(move.Piece(), move.TargetSquare(), ply - 1);
+                + QuietHistoryEntry(position, move, ref evaluationContext)
+                + CounterMoveHistoryEntry(piece, targetSquare, ply);
             }
 
             // History move or 0 if not found
@@ -77,16 +80,7 @@
 
         if (isCapture)
         {
-<<<<<<< HEAD
-            var baseCaptureScore = (isPromotion || move.IsEnPassant() || SEE.IsGoodCapture(Game.CurrentPosition, move))
-                ? GoodCaptureMoveBaseScoreValue
-                : BadCaptureMoveBaseScoreValue;
-
-            var capturedPiece = move.CapturedPiece();
-
-=======
             var piece = move.Piece();
->>>>>>> b57c3e90
             Debug.Assert(capturedPiece != (int)Piece.K && capturedPiece != (int)Piece.k,
                 $"{move.UCIString()} capturing king is generated in position {Game.CurrentPosition.FEN(Game.HalfMovesWithoutCaptureOrPawnMove)}");
 
@@ -105,46 +99,9 @@
             return PromotionMoveScoreValue;
         }
 
-<<<<<<< HEAD
-        var thisPlyKillerMovesBaseIndex = ply * 2;
-
-        // 1st killer move
-        if (_killerMoves[thisPlyKillerMovesBaseIndex] == move)
-        {
-            return FirstKillerMoveValue;
-        }
-
-        // 2nd killer move
-        if (_killerMoves[thisPlyKillerMovesBaseIndex + 1] == move)
-        {
-            return SecondKillerMoveValue;
-        }
-
-        var piece = move.Piece();
-        var targetSquare = move.TargetSquare();
-
-        if (ply >= 1)
-        {
-            // Countermove
-            if (CounterMove(ply - 1) == move)
-            {
-                return CounterMoveValue;
-            }
-
-            // Countermove history
-            return BaseMoveScore
-                + _quietHistory[piece][targetSquare]
-                + CounterMoveHistoryEntry(piece, targetSquare, ply);
-        }
-
-        // History move or 0 if not found
-        return BaseMoveScore
-            + _quietHistory[piece][targetSquare];
-=======
         _logger.Warn("Unexpected move while scoring: {Move}", move.UCIString());
 
         return BaseMoveScore;
->>>>>>> b57c3e90
     }
 
     /// <summary>
@@ -210,37 +167,6 @@
         var piece = move.Piece();
         var targetSquare = move.TargetSquare();
 
-<<<<<<< HEAD
-        int rawHistoryBonus = HistoryBonus[depth];
-
-        _quietHistory[piece][targetSquare] = ScoreHistoryMove(
-            _quietHistory[piece][targetSquare],
-            rawHistoryBonus);
-
-        if (ply >= 2)
-        {
-            // 🔍 Continuation history
-            // - Countermove history (continuation history, ply - 1)
-            ref var counterMoveHistoryEntry = ref CounterMoveHistoryEntry(piece, targetSquare, ply);
-            counterMoveHistoryEntry = ScoreHistoryMove(counterMoveHistoryEntry, rawHistoryBonus);
-
-            // - Follow-up history (continuation history, ply - 1)
-            ref var followUpHistoryEntry = ref FollowUpHistoryEntry(piece, targetSquare, ply);
-            followUpHistoryEntry = ScoreHistoryMove(followUpHistoryEntry, rawHistoryBonus);
-        }
-        else if (!isRoot)
-        {
-            // 🔍 Continuation history
-            // - Counter move history (continuation history, ply - 1)
-            ref var counterMoveHistoryEntry = ref CounterMoveHistoryEntry(piece, targetSquare, ply);
-            counterMoveHistoryEntry = ScoreHistoryMove(counterMoveHistoryEntry, rawHistoryBonus);
-        }
-
-        // 🔍 History penalty/malus
-        for (int i = 0; i < visitedMovesCounter - 1; ++i)
-        {
-            var visitedMove = visitedMoves[i];
-=======
         // Idea by Alayan in Ethereal: don't update history on low depths
         if (depth >= Configuration.EngineSettings.History_MinDepth || visitedMovesCounter >= Configuration.EngineSettings.History_MinVisitedMoves)
         {
@@ -251,36 +177,26 @@
 
             ref var quietHistoryEntry = ref QuietHistoryEntry(position, move, ref evaluationContext);
             quietHistoryEntry = ScoreHistoryMove(quietHistoryEntry, rawHistoryBonus);
->>>>>>> b57c3e90
-
-            if (!isRoot)
+
+            if (ply >= 2)
+            {
+                // 🔍 Continuation history
+                // - Countermove history (continuation history, ply - 1)
+                ref var counterMoveHistoryEntry = ref CounterMoveHistoryEntry(piece, targetSquare, ply);
+                counterMoveHistoryEntry = ScoreHistoryMove(counterMoveHistoryEntry, rawHistoryBonus);
+
+                // - Follow-up history (continuation history, ply - 1)
+                ref var followUpHistoryEntry = ref FollowUpHistoryEntry(piece, targetSquare, ply);
+                followUpHistoryEntry = ScoreHistoryMove(followUpHistoryEntry, rawHistoryBonus);
+            }
+            else if (!isRoot)
             {
                 // 🔍 Continuation history
                 // - Counter move history (continuation history, ply - 1)
-                ref var continuationHistoryEntry = ref ContinuationHistoryEntry(piece, targetSquare, ply - 1);
-                continuationHistoryEntry = ScoreHistoryMove(continuationHistoryEntry, rawHistoryBonus);
-            }
-
-<<<<<<< HEAD
-                // Quiet history
-                // When a quiet move fails high, penalize previous visited quiet moves
-                ref var quietHistoryEntry = ref _quietHistory[visitedMovePiece][visitedMoveTargetSquare];
-                quietHistoryEntry = ScoreHistoryMove(quietHistoryEntry, -rawHistoryBonus);
-
-                // Continuation history
-                if (ply >= 2)
-                {
-                    ref var counterMoveHistoryEntry = ref CounterMoveHistoryEntry(visitedMovePiece, visitedMoveTargetSquare, ply);
-                    counterMoveHistoryEntry = ScoreHistoryMove(counterMoveHistoryEntry, -rawHistoryBonus);
-
-                    ref var followUpHistoryEntry = ref FollowUpHistoryEntry(visitedMovePiece, visitedMoveTargetSquare, ply);
-                    followUpHistoryEntry = ScoreHistoryMove(followUpHistoryEntry, -rawHistoryBonus);
-                }
-                else if (!isRoot)
-                {
-                    ref var counterMoveHistoryEntry = ref CounterMoveHistoryEntry(visitedMovePiece, visitedMoveTargetSquare, ply);
-                    counterMoveHistoryEntry = ScoreHistoryMove(counterMoveHistoryEntry, -rawHistoryBonus);
-=======
+                ref var counterMoveHistoryEntry = ref CounterMoveHistoryEntry(piece, targetSquare, ply);
+                counterMoveHistoryEntry = ScoreHistoryMove(counterMoveHistoryEntry, rawHistoryBonus);
+            }
+
             ref int visitedMovesBase = ref MemoryMarshal.GetReference(visitedMoves);
             for (int i = 0; i < visitedMovesCounter; ++i)
             {
@@ -297,36 +213,43 @@
                     quietHistoryEntry = ref QuietHistoryEntry(position, visitedMove, ref evaluationContext);
                     quietHistoryEntry = ScoreHistoryMove(quietHistoryEntry, -rawHistoryMalus);
 
-                    if (!isRoot)
+                    // Continuation history
+                    if (ply >= 2)
                     {
-                        // 🔍 Continuation history penalty / malus
-                        ref var continuationHistoryEntry = ref ContinuationHistoryEntry(visitedMovePiece, visitedMoveTargetSquare, ply - 1);
-                        continuationHistoryEntry = ScoreHistoryMove(continuationHistoryEntry, -rawHistoryMalus);
+                        ref var counterMoveHistoryEntry = ref CounterMoveHistoryEntry(visitedMovePiece, visitedMoveTargetSquare, ply);
+                        counterMoveHistoryEntry = ScoreHistoryMove(counterMoveHistoryEntry, -rawHistoryBonus);
+
+                        ref var followUpHistoryEntry = ref FollowUpHistoryEntry(visitedMovePiece, visitedMoveTargetSquare, ply);
+                        followUpHistoryEntry = ScoreHistoryMove(followUpHistoryEntry, -rawHistoryBonus);
                     }
->>>>>>> b57c3e90
-                }
-            }
-        }
-
-        var thisPlyKillerMovesBaseIndex = ply * 2;
-        ref var killerMovesBase = ref MemoryMarshal.GetArrayDataReference(_killerMoves);
-        var firstKillerMove = Unsafe.Add(ref killerMovesBase, thisPlyKillerMovesBaseIndex);
-
-        if (move.PromotedPiece() == default && move != firstKillerMove)
-        {
-            // 🔍 Killer moves
-            if (move != Unsafe.Add(ref killerMovesBase, thisPlyKillerMovesBaseIndex + 1))
-            {
-                Unsafe.Add(ref killerMovesBase, thisPlyKillerMovesBaseIndex + 1) = firstKillerMove;
-            }
-
-            Unsafe.Add(ref killerMovesBase, thisPlyKillerMovesBaseIndex) = move;
-
-            if (!isRoot && (depth >= Configuration.EngineSettings.CounterMoves_MinDepth || pvNode))
-            {
-                // 🔍 Countermoves - fails to fix the bug and remove killer moves condition, see  https://github.com/lynx-chess/Lynx/pull/944
-                ref var counterMove = ref CounterMove(ply - 1);
-                counterMove = move;
+                    else if (!isRoot)
+                    {
+                        ref var counterMoveHistoryEntry = ref CounterMoveHistoryEntry(visitedMovePiece, visitedMoveTargetSquare, ply);
+                        counterMoveHistoryEntry = ScoreHistoryMove(counterMoveHistoryEntry, -rawHistoryBonus);
+                    }
+                }
+            }
+
+            var thisPlyKillerMovesBaseIndex = ply * 2;
+            ref var killerMovesBase = ref MemoryMarshal.GetArrayDataReference(_killerMoves);
+            var firstKillerMove = Unsafe.Add(ref killerMovesBase, thisPlyKillerMovesBaseIndex);
+
+            if (move.PromotedPiece() == default && move != firstKillerMove)
+            {
+                // 🔍 Killer moves
+                if (move != Unsafe.Add(ref killerMovesBase, thisPlyKillerMovesBaseIndex + 1))
+                {
+                    Unsafe.Add(ref killerMovesBase, thisPlyKillerMovesBaseIndex + 1) = firstKillerMove;
+                }
+
+                Unsafe.Add(ref killerMovesBase, thisPlyKillerMovesBaseIndex) = move;
+
+                if (!isRoot && (depth >= Configuration.EngineSettings.CounterMoves_MinDepth || pvNode))
+                {
+                    // 🔍 Countermoves - fails to fix the bug and remove killer moves condition, see  https://github.com/lynx-chess/Lynx/pull/944
+                    ref var counterMove = ref CounterMove(ply - 1);
+                    counterMove = move;
+                }
             }
         }
     }
