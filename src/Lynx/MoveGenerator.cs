﻿using Lynx.Model;
using System.Diagnostics;
using System.Runtime.CompilerServices;

namespace Lynx;

public static class MoveGenerator
{
#if DEBUG
    private static readonly NLog.Logger _logger = NLog.LogManager.GetCurrentClassLogger();
#endif

    private const int TRUE = 1;

    public static readonly int WhiteShortCastle = MoveExtensions.EncodeShortCastle(Constants.WhiteKingSourceSquare, Constants.WhiteShortCastleKingSquare, (int)Piece.K);
    public static readonly int WhiteLongCastle = MoveExtensions.EncodeLongCastle(Constants.WhiteKingSourceSquare, Constants.WhiteLongCastleKingSquare, (int)Piece.K);
    public static readonly int BlackShortCastle = MoveExtensions.EncodeShortCastle(Constants.BlackKingSourceSquare, Constants.BlackShortCastleKingSquare, (int)Piece.k);
    public static readonly int BlackLongCastle = MoveExtensions.EncodeLongCastle(Constants.BlackKingSourceSquare, Constants.BlackLongCastleKingSquare, (int)Piece.k);

    /// <summary>
    /// Indexed by <see cref="Piece"/>.
    /// Checks are not considered
    /// </summary>
    private static readonly Func<int, BitBoard, BitBoard>[] _pieceAttacks =
    [
        (int origin, BitBoard _) => Attacks.PawnAttacks[(int)Side.White][origin],
        (int origin, BitBoard _) => Attacks.KnightAttacks[origin],
        Attacks.BishopAttacks,
        Attacks.RookAttacks,
        Attacks.QueenAttacks,
        (int origin, BitBoard _) => Attacks.KingAttacks[origin],

        (int origin, BitBoard _) => Attacks.PawnAttacks[(int)Side.Black][origin],
        (int origin, BitBoard _) => Attacks.KnightAttacks[origin],
        Attacks.BishopAttacks,
        Attacks.RookAttacks,
        Attacks.QueenAttacks,
        (int origin, BitBoard _) => Attacks.KingAttacks[origin],
    ];

    internal static int Init() => TRUE;

    /// <summary>
    /// Generates all psuedo-legal moves from <paramref name="position"/>, ordered by <see cref="Move.Score(Position)"/>
    /// </summary>
    /// <param name="position"></param>
    /// <param name="capturesOnly">Filters out all moves but captures</param>
    /// <returns></returns>
    [Obsolete("dev and test only")]
    internal static Move[] GenerateAllMoves(Position position, bool capturesOnly = false)
    {
        Span<Move> moves = stackalloc Move[Constants.MaxNumberOfPossibleMovesInAPosition];

        return (capturesOnly
            ? GenerateAllCaptures(position, moves)
            : GenerateAllMoves(position, moves)).ToArray();
    }

    /// <summary>
    /// Generates all psuedo-legal moves from <paramref name="position"/>, ordered by <see cref="Move.Score(Position)"/>
    /// </summary>
    /// <param name="position"></param>
    /// <param name="movePool"></param>
    /// <returns></returns>
    [MethodImpl(MethodImplOptions.AggressiveInlining)]
    public static Span<Move> GenerateAllMoves(Position position, Span<Move> movePool)
    {
#if DEBUG
        if (position.Side == Side.Both)
        {
            return [];
        }
#endif

        int localIndex = 0;

        var offset = Utils.PieceOffset(position.Side);

        GenerateAllPawnMoves(ref localIndex, movePool, position, offset);
        GenerateCastlingMoves(ref localIndex, movePool, position);
        GenerateAllPieceMoves(ref localIndex, movePool, (int)Piece.K + offset, position, offset);
        GenerateAllPieceMoves(ref localIndex, movePool, (int)Piece.N + offset, position, offset);
        GenerateAllPieceMoves(ref localIndex, movePool, (int)Piece.B + offset, position, offset);
        GenerateAllPieceMoves(ref localIndex, movePool, (int)Piece.R + offset, position, offset);
        GenerateAllPieceMoves(ref localIndex, movePool, (int)Piece.Q + offset, position, offset);

        return movePool[..localIndex];
    }

    /// <summary>
    /// Generates all psuedo-legal captures from <paramref name="position"/>, ordered by <see cref="Move.Score(Position)"/>
    /// </summary>
    /// <param name="position"></param>
    /// <param name="movePool"></param>
    /// <returns></returns>
    [MethodImpl(MethodImplOptions.AggressiveInlining)]
    public static Move[] GenerateAllCaptures(Position position, Move[] movePool)
    {
#if DEBUG
        if (position.Side == Side.Both)
        {
            return [];
        }
#endif

        int localIndex = 0;

        var offset = Utils.PieceOffset(position.Side);

        GeneratePawnCapturesAndPromotions(ref localIndex, movePool, position, offset);
        GenerateCastlingMoves(ref localIndex, movePool, position);
        GeneratePieceCaptures(ref localIndex, movePool, (int)Piece.K + offset, position, offset);
        GeneratePieceCaptures(ref localIndex, movePool, (int)Piece.N + offset, position, offset);
        GeneratePieceCaptures(ref localIndex, movePool, (int)Piece.B + offset, position, offset);
        GeneratePieceCaptures(ref localIndex, movePool, (int)Piece.R + offset, position, offset);
        GeneratePieceCaptures(ref localIndex, movePool, (int)Piece.Q + offset, position, offset);

        return movePool[..localIndex];
    }

    /// <summary>
    /// Generates all psuedo-legal captures from <paramref name="position"/>, ordered by <see cref="Move.Score(Position)"/>
    /// </summary>
    /// <param name="position"></param>
    /// <param name="movePool"></param>
    /// <returns></returns>
    [MethodImpl(MethodImplOptions.AggressiveInlining)]
    public static Span<Move> GenerateAllCaptures(Position position, Span<Move> movePool)
    {
#if DEBUG
        if (position.Side == Side.Both)
        {
            return [];
        }
#endif

        int localIndex = 0;

        var offset = Utils.PieceOffset(position.Side);

        GeneratePawnCapturesAndPromotions(ref localIndex, movePool, position, offset);
        GenerateCastlingMoves(ref localIndex, movePool, position);
        GeneratePieceCaptures(ref localIndex, movePool, (int)Piece.K + offset, position, offset);
        GeneratePieceCaptures(ref localIndex, movePool, (int)Piece.N + offset, position, offset);
        GeneratePieceCaptures(ref localIndex, movePool, (int)Piece.B + offset, position, offset);
        GeneratePieceCaptures(ref localIndex, movePool, (int)Piece.R + offset, position, offset);
        GeneratePieceCaptures(ref localIndex, movePool, (int)Piece.Q + offset, position, offset);

        return movePool[..localIndex];
    }

    [MethodImpl(MethodImplOptions.AggressiveInlining)]
    internal static void GenerateAllPawnMoves(ref int localIndex, Span<Move> movePool, Position position, int offset)
    {
        int sourceSquare, targetSquare;

        var piece = (int)Piece.P + offset;
        var pawnPush = +8 - ((int)position.Side * 16);          // position.Side == Side.White ? -8 : +8
        int oppositeSide = Utils.OppositeSide(position.Side);   // position.Side == Side.White ? (int)Side.Black : (int)Side.White
        var bitboard = position.PieceBitBoards[piece];

        while (bitboard != default)
        {
            sourceSquare = bitboard.GetLS1BIndex();
            bitboard.ResetLS1B();

            var sourceRank = (sourceSquare >> 3) + 1;

#if DEBUG
            if (sourceRank == 1 || sourceRank == 8)
            {
                _logger.Warn("There's a non-promoted {0} pawn in rank {1}", position.Side, sourceRank);
                continue;
            }
#endif

            // Pawn pushes
            var singlePushSquare = sourceSquare + pawnPush;
            if (!position.OccupancyBitBoards[2].GetBit(singlePushSquare))
            {
                // Single pawn push
                var targetRank = (singlePushSquare >> 3) + 1;
                if (targetRank == 1 || targetRank == 8)  // Promotion
                {
                    movePool[localIndex++] = MoveExtensions.EncodePromotion(sourceSquare, singlePushSquare, piece, promotedPiece: (int)Piece.Q + offset);
                    movePool[localIndex++] = MoveExtensions.EncodePromotion(sourceSquare, singlePushSquare, piece, promotedPiece: (int)Piece.R + offset);
                    movePool[localIndex++] = MoveExtensions.EncodePromotion(sourceSquare, singlePushSquare, piece, promotedPiece: (int)Piece.N + offset);
                    movePool[localIndex++] = MoveExtensions.EncodePromotion(sourceSquare, singlePushSquare, piece, promotedPiece: (int)Piece.B + offset);
                }
                else
                {
                    movePool[localIndex++] = MoveExtensions.Encode(sourceSquare, singlePushSquare, piece);
                }

                // Double pawn push
                // Inside of the if because singlePush square cannot be occupied either
                var doublePushSquare = sourceSquare + (2 * pawnPush);
                if (!position.OccupancyBitBoards[2].GetBit(doublePushSquare)
                    && ((sourceRank == 2 && position.Side == Side.Black) || (sourceRank == 7 && position.Side == Side.White)))
                {
                    movePool[localIndex++] = MoveExtensions.EncodeDoublePawnPush(sourceSquare, doublePushSquare, piece);
                }
            }

            var attacks = Attacks.PawnAttacks[(int)position.Side][sourceSquare];

            // En passant
            if (position.EnPassant != BoardSquare.noSquare && attacks.GetBit(position.EnPassant))
            // We assume that position.OccupancyBitBoards[oppositeOccupancy].GetBit(targetSquare + singlePush) == true
            {
                movePool[localIndex++] = MoveExtensions.EncodeEnPassant(sourceSquare, (int)position.EnPassant, piece, capturedPiece: (int)Piece.p - offset);
            }

            // Captures
            var attackedSquares = attacks & position.OccupancyBitBoards[oppositeSide];
            while (attackedSquares != default)
            {
                targetSquare = attackedSquares.GetLS1BIndex();
                attackedSquares.ResetLS1B();
                var capturedPiece = position.Board[targetSquare];

                var targetRank = (targetSquare >> 3) + 1;
                if (targetRank == 1 || targetRank == 8)  // Capture with promotion
                {
                    movePool[localIndex++] = MoveExtensions.EncodePromotion(sourceSquare, targetSquare, piece, promotedPiece: (int)Piece.Q + offset, capturedPiece: capturedPiece);
                    movePool[localIndex++] = MoveExtensions.EncodePromotion(sourceSquare, targetSquare, piece, promotedPiece: (int)Piece.R + offset, capturedPiece: capturedPiece);
                    movePool[localIndex++] = MoveExtensions.EncodePromotion(sourceSquare, targetSquare, piece, promotedPiece: (int)Piece.N + offset, capturedPiece: capturedPiece);
                    movePool[localIndex++] = MoveExtensions.EncodePromotion(sourceSquare, targetSquare, piece, promotedPiece: (int)Piece.B + offset, capturedPiece: capturedPiece);
                }
                else
                {
                    movePool[localIndex++] = MoveExtensions.EncodeCapture(sourceSquare, targetSquare, piece, capturedPiece: capturedPiece);
                }
            }
        }
    }

    [MethodImpl(MethodImplOptions.AggressiveInlining)]
    internal static void GeneratePawnCapturesAndPromotions(ref int localIndex, Span<Move> movePool, Position position, int offset)
    {
        int sourceSquare, targetSquare;

        var piece = (int)Piece.P + offset;
        var pawnPush = +8 - ((int)position.Side * 16);          // position.Side == Side.White ? -8 : +8
        int oppositeSide = Utils.OppositeSide(position.Side);   // position.Side == Side.White ? (int)Side.Black : (int)Side.White
        var bitboard = position.PieceBitBoards[piece];

        while (bitboard != default)
        {
            sourceSquare = bitboard.GetLS1BIndex();
            bitboard.ResetLS1B();

            var sourceRank = (sourceSquare >> 3) + 1;

#if DEBUG
            if (sourceRank == 1 || sourceRank == 8)
            {
                _logger.Warn("There's a non-promoted {0} pawn in rank {1}", position.Side, sourceRank);
                continue;
            }
#endif

            // Pawn pushes
            var singlePushSquare = sourceSquare + pawnPush;
            if (!position.OccupancyBitBoards[2].GetBit(singlePushSquare))
            {
                // Single pawn push
                var targetRank = (singlePushSquare >> 3) + 1;
                if (targetRank == 1 || targetRank == 8)  // Promotion
                {
                    movePool[localIndex++] = MoveExtensions.EncodePromotion(sourceSquare, singlePushSquare, piece, promotedPiece: (int)Piece.Q + offset);
                    movePool[localIndex++] = MoveExtensions.EncodePromotion(sourceSquare, singlePushSquare, piece, promotedPiece: (int)Piece.R + offset);
                    movePool[localIndex++] = MoveExtensions.EncodePromotion(sourceSquare, singlePushSquare, piece, promotedPiece: (int)Piece.N + offset);
                    movePool[localIndex++] = MoveExtensions.EncodePromotion(sourceSquare, singlePushSquare, piece, promotedPiece: (int)Piece.B + offset);
                }
            }

            var attacks = Attacks.PawnAttacks[(int)position.Side][sourceSquare];

            // En passant
            if (position.EnPassant != BoardSquare.noSquare && attacks.GetBit(position.EnPassant))
            // We assume that position.OccupancyBitBoards[oppositeOccupancy].GetBit(targetSquare + singlePush) == true
            {
                movePool[localIndex++] = MoveExtensions.EncodeEnPassant(sourceSquare, (int)position.EnPassant, piece, capturedPiece: (int)Piece.p - offset);
            }

            // Captures
            var attackedSquares = attacks & position.OccupancyBitBoards[oppositeSide];
            while (attackedSquares != default)
            {
                targetSquare = attackedSquares.GetLS1BIndex();
                attackedSquares.ResetLS1B();
                var capturedPiece = position.Board[targetSquare];

                var targetRank = (targetSquare >> 3) + 1;
                if (targetRank == 1 || targetRank == 8)  // Capture with promotion
                {
                    movePool[localIndex++] = MoveExtensions.EncodePromotion(sourceSquare, targetSquare, piece, promotedPiece: (int)Piece.Q + offset, capturedPiece: capturedPiece);
                    movePool[localIndex++] = MoveExtensions.EncodePromotion(sourceSquare, targetSquare, piece, promotedPiece: (int)Piece.R + offset, capturedPiece: capturedPiece);
                    movePool[localIndex++] = MoveExtensions.EncodePromotion(sourceSquare, targetSquare, piece, promotedPiece: (int)Piece.N + offset, capturedPiece: capturedPiece);
                    movePool[localIndex++] = MoveExtensions.EncodePromotion(sourceSquare, targetSquare, piece, promotedPiece: (int)Piece.B + offset, capturedPiece: capturedPiece);
                }
                else
                {
                    movePool[localIndex++] = MoveExtensions.EncodeCapture(sourceSquare, targetSquare, piece, capturedPiece: capturedPiece);
                }
            }
        }
    }

    /// <summary>
    /// Obvious moves that put the king in check have been discarded, but the rest still need to be discarded
    /// see FEN position "8/8/8/2bbb3/2bKb3/2bbb3/8/8 w - - 0 1", where 4 legal moves (corners) are found
    /// </summary>
    /// <param name="movePool"></param>
    /// <param name="position"></param>
    /// <returns></returns>
    [MethodImpl(MethodImplOptions.AggressiveInlining)]
    internal static void GenerateCastlingMoves(ref int localIndex, Span<Move> movePool, Position position)
    {
        if (position.Castle != default)
        {
            if (position.Side == Side.White)
            {
                bool ise1Attacked = position.IsSquareAttackedBySide(Constants.WhiteKingSourceSquare, Side.Black);

                if (((position.Castle & (int)CastlingRights.WK) != default)
                    && !position.OccupancyBitBoards[(int)Side.Both].GetBit(BoardSquare.f1)
                    && !position.OccupancyBitBoards[(int)Side.Both].GetBit(BoardSquare.g1)
                    && !ise1Attacked
                    && !position.IsSquareAttackedBySide((int)BoardSquare.f1, Side.Black)
                    && !position.IsSquareAttackedBySide((int)BoardSquare.g1, Side.Black))
                {
                    movePool[localIndex++] = WhiteShortCastle;

                    Debug.Assert(movePool[localIndex - 1] == MoveExtensions.EncodeShortCastle(Constants.WhiteKingSourceSquare, Constants.WhiteShortCastleKingSquare, (int)Piece.K),
                        $"Wrong hardcoded white short castle move, expected {WhiteShortCastle}, got {MoveExtensions.EncodeShortCastle(Constants.WhiteKingSourceSquare, Constants.WhiteShortCastleKingSquare, (int)Piece.K)}");
                }

                if (((position.Castle & (int)CastlingRights.WQ) != default)
                    && !position.OccupancyBitBoards[(int)Side.Both].GetBit(BoardSquare.d1)
                    && !position.OccupancyBitBoards[(int)Side.Both].GetBit(BoardSquare.c1)
                    && !position.OccupancyBitBoards[(int)Side.Both].GetBit(BoardSquare.b1)
                    && !ise1Attacked
                    && !position.IsSquareAttackedBySide((int)BoardSquare.d1, Side.Black)
                    && !position.IsSquareAttackedBySide((int)BoardSquare.c1, Side.Black))
                {
                    movePool[localIndex++] = WhiteLongCastle;

                    Debug.Assert(movePool[localIndex - 1] == MoveExtensions.EncodeLongCastle(Constants.WhiteKingSourceSquare, Constants.WhiteLongCastleKingSquare, (int)Piece.K),
                        $"Wrong hardcoded white long castle move, expected {WhiteLongCastle}, got {MoveExtensions.EncodeLongCastle(Constants.WhiteKingSourceSquare, Constants.WhiteLongCastleKingSquare, (int)Piece.K)}");
                }
            }
            else
            {
                bool ise8Attacked = position.IsSquareAttackedBySide(Constants.BlackKingSourceSquare, Side.White);

                if (((position.Castle & (int)CastlingRights.BK) != default)
                    && !position.OccupancyBitBoards[(int)Side.Both].GetBit(BoardSquare.f8)
                    && !position.OccupancyBitBoards[(int)Side.Both].GetBit(BoardSquare.g8)
                    && !ise8Attacked
                    && !position.IsSquareAttackedBySide((int)BoardSquare.f8, Side.White)
                    && !position.IsSquareAttackedBySide((int)BoardSquare.g8, Side.White))
                {
                    movePool[localIndex++] = BlackShortCastle;

                    Debug.Assert(movePool[localIndex - 1] == MoveExtensions.EncodeShortCastle(Constants.BlackKingSourceSquare, Constants.BlackShortCastleKingSquare, (int)Piece.k),
                        $"Wrong hardcoded black short castle move, expected {BlackShortCastle}, got {MoveExtensions.EncodeShortCastle(Constants.BlackKingSourceSquare, Constants.BlackShortCastleKingSquare, (int)Piece.k)}");
                }

                if (((position.Castle & (int)CastlingRights.BQ) != default)
                    && !position.OccupancyBitBoards[(int)Side.Both].GetBit(BoardSquare.d8)
                    && !position.OccupancyBitBoards[(int)Side.Both].GetBit(BoardSquare.c8)
                    && !position.OccupancyBitBoards[(int)Side.Both].GetBit(BoardSquare.b8)
                    && !ise8Attacked
                    && !position.IsSquareAttackedBySide((int)BoardSquare.d8, Side.White)
                    && !position.IsSquareAttackedBySide((int)BoardSquare.c8, Side.White))
                {
                    movePool[localIndex++] = BlackLongCastle;

                    Debug.Assert(movePool[localIndex - 1] == MoveExtensions.EncodeLongCastle(Constants.BlackKingSourceSquare, Constants.BlackLongCastleKingSquare, (int)Piece.k),
                        $"Wrong hardcoded black long castle move, expected {BlackLongCastle}, got {MoveExtensions.EncodeLongCastle(Constants.BlackKingSourceSquare, Constants.BlackLongCastleKingSquare, (int)Piece.k)}");
                }
            }
        }
    }

    /// <summary>
    /// Generate Knight, Bishop, Rook and Queen moves
    /// </summary>
    /// <param name="movePool"></param>
    /// <param name="piece"><see cref="Piece"/></param>
    /// <param name="position"></param>
    /// <returns></returns>
    [MethodImpl(MethodImplOptions.AggressiveInlining)]
    internal static void GenerateAllPieceMoves(ref int localIndex, Span<Move> movePool, int piece, Position position, int offset)
    {
        var bitboard = position.PieceBitBoards[piece];
        int sourceSquare, targetSquare;

        while (bitboard != default)
        {
            sourceSquare = bitboard.GetLS1BIndex();
            bitboard.ResetLS1B();

            var attacks = _pieceAttacks[piece](sourceSquare, position.OccupancyBitBoards[(int)Side.Both])
                & ~position.OccupancyBitBoards[(int)position.Side];

            while (attacks != default)
            {
                targetSquare = attacks.GetLS1BIndex();
                attacks.ResetLS1B();

                if (position.OccupancyBitBoards[(int)Side.Both].GetBit(targetSquare))
                {
                    var capturedPiece = position.Board[targetSquare];
                    movePool[localIndex++] = MoveExtensions.EncodeCapture(sourceSquare, targetSquare, piece, capturedPiece: capturedPiece);
                }
                else
                {
                    movePool[localIndex++] = MoveExtensions.Encode(sourceSquare, targetSquare, piece);
                }
            }
        }
    }

    /// <summary>
    /// Generate Knight, Bishop, Rook and Queen capture moves
    /// </summary>
    /// <param name="movePool"></param>
    /// <param name="piece"><see cref="Piece"/></param>
    /// <param name="position"></param>
    /// <returns></returns>
    [MethodImpl(MethodImplOptions.AggressiveInlining)]
    internal static void GeneratePieceCaptures(ref int localIndex, Span<Move> movePool, int piece, Position position, int offset)
    {
        var bitboard = position.PieceBitBoards[piece];
        var oppositeSide = Utils.OppositeSide(position.Side);
        int sourceSquare, targetSquare;

        while (bitboard != default)
        {
            sourceSquare = bitboard.GetLS1BIndex();
            bitboard.ResetLS1B();

            var attacks = _pieceAttacks[piece](sourceSquare, position.OccupancyBitBoards[(int)Side.Both])
                & position.OccupancyBitBoards[oppositeSide];

            while (attacks != default)
            {
                targetSquare = attacks.GetLS1BIndex();
                attacks.ResetLS1B();

<<<<<<< HEAD
                if (position.OccupancyBitBoards[(int)Side.Both].GetBit(targetSquare))
                {
                    var capturedPiece = position.Board[targetSquare];
                    movePool[localIndex++] = MoveExtensions.EncodeCapture(sourceSquare, targetSquare, piece, capturedPiece: capturedPiece);
                }
=======
                var capturedPiece = FindCapturedPiece(position, offset, targetSquare);
                movePool[localIndex++] = MoveExtensions.EncodeCapture(sourceSquare, targetSquare, piece, capturedPiece: capturedPiece);
>>>>>>> eba63c47
            }
        }
    }

    /// <summary>
    /// Generates all psuedo-legal moves from <paramref name="position"/>, ordered by <see cref="Move.Score(Position)"/>
    /// </summary>
    /// <param name="position"></param>
    /// <returns></returns>
    [MethodImpl(MethodImplOptions.AggressiveInlining)]
    public static bool CanGenerateAtLeastAValidMove(Position position)
    {
#if DEBUG
        if (position.Side == Side.Both)
        {
            return false;
        }
#endif

        var offset = Utils.PieceOffset(position.Side);

#if DEBUG
        try
        {
#endif
            return IsAnyPawnMoveValid(position, offset)
                || IsAnyPieceMoveValid((int)Piece.K + offset, position)
                || IsAnyPieceMoveValid((int)Piece.Q + offset, position)
                || IsAnyPieceMoveValid((int)Piece.B + offset, position)
                || IsAnyPieceMoveValid((int)Piece.N + offset, position)
                || IsAnyPieceMoveValid((int)Piece.R + offset, position)
                || IsAnyCastlingMoveValid(position);
#if DEBUG
        }
        catch (Exception e)
        {
            Debug.Fail($"Error in {nameof(CanGenerateAtLeastAValidMove)}", e.StackTrace);
            return false;
        }
#endif
    }

    [MethodImpl(MethodImplOptions.AggressiveInlining)]
    private static bool IsAnyPawnMoveValid(Position position, int offset)
    {
        int sourceSquare, targetSquare;

        var piece = (int)Piece.P + offset;
        var pawnPush = +8 - ((int)position.Side * 16);          // position.Side == Side.White ? -8 : +8
        int oppositeSide = Utils.OppositeSide(position.Side);   // position.Side == Side.White ? (int)Side.Black : (int)Side.White
        var bitboard = position.PieceBitBoards[piece];

        while (bitboard != default)
        {
            sourceSquare = bitboard.GetLS1BIndex();
            bitboard.ResetLS1B();

            var sourceRank = (sourceSquare >> 3) + 1;

#if DEBUG
            if (sourceRank == 1 || sourceRank == 8)
            {
                _logger.Warn("There's a non-promoted {0} pawn in rank {1}", position.Side, sourceRank);
                continue;
            }
#endif
            // Pawn pushes
            var singlePushSquare = sourceSquare + pawnPush;
            if (!position.OccupancyBitBoards[2].GetBit(singlePushSquare))
            {
                // Single pawn push
                var targetRank = (singlePushSquare >> 3) + 1;
                if (targetRank == 1 || targetRank == 8)  // Promotion
                {
                    if (IsValidMove(position, MoveExtensions.EncodePromotion(sourceSquare, singlePushSquare, piece, promotedPiece: (int)Piece.Q + offset))
                        || IsValidMove(position, MoveExtensions.EncodePromotion(sourceSquare, singlePushSquare, piece, promotedPiece: (int)Piece.R + offset))
                        || IsValidMove(position, MoveExtensions.EncodePromotion(sourceSquare, singlePushSquare, piece, promotedPiece: (int)Piece.N + offset))
                        || IsValidMove(position, MoveExtensions.EncodePromotion(sourceSquare, singlePushSquare, piece, promotedPiece: (int)Piece.B + offset)))
                    {
                        return true;
                    }
                }
                else if (IsValidMove(position, MoveExtensions.Encode(sourceSquare, singlePushSquare, piece)))
                {
                    return true;
                }

                // Double pawn push
                // Inside of the if because singlePush square cannot be occupied either

                var doublePushSquare = sourceSquare + (2 * pawnPush);
                if (!position.OccupancyBitBoards[2].GetBit(doublePushSquare)
                    && ((sourceRank == 2 && position.Side == Side.Black) || (sourceRank == 7 && position.Side == Side.White))
                    && IsValidMove(position, MoveExtensions.EncodeDoublePawnPush(sourceSquare, doublePushSquare, piece)))
                {
                    return true;
                }
            }

            var attacks = Attacks.PawnAttacks[(int)position.Side][sourceSquare];

            // En passant
            if (position.EnPassant != BoardSquare.noSquare && attacks.GetBit(position.EnPassant)
                // We assume that position.OccupancyBitBoards[oppositeOccupancy].GetBit(targetSquare + singlePush) == true
                && IsValidMove(position, MoveExtensions.EncodeEnPassant(sourceSquare, (int)position.EnPassant, piece)))
            {
                return true;
            }

            // Captures
            var attackedSquares = attacks & position.OccupancyBitBoards[oppositeSide];
            while (attackedSquares != default)
            {
                targetSquare = attackedSquares.GetLS1BIndex();
                attackedSquares.ResetLS1B();

                var targetRank = (targetSquare >> 3) + 1;
                if (targetRank == 1 || targetRank == 8)  // Capture with promotion
                {
                    if (IsValidMove(position, MoveExtensions.EncodePromotionWithCapture(sourceSquare, targetSquare, piece, promotedPiece: (int)Piece.Q + offset))
                        || IsValidMove(position, MoveExtensions.EncodePromotionWithCapture(sourceSquare, targetSquare, piece, promotedPiece: (int)Piece.R + offset))
                        || IsValidMove(position, MoveExtensions.EncodePromotionWithCapture(sourceSquare, targetSquare, piece, promotedPiece: (int)Piece.N + offset))
                        || IsValidMove(position, MoveExtensions.EncodePromotionWithCapture(sourceSquare, targetSquare, piece, promotedPiece: (int)Piece.B + offset)))
                    {
                        return true;
                    }
                }
                else if (IsValidMove(position, MoveExtensions.EncodeCapture(sourceSquare, targetSquare, piece)))
                {
                    return true;
                }
            }
        }

        return false;
    }

    /// <summary>
    /// Obvious moves that put the king in check have been discarded, but the rest still need to be discarded
    /// see FEN position "8/8/8/2bbb3/2bKb3/2bbb3/8/8 w - - 0 1", where 4 legal moves (corners) are found
    /// </summary>
    /// <param name="position"></param>
    /// <returns></returns>
    [MethodImpl(MethodImplOptions.AggressiveInlining)]
    private static bool IsAnyCastlingMoveValid(Position position)
    {
        if (position.Castle != default)
        {
            if (position.Side == Side.White)
            {
                bool ise1Attacked = position.IsSquareAttackedBySide(Constants.WhiteKingSourceSquare, Side.Black);

                if (((position.Castle & (int)CastlingRights.WK) != default)
                    && !position.OccupancyBitBoards[(int)Side.Both].GetBit(BoardSquare.f1)
                    && !position.OccupancyBitBoards[(int)Side.Both].GetBit(BoardSquare.g1)
                    && !ise1Attacked
                    && !position.IsSquareAttackedBySide((int)BoardSquare.f1, Side.Black)
                    && !position.IsSquareAttackedBySide((int)BoardSquare.g1, Side.Black)
                    && IsValidMove(position, WhiteShortCastle))
                {
                    return true;
                }

                if (((position.Castle & (int)CastlingRights.WQ) != default)
                    && !position.OccupancyBitBoards[(int)Side.Both].GetBit(BoardSquare.d1)
                    && !position.OccupancyBitBoards[(int)Side.Both].GetBit(BoardSquare.c1)
                    && !position.OccupancyBitBoards[(int)Side.Both].GetBit(BoardSquare.b1)
                    && !ise1Attacked
                    && !position.IsSquareAttackedBySide((int)BoardSquare.d1, Side.Black)
                    && !position.IsSquareAttackedBySide((int)BoardSquare.c1, Side.Black)
                    && IsValidMove(position, WhiteLongCastle))
                {
                    return true;
                }
            }
            else
            {
                bool ise8Attacked = position.IsSquareAttackedBySide(Constants.BlackKingSourceSquare, Side.White);

                if (((position.Castle & (int)CastlingRights.BK) != default)
                    && !position.OccupancyBitBoards[(int)Side.Both].GetBit(BoardSquare.f8)
                    && !position.OccupancyBitBoards[(int)Side.Both].GetBit(BoardSquare.g8)
                    && !ise8Attacked
                    && !position.IsSquareAttackedBySide((int)BoardSquare.f8, Side.White)
                    && !position.IsSquareAttackedBySide((int)BoardSquare.g8, Side.White)
                    && IsValidMove(position, BlackShortCastle))
                {
                    return true;
                }

                if (((position.Castle & (int)CastlingRights.BQ) != default)
                    && !position.OccupancyBitBoards[(int)Side.Both].GetBit(BoardSquare.d8)
                    && !position.OccupancyBitBoards[(int)Side.Both].GetBit(BoardSquare.c8)
                    && !position.OccupancyBitBoards[(int)Side.Both].GetBit(BoardSquare.b8)
                    && !ise8Attacked
                    && !position.IsSquareAttackedBySide((int)BoardSquare.d8, Side.White)
                    && !position.IsSquareAttackedBySide((int)BoardSquare.c8, Side.White)
                    && IsValidMove(position, BlackLongCastle))
                {
                    return true;
                }
            }
        }

        return false;
    }

    /// <summary>
    /// Generate Knight, Bishop, Rook and Queen moves
    /// </summary>
    /// <param name="piece"><see cref="Piece"/></param>
    /// <param name="position"></param>
    /// <returns></returns>
    [MethodImpl(MethodImplOptions.AggressiveInlining)]
    private static bool IsAnyPieceMoveValid(int piece, Position position)
    {
        var bitboard = position.PieceBitBoards[piece];
        int sourceSquare, targetSquare;

        while (bitboard != default)
        {
            sourceSquare = bitboard.GetLS1BIndex();
            bitboard.ResetLS1B();

            var attacks = _pieceAttacks[piece](sourceSquare, position.OccupancyBitBoards[(int)Side.Both])
                & ~position.OccupancyBitBoards[(int)position.Side];

            while (attacks != default)
            {
                targetSquare = attacks.GetLS1BIndex();
                attacks.ResetLS1B();

                if (position.OccupancyBitBoards[(int)Side.Both].GetBit(targetSquare))
                {
<<<<<<< HEAD
                    if (IsValidMove(position, MoveExtensions.EncodeCapture(sourceSquare, targetSquare, piece)))
=======
                    if(IsValidMove(position, MoveExtensions.EncodeCapture(sourceSquare, targetSquare, piece)))
>>>>>>> eba63c47
                    {
                        return true;
                    }
                }
                else if (IsValidMove(position, MoveExtensions.Encode(sourceSquare, targetSquare, piece)))
                {
                    return true;
                }
            }
        }

        return false;
    }

    [MethodImpl(MethodImplOptions.AggressiveInlining)]
    private static bool IsValidMove(Position position, Move move)
    {
        var gameState = position.MakeMoveCalculatingCapturedPiece(ref move);

#if DEBUG
        if (move.IsCapture())
        {
            Debug.Assert(move.CapturedPiece() != (int)Piece.None);
        }
        else
        {
            Debug.Assert(
                (int)Piece.None == move.CapturedPiece()
                || move.CapturedPiece() == 0);  // In case of CanGenerateAnyValidMoves() / IsValidMove() scenario, when we can't pre-populate with Piece.None since otherwise the | captured piece of MoveExtensions.EncodeCapturedPiece() wouldn't work
        }
#endif

        bool result = position.WasProduceByAValidMove();
        position.UnmakeMove(move, gameState);

        return result;
    }
}<|MERGE_RESOLUTION|>--- conflicted
+++ resolved
@@ -450,17 +450,8 @@
             {
                 targetSquare = attacks.GetLS1BIndex();
                 attacks.ResetLS1B();
-
-<<<<<<< HEAD
-                if (position.OccupancyBitBoards[(int)Side.Both].GetBit(targetSquare))
-                {
-                    var capturedPiece = position.Board[targetSquare];
-                    movePool[localIndex++] = MoveExtensions.EncodeCapture(sourceSquare, targetSquare, piece, capturedPiece: capturedPiece);
-                }
-=======
-                var capturedPiece = FindCapturedPiece(position, offset, targetSquare);
+                var capturedPiece = position.Board[targetSquare];
                 movePool[localIndex++] = MoveExtensions.EncodeCapture(sourceSquare, targetSquare, piece, capturedPiece: capturedPiece);
->>>>>>> eba63c47
             }
         }
     }
@@ -695,11 +686,7 @@
 
                 if (position.OccupancyBitBoards[(int)Side.Both].GetBit(targetSquare))
                 {
-<<<<<<< HEAD
                     if (IsValidMove(position, MoveExtensions.EncodeCapture(sourceSquare, targetSquare, piece)))
-=======
-                    if(IsValidMove(position, MoveExtensions.EncodeCapture(sourceSquare, targetSquare, piece)))
->>>>>>> eba63c47
                     {
                         return true;
                     }
