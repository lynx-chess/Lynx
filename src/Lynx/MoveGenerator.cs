﻿using Lynx.Model;
using System.Diagnostics;
using System.Runtime.CompilerServices;
using static Lynx.PregeneratedMoves;

namespace Lynx;

public static class MoveGenerator
{
#if DEBUG
    private static readonly NLog.Logger _logger = NLog.LogManager.GetCurrentClassLogger();
#endif

    private const int TRUE = 1;

    /// <summary>
    /// Indexed by <see cref="Piece"/>.
    /// Checks are not considered
    /// </summary>
    private static readonly Func<int, BitBoard, BitBoard>[] _pieceAttacks =
    [
        (int origin, BitBoard _) => Attacks.PawnAttacks[(int)Side.White][origin],
        (int origin, BitBoard _) => Attacks.KnightAttacks[origin],
        Attacks.BishopAttacks,
        Attacks.RookAttacks,
        Attacks.QueenAttacks,
        (int origin, BitBoard _) => Attacks.KingAttacks[origin],

        (int origin, BitBoard _) => Attacks.PawnAttacks[(int)Side.Black][origin],
        (int origin, BitBoard _) => Attacks.KnightAttacks[origin],
        Attacks.BishopAttacks,
        Attacks.RookAttacks,
        Attacks.QueenAttacks,
        (int origin, BitBoard _) => Attacks.KingAttacks[origin],
    ];

    internal static int Init() => TRUE;

    /// <summary>
    /// Generates all psuedo-legal moves from <paramref name="position"/>, ordered by <see cref="Move.Score(Position)"/>
    /// </summary>
    /// <param name="position"></param>
    /// <param name="capturesOnly">Filters out all moves but captures</param>
    /// <returns></returns>
    [Obsolete("dev and test only")]
    internal static Move[] GenerateAllMoves(Position position, bool capturesOnly = false)
    {
        Span<Move> moves = stackalloc Move[Constants.MaxNumberOfPossibleMovesInAPosition];

        return (capturesOnly
            ? GenerateAllCaptures(position, moves)
            : GenerateAllMoves(position, moves)).ToArray();
    }

    /// <summary>
    /// Generates all psuedo-legal moves from <paramref name="position"/>, ordered by <see cref="Move.Score(Position)"/>
    /// </summary>
    /// <param name="position"></param>
    /// <param name="movePool"></param>
    /// <returns></returns>
    [MethodImpl(MethodImplOptions.AggressiveInlining)]
<<<<<<< HEAD
    [Obsolete("Just intended for testing purposes")]
    public static Move[] GenerateAllMoves(Position position, Move[] movePool)
    {
#if DEBUG
        if (position.Side == Side.Both)
        {
            return [];
        }
#endif

        int localIndex = 0;

        var offset = Utils.PieceOffset(position.Side);

        GenerateAllPawnMoves(ref localIndex, movePool, position, offset);
        GenerateCastlingMoves(ref localIndex, movePool, position);
        GenerateAllPieceMoves(ref localIndex, movePool, (int)Piece.K + offset, position, offset);
        GenerateAllPieceMoves(ref localIndex, movePool, (int)Piece.N + offset, position, offset);
        GenerateAllPieceMoves(ref localIndex, movePool, (int)Piece.B + offset, position, offset);
        GenerateAllPieceMoves(ref localIndex, movePool, (int)Piece.R + offset, position, offset);
        GenerateAllPieceMoves(ref localIndex, movePool, (int)Piece.Q + offset, position, offset);

        return movePool[..localIndex];
    }

    /// <summary>
    /// Generates all psuedo-legal moves from <paramref name="position"/>, ordered by <see cref="Move.Score(Position)"/>
    /// </summary>
    /// <param name="position"></param>
    /// <param name="movePool"></param>
    /// <returns></returns>
    [MethodImpl(MethodImplOptions.AggressiveInlining)]
=======
>>>>>>> 7c5d565c
    public static Span<Move> GenerateAllMoves(Position position, Span<Move> movePool)
    {
#if DEBUG
        if (position.Side == Side.Both)
        {
            return [];
        }
#endif

        int localIndex = 0;

        var offset = Utils.PieceOffset(position.Side);

        GenerateAllPawnMoves(ref localIndex, movePool, position, offset);
        GenerateCastlingMoves(ref localIndex, movePool, position);
        GenerateAllPieceMoves(ref localIndex, movePool, (int)Piece.K + offset, position, offset);
        GenerateAllPieceMoves(ref localIndex, movePool, (int)Piece.N + offset, position, offset);
        GenerateAllPieceMoves(ref localIndex, movePool, (int)Piece.B + offset, position, offset);
        GenerateAllPieceMoves(ref localIndex, movePool, (int)Piece.R + offset, position, offset);
        GenerateAllPieceMoves(ref localIndex, movePool, (int)Piece.Q + offset, position, offset);

        return movePool[..localIndex];
    }

    /// <summary>
    /// Generates all psuedo-legal captures from <paramref name="position"/>, ordered by <see cref="Move.Score(Position)"/>
    /// </summary>
    /// <param name="position"></param>
    /// <param name="movePool"></param>
    /// <returns></returns>
    [MethodImpl(MethodImplOptions.AggressiveInlining)]
    [Obsolete("Just intended for testing purposes")]
    public static Move[] GenerateAllCaptures(Position position, Move[] movePool)
    {
#if DEBUG
        if (position.Side == Side.Both)
        {
            return [];
        }
#endif

        int localIndex = 0;

        var offset = Utils.PieceOffset(position.Side);

        GeneratePawnCapturesAndPromotions(ref localIndex, movePool, position, offset);
        GenerateCastlingMoves(ref localIndex, movePool, position);
        GeneratePieceCaptures(ref localIndex, movePool, (int)Piece.K + offset, position, offset);
        GeneratePieceCaptures(ref localIndex, movePool, (int)Piece.N + offset, position, offset);
        GeneratePieceCaptures(ref localIndex, movePool, (int)Piece.B + offset, position, offset);
        GeneratePieceCaptures(ref localIndex, movePool, (int)Piece.R + offset, position, offset);
        GeneratePieceCaptures(ref localIndex, movePool, (int)Piece.Q + offset, position, offset);

        return movePool[..localIndex];
    }

    /// <summary>
    /// Generates all psuedo-legal captures from <paramref name="position"/>, ordered by <see cref="Move.Score(Position)"/>
    /// </summary>
    /// <param name="position"></param>
    /// <param name="movePool"></param>
    /// <returns></returns>
    [MethodImpl(MethodImplOptions.AggressiveInlining)]
    public static Span<Move> GenerateAllCaptures(Position position, Span<Move> movePool)
    {
#if DEBUG
        if (position.Side == Side.Both)
        {
            return [];
        }
#endif

        int localIndex = 0;

        var offset = Utils.PieceOffset(position.Side);

        GeneratePawnCapturesAndPromotions(ref localIndex, movePool, position, offset);
        GenerateCastlingMoves(ref localIndex, movePool, position);
        GeneratePieceCaptures(ref localIndex, movePool, (int)Piece.K + offset, position, offset);
        GeneratePieceCaptures(ref localIndex, movePool, (int)Piece.N + offset, position, offset);
        GeneratePieceCaptures(ref localIndex, movePool, (int)Piece.B + offset, position, offset);
        GeneratePieceCaptures(ref localIndex, movePool, (int)Piece.R + offset, position, offset);
        GeneratePieceCaptures(ref localIndex, movePool, (int)Piece.Q + offset, position, offset);

        return movePool[..localIndex];
    }

    [MethodImpl(MethodImplOptions.AggressiveInlining)]
    internal static void GenerateAllPawnMoves(ref int localIndex, Span<Move> movePool, Position position, int offset)
    {
        int sourceSquare, targetSquare;

        var piece = (int)Piece.P + offset;
        var pawnPush = +8 - ((int)position.Side * 16);          // position.Side == Side.White ? -8 : +8
        int oppositeSide = Utils.OppositeSide(position.Side);   // position.Side == Side.White ? (int)Side.Black : (int)Side.White
        var bitboard = position.PieceBitBoards[piece];

        while (bitboard != default)
        {
            sourceSquare = bitboard.GetLS1BIndex();
            bitboard.ResetLS1B();

            var sourceRank = (sourceSquare >> 3) + 1;

#if DEBUG
            if (sourceRank == 1 || sourceRank == 8)
            {
                _logger.Warn("There's a non-promoted {0} pawn in rank {1}", position.Side, sourceRank);
                continue;
            }
#endif

            // Pawn pushes
            var singlePushSquare = sourceSquare + pawnPush;
            if (!position.OccupancyBitBoards[2].GetBit(singlePushSquare))
            {
                // Single pawn push
                var targetRank = (singlePushSquare >> 3) + 1;
                if (targetRank == 1)    // White promotion
                {
                    var whitePromotions = WhitePromotions[singlePushSquare];

                    movePool[localIndex] = whitePromotions[0];
                    movePool[localIndex + 1] = whitePromotions[1];
                    movePool[localIndex + 2] = whitePromotions[2];
                    movePool[localIndex + 3] = whitePromotions[3];

                    localIndex += 4;
                }
                else if (targetRank == 8)    // Black promotion
                {
                    var blackPromotions = BlackPromotions[singlePushSquare - 56];

                    movePool[localIndex] = blackPromotions[0];
                    movePool[localIndex + 1] = blackPromotions[1];
                    movePool[localIndex + 2] = blackPromotions[2];
                    movePool[localIndex + 3] = blackPromotions[3];

                    localIndex += 4;
                }
                else
                {
                    movePool[localIndex++] = MoveExtensions.Encode(sourceSquare, singlePushSquare, piece);
                }

                // Double pawn push
                // Inside of the if because singlePush square cannot be occupied either
                var doublePushSquare = sourceSquare + (2 * pawnPush);
                if (!position.OccupancyBitBoards[2].GetBit(doublePushSquare)
                    && ((sourceRank == 2 && position.Side == Side.Black) || (sourceRank == 7 && position.Side == Side.White)))
                {
                    movePool[localIndex++] = MoveExtensions.EncodeDoublePawnPush(sourceSquare, doublePushSquare, piece);
                }
            }

            var attacks = Attacks.PawnAttacks[(int)position.Side][sourceSquare];

            // En passant
            if (position.EnPassant != BoardSquare.noSquare && attacks.GetBit(position.EnPassant))
            // We assume that position.OccupancyBitBoards[oppositeOccupancy].GetBit(targetSquare + singlePush) == true
            {
                movePool[localIndex++] = MoveExtensions.EncodeEnPassant(sourceSquare, (int)position.EnPassant, piece, capturedPiece: (int)Piece.p - offset);
            }

            // Captures
            var attackedSquares = attacks & position.OccupancyBitBoards[oppositeSide];
            while (attackedSquares != default)
            {
                targetSquare = attackedSquares.GetLS1BIndex();
                attackedSquares.ResetLS1B();
                var capturedPiece = FindCapturedPiece(position, offset, targetSquare);

                var targetRank = (targetSquare >> 3) + 1;
                if (targetRank == 1 || targetRank == 8)  // Capture with promotion
                {
                    movePool[localIndex++] = MoveExtensions.EncodePromotion(sourceSquare, targetSquare, piece, promotedPiece: (int)Piece.Q + offset, capturedPiece: capturedPiece);
                    movePool[localIndex++] = MoveExtensions.EncodePromotion(sourceSquare, targetSquare, piece, promotedPiece: (int)Piece.R + offset, capturedPiece: capturedPiece);
                    movePool[localIndex++] = MoveExtensions.EncodePromotion(sourceSquare, targetSquare, piece, promotedPiece: (int)Piece.N + offset, capturedPiece: capturedPiece);
                    movePool[localIndex++] = MoveExtensions.EncodePromotion(sourceSquare, targetSquare, piece, promotedPiece: (int)Piece.B + offset, capturedPiece: capturedPiece);
                }
                else
                {
                    movePool[localIndex++] = MoveExtensions.EncodeCapture(sourceSquare, targetSquare, piece, capturedPiece: capturedPiece);
                }
            }
        }
    }

    [MethodImpl(MethodImplOptions.AggressiveInlining)]
    internal static void GeneratePawnCapturesAndPromotions(ref int localIndex, Span<Move> movePool, Position position, int offset)
    {
        int sourceSquare, targetSquare;

        var piece = (int)Piece.P + offset;
        var pawnPush = +8 - ((int)position.Side * 16);          // position.Side == Side.White ? -8 : +8
        int oppositeSide = Utils.OppositeSide(position.Side);   // position.Side == Side.White ? (int)Side.Black : (int)Side.White
        var bitboard = position.PieceBitBoards[piece];

        while (bitboard != default)
        {
            sourceSquare = bitboard.GetLS1BIndex();
            bitboard.ResetLS1B();

            var sourceRank = (sourceSquare >> 3) + 1;

#if DEBUG
            if (sourceRank == 1 || sourceRank == 8)
            {
                _logger.Warn("There's a non-promoted {0} pawn in rank {1}", position.Side, sourceRank);
                continue;
            }
#endif

            // Pawn pushes
            var singlePushSquare = sourceSquare + pawnPush;
            if (!position.OccupancyBitBoards[2].GetBit(singlePushSquare))
            {
                // Single pawn push
                var targetRank = (singlePushSquare >> 3) + 1;
                if (targetRank == 1)    // White promotion
                {
                    var whitePromotions = WhitePromotions[singlePushSquare];

                    movePool[localIndex] = whitePromotions[0];
                    movePool[localIndex + 1] = whitePromotions[1];
                    movePool[localIndex + 2] = whitePromotions[2];
                    movePool[localIndex + 3] = whitePromotions[3];

                    localIndex += 4;
                }
                else if (targetRank == 8)    // Black promotion
                {
                    var blackPromotions = BlackPromotions[singlePushSquare - 56];

                    movePool[localIndex] = blackPromotions[0];
                    movePool[localIndex + 1] = blackPromotions[1];
                    movePool[localIndex + 2] = blackPromotions[2];
                    movePool[localIndex + 3] = blackPromotions[3];

                    localIndex += 4;
                }
            }

            var attacks = Attacks.PawnAttacks[(int)position.Side][sourceSquare];

            // En passant
            if (position.EnPassant != BoardSquare.noSquare && attacks.GetBit(position.EnPassant))
            // We assume that position.OccupancyBitBoards[oppositeOccupancy].GetBit(targetSquare + singlePush) == true
            {
                movePool[localIndex++] = MoveExtensions.EncodeEnPassant(sourceSquare, (int)position.EnPassant, piece, capturedPiece: (int)Piece.p - offset);
            }

            // Captures
            var attackedSquares = attacks & position.OccupancyBitBoards[oppositeSide];
            while (attackedSquares != default)
            {
                targetSquare = attackedSquares.GetLS1BIndex();
                attackedSquares.ResetLS1B();
                var capturedPiece = FindCapturedPiece(position, offset, targetSquare);

                var targetRank = (targetSquare >> 3) + 1;
                if (targetRank == 1 || targetRank == 8)  // Capture with promotion
                {
                    movePool[localIndex++] = MoveExtensions.EncodePromotion(sourceSquare, targetSquare, piece, promotedPiece: (int)Piece.Q + offset, capturedPiece: capturedPiece);
                    movePool[localIndex++] = MoveExtensions.EncodePromotion(sourceSquare, targetSquare, piece, promotedPiece: (int)Piece.R + offset, capturedPiece: capturedPiece);
                    movePool[localIndex++] = MoveExtensions.EncodePromotion(sourceSquare, targetSquare, piece, promotedPiece: (int)Piece.N + offset, capturedPiece: capturedPiece);
                    movePool[localIndex++] = MoveExtensions.EncodePromotion(sourceSquare, targetSquare, piece, promotedPiece: (int)Piece.B + offset, capturedPiece: capturedPiece);
                }
                else
                {
                    movePool[localIndex++] = MoveExtensions.EncodeCapture(sourceSquare, targetSquare, piece, capturedPiece: capturedPiece);
                }
            }
        }
    }

    /// <summary>
    /// Obvious moves that put the king in check have been discarded, but the rest still need to be discarded
    /// see FEN position "8/8/8/2bbb3/2bKb3/2bbb3/8/8 w - - 0 1", where 4 legal moves (corners) are found
    /// </summary>
    /// <param name="movePool"></param>
    /// <param name="position"></param>
    /// <returns></returns>
    [MethodImpl(MethodImplOptions.AggressiveInlining)]
    internal static void GenerateCastlingMoves(ref int localIndex, Span<Move> movePool, Position position)
    {
        if (position.Castle != default)
        {
            if (position.Side == Side.White)
            {
                bool ise1Attacked = position.IsSquareAttackedBySide(Constants.WhiteKingSourceSquare, Side.Black);

                if (((position.Castle & (int)CastlingRights.WK) != default)
                    && !position.OccupancyBitBoards[(int)Side.Both].GetBit(BoardSquare.f1)
                    && !position.OccupancyBitBoards[(int)Side.Both].GetBit(BoardSquare.g1)
                    && !ise1Attacked
                    && !position.IsSquareAttackedBySide((int)BoardSquare.f1, Side.Black)
                    && !position.IsSquareAttackedBySide((int)BoardSquare.g1, Side.Black))
                {
                    movePool[localIndex++] = WhiteShortCastle;

                    Debug.Assert(movePool[localIndex - 1] == MoveExtensions.EncodeShortCastle(Constants.WhiteKingSourceSquare, Constants.WhiteShortCastleKingSquare, (int)Piece.K),
                        $"Wrong hardcoded white short castle move, expected {WhiteShortCastle}, got {MoveExtensions.EncodeShortCastle(Constants.WhiteKingSourceSquare, Constants.WhiteShortCastleKingSquare, (int)Piece.K)}");
                }

                if (((position.Castle & (int)CastlingRights.WQ) != default)
                    && !position.OccupancyBitBoards[(int)Side.Both].GetBit(BoardSquare.d1)
                    && !position.OccupancyBitBoards[(int)Side.Both].GetBit(BoardSquare.c1)
                    && !position.OccupancyBitBoards[(int)Side.Both].GetBit(BoardSquare.b1)
                    && !ise1Attacked
                    && !position.IsSquareAttackedBySide((int)BoardSquare.d1, Side.Black)
                    && !position.IsSquareAttackedBySide((int)BoardSquare.c1, Side.Black))
                {
                    movePool[localIndex++] = WhiteLongCastle;

                    Debug.Assert(movePool[localIndex - 1] == MoveExtensions.EncodeLongCastle(Constants.WhiteKingSourceSquare, Constants.WhiteLongCastleKingSquare, (int)Piece.K),
                        $"Wrong hardcoded white long castle move, expected {WhiteLongCastle}, got {MoveExtensions.EncodeLongCastle(Constants.WhiteKingSourceSquare, Constants.WhiteLongCastleKingSquare, (int)Piece.K)}");
                }
            }
            else
            {
                bool ise8Attacked = position.IsSquareAttackedBySide(Constants.BlackKingSourceSquare, Side.White);

                if (((position.Castle & (int)CastlingRights.BK) != default)
                    && !position.OccupancyBitBoards[(int)Side.Both].GetBit(BoardSquare.f8)
                    && !position.OccupancyBitBoards[(int)Side.Both].GetBit(BoardSquare.g8)
                    && !ise8Attacked
                    && !position.IsSquareAttackedBySide((int)BoardSquare.f8, Side.White)
                    && !position.IsSquareAttackedBySide((int)BoardSquare.g8, Side.White))
                {
                    movePool[localIndex++] = BlackShortCastle;

                    Debug.Assert(movePool[localIndex - 1] == MoveExtensions.EncodeShortCastle(Constants.BlackKingSourceSquare, Constants.BlackShortCastleKingSquare, (int)Piece.k),
                        $"Wrong hardcoded black short castle move, expected {BlackShortCastle}, got {MoveExtensions.EncodeShortCastle(Constants.BlackKingSourceSquare, Constants.BlackShortCastleKingSquare, (int)Piece.k)}");
                }

                if (((position.Castle & (int)CastlingRights.BQ) != default)
                    && !position.OccupancyBitBoards[(int)Side.Both].GetBit(BoardSquare.d8)
                    && !position.OccupancyBitBoards[(int)Side.Both].GetBit(BoardSquare.c8)
                    && !position.OccupancyBitBoards[(int)Side.Both].GetBit(BoardSquare.b8)
                    && !ise8Attacked
                    && !position.IsSquareAttackedBySide((int)BoardSquare.d8, Side.White)
                    && !position.IsSquareAttackedBySide((int)BoardSquare.c8, Side.White))
                {
                    movePool[localIndex++] = BlackLongCastle;

                    Debug.Assert(movePool[localIndex - 1] == MoveExtensions.EncodeLongCastle(Constants.BlackKingSourceSquare, Constants.BlackLongCastleKingSquare, (int)Piece.k),
                        $"Wrong hardcoded black long castle move, expected {BlackLongCastle}, got {MoveExtensions.EncodeLongCastle(Constants.BlackKingSourceSquare, Constants.BlackLongCastleKingSquare, (int)Piece.k)}");
                }
            }
        }
    }

    /// <summary>
    /// Generate Knight, Bishop, Rook and Queen moves
    /// </summary>
    /// <param name="movePool"></param>
    /// <param name="piece"><see cref="Piece"/></param>
    /// <param name="position"></param>
    /// <returns></returns>
    [MethodImpl(MethodImplOptions.AggressiveInlining)]
    internal static void GenerateAllPieceMoves(ref int localIndex, Span<Move> movePool, int piece, Position position, int offset)
    {
        var bitboard = position.PieceBitBoards[piece];
        int sourceSquare, targetSquare;

        while (bitboard != default)
        {
            sourceSquare = bitboard.GetLS1BIndex();
            bitboard.ResetLS1B();

            var attacks = _pieceAttacks[piece](sourceSquare, position.OccupancyBitBoards[(int)Side.Both])
                & ~position.OccupancyBitBoards[(int)position.Side];

            while (attacks != default)
            {
                targetSquare = attacks.GetLS1BIndex();
                attacks.ResetLS1B();

                if (position.OccupancyBitBoards[(int)Side.Both].GetBit(targetSquare))
                {
                    var capturedPiece = FindCapturedPiece(position, offset, targetSquare);
                    movePool[localIndex++] = MoveExtensions.EncodeCapture(sourceSquare, targetSquare, piece, capturedPiece: capturedPiece);
                }
                else
                {
                    movePool[localIndex++] = MoveExtensions.Encode(sourceSquare, targetSquare, piece);
                }
            }
        }
    }

    /// <summary>
    /// Generate Knight, Bishop, Rook and Queen capture moves
    /// </summary>
    /// <param name="movePool"></param>
    /// <param name="piece"><see cref="Piece"/></param>
    /// <param name="position"></param>
    /// <returns></returns>
    [MethodImpl(MethodImplOptions.AggressiveInlining)]
    internal static void GeneratePieceCaptures(ref int localIndex, Span<Move> movePool, int piece, Position position, int offset)
    {
        var bitboard = position.PieceBitBoards[piece];
        int sourceSquare, targetSquare;

        while (bitboard != default)
        {
            sourceSquare = bitboard.GetLS1BIndex();
            bitboard.ResetLS1B();

            var attacks = _pieceAttacks[piece](sourceSquare, position.OccupancyBitBoards[(int)Side.Both])
                & ~position.OccupancyBitBoards[(int)position.Side];

            while (attacks != default)
            {
                targetSquare = attacks.GetLS1BIndex();
                attacks.ResetLS1B();

                if (position.OccupancyBitBoards[(int)Side.Both].GetBit(targetSquare))
                {
                    var capturedPiece = FindCapturedPiece(position, offset, targetSquare);
                    movePool[localIndex++] = MoveExtensions.EncodeCapture(sourceSquare, targetSquare, piece, capturedPiece: capturedPiece);
                }
            }
        }
    }

    /// <summary>
    /// Generates all psuedo-legal moves from <paramref name="position"/>, ordered by <see cref="Move.Score(Position)"/>
    /// </summary>
    /// <param name="position"></param>
    /// <returns></returns>
    [MethodImpl(MethodImplOptions.AggressiveInlining)]
    public static bool CanGenerateAtLeastAValidMove(Position position)
    {
#if DEBUG
        if (position.Side == Side.Both)
        {
            return false;
        }
#endif

        var offset = Utils.PieceOffset(position.Side);

#if DEBUG
        try
        {
#endif
            return IsAnyPawnMoveValid(position, offset)
                || IsAnyPieceMoveValid((int)Piece.K + offset, position)
                || IsAnyPieceMoveValid((int)Piece.Q + offset, position)
                || IsAnyPieceMoveValid((int)Piece.B + offset, position)
                || IsAnyPieceMoveValid((int)Piece.N + offset, position)
                || IsAnyPieceMoveValid((int)Piece.R + offset, position)
                || IsAnyCastlingMoveValid(position);
#if DEBUG
        }
        catch (Exception e)
        {
            Debug.Fail($"Error in {nameof(CanGenerateAtLeastAValidMove)}", e.StackTrace);
            return false;
        }
#endif
    }

    [MethodImpl(MethodImplOptions.AggressiveInlining)]
    private static bool IsAnyPawnMoveValid(Position position, int offset)
    {
        int sourceSquare, targetSquare;

        var piece = (int)Piece.P + offset;
        var pawnPush = +8 - ((int)position.Side * 16);          // position.Side == Side.White ? -8 : +8
        int oppositeSide = Utils.OppositeSide(position.Side);   // position.Side == Side.White ? (int)Side.Black : (int)Side.White
        var bitboard = position.PieceBitBoards[piece];

        while (bitboard != default)
        {
            sourceSquare = bitboard.GetLS1BIndex();
            bitboard.ResetLS1B();

            var sourceRank = (sourceSquare >> 3) + 1;

#if DEBUG
            if (sourceRank == 1 || sourceRank == 8)
            {
                _logger.Warn("There's a non-promoted {0} pawn in rank {1}", position.Side, sourceRank);
                continue;
            }
#endif
            // Pawn pushes
            var singlePushSquare = sourceSquare + pawnPush;
            if (!position.OccupancyBitBoards[2].GetBit(singlePushSquare))
            {
                // Single pawn push
                var targetRank = (singlePushSquare >> 3) + 1;
                if (targetRank == 1 || targetRank == 8)  // Promotion
                {
                    if (IsValidMove(position, MoveExtensions.EncodePromotion(sourceSquare, singlePushSquare, piece, promotedPiece: (int)Piece.Q + offset))
                        || IsValidMove(position, MoveExtensions.EncodePromotion(sourceSquare, singlePushSquare, piece, promotedPiece: (int)Piece.R + offset))
                        || IsValidMove(position, MoveExtensions.EncodePromotion(sourceSquare, singlePushSquare, piece, promotedPiece: (int)Piece.N + offset))
                        || IsValidMove(position, MoveExtensions.EncodePromotion(sourceSquare, singlePushSquare, piece, promotedPiece: (int)Piece.B + offset)))
                    {
                        return true;
                    }
                }
                else if (IsValidMove(position, MoveExtensions.Encode(sourceSquare, singlePushSquare, piece)))
                {
                    return true;
                }

                // Double pawn push
                // Inside of the if because singlePush square cannot be occupied either

                var doublePushSquare = sourceSquare + (2 * pawnPush);
                if (!position.OccupancyBitBoards[2].GetBit(doublePushSquare)
                    && ((sourceRank == 2 && position.Side == Side.Black) || (sourceRank == 7 && position.Side == Side.White))
                    && IsValidMove(position, MoveExtensions.EncodeDoublePawnPush(sourceSquare, doublePushSquare, piece)))
                {
                    return true;
                }
            }

            var attacks = Attacks.PawnAttacks[(int)position.Side][sourceSquare];

            // En passant
            if (position.EnPassant != BoardSquare.noSquare && attacks.GetBit(position.EnPassant)
                // We assume that position.OccupancyBitBoards[oppositeOccupancy].GetBit(targetSquare + singlePush) == true
                && IsValidMove(position, MoveExtensions.EncodeEnPassant(sourceSquare, (int)position.EnPassant, piece)))
            {
                return true;
            }

            // Captures
            var attackedSquares = attacks & position.OccupancyBitBoards[oppositeSide];
            while (attackedSquares != default)
            {
                targetSquare = attackedSquares.GetLS1BIndex();
                attackedSquares.ResetLS1B();

                var targetRank = (targetSquare >> 3) + 1;
                if (targetRank == 1 || targetRank == 8)  // Capture with promotion
                {
                    if (IsValidMove(position, MoveExtensions.EncodePromotionWithCapture(sourceSquare, targetSquare, piece, promotedPiece: (int)Piece.Q + offset))
                        || IsValidMove(position, MoveExtensions.EncodePromotionWithCapture(sourceSquare, targetSquare, piece, promotedPiece: (int)Piece.R + offset))
                        || IsValidMove(position, MoveExtensions.EncodePromotionWithCapture(sourceSquare, targetSquare, piece, promotedPiece: (int)Piece.N + offset))
                        || IsValidMove(position, MoveExtensions.EncodePromotionWithCapture(sourceSquare, targetSquare, piece, promotedPiece: (int)Piece.B + offset)))
                    {
                        return true;
                    }
                }
                else if (IsValidMove(position, MoveExtensions.EncodeCapture(sourceSquare, targetSquare, piece)))
                {
                    return true;
                }
            }
        }

        return false;
    }

    /// <summary>
    /// Obvious moves that put the king in check have been discarded, but the rest still need to be discarded
    /// see FEN position "8/8/8/2bbb3/2bKb3/2bbb3/8/8 w - - 0 1", where 4 legal moves (corners) are found
    /// </summary>
    /// <param name="position"></param>
    /// <returns></returns>
    [MethodImpl(MethodImplOptions.AggressiveInlining)]
    private static bool IsAnyCastlingMoveValid(Position position)
    {
        if (position.Castle != default)
        {
            if (position.Side == Side.White)
            {
                bool ise1Attacked = position.IsSquareAttackedBySide(Constants.WhiteKingSourceSquare, Side.Black);

                if (((position.Castle & (int)CastlingRights.WK) != default)
                    && !position.OccupancyBitBoards[(int)Side.Both].GetBit(BoardSquare.f1)
                    && !position.OccupancyBitBoards[(int)Side.Both].GetBit(BoardSquare.g1)
                    && !ise1Attacked
                    && !position.IsSquareAttackedBySide((int)BoardSquare.f1, Side.Black)
                    && !position.IsSquareAttackedBySide((int)BoardSquare.g1, Side.Black)
                    && IsValidMove(position, WhiteShortCastle))
                {
                    return true;
                }

                if (((position.Castle & (int)CastlingRights.WQ) != default)
                    && !position.OccupancyBitBoards[(int)Side.Both].GetBit(BoardSquare.d1)
                    && !position.OccupancyBitBoards[(int)Side.Both].GetBit(BoardSquare.c1)
                    && !position.OccupancyBitBoards[(int)Side.Both].GetBit(BoardSquare.b1)
                    && !ise1Attacked
                    && !position.IsSquareAttackedBySide((int)BoardSquare.d1, Side.Black)
                    && !position.IsSquareAttackedBySide((int)BoardSquare.c1, Side.Black)
                    && IsValidMove(position, WhiteLongCastle))
                {
                    return true;
                }
            }
            else
            {
                bool ise8Attacked = position.IsSquareAttackedBySide(Constants.BlackKingSourceSquare, Side.White);

                if (((position.Castle & (int)CastlingRights.BK) != default)
                    && !position.OccupancyBitBoards[(int)Side.Both].GetBit(BoardSquare.f8)
                    && !position.OccupancyBitBoards[(int)Side.Both].GetBit(BoardSquare.g8)
                    && !ise8Attacked
                    && !position.IsSquareAttackedBySide((int)BoardSquare.f8, Side.White)
                    && !position.IsSquareAttackedBySide((int)BoardSquare.g8, Side.White)
                    && IsValidMove(position, BlackShortCastle))
                {
                    return true;
                }

                if (((position.Castle & (int)CastlingRights.BQ) != default)
                    && !position.OccupancyBitBoards[(int)Side.Both].GetBit(BoardSquare.d8)
                    && !position.OccupancyBitBoards[(int)Side.Both].GetBit(BoardSquare.c8)
                    && !position.OccupancyBitBoards[(int)Side.Both].GetBit(BoardSquare.b8)
                    && !ise8Attacked
                    && !position.IsSquareAttackedBySide((int)BoardSquare.d8, Side.White)
                    && !position.IsSquareAttackedBySide((int)BoardSquare.c8, Side.White)
                    && IsValidMove(position, BlackLongCastle))
                {
                    return true;
                }
            }
        }

        return false;
    }

    /// <summary>
    /// Generate Knight, Bishop, Rook and Queen moves
    /// </summary>
    /// <param name="piece"><see cref="Piece"/></param>
    /// <param name="position"></param>
    /// <returns></returns>
    [MethodImpl(MethodImplOptions.AggressiveInlining)]
    private static bool IsAnyPieceMoveValid(int piece, Position position)
    {
        var bitboard = position.PieceBitBoards[piece];
        int sourceSquare, targetSquare;

        while (bitboard != default)
        {
            sourceSquare = bitboard.GetLS1BIndex();
            bitboard.ResetLS1B();

            var attacks = _pieceAttacks[piece](sourceSquare, position.OccupancyBitBoards[(int)Side.Both])
                & ~position.OccupancyBitBoards[(int)position.Side];

            while (attacks != default)
            {
                targetSquare = attacks.GetLS1BIndex();
                attacks.ResetLS1B();

                if (position.OccupancyBitBoards[(int)Side.Both].GetBit(targetSquare)
                    && IsValidMove(position, MoveExtensions.EncodeCapture(sourceSquare, targetSquare, piece)))
                {
                    return true;
                }
                else if (IsValidMove(position, MoveExtensions.Encode(sourceSquare, targetSquare, piece)))
                {
                    return true;
                }
            }
        }

        return false;
    }

    [MethodImpl(MethodImplOptions.AggressiveInlining)]
    private static bool IsValidMove(Position position, Move move)
    {
        var gameState = position.MakeMoveCalculatingCapturedPiece(ref move);

#if DEBUG
        if (move.IsCapture())
        {
            Debug.Assert(move.IsCapture());
            Debug.Assert(move.CapturedPiece() != (int)Piece.None);
        }
        else
        {
            Debug.Assert(
                (int)Piece.None == move.CapturedPiece()
                || move.CapturedPiece() == 0);  // In case of CanGenerateAnyValidMoves() / IsValidMove() scenario, when we can't pre-populate with Piece.None since otherwise the | captured piece of MoveExtensions.EncodeCapturedPiece() wouldn't work
        }
#endif

        bool result = position.WasProduceByAValidMove();
        position.UnmakeMove(move, gameState);

        return result;
    }

    [MethodImpl(MethodImplOptions.AggressiveInlining)]
    private static int FindCapturedPiece(Position position, int offset, int targetSquare)
    {
        var start = (int)Piece.p - offset;
        for (int pieceIndex = start; pieceIndex < start + 5; ++pieceIndex)
        {
            if (position.PieceBitBoards[pieceIndex].GetBit(targetSquare))
            {
                return pieceIndex;
            }
        }

        throw new AssertException("No captured piece found");
    }
}<|MERGE_RESOLUTION|>--- conflicted
+++ resolved
@@ -59,41 +59,6 @@
     /// <param name="movePool"></param>
     /// <returns></returns>
     [MethodImpl(MethodImplOptions.AggressiveInlining)]
-<<<<<<< HEAD
-    [Obsolete("Just intended for testing purposes")]
-    public static Move[] GenerateAllMoves(Position position, Move[] movePool)
-    {
-#if DEBUG
-        if (position.Side == Side.Both)
-        {
-            return [];
-        }
-#endif
-
-        int localIndex = 0;
-
-        var offset = Utils.PieceOffset(position.Side);
-
-        GenerateAllPawnMoves(ref localIndex, movePool, position, offset);
-        GenerateCastlingMoves(ref localIndex, movePool, position);
-        GenerateAllPieceMoves(ref localIndex, movePool, (int)Piece.K + offset, position, offset);
-        GenerateAllPieceMoves(ref localIndex, movePool, (int)Piece.N + offset, position, offset);
-        GenerateAllPieceMoves(ref localIndex, movePool, (int)Piece.B + offset, position, offset);
-        GenerateAllPieceMoves(ref localIndex, movePool, (int)Piece.R + offset, position, offset);
-        GenerateAllPieceMoves(ref localIndex, movePool, (int)Piece.Q + offset, position, offset);
-
-        return movePool[..localIndex];
-    }
-
-    /// <summary>
-    /// Generates all psuedo-legal moves from <paramref name="position"/>, ordered by <see cref="Move.Score(Position)"/>
-    /// </summary>
-    /// <param name="position"></param>
-    /// <param name="movePool"></param>
-    /// <returns></returns>
-    [MethodImpl(MethodImplOptions.AggressiveInlining)]
-=======
->>>>>>> 7c5d565c
     public static Span<Move> GenerateAllMoves(Position position, Span<Move> movePool)
     {
 #if DEBUG
