﻿using Lynx.Model;
using Lynx.UCI.Commands.Engine;
using Lynx.UCI.Commands.GUI;
using NLog;
using System.Diagnostics;
using System.Runtime.CompilerServices;
using System.Threading.Channels;

namespace Lynx;

public sealed partial class Engine
{
    internal const int DefaultMaxDepth = 5;

    private static readonly Logger _logger = LogManager.GetCurrentClassLogger();
    private readonly ChannelWriter<string> _engineWriter;

    private bool _isSearching;

    /// <summary>
    /// Ongoing search is a pondering one and there has been a ponder hit
    /// </summary>
    private bool _isPonderHit;

    /// <summary>
    /// Ongoing search is a pondering one
    /// </summary>
    private bool _isPondering;

    /// <summary>
    /// Stop requested during pondering
    /// </summary>
    private bool _stopRequested;

#pragma warning disable IDE0052, CS0414, S4487 // Remove unread private members
    private bool _isNewGameCommandSupported;
    private bool _isNewGameComing;
#pragma warning restore IDE0052, CS0414 // Remove unread private members

    private Move? _moveToPonder;

    public double AverageDepth { get; private set; }

    public RegisterCommand? Registration { get; set; }

    public Game Game { get; private set; }

    public bool PendingConfirmation { get; set; }

    private CancellationTokenSource _searchCancellationTokenSource;
    private CancellationTokenSource _absoluteSearchCancellationTokenSource;

    public Engine(ChannelWriter<string> engineWriter)
    {
        AverageDepth = 0;
        Game = new Game();
        _isNewGameComing = true;
        _searchCancellationTokenSource = new();
        _absoluteSearchCancellationTokenSource = new();
        _engineWriter = engineWriter;

        // Update ResetEngine() after any changes here
        _quietHistory = new int[12][];
<<<<<<< HEAD
        _captureHistory = new int[12 * 64 * 12];
        for (int i = 0; i < _quietHistory.Length; ++i)
        {
            _quietHistory[i] = new int[64];
=======
        _captureHistory = new int[12][][];
        _continuationHistory = new int[12 * 64 * 12 * 64 * EvaluationConstants.ContinuationHistoryPlyCount];
        _counterMoves = new int[12 * 64];

        for (int i = 0; i < 12; ++i)                                            // 12
        {
            _quietHistory[i] = new int[64];
            _captureHistory[i] = new int[64][];

            for (var j = 0; j < 64; ++j)                                        // 64
            {
                _captureHistory[i][j] = new int[12];                            // 12
            }
>>>>>>> 222be8d4
        }

        InitializeTT();

#if !DEBUG
        // Temporary channel so that no output is generated
        _engineWriter = Channel.CreateUnbounded<string>(new UnboundedChannelOptions() { SingleReader = true, SingleWriter = false }).Writer;
        WarmupEngine();

        _engineWriter = engineWriter;
        ResetEngine();
#endif

#pragma warning disable S1215 // "GC.Collect" should not be called
        GC.Collect();
        GC.WaitForPendingFinalizers();
#pragma warning restore S1215 // "GC.Collect" should not be called
    }

#pragma warning disable S1144 // Unused private types or members should be removed - used in Release mode
    private void WarmupEngine()
    {
        _logger.Info("Warming up engine");
        var sw = Stopwatch.StartNew();

        InitializeStaticClasses();
        const string goWarmupCommand = "go depth 10";   // ~300 ms

        AdjustPosition(Constants.SuperLongPositionCommand);
        BestMove(new(goWarmupCommand));

        Bench(2);

        sw.Stop();
        _logger.Info("Warm-up finished in {0}ms", sw.ElapsedMilliseconds);
    }
#pragma warning restore S1144 // Unused private types or members should be removed

    private void ResetEngine()
    {
        InitializeTT(); // TODO SPRT clearing instead

        // Clear histories
        for (int i = 0; i < 12; ++i)
        {
            Array.Clear(_quietHistory[i]);
        }
        Array.Clear(_captureHistory);

        Array.Clear(_continuationHistory);
        Array.Clear(_counterMoves);

        // No need to clear killer move or pv table because they're cleared on every search (IDDFS)
    }

    internal void SetGame(Game game)
    {
        Game = game;
    }

    public void NewGame()
    {
        AverageDepth = 0;
        Game = new Game();
        _isNewGameComing = true;
        _isNewGameCommandSupported = true;
        _stopRequested = false;

        ResetEngine();

#pragma warning disable S1215 // "GC.Collect" should not be called
        GC.Collect();
        GC.WaitForPendingFinalizers();
#pragma warning restore S1215 // "GC.Collect" should not be called
    }

    [SkipLocalsInit]
    public void AdjustPosition(ReadOnlySpan<char> rawPositionCommand)
    {
        Span<Move> moves = stackalloc Move[Constants.MaxNumberOfPossibleMovesInAPosition];

        Game = PositionCommand.ParseGame(rawPositionCommand, moves);
        _isNewGameComing = false;
        _stopRequested = false;
    }

    public void PonderHit()
    {
        _isPonderHit = true;
        StopSearching();
    }

    public SearchResult BestMove(GoCommand goCommand)
    {
        bool isPondering = goCommand.Ponder;

        _searchCancellationTokenSource = new();
        _absoluteSearchCancellationTokenSource = new();

        int maxDepth = -1;
        int hardLimitTimeBound;
        int softLimitTimeBound = int.MaxValue;

        double millisecondsLeft;
        int millisecondsIncrement;
        if (Game.CurrentPosition.Side == Side.White)
        {
            millisecondsLeft = goCommand.WhiteTime;
            millisecondsIncrement = goCommand.WhiteIncrement;
        }
        else
        {
            millisecondsLeft = goCommand.BlackTime;
            millisecondsIncrement = goCommand.BlackIncrement;
        }

        // Inspired by Alexandria: time overhead to avoid timing out in the engine-gui communication process
        const int engineGuiCommunicationTimeOverhead = 50;

        if (!isPondering)
        {
            if (goCommand.WhiteTime != 0 || goCommand.BlackTime != 0)  // Cutechess sometimes sends negative wtime/btime
            {
                const int minSearchTime = 50;

                var movesDivisor = goCommand.MovesToGo == 0
                    ? Configuration.EngineSettings.DefaultMovesToGo
                    : goCommand.MovesToGo;

                millisecondsLeft -= engineGuiCommunicationTimeOverhead;
                millisecondsLeft = Math.Clamp(millisecondsLeft, minSearchTime, int.MaxValue); // Avoiding 0/negative values

                hardLimitTimeBound = (int)(millisecondsLeft * Configuration.EngineSettings.HardTimeBoundMultiplier);

                var softLimitBase = (millisecondsLeft / movesDivisor) + (millisecondsIncrement * Configuration.EngineSettings.SoftTimeBaseIncrementMultiplier);
                softLimitTimeBound = Math.Min(hardLimitTimeBound, (int)(softLimitBase * Configuration.EngineSettings.SoftTimeBoundMultiplier));

                _logger.Info("Soft time bound: {0}s", 0.001 * softLimitTimeBound);
                _logger.Info("Hard time bound: {0}s", 0.001 * hardLimitTimeBound);

                _searchCancellationTokenSource.CancelAfter(hardLimitTimeBound);
            }
            else if (goCommand.MoveTime > 0)
            {
                softLimitTimeBound = hardLimitTimeBound = goCommand.MoveTime - engineGuiCommunicationTimeOverhead;
                _logger.Info("Time to move: {0}s", 0.001 * hardLimitTimeBound);

                _searchCancellationTokenSource.CancelAfter(hardLimitTimeBound);
            }
            else if (goCommand.Depth > 0)
            {
                maxDepth = goCommand.Depth > Constants.AbsoluteMaxDepth ? Constants.AbsoluteMaxDepth : goCommand.Depth;
            }
            else if (goCommand.Infinite)
            {
                maxDepth = Configuration.EngineSettings.MaxDepth;
                _logger.Info("Infinite search (depth {0})", maxDepth);
            }
            else
            {
                maxDepth = DefaultMaxDepth;
                _logger.Warn("Unexpected or unsupported go command");
            }
        }
        else
        {
            maxDepth = Configuration.EngineSettings.MaxDepth;
            _logger.Info("Pondering search (depth {0})", maxDepth);
        }

        SearchResult resultToReturn = IDDFS(maxDepth, softLimitTimeBound);
        //SearchResult resultToReturn = await SearchBestMove(maxDepth, decisionTime);

        Game.ResetCurrentPositionToBeforeSearchState();
        if (!isPondering
            && resultToReturn.BestMove != default
            && !_absoluteSearchCancellationTokenSource.IsCancellationRequested)
        {
            Game.MakeMove(resultToReturn.BestMove);
            Game.UpdateInitialPosition();
        }

        AverageDepth += (resultToReturn.Depth - AverageDepth) / Math.Ceiling(0.5 * Game.PositionHashHistory.Count);

        return resultToReturn;
    }

    private async ValueTask<SearchResult> SearchBestMove(int maxDepth, int softLimitTimeBound)
    {
        if (!Configuration.EngineSettings.UseOnlineTablebaseInRootPositions || Game.CurrentPosition.CountPieces() > Configuration.EngineSettings.OnlineTablebaseMaxSupportedPieces)
        {
            return IDDFS(maxDepth, softLimitTimeBound)!;
        }

        // Local copy of positionHashHistory and HalfMovesWithoutCaptureOrPawnMove so that it doesn't interfere with regular search
        var currentHalfMovesWithoutCaptureOrPawnMove = Game.HalfMovesWithoutCaptureOrPawnMove;

        var tasks = new Task<SearchResult?>[] {
                // Other copies of positionHashHistory and HalfMovesWithoutCaptureOrPawnMove (same reason)
                ProbeOnlineTablebase(Game.CurrentPosition, new(Game.PositionHashHistory),  Game.HalfMovesWithoutCaptureOrPawnMove),
                Task.Run(()=>(SearchResult?)IDDFS(maxDepth, softLimitTimeBound))
            };

        var resultList = await Task.WhenAll(tasks);
        var searchResult = resultList[1];
        var tbResult = resultList[0];

        if (searchResult is not null)
        {
            _logger.Info("Search evaluation result - eval: {0}, mate: {1}, depth: {2}, pv: {3}",
                searchResult.Evaluation, searchResult.Mate, searchResult.Depth, string.Join(", ", searchResult.Moves.Select(m => m.UCIString())));
        }

        if (tbResult is not null)
        {
            _logger.Info("Online tb probing result - mate: {0}, moves: {1}",
                tbResult.Mate, string.Join(", ", tbResult.Moves.Select(m => m.UCIString())));

            if (searchResult?.Mate > 0 && searchResult.Mate <= tbResult.Mate && searchResult.Mate + currentHalfMovesWithoutCaptureOrPawnMove < 96)
            {
                _logger.Info("Relying on search result mate line due to dtm match and low enough dtz");
                ++searchResult.Depth;
                tbResult = null;
            }
        }

        return tbResult ?? searchResult!;
    }

    public void Search(GoCommand goCommand)
    {
        if (_isSearching)
        {
            _logger.Warn("Search already in progress");
        }
        _isSearching = true;

        Thread.CurrentThread.Priority = ThreadPriority.Highest;

        try
        {
            _isPondering = goCommand.Ponder;
            var searchResult = BestMove(goCommand);

            if (_isPondering)
            {
                // Using either field or local copy for the rest of the method, since goCommand.Ponder could change

                // Avoiding the scenario where search finishes early (i.e. mate detected, max depth reached) and results comes
                // before a potential ponderhit command
                // _absoluteSearchCancellationTokenSource.IsCancellationRequested isn't reliable because
                // if stop command is processed before go command, a new cancellation token sour
                SpinWait.SpinUntil(() => _isPonderHit || _stopRequested);

                if (_isPonderHit)
                {
                    _isPonderHit = false;
                    _isPondering = false;
                    goCommand.DisablePonder();

                    searchResult = BestMove(goCommand);
                }
            }

            // We print best move even in case of go ponder + stop, and IDEs are expected to ignore it
            _moveToPonder = searchResult.Moves.Count >= 2 ? searchResult.Moves[1] : null;
            _engineWriter.TryWrite(BestMoveCommand.BestMove(searchResult.BestMove, _moveToPonder));
        }
        catch (Exception e)
        {
            _logger.Fatal(e, "Error in {0} while calculating BestMove", nameof(Search));
        }
        finally
        {
            _isSearching = false;
            _isPondering = false;
            _stopRequested = false;
        }
    }

    public void StopSearching()
    {
        _stopRequested = true;
        _absoluteSearchCancellationTokenSource.Cancel();
    }

    private void InitializeTT()
    {
        (int ttLength, _ttMask) = TranspositionTableExtensions.CalculateLength(Configuration.EngineSettings.TranspositionTableSize);
        _tt = GC.AllocateArray<TranspositionTableElement>(ttLength, pinned: true);
    }

    private static void InitializeStaticClasses()
    {
        _ = PVTable.Indexes[0];
        _ = Attacks.KingAttacks;
        _ = ZobristTable.SideHash();
        _ = Masks.FileMasks;
        _ = EvaluationConstants.HistoryBonus[1];
        _ = MoveGenerator.Init();
        _ = GoCommand.Init();
    }
}<|MERGE_RESOLUTION|>--- conflicted
+++ resolved
@@ -61,26 +61,12 @@
 
         // Update ResetEngine() after any changes here
         _quietHistory = new int[12][];
-<<<<<<< HEAD
         _captureHistory = new int[12 * 64 * 12];
-        for (int i = 0; i < _quietHistory.Length; ++i)
-        {
-            _quietHistory[i] = new int[64];
-=======
-        _captureHistory = new int[12][][];
         _continuationHistory = new int[12 * 64 * 12 * 64 * EvaluationConstants.ContinuationHistoryPlyCount];
         _counterMoves = new int[12 * 64];
-
-        for (int i = 0; i < 12; ++i)                                            // 12
+        for (int i = 0; i < _quietHistory.Length; ++i)
         {
             _quietHistory[i] = new int[64];
-            _captureHistory[i] = new int[64][];
-
-            for (var j = 0; j < 64; ++j)                                        // 64
-            {
-                _captureHistory[i][j] = new int[12];                            // 12
-            }
->>>>>>> 222be8d4
         }
 
         InitializeTT();
