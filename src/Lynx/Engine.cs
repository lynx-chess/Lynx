﻿using Lynx.Model;
using Lynx.UCI.Commands.Engine;
using Lynx.UCI.Commands.GUI;
using NLog;
using System.Diagnostics;
using System.Runtime.CompilerServices;
using System.Threading.Channels;

namespace Lynx;

public sealed partial class Engine
{
    internal const int DefaultMaxDepth = 5;

    private static readonly Logger _logger = LogManager.GetCurrentClassLogger();
    private readonly ChannelWriter<string> _engineWriter;

    private bool _isSearching;

    /// <summary>
    /// Ongoing search is a pondering one and there has been a ponder hit
    /// </summary>
    private bool _isPonderHit;

    /// <summary>
    /// Ongoing search is a pondering one
    /// </summary>
    private bool _isPondering;

    /// <summary>
    /// Stop requested during pondering
    /// </summary>
    private bool _stopRequested;

#pragma warning disable IDE0052, CS0414, S4487 // Remove unread private members
    private bool _isNewGameCommandSupported;
    private bool _isNewGameComing;
#pragma warning restore IDE0052, CS0414 // Remove unread private members

    private Move? _moveToPonder;

    public double AverageDepth { get; private set; }

    public RegisterCommand? Registration { get; set; }

    public Game Game { get; private set; }

    public bool PendingConfirmation { get; set; }

    private CancellationTokenSource _searchCancellationTokenSource;
    private CancellationTokenSource _absoluteSearchCancellationTokenSource;

    public Engine(ChannelWriter<string> engineWriter)
    {
        AverageDepth = 0;
        Game = new Game();
        _isNewGameComing = true;
        _searchCancellationTokenSource = new();
        _absoluteSearchCancellationTokenSource = new();
        _engineWriter = engineWriter;

        // Update ResetEngine() after any changes here
<<<<<<< HEAD
        _quietHistory = new int[12 * 64];
        _captureHistory = new int[12][][];
        _continuationHistory = new int[12 * 64 * 12 * 64 * EvaluationConstants.ContinuationHistoryPlyCount];
        _counterMoves = new int[12 * 64];

        for (int i = 0; i < 12; ++i)                                            // 12
        {
            _captureHistory[i] = new int[64][];

            for (var j = 0; j < 64; ++j)                                        // 64
            {
                _captureHistory[i][j] = new int[12];                            // 12
            }
=======
        _quietHistory = new int[12][];
        _captureHistory = new int[12 * 64 * 12];
        for (int i = 0; i < _quietHistory.Length; ++i)
        {
            _quietHistory[i] = new int[64];
>>>>>>> a0acffab
        }

        InitializeTT();

#if !DEBUG
        // Temporary channel so that no output is generated
        _engineWriter = Channel.CreateUnbounded<string>(new UnboundedChannelOptions() { SingleReader = true, SingleWriter = false }).Writer;
        WarmupEngine();

        _engineWriter = engineWriter;
        ResetEngine();
#endif

#pragma warning disable S1215 // "GC.Collect" should not be called
        GC.Collect();
        GC.WaitForPendingFinalizers();
#pragma warning restore S1215 // "GC.Collect" should not be called
    }

#pragma warning disable S1144 // Unused private types or members should be removed - used in Release mode
    private void WarmupEngine()
    {
        _logger.Info("Warming up engine");
        var sw = Stopwatch.StartNew();

        InitializeStaticClasses();
        const string goWarmupCommand = "go depth 10";   // ~300 ms

        AdjustPosition(Constants.SuperLongPositionCommand);
        BestMove(new(goWarmupCommand));

        Bench(2);

        sw.Stop();
        _logger.Info("Warm-up finished in {0}ms", sw.ElapsedMilliseconds);
    }
#pragma warning restore S1144 // Unused private types or members should be removed

    private void ResetEngine()
    {
        InitializeTT(); // TODO SPRT clearing instead

        // Clear histories
        Array.Clear(_quietHistory);

        for (int i = 0; i < 12; ++i)
        {
<<<<<<< HEAD
            for (var j = 0; j < 64; ++j)
            {
                Array.Clear(_captureHistory[i][j]);
            }
=======
            Array.Clear(_quietHistory[i]);
>>>>>>> a0acffab
        }
        Array.Clear(_captureHistory);

        Array.Clear(_continuationHistory);
        Array.Clear(_counterMoves);

        // No need to clear killer move or pv table because they're cleared on every search (IDDFS)
    }

    internal void SetGame(Game game)
    {
        Game = game;
    }

    public void NewGame()
    {
        AverageDepth = 0;
        Game = new Game();
        _isNewGameComing = true;
        _isNewGameCommandSupported = true;
        _stopRequested = false;

        ResetEngine();

#pragma warning disable S1215 // "GC.Collect" should not be called
        GC.Collect();
        GC.WaitForPendingFinalizers();
#pragma warning restore S1215 // "GC.Collect" should not be called
    }

    [SkipLocalsInit]
    public void AdjustPosition(ReadOnlySpan<char> rawPositionCommand)
    {
        Span<Move> moves = stackalloc Move[Constants.MaxNumberOfPossibleMovesInAPosition];

        Game = PositionCommand.ParseGame(rawPositionCommand, moves);
        _isNewGameComing = false;
        _stopRequested = false;
    }

    public void PonderHit()
    {
        _isPonderHit = true;
        StopSearching();
    }

    public SearchResult BestMove(GoCommand goCommand)
    {
        bool isPondering = goCommand.Ponder;

        _searchCancellationTokenSource = new();
        _absoluteSearchCancellationTokenSource = new();

        int maxDepth = -1;
        int hardLimitTimeBound;
        int softLimitTimeBound = int.MaxValue;

        double millisecondsLeft;
        int millisecondsIncrement;
        if (Game.CurrentPosition.Side == Side.White)
        {
            millisecondsLeft = goCommand.WhiteTime;
            millisecondsIncrement = goCommand.WhiteIncrement;
        }
        else
        {
            millisecondsLeft = goCommand.BlackTime;
            millisecondsIncrement = goCommand.BlackIncrement;
        }

        // Inspired by Alexandria: time overhead to avoid timing out in the engine-gui communication process
        const int engineGuiCommunicationTimeOverhead = 50;

        if (!isPondering)
        {
            if (goCommand.WhiteTime != 0 || goCommand.BlackTime != 0)  // Cutechess sometimes sends negative wtime/btime
            {
                const int minSearchTime = 50;

                var movesDivisor = goCommand.MovesToGo == 0
                    ? Configuration.EngineSettings.DefaultMovesToGo
                    : goCommand.MovesToGo;

                millisecondsLeft -= engineGuiCommunicationTimeOverhead;
                millisecondsLeft = Math.Clamp(millisecondsLeft, minSearchTime, int.MaxValue); // Avoiding 0/negative values

                hardLimitTimeBound = (int)(millisecondsLeft * Configuration.EngineSettings.HardTimeBoundMultiplier);

                var softLimitBase = (millisecondsLeft / movesDivisor) + (millisecondsIncrement * Configuration.EngineSettings.SoftTimeBaseIncrementMultiplier);
                softLimitTimeBound = Math.Min(hardLimitTimeBound, (int)(softLimitBase * Configuration.EngineSettings.SoftTimeBoundMultiplier));

                _logger.Info("Soft time bound: {0}s", 0.001 * softLimitTimeBound);
                _logger.Info("Hard time bound: {0}s", 0.001 * hardLimitTimeBound);

                _searchCancellationTokenSource.CancelAfter(hardLimitTimeBound);
            }
            else if (goCommand.MoveTime > 0)
            {
                softLimitTimeBound = hardLimitTimeBound = goCommand.MoveTime - engineGuiCommunicationTimeOverhead;
                _logger.Info("Time to move: {0}s", 0.001 * hardLimitTimeBound);

                _searchCancellationTokenSource.CancelAfter(hardLimitTimeBound);
            }
            else if (goCommand.Depth > 0)
            {
                maxDepth = goCommand.Depth > Constants.AbsoluteMaxDepth ? Constants.AbsoluteMaxDepth : goCommand.Depth;
            }
            else if (goCommand.Infinite)
            {
                maxDepth = Configuration.EngineSettings.MaxDepth;
                _logger.Info("Infinite search (depth {0})", maxDepth);
            }
            else
            {
                maxDepth = DefaultMaxDepth;
                _logger.Warn("Unexpected or unsupported go command");
            }
        }
        else
        {
            maxDepth = Configuration.EngineSettings.MaxDepth;
            _logger.Info("Pondering search (depth {0})", maxDepth);
        }

        SearchResult resultToReturn = IDDFS(maxDepth, softLimitTimeBound);
        //SearchResult resultToReturn = await SearchBestMove(maxDepth, decisionTime);

        Game.ResetCurrentPositionToBeforeSearchState();
        if (!isPondering
            && resultToReturn.BestMove != default
            && !_absoluteSearchCancellationTokenSource.IsCancellationRequested)
        {
            Game.MakeMove(resultToReturn.BestMove);
            Game.UpdateInitialPosition();
        }

        AverageDepth += (resultToReturn.Depth - AverageDepth) / Math.Ceiling(0.5 * Game.PositionHashHistory.Count);

        return resultToReturn;
    }

    private async ValueTask<SearchResult> SearchBestMove(int maxDepth, int softLimitTimeBound)
    {
        if (!Configuration.EngineSettings.UseOnlineTablebaseInRootPositions || Game.CurrentPosition.CountPieces() > Configuration.EngineSettings.OnlineTablebaseMaxSupportedPieces)
        {
            return IDDFS(maxDepth, softLimitTimeBound)!;
        }

        // Local copy of positionHashHistory and HalfMovesWithoutCaptureOrPawnMove so that it doesn't interfere with regular search
        var currentHalfMovesWithoutCaptureOrPawnMove = Game.HalfMovesWithoutCaptureOrPawnMove;

        var tasks = new Task<SearchResult?>[] {
                // Other copies of positionHashHistory and HalfMovesWithoutCaptureOrPawnMove (same reason)
                ProbeOnlineTablebase(Game.CurrentPosition, new(Game.PositionHashHistory),  Game.HalfMovesWithoutCaptureOrPawnMove),
                Task.Run(()=>(SearchResult?)IDDFS(maxDepth, softLimitTimeBound))
            };

        var resultList = await Task.WhenAll(tasks);
        var searchResult = resultList[1];
        var tbResult = resultList[0];

        if (searchResult is not null)
        {
            _logger.Info("Search evaluation result - eval: {0}, mate: {1}, depth: {2}, pv: {3}",
                searchResult.Evaluation, searchResult.Mate, searchResult.Depth, string.Join(", ", searchResult.Moves.Select(m => m.UCIString())));
        }

        if (tbResult is not null)
        {
            _logger.Info("Online tb probing result - mate: {0}, moves: {1}",
                tbResult.Mate, string.Join(", ", tbResult.Moves.Select(m => m.UCIString())));

            if (searchResult?.Mate > 0 && searchResult.Mate <= tbResult.Mate && searchResult.Mate + currentHalfMovesWithoutCaptureOrPawnMove < 96)
            {
                _logger.Info("Relying on search result mate line due to dtm match and low enough dtz");
                ++searchResult.Depth;
                tbResult = null;
            }
        }

        return tbResult ?? searchResult!;
    }

    public void Search(GoCommand goCommand)
    {
        if (_isSearching)
        {
            _logger.Warn("Search already in progress");
        }
        _isSearching = true;

        Thread.CurrentThread.Priority = ThreadPriority.Highest;

        try
        {
            _isPondering = goCommand.Ponder;
            var searchResult = BestMove(goCommand);

            if (_isPondering)
            {
                // Using either field or local copy for the rest of the method, since goCommand.Ponder could change

                // Avoiding the scenario where search finishes early (i.e. mate detected, max depth reached) and results comes
                // before a potential ponderhit command
                // _absoluteSearchCancellationTokenSource.IsCancellationRequested isn't reliable because
                // if stop command is processed before go command, a new cancellation token sour
                SpinWait.SpinUntil(() => _isPonderHit || _stopRequested);

                if (_isPonderHit)
                {
                    _isPonderHit = false;
                    _isPondering = false;
                    goCommand.DisablePonder();

                    searchResult = BestMove(goCommand);
                }
            }

            // We print best move even in case of go ponder + stop, and IDEs are expected to ignore it
            _moveToPonder = searchResult.Moves.Count >= 2 ? searchResult.Moves[1] : null;
            _engineWriter.TryWrite(BestMoveCommand.BestMove(searchResult.BestMove, _moveToPonder));
        }
        catch (Exception e)
        {
            _logger.Fatal(e, "Error in {0} while calculating BestMove", nameof(Search));
        }
        finally
        {
            _isSearching = false;
            _isPondering = false;
            _stopRequested = false;
        }
    }

    public void StopSearching()
    {
        _stopRequested = true;
        _absoluteSearchCancellationTokenSource.Cancel();
    }

    private void InitializeTT()
    {
        (int ttLength, _ttMask) = TranspositionTableExtensions.CalculateLength(Configuration.EngineSettings.TranspositionTableSize);
        _tt = GC.AllocateArray<TranspositionTableElement>(ttLength, pinned: true);
    }

    private static void InitializeStaticClasses()
    {
        _ = PVTable.Indexes[0];
        _ = Attacks.KingAttacks;
        _ = ZobristTable.SideHash();
        _ = Masks.FileMasks;
        _ = EvaluationConstants.HistoryBonus[1];
        _ = MoveGenerator.Init();
        _ = GoCommand.Init();
    }
}<|MERGE_RESOLUTION|>--- conflicted
+++ resolved
@@ -60,28 +60,10 @@
         _engineWriter = engineWriter;
 
         // Update ResetEngine() after any changes here
-<<<<<<< HEAD
         _quietHistory = new int[12 * 64];
-        _captureHistory = new int[12][][];
+        _captureHistory = new int[12 * 64 * 12];
         _continuationHistory = new int[12 * 64 * 12 * 64 * EvaluationConstants.ContinuationHistoryPlyCount];
         _counterMoves = new int[12 * 64];
-
-        for (int i = 0; i < 12; ++i)                                            // 12
-        {
-            _captureHistory[i] = new int[64][];
-
-            for (var j = 0; j < 64; ++j)                                        // 64
-            {
-                _captureHistory[i][j] = new int[12];                            // 12
-            }
-=======
-        _quietHistory = new int[12][];
-        _captureHistory = new int[12 * 64 * 12];
-        for (int i = 0; i < _quietHistory.Length; ++i)
-        {
-            _quietHistory[i] = new int[64];
->>>>>>> a0acffab
-        }
 
         InitializeTT();
 
@@ -125,20 +107,7 @@
 
         // Clear histories
         Array.Clear(_quietHistory);
-
-        for (int i = 0; i < 12; ++i)
-        {
-<<<<<<< HEAD
-            for (var j = 0; j < 64; ++j)
-            {
-                Array.Clear(_captureHistory[i][j]);
-            }
-=======
-            Array.Clear(_quietHistory[i]);
->>>>>>> a0acffab
-        }
         Array.Clear(_captureHistory);
-
         Array.Clear(_continuationHistory);
         Array.Clear(_counterMoves);
 
