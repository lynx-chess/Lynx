﻿using Lynx.Model;
using Lynx.UCI.Commands.Engine;
using Lynx.UCI.Commands.GUI;
using NLog;
using System.Threading.Channels;

namespace Lynx;

public sealed partial class Engine
{
    private static readonly Logger _logger = LogManager.GetCurrentClassLogger();
    private readonly ChannelWriter<string> _engineWriter;

#pragma warning disable IDE0052, CS0414, S4487 // Remove unread private members
    private bool _isNewGameCommandSupported;
    private bool _isNewGameComing;
    private bool _isPondering;
#pragma warning restore IDE0052, CS0414 // Remove unread private members

    private Move? _moveToPonder;
    public double AverageDepth { get; private set; }

    public RegisterCommand? Registration { get; set; }

    public Game Game { get; private set; }

    public bool IsSearching { get; private set; }

    public bool PendingConfirmation { get; set; }

    private CancellationTokenSource _searchCancellationTokenSource;
    private CancellationTokenSource _absoluteSearchCancellationTokenSource;

    public Engine(ChannelWriter<string> engineWriter)
    {
        AverageDepth = 0;
        Game = new Game();
        _isNewGameComing = true;
        _searchCancellationTokenSource = new();
        _absoluteSearchCancellationTokenSource = new();
        _engineWriter = engineWriter;
    }

    internal void SetGame(Game game)
    {
        Game = game;
    }

    public void NewGame()
    {
        AverageDepth = 0;
        _isNewGameComing = true;
        _isNewGameCommandSupported = true;
        if (Configuration.EngineSettings.TranspositionTableEnabled)
        {
            _transpositionTable = new TranspositionTableElement[TranspositionTableExtensions.TranspositionTableArrayLength];
        }
    }

    public void AdjustPosition(string rawPositionCommand)
    {
        Game = PositionCommand.ParseGame(rawPositionCommand);
        _isNewGameComing = false;
    }

    public void PonderHit()
    {
        Game.MakeMove(_moveToPonder!.Value);   // TODO: do we also receive the position command? If so, remove this line
        _isPondering = false;
    }

    public SearchResult BestMove() => BestMove(null);

    public SearchResult BestMove(GoCommand? goCommand)
    {
        _searchCancellationTokenSource = new CancellationTokenSource();
        _absoluteSearchCancellationTokenSource = new CancellationTokenSource();
        int minDepth = Configuration.EngineSettings.MinDepth + 1;
        int? maxDepth = null;
        int? decisionTime = null;

        if (goCommand is not null)
        {
            int millisecondsLeft;
            int millisecondsIncrement;
            if (Game.CurrentPosition.Side == Side.White)
<<<<<<< HEAD
            {
                millisecondsLeft = goCommand.WhiteTime;
                millisecondsIncrement = goCommand.WhiteIncrement;
            }
            else
            {
=======
            {
                millisecondsLeft = goCommand.WhiteTime;
                millisecondsIncrement = goCommand.WhiteIncrement;
            }
            else
            {
>>>>>>> d8e0b213
                millisecondsLeft = goCommand.BlackTime;
                millisecondsIncrement = goCommand.BlackIncrement;
            }

            if (millisecondsLeft > 0)
            {
<<<<<<< HEAD
                millisecondsLeft -= 50;
                Math.Clamp(millisecondsLeft, 50, int.MaxValue);
                decisionTime = Convert.ToInt32(Math.Min(0.5 * millisecondsLeft, millisecondsLeft * 0.03333 + millisecondsIncrement));
                //decisionTime = Convert.ToInt32(CalculateDecisionTime(goCommand.MovesToGo, millisecondsLeft, millisecondsIncrement));
=======
                // Inspired by Alexandria: time overhead to avoid timing out in the engine-gui communication process
                millisecondsLeft -= 50;

                Math.Clamp(millisecondsLeft, 50, int.MaxValue); // Avoiding 0/negative values

                // Suggested by Serdra (EP discord)
                decisionTime = Convert.ToInt32(Math.Min(0.5 * millisecondsLeft, millisecondsLeft * 0.03333 + millisecondsIncrement));
>>>>>>> d8e0b213

                _logger.Info("Time to move: {0}s", 0.001 * decisionTime);
                _searchCancellationTokenSource.CancelAfter(decisionTime!.Value);
            }
            else if (goCommand.MoveTime > 0)
            {
                minDepth = 0;
                decisionTime = (int)(0.95 * goCommand.MoveTime);
                _logger.Info("Time to move: {0}s", 0.001 * decisionTime, minDepth);
                _searchCancellationTokenSource.CancelAfter(decisionTime.Value);
            }
            else if (goCommand.Depth > 0)
            {
                minDepth = goCommand.Depth;
                maxDepth = goCommand.Depth;
            }
            else if (goCommand.Infinite)
            {
                minDepth = Configuration.EngineSettings.MaxDepth;
                maxDepth = Configuration.EngineSettings.MaxDepth;
                _logger.Info("Infinite search (depth {0})", minDepth);
            }
            else
            {
                _logger.Warn("Unexpected or unsupported go command");
                maxDepth = Configuration.EngineSettings.DefaultMaxDepth;
            }
        }
        else // EngineTest
        {
            maxDepth = Configuration.EngineSettings.DefaultMaxDepth;
        }

        SearchResult resultToReturn = SearchBestMove(minDepth, maxDepth, decisionTime);

        if (!resultToReturn.IsCancelled && !_absoluteSearchCancellationTokenSource.IsCancellationRequested)
        {
            Game.MakeMove(resultToReturn.BestMove);
        }

        AverageDepth += (resultToReturn.TargetDepth - AverageDepth) / Math.Ceiling(0.5 * Game.MoveHistory.Count);

        return resultToReturn;
    }

    private SearchResult SearchBestMove(int minDepth, int? maxDepth, int? decisionTime)
    {
        var tasks = new Task<SearchResult?>[] {
            ProbeOnlineTablebase(Game.CurrentPosition, new(Game.PositionHashHistory), _halfMovesWithoutCaptureOrPawnMove),
            IDDFS(minDepth, maxDepth, decisionTime),
        };

        var resultList = Task.WhenAll(tasks).Result;
        var searchResult = resultList[1];
        var tbResult = resultList[0];

        if (searchResult is not null)
        {
            _logger.Info("Search evaluation result - eval: {0}, mate: {1}, depth: {2}, refutation: {3}",
                searchResult.Evaluation, searchResult.Mate, searchResult.TargetDepth, string.Join(", ", searchResult.Moves.Select(m => m.ToMoveString())));
        }

        if (tbResult is not null)
        {
            _logger.Info("Online tb probing result - mate: {0}, moves: {1}",
                tbResult.Mate, string.Join(", ", tbResult.Moves.Select(m => m.ToMoveString())));

            if (searchResult?.Mate > 0 && searchResult.Mate <= tbResult.Mate && searchResult.Mate + _halfMovesWithoutCaptureOrPawnMove < 96)
            {
                _logger.Info("Relying on search result mate line due to dtm match and low enough dtz");
                ++searchResult.TargetDepth;
                tbResult = null;
            }
        }

        return tbResult
            ?? searchResult
                ?? throw new AssertException("Both search and online tb proving results are null. At least search one is always expected to have a value");
    }

    internal double CalculateDecisionTime(int movesToGo, int millisecondsLeft, int millisecondsIncrement)
    {
        double decisionTime = millisecondsLeft;
        //millisecondsLeft -= millisecondsIncrement; // Since we're going to spend them, shouldn't take into account for our calculations
        //millisecondsLeft = Math.Clamp(millisecondsLeft, 0, int.MaxValue);

        if (movesToGo == default)
        {
            if (Game.MoveHistory.Count < Configuration.EngineSettings.FirstMoveLimitWhenNoMovesToGoProvided)
            {
                decisionTime *= Configuration.EngineSettings.FirstMoveLimitWhenNoMovesToGoProvided;
            }
            else if (Game.MoveHistory.Count < Configuration.EngineSettings.SecondMoveLimitWhenNoMovesToGoProvided)
            {
                decisionTime *= Configuration.EngineSettings.SecondCoefficientWhenNoMovesToGoProvided;
            }
            else
            {
                decisionTime *= Configuration.EngineSettings.ThirdCoefficientWhenNoMovesToGoProvided;
            }
        }
        else
        {
            if (movesToGo > Configuration.EngineSettings.KeyMovesBeforeMovesToGo)
            {
                decisionTime = Configuration.EngineSettings.CoefficientBeforeKeyMovesBeforeMovesToGo * millisecondsLeft / movesToGo;
            }
            else
            {
                decisionTime = Configuration.EngineSettings.CoefficientAfterKeyMovesBeforeMovesToGo * millisecondsLeft / movesToGo;
            }
        }

        decisionTime += millisecondsIncrement * Configuration.EngineSettings.IncrementCoefficientToSpendPerMove;

        decisionTime = Math.Min(millisecondsLeft >> 1, decisionTime);

        //if (millisecondsLeft > Configuration.Parameters.MinTimeToClamp)
        //{
        //    decisionTime = Math.Clamp(decisionTime, Configuration.Parameters.MinMoveTime, Configuration.Parameters.MaxMoveTime);
        //}

        // If time left after taking all decision time < 1s
        if (millisecondsLeft + millisecondsIncrement - decisionTime < Configuration.EngineSettings.MinSecurityTime)    // i.e. x + 10s, 10s left in the clock
        {
            decisionTime *= Configuration.EngineSettings.CoefficientSecurityTime;
        }

        return decisionTime;
    }

    public void StartSearching(GoCommand goCommand)
    {
        _isPondering = goCommand.Ponder;
        IsSearching = true;
        Task.Run(async () =>
        {
            try
            {
                var searchResult = BestMove(goCommand);
                _moveToPonder = searchResult.Moves.Count >= 2 ? searchResult.Moves[1] : null;
                await _engineWriter.WriteAsync(BestMoveCommand.BestMove(searchResult.BestMove, _moveToPonder));
            }
            catch (Exception e)
            {
                _logger.Fatal(e, "Error in {0} while calculating BestMove", nameof(StartSearching));
            }
        });
        // TODO: if ponder, continue with PonderAction, which is searching indefinitely for a move
    }

    public void StopSearching()
    {
        _absoluteSearchCancellationTokenSource.Cancel();
        IsSearching = false;
    }
}<|MERGE_RESOLUTION|>--- conflicted
+++ resolved
@@ -84,41 +84,24 @@
             int millisecondsLeft;
             int millisecondsIncrement;
             if (Game.CurrentPosition.Side == Side.White)
-<<<<<<< HEAD
             {
                 millisecondsLeft = goCommand.WhiteTime;
                 millisecondsIncrement = goCommand.WhiteIncrement;
             }
             else
             {
-=======
-            {
-                millisecondsLeft = goCommand.WhiteTime;
-                millisecondsIncrement = goCommand.WhiteIncrement;
-            }
-            else
-            {
->>>>>>> d8e0b213
                 millisecondsLeft = goCommand.BlackTime;
                 millisecondsIncrement = goCommand.BlackIncrement;
             }
 
             if (millisecondsLeft > 0)
             {
-<<<<<<< HEAD
-                millisecondsLeft -= 50;
-                Math.Clamp(millisecondsLeft, 50, int.MaxValue);
-                decisionTime = Convert.ToInt32(Math.Min(0.5 * millisecondsLeft, millisecondsLeft * 0.03333 + millisecondsIncrement));
-                //decisionTime = Convert.ToInt32(CalculateDecisionTime(goCommand.MovesToGo, millisecondsLeft, millisecondsIncrement));
-=======
                 // Inspired by Alexandria: time overhead to avoid timing out in the engine-gui communication process
                 millisecondsLeft -= 50;
 
                 Math.Clamp(millisecondsLeft, 50, int.MaxValue); // Avoiding 0/negative values
 
-                // Suggested by Serdra (EP discord)
-                decisionTime = Convert.ToInt32(Math.Min(0.5 * millisecondsLeft, millisecondsLeft * 0.03333 + millisecondsIncrement));
->>>>>>> d8e0b213
+                decisionTime = Convert.ToInt32(CalculateDecisionTime(goCommand.MovesToGo, millisecondsLeft, millisecondsIncrement));
 
                 _logger.Info("Time to move: {0}s", 0.001 * decisionTime);
                 _searchCancellationTokenSource.CancelAfter(decisionTime!.Value);
