﻿using Lynx.Model;
using Lynx.UCI.Commands.GUI;
using NLog;
using System.Diagnostics;
using System.Runtime.CompilerServices;
using System.Threading.Channels;

namespace Lynx;

public sealed partial class Engine : IDisposable
{
    internal const int DefaultMaxDepth = 5;

    private static readonly Logger _logger = LogManager.GetCurrentClassLogger();
    private readonly ChannelWriter<object> _engineWriter;
    private readonly TranspositionTable _tt;
    private SearchConstraints _searchConstraints;

    private bool _disposedValue;

    private bool _isSearching;

    /// <summary>
    /// Ongoing search is a pondering one and there has been a ponder hit
    /// </summary>
    private bool _isPonderHit;

    /// <summary>
    /// Ongoing search is a pondering one
    /// </summary>
    private bool _isPondering;

    /// <summary>
    /// Stop requested during pondering
    /// </summary>
    private bool _stopRequested;

    public double AverageDepth { get; private set; }

    public Game Game { get; private set; }

    public bool PendingConfirmation { get; set; }

    private CancellationTokenSource _searchCancellationTokenSource;
    private CancellationTokenSource _absoluteSearchCancellationTokenSource;

    public Engine(ChannelWriter<object> engineWriter) : this(engineWriter, new()) { }

    public Engine(ChannelWriter<object> engineWriter, in TranspositionTable tt)
    {
        AverageDepth = 0;
        Game = new Game(Constants.InitialPositionFEN);
        _searchCancellationTokenSource = new();
        _absoluteSearchCancellationTokenSource = new();
        _engineWriter = engineWriter;
        _tt = tt;
        // Update ResetEngine() after any changes here

        _quietHistory = new int[12][];
        _moveNodeCount = new ulong[12][];
        for (int i = 0; i < _quietHistory.Length; ++i)
        {
            _quietHistory[i] = new int[64];
            _moveNodeCount[i] = new ulong[64];
        }

<<<<<<< HEAD
        _killerMoves = new int[(Configuration.EngineSettings.MaxDepth + Constants.ArrayDepthMargin) * 3];

        InitializeTT();
=======
        _killerMoves = new int[Configuration.EngineSettings.MaxDepth + Constants.ArrayDepthMargin][];
        for (int i = 0; i < Configuration.EngineSettings.MaxDepth + Constants.ArrayDepthMargin; ++i)
        {
            _killerMoves[i] = new Move[3];
        }
>>>>>>> 9e548cd0

#if !DEBUG
        // Temporary channel so that no output is generated
        _engineWriter = Channel.CreateUnbounded<object>(new UnboundedChannelOptions() { SingleReader = true, SingleWriter = false }).Writer;
        WarmupEngine();

        _engineWriter = engineWriter;

        NewGame();
#endif
    }

#pragma warning disable S1144 // Unused private types or members should be removed - used in Release mode
    private void WarmupEngine()
    {
        _logger.Info("Warming up engine");
        var sw = Stopwatch.StartNew();

        const string goWarmupCommand = "go depth 10";   // ~300 ms
        var command = new GoCommand(goWarmupCommand);

        AdjustPosition(Constants.SuperLongPositionCommand);

        var searchConstrains = TimeManager.CalculateTimeManagement(Game, command);
        BestMove(command, in searchConstrains);

        Bench(2);

        sw.Stop();
        _logger.Info("Warm-up finished in {0}ms", sw.ElapsedMilliseconds);
    }
#pragma warning restore S1144 // Unused private types or members should be removed

    private void ResetEngine()
    {
        _tt.Clear();

        // Clear histories
        for (int i = 0; i < 12; ++i)
        {
            Array.Clear(_quietHistory[i]);
            Array.Clear(_moveNodeCount[i]);
        }

        Array.Clear(_captureHistory);
        Array.Clear(_continuationHistory);
        Array.Clear(_counterMoves);

        // No need to clear killer move or pv table because they're cleared on every search (IDDFS)
    }

    internal void SetGame(Game game)
    {
        Game.FreeResources();
        Game = game;
    }

    public void NewGame()
    {
        AverageDepth = 0;
        Game.FreeResources();
        Game = new Game(Constants.InitialPositionFEN);
        _stopRequested = false;

        ResetEngine();
    }

    [SkipLocalsInit]
    public void AdjustPosition(ReadOnlySpan<char> rawPositionCommand)
    {
        Span<Move> moves = stackalloc Move[Constants.MaxNumberOfPossibleMovesInAPosition];
        Game.FreeResources();
        Game = PositionCommand.ParseGame(rawPositionCommand, moves);
        _stopRequested = false;
    }

    public void PonderHit()
    {
        _isPonderHit = true;
        StopSearching();
    }

    /// <summary>
    /// Uses <see cref="TimeManager.CalculateTimeManagement(Game, GoCommand)"/> internally
    /// </summary>
    public SearchResult BestMove(GoCommand goCommand)
    {
        var searchConstraints = TimeManager.CalculateTimeManagement(Game, goCommand);

        return BestMove(goCommand, in searchConstraints);
    }

    public SearchResult BestMove(GoCommand goCommand, in SearchConstraints searchConstrains)
    {
        _searchConstraints = searchConstrains;

        _searchCancellationTokenSource = new();
        _absoluteSearchCancellationTokenSource = new();

        if (searchConstrains.HardLimitTimeBound != SearchConstraints.DefaultHardLimitTimeBound)
        {
            _searchCancellationTokenSource.CancelAfter(searchConstrains.HardLimitTimeBound);
        }

        SearchResult resultToReturn = IDDFS();
        //SearchResult resultToReturn = await SearchBestMove(maxDepth, decisionTime);

        Game.ResetCurrentPositionToBeforeSearchState();
        if (!goCommand.Ponder
            && resultToReturn.BestMove != default
            && !_absoluteSearchCancellationTokenSource.IsCancellationRequested)
        {
            Game.MakeMove(resultToReturn.BestMove);
            Game.UpdateInitialPosition();
        }

        AverageDepth += (resultToReturn.Depth - AverageDepth) / Math.Ceiling(0.5 * Game.PositionHashHistoryLength());

        return resultToReturn;
    }

#pragma warning disable S1144 // Unused private types or members should be removed - wanna keep this around
    private async ValueTask<SearchResult> SearchBestMove()
#pragma warning restore S1144 // Unused private types or members should be removed
    {
        if (!Configuration.EngineSettings.UseOnlineTablebaseInRootPositions || Game.CurrentPosition.CountPieces() > Configuration.EngineSettings.OnlineTablebaseMaxSupportedPieces)
        {
            return IDDFS()!;
        }

        // Local copy of positionHashHistory and HalfMovesWithoutCaptureOrPawnMove so that it doesn't interfere with regular search
        var currentHalfMovesWithoutCaptureOrPawnMove = Game.HalfMovesWithoutCaptureOrPawnMove;

        var tasks = new Task<SearchResult?>[] {
                // Other copies of positionHashHistory and HalfMovesWithoutCaptureOrPawnMove (same reason)
                ProbeOnlineTablebase(Game.CurrentPosition, Game.CopyPositionHashHistory(),  Game.HalfMovesWithoutCaptureOrPawnMove),
                Task.Run(()=>(SearchResult?)IDDFS())
            };

        var resultList = await Task.WhenAll(tasks);
        var searchResult = resultList[1];
        var tbResult = resultList[0];

        if (searchResult is not null)
        {
            _logger.Info("Search evaluation result - score: {0}, mate: {1}, depth: {2}, pv: {3}",
                searchResult.Score, searchResult.Mate, searchResult.Depth, string.Join(", ", searchResult.Moves.Select(m => m.UCIString())));
        }

        if (tbResult is not null)
        {
            _logger.Info("Online tb probing result - mate: {0}, moves: {1}",
                tbResult.Mate, string.Join(", ", tbResult.Moves.Select(m => m.UCIString())));

            if (searchResult?.Mate > 0 && searchResult.Mate <= tbResult.Mate && searchResult.Mate + currentHalfMovesWithoutCaptureOrPawnMove < 96)
            {
                _logger.Info("Relying on search result mate line due to dtm match and low enough dtz");
                ++searchResult.Depth;
                tbResult = null;
            }
        }

        return tbResult ?? searchResult!;
    }

    public SearchResult? Search(GoCommand goCommand, in SearchConstraints searchConstraints)
    {
        if (_isSearching)
        {
            _logger.Warn("Search already in progress");
        }
        _isSearching = true;

        Thread.CurrentThread.Priority = ThreadPriority.Highest;

        try
        {
            _isPondering = goCommand.Ponder;
            var searchResult = BestMove(goCommand, in searchConstraints);

            if (_isPondering)
            {
                // Using either field or local copy for the rest of the method, since goCommand.Ponder could change

                // Avoiding the scenario where search finishes early (i.e. mate detected, max depth reached) and results comes
                // before a potential ponderhit command
                // _absoluteSearchCancellationTokenSource.IsCancellationRequested isn't reliable because
                // if stop command is processed before go command, a new cancellation token sour
                SpinWait.SpinUntil(() => _isPonderHit || _stopRequested);

                if (_isPonderHit)
                {
                    _isPonderHit = false;
                    _isPondering = false;
                    goCommand.DisablePonder();

                    searchResult = BestMove(goCommand, in searchConstraints);
                }
            }

            return searchResult;
        }
        catch (Exception e)
        {
            _logger.Fatal(e, "Error in {0} while calculating BestMove", nameof(Search));
            return null;
        }
        finally
        {
            _isSearching = false;
            _isPondering = false;
            _stopRequested = false;
        }
    }

    public void StopSearching()
    {
        _stopRequested = true;
        _absoluteSearchCancellationTokenSource.Cancel();
    }

    public void FreeResources()
    {
        Game.FreeResources();

        _absoluteSearchCancellationTokenSource.Dispose();
        _searchCancellationTokenSource.Dispose();

        _disposedValue = true;
    }

    private void Dispose(bool disposing)
    {
        if (!_disposedValue)
        {
            if (disposing)
            {
                FreeResources();
            }
            _disposedValue = true;
        }
    }

    public void Dispose()
    {
        // Do not change this code. Put cleanup code in 'Dispose(bool disposing)' method
        Dispose(disposing: true);
        GC.SuppressFinalize(this);
    }
}<|MERGE_RESOLUTION|>--- conflicted
+++ resolved
@@ -64,17 +64,7 @@
             _moveNodeCount[i] = new ulong[64];
         }
 
-<<<<<<< HEAD
         _killerMoves = new int[(Configuration.EngineSettings.MaxDepth + Constants.ArrayDepthMargin) * 3];
-
-        InitializeTT();
-=======
-        _killerMoves = new int[Configuration.EngineSettings.MaxDepth + Constants.ArrayDepthMargin][];
-        for (int i = 0; i < Configuration.EngineSettings.MaxDepth + Constants.ArrayDepthMargin; ++i)
-        {
-            _killerMoves[i] = new Move[3];
-        }
->>>>>>> 9e548cd0
 
 #if !DEBUG
         // Temporary channel so that no output is generated
