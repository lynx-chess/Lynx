﻿using Lynx.Model;
using Lynx.UCI.Commands.Engine;
using Lynx.UCI.Commands.GUI;
using NLog;
using System.Threading.Channels;

namespace Lynx;

public sealed partial class Engine
{
    private static readonly Logger _logger = LogManager.GetCurrentClassLogger();
    private readonly ChannelWriter<string> _engineWriter;

#pragma warning disable IDE0052, CS0414, S4487 // Remove unread private members
    private bool _isNewGameCommandSupported;
    private bool _isNewGameComing;
    private bool _isPondering;
#pragma warning restore IDE0052, CS0414 // Remove unread private members

    private Move? _moveToPonder;
    public double AverageDepth { get; private set; }

    public RegisterCommand? Registration { get; set; }

    public Game Game { get; private set; }

    public bool IsSearching { get; private set; }

    public bool PendingConfirmation { get; set; }

    private CancellationTokenSource _searchCancellationTokenSource;
    private CancellationTokenSource _absoluteSearchCancellationTokenSource;

    public Engine(ChannelWriter<string> engineWriter)
    {
        AverageDepth = 0;
        Game = new Game();
        _isNewGameComing = true;
        _searchCancellationTokenSource = new();
        _absoluteSearchCancellationTokenSource = new();
        _engineWriter = engineWriter;
    }

    internal void SetGame(Game game)
    {
        Game = game;
    }

    public void NewGame()
    {
        AverageDepth = 0;
        _isNewGameComing = true;
        _isNewGameCommandSupported = true;
        _transpositionTable = new TranspositionTableElement[TranspositionTableExtensions.TranspositionTableArrayLength];
    }

    public void AdjustPosition(string rawPositionCommand)
    {
        Game = PositionCommand.ParseGame(rawPositionCommand);
        _isNewGameComing = false;
    }

    public void PonderHit()
    {
        Game.MakeMove(_moveToPonder!.Value);   // TODO: do we also receive the position command? If so, remove this line
        _isPondering = false;
    }

    public SearchResult BestMove() => BestMove(null);

    public SearchResult BestMove(GoCommand? goCommand)
    {
        _searchCancellationTokenSource = new CancellationTokenSource();
        _absoluteSearchCancellationTokenSource = new CancellationTokenSource();
        int? millisecondsLeft;
        int? millisecondsIncrement;
        int minDepth = Configuration.EngineSettings.MinDepth;
        int? maxDepth = null;
        int? decisionTime = null;

        if (Game.CurrentPosition.Side == Side.White)
        {
            millisecondsLeft = goCommand?.WhiteTime;
            millisecondsIncrement = goCommand?.WhiteIncrement;
        }
        else
        {
            millisecondsLeft = goCommand?.BlackTime;
            millisecondsIncrement = goCommand?.BlackIncrement;
        }

        if (goCommand is not null)
        {
            if (millisecondsLeft != 0)
            {
                decisionTime = Convert.ToInt32(CalculateDecisionTime(goCommand.MovesToGo, millisecondsLeft ?? 0, millisecondsIncrement ?? 0));

                if (decisionTime > Configuration.EngineSettings.MinMoveTime)
                {
                    _logger.Info("Time to move: {0}s, min. {1} plies", 0.001 * decisionTime, minDepth);
                    _searchCancellationTokenSource.CancelAfter(decisionTime.Value);
                }
                else // Ignore decisionTime and limit search to MinDepthWhenLessThanMinMoveTime plies
                {
                    _logger.Info("Depth limited to {0} plies due to time trouble (decision time: {1})", Configuration.EngineSettings.DepthWhenLessThanMinMoveTime, decisionTime);
                    maxDepth = Configuration.EngineSettings.DepthWhenLessThanMinMoveTime;
                }
            }
            else if (goCommand.MoveTime > 0)
            {
                minDepth = 0;
                decisionTime = (int)(0.95 * goCommand.MoveTime);
                _logger.Info("Time to move: {0}s, min. {1} plies", 0.001 * decisionTime, minDepth);
                _searchCancellationTokenSource.CancelAfter(decisionTime.Value);
            }
            else if (goCommand.Depth > 0)
            {
                minDepth = goCommand.Depth;
                maxDepth = goCommand.Depth;
            }
            else if (goCommand.Infinite)
            {
                minDepth = Configuration.EngineSettings.MaxDepth;
                maxDepth = Configuration.EngineSettings.MaxDepth;
                _logger.Info("Infinite search (depth {0})", minDepth);
            }
            else
            {
                _logger.Warn("Unexpected or unsupported go command");
                maxDepth = Configuration.EngineSettings.DefaultMaxDepth;
            }
        }
        else // EngineTest
        {
            maxDepth = Configuration.EngineSettings.DefaultMaxDepth;
        }

        var result = IDDFS(minDepth, maxDepth, decisionTime);
        Task.Run(async () => await _engineWriter.WriteAsync(InfoCommand.SearchResultInfo(result)));
<<<<<<< HEAD
        _logger.Info($"Evaluation: {result.Evaluation} (depth: {result.TargetDepth}, refutation: {string.Join(", ", result.Moves.Select(m => m.ToMoveString()))})");
=======
        _logger.Info("Evaluation: {0} (depth: {1}, refutation: {2})", result.Evaluation, result.TargetDepth, string.Join(", ", result.Moves.Select(m => m.ToMoveString())));
>>>>>>> c0028650

        if (!result.IsCancelled && !_absoluteSearchCancellationTokenSource.IsCancellationRequested)
        {
            Game.MakeMove(result.BestMove);
        }

        AverageDepth += (result.TargetDepth - AverageDepth) / Math.Ceiling(0.5 * Game.MoveHistory.Count);

        return result;
    }

    internal double CalculateDecisionTime(int movesToGo, int millisecondsLeft, int millisecondsIncrement)
    {
        double decisionTime;
        millisecondsLeft -= millisecondsIncrement; // Since we're going to spend them, shouldn't take into account for our calculations
        millisecondsLeft = Math.Clamp(millisecondsLeft, 0, int.MaxValue);

        if (movesToGo == default)
        {
            int movesLeft = Configuration.EngineSettings.TotalMovesWhenNoMovesToGoProvided - (Game.MoveHistory.Count >> 1);

            if (movesLeft <= 0)
            {
                movesLeft = Configuration.EngineSettings.FixedMovesLeftWhenNoMovesToGoProvidedAndOverTotalMovesWhenNoMovesToGoProvided;
            }

#pragma warning disable S2184 // Results of integer division should not be assigned to floating point variables
            if (millisecondsLeft >= Configuration.EngineSettings.FirstTimeLimitWhenNoMovesToGoProvided)
            {
                decisionTime = Configuration.EngineSettings.FirstCoefficientWhenNoMovesToGoProvided * millisecondsLeft / movesLeft;
            }
            else if (millisecondsLeft >= Configuration.EngineSettings.SecondTimeLimitWhenNoMovesToGoProvided)
            {
                decisionTime = Configuration.EngineSettings.SecondCoefficientWhenNoMovesToGoProvided * millisecondsLeft / movesLeft;
            }
            else
            {
                decisionTime = millisecondsLeft / movesLeft;
            }
#pragma warning restore S2184 // Results of integer division should not be assigned to floating point variables
        }
        else
        {
            if (movesToGo > Configuration.EngineSettings.KeyMovesBeforeMovesToGo)
            {
                decisionTime = Configuration.EngineSettings.CoefficientBeforeKeyMovesBeforeMovesToGo * millisecondsLeft / movesToGo;
            }
            else
            {
                decisionTime = Configuration.EngineSettings.CoefficientAfterKeyMovesBeforeMovesToGo * millisecondsLeft / movesToGo;
            }
        }

        decisionTime += millisecondsIncrement;

        //if (millisecondsLeft > Configuration.Parameters.MinTimeToClamp)
        //{
        //    decisionTime = Math.Clamp(decisionTime, Configuration.Parameters.MinMoveTime, Configuration.Parameters.MaxMoveTime);
        //}

        // If time left after taking all decision time < 1s
        if (millisecondsLeft + millisecondsIncrement - decisionTime < Configuration.EngineSettings.MinSecurityTime)    // i.e. x + 10s, 10s left in the clock
        {
            decisionTime *= Configuration.EngineSettings.CoefficientSecurityTime;
        }

        return decisionTime;
    }

    public void StartSearching(GoCommand goCommand)
    {
        _isPondering = goCommand.Ponder;
        IsSearching = true;
        Task.Run(async () =>
        {
            try
            {
                var searchResult = BestMove(goCommand);
                _moveToPonder = searchResult.Moves.Count >= 2 ? searchResult.Moves[1] : null;
                await _engineWriter.WriteAsync(BestMoveCommand.BestMove(searchResult.BestMove, _moveToPonder));
            }
            catch (Exception e)
            {
                _logger.Fatal(e, "Error in {0} while calculating BestMove", nameof(StartSearching));
            }
        });
        // TODO: if ponder, continue with PonderAction, which is searching indefinitely for a move
    }

    public void StopSearching()
    {
        _absoluteSearchCancellationTokenSource.Cancel();
        IsSearching = false;
    }
}<|MERGE_RESOLUTION|>--- conflicted
+++ resolved
@@ -137,11 +137,7 @@
 
         var result = IDDFS(minDepth, maxDepth, decisionTime);
         Task.Run(async () => await _engineWriter.WriteAsync(InfoCommand.SearchResultInfo(result)));
-<<<<<<< HEAD
-        _logger.Info($"Evaluation: {result.Evaluation} (depth: {result.TargetDepth}, refutation: {string.Join(", ", result.Moves.Select(m => m.ToMoveString()))})");
-=======
         _logger.Info("Evaluation: {0} (depth: {1}, refutation: {2})", result.Evaluation, result.TargetDepth, string.Join(", ", result.Moves.Select(m => m.ToMoveString())));
->>>>>>> c0028650
 
         if (!result.IsCancelled && !_absoluteSearchCancellationTokenSource.IsCancellationRequested)
         {
