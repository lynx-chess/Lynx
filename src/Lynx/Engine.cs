﻿using Lynx.Model;
using Lynx.UCI.Commands.Engine;
using Lynx.UCI.Commands.GUI;
using NLog;
using System.Diagnostics;
using System.Runtime.CompilerServices;
using System.Threading.Channels;

namespace Lynx;

public sealed partial class Engine
{
    internal const int DefaultMaxDepth = 5;

    private static readonly Logger _logger = LogManager.GetCurrentClassLogger();
    private readonly ChannelWriter<object> _engineWriter;

    private bool _isSearching;

    /// <summary>
    /// Ongoing search is a pondering one and there has been a ponder hit
    /// </summary>
    private bool _isPonderHit;

    /// <summary>
    /// Ongoing search is a pondering one
    /// </summary>
    private bool _isPondering;

    /// <summary>
    /// Stop requested during pondering
    /// </summary>
    private bool _stopRequested;

#pragma warning disable IDE0052, CS0414, S4487 // Remove unread private members
    private bool _isNewGameCommandSupported;
    private bool _isNewGameComing;
#pragma warning restore IDE0052, CS0414 // Remove unread private members

    private Move? _moveToPonder;

    public double AverageDepth { get; private set; }

    public RegisterCommand? Registration { get; set; }

    public Game Game { get; private set; }

    public bool PendingConfirmation { get; set; }

    private CancellationTokenSource _searchCancellationTokenSource;
    private CancellationTokenSource _absoluteSearchCancellationTokenSource;

    public Engine(ChannelWriter<object> engineWriter)
    {
        AverageDepth = 0;
        Game = new Game(Constants.InitialPositionFEN);
        _isNewGameComing = true;
        _searchCancellationTokenSource = new();
        _absoluteSearchCancellationTokenSource = new();
        _engineWriter = engineWriter;

        // Update ResetEngine() after any changes here

        _quietHistory = new int[12][];
        for (int i = 0; i < _quietHistory.Length; ++i)
        {
            _quietHistory[i] = new int[64];
        }

        _killerMoves = new int[Configuration.EngineSettings.MaxDepth + Constants.ArrayDepthMargin][];
        for (int i = 0; i < Configuration.EngineSettings.MaxDepth + Constants.ArrayDepthMargin; ++i)
        {
            _killerMoves[i] = new Move[3];
        }

<<<<<<< HEAD
        int ttLength = TranspositionTableExtensions.CalculateLength(Configuration.EngineSettings.TranspositionTableSize);
        _tt = GC.AllocateArray<TranspositionTableElement>(ttLength, pinned: true);
=======
        AllocateTT();
>>>>>>> 43bdb4b6

#if !DEBUG
        // Temporary channel so that no output is generated
        _engineWriter = Channel.CreateUnbounded<object>(new UnboundedChannelOptions() { SingleReader = true, SingleWriter = false }).Writer;
        WarmupEngine();

        _engineWriter = engineWriter;

        // No need for ResetEngine() call here, WarmupEngine -> Bench -> NewGame() calls it
#endif

#pragma warning disable S1215 // "GC.Collect" should not be called
        GC.Collect();
        GC.WaitForPendingFinalizers();
#pragma warning restore S1215 // "GC.Collect" should not be called
    }

    private void AllocateTT()
    {
        _currentTranspositionTableSize = Configuration.EngineSettings.TranspositionTableSize;

        (var ttLength, _ttMask) = TranspositionTableExtensions.CalculateLength(_currentTranspositionTableSize);
        _tt = GC.AllocateArray<TranspositionTableElement>(ttLength, pinned: true);
    }

#pragma warning disable S1144 // Unused private types or members should be removed - used in Release mode
    private void WarmupEngine()
    {
        _logger.Info("Warming up engine");
        var sw = Stopwatch.StartNew();

        InitializeStaticClasses();
        const string goWarmupCommand = "go depth 10";   // ~300 ms

        AdjustPosition(Constants.SuperLongPositionCommand);
        BestMove(new(goWarmupCommand));

        Bench(2);

        sw.Stop();
        _logger.Info("Warm-up finished in {0}ms", sw.ElapsedMilliseconds);
    }
#pragma warning restore S1144 // Unused private types or members should be removed

    private void ResetEngine()
    {
        if (_currentTranspositionTableSize == Configuration.EngineSettings.TranspositionTableSize)
        {
            Array.Clear(_tt);
        }
        else
        {
            _logger.Info("Resizing TT ({CurrentSize} MB -> {NewSize} MB)", _currentTranspositionTableSize, Configuration.EngineSettings.TranspositionTableSize);
            AllocateTT();
        }

        // Clear histories
        for (int i = 0; i < 12; ++i)
        {
            Array.Clear(_quietHistory[i]);
        }

        Array.Clear(_captureHistory);
        Array.Clear(_continuationHistory);
        Array.Clear(_counterMoves);

        // No need to clear killer move or pv table because they're cleared on every search (IDDFS)
    }

    internal void SetGame(Game game)
    {
        Game.FreeResources();
        Game = game;
    }

    public void NewGame()
    {
        AverageDepth = 0;
        Game.FreeResources();
        Game = new Game(Constants.InitialPositionFEN);
        _isNewGameComing = true;
        _isNewGameCommandSupported = true;
        _stopRequested = false;

        ResetEngine();

#pragma warning disable S1215 // "GC.Collect" should not be called
        GC.Collect();
        GC.WaitForPendingFinalizers();
#pragma warning restore S1215 // "GC.Collect" should not be called
    }

    [SkipLocalsInit]
    public void AdjustPosition(ReadOnlySpan<char> rawPositionCommand)
    {
        Span<Move> moves = stackalloc Move[Constants.MaxNumberOfPossibleMovesInAPosition];
        Game.FreeResources();
        Game = PositionCommand.ParseGame(rawPositionCommand, moves);
        _isNewGameComing = false;
        _stopRequested = false;
    }

    public void PonderHit()
    {
        _isPonderHit = true;
        StopSearching();
    }

    public SearchResult BestMove(GoCommand goCommand)
    {
        bool isPondering = goCommand.Ponder;

        _searchCancellationTokenSource = new();
        _absoluteSearchCancellationTokenSource = new();

        int maxDepth = -1;
        int hardLimitTimeBound;
        int softLimitTimeBound = int.MaxValue;

        double millisecondsLeft;
        int millisecondsIncrement;
        if (Game.CurrentPosition.Side == Side.White)
        {
            millisecondsLeft = goCommand.WhiteTime;
            millisecondsIncrement = goCommand.WhiteIncrement;
        }
        else
        {
            millisecondsLeft = goCommand.BlackTime;
            millisecondsIncrement = goCommand.BlackIncrement;
        }

        // Inspired by Alexandria: time overhead to avoid timing out in the engine-gui communication process
        const int engineGuiCommunicationTimeOverhead = 50;

        if (!isPondering)
        {
            if (goCommand.WhiteTime != 0 || goCommand.BlackTime != 0)  // Cutechess sometimes sends negative wtime/btime
            {
                const int minSearchTime = 50;

                var movesDivisor = goCommand.MovesToGo == 0
                    ? ExpectedMovesLeft(Game.PositionHashHistoryLength()) * 3 / 2
                    : goCommand.MovesToGo;

                millisecondsLeft -= engineGuiCommunicationTimeOverhead;
                millisecondsLeft = Math.Clamp(millisecondsLeft, minSearchTime, int.MaxValue); // Avoiding 0/negative values

                hardLimitTimeBound = (int)(millisecondsLeft * Configuration.EngineSettings.HardTimeBoundMultiplier);

                var softLimitBase = (millisecondsLeft / movesDivisor) + (millisecondsIncrement * Configuration.EngineSettings.SoftTimeBaseIncrementMultiplier);
                softLimitTimeBound = Math.Min(hardLimitTimeBound, (int)(softLimitBase * Configuration.EngineSettings.SoftTimeBoundMultiplier));

                _logger.Info("Soft time bound: {0}s", 0.001 * softLimitTimeBound);
                _logger.Info("Hard time bound: {0}s", 0.001 * hardLimitTimeBound);

                _searchCancellationTokenSource.CancelAfter(hardLimitTimeBound);
            }
            else if (goCommand.MoveTime > 0)
            {
                softLimitTimeBound = hardLimitTimeBound = goCommand.MoveTime - engineGuiCommunicationTimeOverhead;
                _logger.Info("Time to move: {0}s", 0.001 * hardLimitTimeBound);

                _searchCancellationTokenSource.CancelAfter(hardLimitTimeBound);
            }
            else if (goCommand.Depth > 0)
            {
                maxDepth = goCommand.Depth > Constants.AbsoluteMaxDepth ? Constants.AbsoluteMaxDepth : goCommand.Depth;
            }
            else if (goCommand.Infinite)
            {
                maxDepth = Configuration.EngineSettings.MaxDepth;
                _logger.Info("Infinite search (depth {0})", maxDepth);
            }
            else
            {
                maxDepth = DefaultMaxDepth;
                _logger.Warn("Unexpected or unsupported go command");
            }
        }
        else
        {
            maxDepth = Configuration.EngineSettings.MaxDepth;
            _logger.Info("Pondering search (depth {0})", maxDepth);
        }

        SearchResult resultToReturn = IDDFS(maxDepth, softLimitTimeBound);
        //SearchResult resultToReturn = await SearchBestMove(maxDepth, decisionTime);

        Game.ResetCurrentPositionToBeforeSearchState();
        if (!isPondering
            && resultToReturn.BestMove != default
            && !_absoluteSearchCancellationTokenSource.IsCancellationRequested)
        {
            Game.MakeMove(resultToReturn.BestMove);
            Game.UpdateInitialPosition();
        }

        AverageDepth += (resultToReturn.Depth - AverageDepth) / Math.Ceiling(0.5 * Game.PositionHashHistoryLength());

        return resultToReturn;
    }

    /// <summary>
    /// Straight from expositor's author paper, https://expositor.dev/pdf/movetime.pdf
    /// </summary>
    /// <param name="plies_played"></param>
    /// <returns></returns>
    [MethodImpl(MethodImplOptions.AggressiveInlining)]
    private static int ExpectedMovesLeft(int plies_played)
    {
        double p = (double)(plies_played);

        return (int)Math.Round(
            (59.3 + ((72830.0 - (p * 2330.0)) / ((p * p) + (p * 10.0) + 2644.0)))   // Plies remaining
            / 2.0); // Full moves remaining
    }

#pragma warning disable S1144 // Unused private types or members should be removed - wanna keep this around
    private async ValueTask<SearchResult> SearchBestMove(int maxDepth, int softLimitTimeBound)
#pragma warning restore S1144 // Unused private types or members should be removed
    {
        if (!Configuration.EngineSettings.UseOnlineTablebaseInRootPositions || Game.CurrentPosition.CountPieces() > Configuration.EngineSettings.OnlineTablebaseMaxSupportedPieces)
        {
            return IDDFS(maxDepth, softLimitTimeBound)!;
        }

        // Local copy of positionHashHistory and HalfMovesWithoutCaptureOrPawnMove so that it doesn't interfere with regular search
        var currentHalfMovesWithoutCaptureOrPawnMove = Game.HalfMovesWithoutCaptureOrPawnMove;

        var tasks = new Task<SearchResult?>[] {
                // Other copies of positionHashHistory and HalfMovesWithoutCaptureOrPawnMove (same reason)
                ProbeOnlineTablebase(Game.CurrentPosition, Game.CopyPositionHashHistory(),  Game.HalfMovesWithoutCaptureOrPawnMove),
                Task.Run(()=>(SearchResult?)IDDFS(maxDepth, softLimitTimeBound))
            };

        var resultList = await Task.WhenAll(tasks);
        var searchResult = resultList[1];
        var tbResult = resultList[0];

        if (searchResult is not null)
        {
            _logger.Info("Search evaluation result - score: {0}, mate: {1}, depth: {2}, pv: {3}",
                searchResult.Score, searchResult.Mate, searchResult.Depth, string.Join(", ", searchResult.Moves.Select(m => m.UCIString())));
        }

        if (tbResult is not null)
        {
            _logger.Info("Online tb probing result - mate: {0}, moves: {1}",
                tbResult.Mate, string.Join(", ", tbResult.Moves.Select(m => m.UCIString())));

            if (searchResult?.Mate > 0 && searchResult.Mate <= tbResult.Mate && searchResult.Mate + currentHalfMovesWithoutCaptureOrPawnMove < 96)
            {
                _logger.Info("Relying on search result mate line due to dtm match and low enough dtz");
                ++searchResult.Depth;
                tbResult = null;
            }
        }

        return tbResult ?? searchResult!;
    }

    public void Search(GoCommand goCommand)
    {
        if (_isSearching)
        {
            _logger.Warn("Search already in progress");
        }
        _isSearching = true;

        Thread.CurrentThread.Priority = ThreadPriority.Highest;

        try
        {
            _isPondering = goCommand.Ponder;
            var searchResult = BestMove(goCommand);

            if (_isPondering)
            {
                // Using either field or local copy for the rest of the method, since goCommand.Ponder could change

                // Avoiding the scenario where search finishes early (i.e. mate detected, max depth reached) and results comes
                // before a potential ponderhit command
                // _absoluteSearchCancellationTokenSource.IsCancellationRequested isn't reliable because
                // if stop command is processed before go command, a new cancellation token sour
                SpinWait.SpinUntil(() => _isPonderHit || _stopRequested);

                if (_isPonderHit)
                {
                    _isPonderHit = false;
                    _isPondering = false;
                    goCommand.DisablePonder();

                    searchResult = BestMove(goCommand);
                }
            }

            // We print best move even in case of go ponder + stop, and IDEs are expected to ignore it
            _moveToPonder = searchResult.Moves.Length >= 2 ? searchResult.Moves[1] : null;
            _engineWriter.TryWrite(new BestMoveCommand(searchResult.BestMove, _moveToPonder));
        }
        catch (Exception e)
        {
            _logger.Fatal(e, "Error in {0} while calculating BestMove", nameof(Search));
        }
        finally
        {
            _isSearching = false;
            _isPondering = false;
            _stopRequested = false;
        }
    }

    public void StopSearching()
    {
        _stopRequested = true;
        _absoluteSearchCancellationTokenSource.Cancel();
    }

    private static void InitializeStaticClasses()
    {
        _ = PVTable.Indexes[0];
        _ = Attacks.KingAttacks;
        _ = ZobristTable.SideHash();
        _ = Masks.FileMasks;
        _ = EvaluationConstants.HistoryBonus[1];
        _ = MoveGenerator.Init();
        _ = GoCommand.Init();
    }
}<|MERGE_RESOLUTION|>--- conflicted
+++ resolved
@@ -73,12 +73,7 @@
             _killerMoves[i] = new Move[3];
         }
 
-<<<<<<< HEAD
-        int ttLength = TranspositionTableExtensions.CalculateLength(Configuration.EngineSettings.TranspositionTableSize);
-        _tt = GC.AllocateArray<TranspositionTableElement>(ttLength, pinned: true);
-=======
         AllocateTT();
->>>>>>> 43bdb4b6
 
 #if !DEBUG
         // Temporary channel so that no output is generated
@@ -100,7 +95,7 @@
     {
         _currentTranspositionTableSize = Configuration.EngineSettings.TranspositionTableSize;
 
-        (var ttLength, _ttMask) = TranspositionTableExtensions.CalculateLength(_currentTranspositionTableSize);
+        var ttLength = TranspositionTableExtensions.CalculateLength(_currentTranspositionTableSize);
         _tt = GC.AllocateArray<TranspositionTableElement>(ttLength, pinned: true);
     }
 
