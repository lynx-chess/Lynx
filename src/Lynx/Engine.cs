using Lynx.Model;
using Lynx.UCI.Commands.GUI;
using NLog;
using System.Diagnostics;
using System.Runtime.CompilerServices;
using System.Threading.Channels;

namespace Lynx;

public sealed partial class Engine : IDisposable
{
    internal const int DefaultMaxDepth = 5;

    private static readonly Logger _logger = LogManager.GetCurrentClassLogger();
    private readonly int _id;
    private readonly ChannelWriter<object> _engineWriter;
    private readonly TranspositionTable _tt;
    private SearchConstraints _searchConstraints;

    private bool _disposedValue;

    private bool _isSearching;

    public double AverageDepth { get; private set; }

    public Game Game { get; private set; }

    public bool PendingConfirmation { get; set; }

<<<<<<< HEAD
    public Engine(ChannelWriter<object> engineWriter) : this("0", engineWriter, new()) { }
=======
    private CancellationToken _searchCancellationToken = CancellationToken.None;
    private CancellationToken _absoluteSearchCancellationToken = CancellationToken.None;
    public Engine(ChannelWriter<object> engineWriter) : this(0, engineWriter, new()) { }
>>>>>>> 254f602f

#pragma warning disable RCS1163 // Unused parameter - used in Release mode
    public Engine(int id, ChannelWriter<object> engineWriter, in TranspositionTable tt, bool warmup = false)
#pragma warning restore RCS1163 // Unused parameter
    {
        _id = id;
        _engineWriter = engineWriter;
        _tt = tt;

        AverageDepth = 0;
        Game = new Game(Constants.InitialPositionFEN);

        // Update ResetEngine() after any changes here
        _quietHistory = new int[12][];
        _moveNodeCount = new ulong[12][];
        for (int i = 0; i < _quietHistory.Length; ++i)
        {
            _quietHistory[i] = new int[64];
            _moveNodeCount[i] = new ulong[64];
        }

#if !DEBUG
        if (warmup)
        {
            // Temporary channel so that no output is generated
            _engineWriter = Channel.CreateUnbounded<object>(new UnboundedChannelOptions { SingleReader = true, SingleWriter = false }).Writer;
            WarmupEngine();

            _engineWriter = engineWriter;

            NewGame();
        }
#endif

        _logger.Info("Engine {0} initialized", _id);
    }

    private bool IsMainEngine() => _id == Searcher.MainEngineId;

#pragma warning disable S1144 // Unused private types or members should be removed - used in Release mode
    private void WarmupEngine()
    {
        _logger.Info("Warming up engine");
        var sw = Stopwatch.StartNew();

        AdjustPosition(Constants.SuperLongPositionCommand);

        const string goWarmupCommand = "go depth 10";   // ~300 ms
        var command = new GoCommand(goWarmupCommand);

        BestMove(command);

        Bench(2);

        sw.Stop();
        _logger.Info("Warm-up finished in {0}ms", sw.ElapsedMilliseconds);
    }
#pragma warning restore S1144 // Unused private types or members should be removed

    private void ResetEngine()
    {
        _tt.Clear();

        // Clear histories
        for (int i = 0; i < 12; ++i)
        {
            Array.Clear(_quietHistory[i]);
            Array.Clear(_moveNodeCount[i]);
        }

        Array.Clear(_captureHistory);
        Array.Clear(_continuationHistory);
        Array.Clear(_counterMoves);

        // No need to clear killer move or pv table because they're cleared on every search (IDDFS)
    }

    internal void SetGame(Game game)
    {
        Game.FreeResources();
        Game = game;
    }

    public void NewGame()
    {
        AverageDepth = 0;
        Game.FreeResources();
        Game = new Game(Constants.InitialPositionFEN);

        ResetEngine();
    }

    [SkipLocalsInit]
    public void AdjustPosition(ReadOnlySpan<char> rawPositionCommand)
    {
        Span<Move> moves = stackalloc Move[Constants.MaxNumberOfPossibleMovesInAPosition];
        Game.FreeResources();
        Game = PositionCommand.ParseGame(rawPositionCommand, moves);
    }

    /// <summary>
    /// Uses <see cref="TimeManager.CalculateTimeManagement(Game, GoCommand)"/> internally
    /// </summary>
    public SearchResult BestMove(GoCommand goCommand)
    {
        var searchConstraints = TimeManager.CalculateTimeManagement(Game, goCommand);

        return BestMove(in searchConstraints, isPondering: false, CancellationToken.None, CancellationToken.None);
    }

    public SearchResult BestMove(in SearchConstraints searchConstrains, bool isPondering, CancellationToken absoluteSearchCancellationToken, CancellationToken searchCancellationToken)
    {
        _searchConstraints = searchConstrains;

        using var jointCts = CancellationTokenSource.CreateLinkedTokenSource(absoluteSearchCancellationToken, searchCancellationToken);

        SearchResult resultToReturn = IDDFS(isPondering, jointCts.Token);
        //SearchResult resultToReturn = await SearchBestMove(maxDepth, decisionTime);

        Game.ResetCurrentPositionToBeforeSearchState();
        if (!isPondering
            && resultToReturn.BestMove != default
            && !absoluteSearchCancellationToken.IsCancellationRequested)    // TODO check thread id, for multithread pondering case, since extra threads are always cancelled like this
        {
            Game.MakeMove(resultToReturn.BestMove);
            Game.UpdateInitialPosition();
        }

        AverageDepth += (resultToReturn.Depth - AverageDepth) / Math.Ceiling(0.5 * Game.PositionHashHistoryLength());

        return resultToReturn;
    }

#pragma warning disable S1144 // Unused private types or members should be removed - wanna keep this around
    private async ValueTask<SearchResult> SearchBestMove(bool isPondering, CancellationToken absoluteSearchCancellationToken, CancellationToken searchCancellationToken)
#pragma warning restore S1144 // Unused private types or members should be removed
    {
        using var jointCts = CancellationTokenSource.CreateLinkedTokenSource(absoluteSearchCancellationToken, searchCancellationToken);

        if (!Configuration.EngineSettings.UseOnlineTablebaseInRootPositions || Game.CurrentPosition.CountPieces() > Configuration.EngineSettings.OnlineTablebaseMaxSupportedPieces)
        {
            return IDDFS(isPondering, jointCts.Token)!;
        }

        // Local copy of positionHashHistory and HalfMovesWithoutCaptureOrPawnMove so that it doesn't interfere with regular search
        var currentHalfMovesWithoutCaptureOrPawnMove = Game.HalfMovesWithoutCaptureOrPawnMove;

        var cancellationToken = jointCts.Token;
        var tasks = new Task<SearchResult?>[] {
                // Other copies of positionHashHistory and HalfMovesWithoutCaptureOrPawnMove (same reason)
                ProbeOnlineTablebase(Game.CurrentPosition, Game.CopyPositionHashHistory(),  Game.HalfMovesWithoutCaptureOrPawnMove, cancellationToken),
                Task.Run(()=>(SearchResult?)IDDFS(isPondering, cancellationToken))
            };

        var resultList = await Task.WhenAll(tasks);
        var searchResult = resultList[1];
        var tbResult = resultList[0];

        if (searchResult is not null)
        {
            _logger.Info("Search evaluation result - score: {0}, mate: {1}, depth: {2}, pv: {3}",
                searchResult.Score, searchResult.Mate, searchResult.Depth, string.Join(", ", searchResult.Moves.Select(m => m.UCIString())));
        }

        if (tbResult is not null)
        {
            _logger.Info("Online tb probing result - mate: {0}, moves: {1}",
                tbResult.Mate, string.Join(", ", tbResult.Moves.Select(m => m.UCIString())));

            if (searchResult?.Mate > 0 && searchResult.Mate <= tbResult.Mate && searchResult.Mate + currentHalfMovesWithoutCaptureOrPawnMove < 96)
            {
                _logger.Info("Relying on search result mate line due to dtm match and low enough dtz");
                ++searchResult.Depth;
                tbResult = null;
            }
        }

        return tbResult ?? searchResult!;
    }

    public SearchResult? Search(in SearchConstraints searchConstraints, bool isPondering, CancellationToken absoluteSearchCancellationToken, CancellationToken searchCancellationToken)
    {
#if MULTITHREAD_DEBUG
        _logger.Debug("[#{EngineId}] Starting search", _id);
#endif

        if (_isSearching)
        {
            _logger.Warn("Search already in progress");
        }
        _isSearching = true;

        Thread.CurrentThread.Priority = ThreadPriority.Highest;

        try
        {
            return BestMove(in searchConstraints, isPondering, absoluteSearchCancellationToken, searchCancellationToken);
        }
        catch (Exception e)
        {
            _logger.Fatal(e, "[#{EngineId}] Error in {Method} for position {Position}", _id, nameof(Search), Game.CurrentPosition.FEN());
            return null;
        }
        finally
        {
            _isSearching = false;
        }
    }

    public void FreeResources()
    {
        Game.FreeResources();
        _disposedValue = true;
    }

    private void Dispose(bool disposing)
    {
        if (!_disposedValue)
        {
            if (disposing)
            {
                FreeResources();
            }
            _disposedValue = true;
        }
    }

    public void Dispose()
    {
        // Do not change this code. Put cleanup code in 'Dispose(bool disposing)' method
        Dispose(disposing: true);
#pragma warning disable S3234 // "GC.SuppressFinalize" should not be invoked for types without destructors - https://learn.microsoft.com/en-us/dotnet/standard/garbage-collection/implementing-dispose
        GC.SuppressFinalize(this);
#pragma warning restore S3234 // "GC.SuppressFinalize" should not be invoked for types without destructors
    }
}<|MERGE_RESOLUTION|>--- conflicted
+++ resolved
@@ -27,13 +27,7 @@
 
     public bool PendingConfirmation { get; set; }
 
-<<<<<<< HEAD
-    public Engine(ChannelWriter<object> engineWriter) : this("0", engineWriter, new()) { }
-=======
-    private CancellationToken _searchCancellationToken = CancellationToken.None;
-    private CancellationToken _absoluteSearchCancellationToken = CancellationToken.None;
     public Engine(ChannelWriter<object> engineWriter) : this(0, engineWriter, new()) { }
->>>>>>> 254f602f
 
 #pragma warning disable RCS1163 // Unused parameter - used in Release mode
     public Engine(int id, ChannelWriter<object> engineWriter, in TranspositionTable tt, bool warmup = false)
