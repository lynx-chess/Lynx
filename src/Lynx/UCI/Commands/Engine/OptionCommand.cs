--- conflicted
+++ resolved
@@ -124,14 +124,10 @@
     public static readonly ImmutableArray<string> AvailableOptions = ImmutableArray.Create<string>(
         "option name UCI_Opponent type string",
         "option name UCI_EngineAbout type string default Lynx by Eduardo Cáceres, see https://github.com/lynx-chess/Lynx",
-<<<<<<< HEAD
-        $"option name Hash type spin default {Configuration.EngineSettings.TranspositionTableSize / 1024 / 1024} min 1 max 131072",
+        $"option name Hash type spin default {Configuration.EngineSettings.TranspositionTableSize / 1024 / 1024} min 0 max 131072",
         "option name OnlineTablebaseInRootPositions type check default false",
         "option name OnlineTablebaseInSearch type check default false"
     );
-=======
-        $"option name Hash type spin default {Configuration.EngineSettings.TranspositionTableSize / 1024 / 1024} min 0 max 131072");
->>>>>>> 516613df
 
     //"option name UCI_AnalyseMode type check",
     //"option name NalimovPath type string default C:/...",
