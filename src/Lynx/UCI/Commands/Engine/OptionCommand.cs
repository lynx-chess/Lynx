﻿using System.Collections.Immutable;

namespace Lynx.UCI.Commands.Engine;
#pragma warning disable RCS1243 // Duplicate word in a comment.
/// <summary>
/// option
///	This command tells the GUI which parameters can be changed in the engine.
///	This should be sent once at engine startup after the "uci" and the "id" commands
///	if any parameter can be changed in the engine.
///	The GUI should parse this and build a dialog for the user to change the settings.
///	Note that not every option needs to appear in this dialog as some options like
///	"Ponder", "UCI_AnalyseMode", etc. are better handled elsewhere or are set automatically.
///	If the user wants to change some settings, the GUI will send a "setoption" command to the engine.
///	Note that the GUI need not send the setoption command when starting the engine for every option if
///	it doesn't want to change the default value.
///	For all allowed combinations see the examples below,
///	as some combinations of this tokens don't make sense.
///	One string will be sent for each parameter.
///	* name <id>
///		The option has the name id.
///		Certain options have a fixed value for <id>, which means that the semantics of this option is fixed.
///		Usually those options should not be displayed in the normal engine options window of the GUI but
///		get a special treatment. "Pondering" for example should be set automatically when pondering is
///		enabled or disabled in the GUI options. The same for "UCI_AnalyseMode" which should also be set
///		automatically by the GUI. All those certain options have the prefix "UCI_" except for the
///		first 6 options below. If the GUI gets an unknown Option with the prefix "UCI_", it should just
///		ignore it and not display it in the engine's options dialog.
///		* <id> = Hash, type is spin
///			the value in MB for memory for hash tables can be changed,
///			this should be answered with the first "setoptions" command at program boot
///			if the engine has sent the appropriate "option name Hash" command,
///			which should be supported by all engines!
///			So the engine should use a very small hash first as default.
///		* <id> = NalimovPath, type string
///			this is the path on the hard disk to the Nalimov compressed format.
///			Multiple directories can be concatenated with ";"
///		* <id> = NalimovCache, type spin
///			this is the size in MB for the cache for the nalimov table bases
///			These last two options should also be present in the initial options exchange dialog
///			when the engine is booted if the engine supports it
///		* <id> = Ponder, type check
///			this means that the engine is able to ponder.
///			The GUI will send this whenever pondering is possible or not.
///			Note: The engine should not start pondering on its own if this is enabled, this option is only
///			needed because the engine might change its time management algorithm when pondering is allowed.
///		* <id> = OwnBook, type check
///			this means that the engine has its own book which is accessed by the engine itself.
///			if this is set, the engine takes care of the opening book and the GUI will never
///			execute a move out of its book for the engine. If this is set to false by the GUI,
///			the engine should not access its own book.
///		* <id> = MultiPV, type spin
///			the engine supports multi best line or k-best mode. the default value is 1
///		* <id> = UCI_ShowCurrLine, type check, should be false by default,
///			the engine can show the current line it is calculating. see "info currline" above.
///		* <id> = UCI_ShowRefutations, type check, should be false by default,
///			the engine can show a move and its refutation in a line. see "info refutations" above.
///		* <id> = UCI_LimitStrength, type check, should be false by default,
///			The engine is able to limit its strength to a specific Elo number,
///		    This should always be implemented together with "UCI_Elo".
///		* <id> = UCI_Elo, type spin
///			The engine can limit its strength in Elo within this interval.
///			If UCI_LimitStrength is set to false, this value should be ignored.
///			If UCI_LimitStrength is set to true, the engine should play with this specific strength.
///		   This should always be implemented together with "UCI_LimitStrength".
///		* <id> = UCI_AnalyseMode, type check
///		   The engine wants to behave differently when analysing or playing a game.
///		   For example when playing it can use some kind of learning.
///		   This is set to false if the engine is playing a game, otherwise it is true.
///		 * <id> = UCI_Opponent, type string
///		   With this command the GUI can send the name, title, elo and if the engine is playing a human
///		   or computer to the engine.
///		   The format of the string has to be [GM|IM|FM|WGM|WIM|none][<elo>|none][computer|human] <name>
///		   Examples:
///		   "setoption name UCI_Opponent value GM 2800 human Gary Kasparov"
///		   "setoption name UCI_Opponent value none none computer Shredder"
///		 * <id> = UCI_EngineAbout, type string
///		   With this command, the engine tells the GUI information about itself, for example a license text,
///		   usually it doesn't make sense that the GUI changes this text with the setoption command.
///		   Example:
///			"option name UCI_EngineAbout type string default Shredder by Stefan Meyer-Kahlen, see www.shredderchess.com"
///		* <id> = UCI_ShredderbasesPath, type string
///			this is either the path to the folder on the hard disk containing the Shredder endgame databases or
///			the path and filename of one Shredder endgame datbase.
///	   * <id> = UCI_SetPositionValue, type string
///		    the GUI can send this to the engine to tell the engine to use a certain value in centipawns from white's
///		    point of view if evaluating this specifix position.
///		    The string can have the formats:
///	            <value> + <fen> | clear + <fen> | clearall
///	* type <t>
///		The option has type t.
///		There are 5 different types of options the engine can send
///		* check
///			a checkbox that can either be true or false
///		* spin
///			a spin wheel that can be an integer in a certain range
///		* combo
///			a combo box that can have different predefined strings as a value
///		* button
///			a button that can be pressed to send a command to the engine
///		* string
///			a text field that has a string as a value,
///			an empty string has the value "<empty>"
///	* default <x>
///		the default value of this parameter is x
///	* min <x>
///		the minimum value of this parameter is x
///	* max <x>
///		the maximum value of this parameter is x
///	* var <x>
///		a predefined value of this parameter is x
///	Examples:
///	Here are 5 strings for each of the 5 possible types of options
///	    "option name Nullmove type check default true\n"
///	    "option name Selectivity type spin default 2 min 0 max 4\n"
///	    "option name Style type combo default Normal var Solid var Normal var Risky\n"
///	    "option name NalimovPath type string default c:\\n"
///	    "option name Clear Hash type button\n"
/// </summary>
public sealed class OptionCommand : EngineBaseCommand
#pragma warning restore RCS1243 // Duplicate word in a comment.
{
    public const string Id = "option";

    public static readonly ImmutableArray<string> AvailableOptions = ImmutableArray.Create<string>(
        "option name UCI_Opponent type string",
        "option name UCI_EngineAbout type string default Lynx by Eduardo Cáceres, see https://github.com/lynx-chess/Lynx",
        $"option name Hash type spin default {Configuration.EngineSettings.TranspositionTableSize / 1024 / 1024} min 1 max 131072");
<<<<<<< HEAD
=======

    //"option name Hash type spin default 1 min 1 max 128",
>>>>>>> 8ce3451b
    //"option name UCI_AnalyseMode type check",
    //"option name NalimovPath type string default C:/...",
    //"option name NalimovCache type spin default 1 min 1 max 32
    //"option name Ponder type check",
    //$"option name Depth type spin default 3 min 1 max {int.MaxValue}"
    //"option name OwnBook type check",
    //"option name MultiPV type spin default 1",
    //"option name UCI_ShowCurrLine type check default false",      // Interesting
    //"option name UCI_ShowRefutations type check default false",
    //"option name UCI_LimitStrength type check default false",
    //"option name UCI_Elo type spin",
}<|MERGE_RESOLUTION|>--- conflicted
+++ resolved
@@ -125,11 +125,8 @@
         "option name UCI_Opponent type string",
         "option name UCI_EngineAbout type string default Lynx by Eduardo Cáceres, see https://github.com/lynx-chess/Lynx",
         $"option name Hash type spin default {Configuration.EngineSettings.TranspositionTableSize / 1024 / 1024} min 1 max 131072");
-<<<<<<< HEAD
-=======
 
     //"option name Hash type spin default 1 min 1 max 128",
->>>>>>> 8ce3451b
     //"option name UCI_AnalyseMode type check",
     //"option name NalimovPath type string default C:/...",
     //"option name NalimovCache type spin default 1 min 1 max 32
