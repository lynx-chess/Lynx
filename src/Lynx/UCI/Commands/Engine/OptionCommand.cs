﻿using System.Collections.Immutable;

namespace Lynx.UCI.Commands.Engine;

#pragma warning disable RCS1243 // Duplicate word in a comment.
/// <summary>
/// option
///	This command tells the GUI which parameters can be changed in the engine.
///	This should be sent once at engine startup after the "uci" and the "id" commands
///	if any parameter can be changed in the engine.
///	The GUI should parse this and build a dialog for the user to change the settings.
///	Note that not every option needs to appear in this dialog as some options like
///	"Ponder", "UCI_AnalyseMode", etc. are better handled elsewhere or are set automatically.
///	If the user wants to change some settings, the GUI will send a "setoption" command to the engine.
///	Note that the GUI need not send the setoption command when starting the engine for every option if
///	it doesn't want to change the default value.
///	For all allowed combinations see the examples below,
///	as some combinations of this tokens don't make sense.
///	One string will be sent for each parameter.
///	* name <id>
///		The option has the name id.
///		Certain options have a fixed value for <id>, which means that the semantics of this option is fixed.
///		Usually those options should not be displayed in the normal engine options window of the GUI but
///		get a special treatment. "Pondering" for example should be set automatically when pondering is
///		enabled or disabled in the GUI options. The same for "UCI_AnalyseMode" which should also be set
///		automatically by the GUI. All those certain options have the prefix "UCI_" except for the
///		first 6 options below. If the GUI gets an unknown Option with the prefix "UCI_", it should just
///		ignore it and not display it in the engine's options dialog.
///		* <id> = Hash, type is spin
///			the value in MB for memory for hash tables can be changed,
///			this should be answered with the first "setoptions" command at program boot
///			if the engine has sent the appropriate "option name Hash" command,
///			which should be supported by all engines!
///			So the engine should use a very small hash first as default.
///		* <id> = NalimovPath, type string
///			this is the path on the hard disk to the Nalimov compressed format.
///			Multiple directories can be concatenated with ";"
///		* <id> = NalimovCache, type spin
///			this is the size in MB for the cache for the nalimov table bases
///			These last two options should also be present in the initial options exchange dialog
///			when the engine is booted if the engine supports it
///		* <id> = Ponder, type check
///			this means that the engine is able to ponder.
///			The GUI will send this whenever pondering is possible or not.
///			Note: The engine should not start pondering on its own if this is enabled, this option is only
///			needed because the engine might change its time management algorithm when pondering is allowed.
///		* <id> = OwnBook, type check
///			this means that the engine has its own book which is accessed by the engine itself.
///			if this is set, the engine takes care of the opening book and the GUI will never
///			execute a move out of its book for the engine. If this is set to false by the GUI,
///			the engine should not access its own book.
///		* <id> = MultiPV, type spin
///			the engine supports multi best line or k-best mode. the default value is 1
///		* <id> = UCI_ShowCurrLine, type check, should be false by default,
///			the engine can show the current line it is calculating. see "info currline" above.
///		* <id> = UCI_ShowRefutations, type check, should be false by default,
///			the engine can show a move and its refutation in a line. see "info refutations" above.
///		* <id> = UCI_LimitStrength, type check, should be false by default,
///			The engine is able to limit its strength to a specific Elo number,
///		    This should always be implemented together with "UCI_Elo".
///		* <id> = UCI_Elo, type spin
///			The engine can limit its strength in Elo within this interval.
///			If UCI_LimitStrength is set to false, this value should be ignored.
///			If UCI_LimitStrength is set to true, the engine should play with this specific strength.
///		   This should always be implemented together with "UCI_LimitStrength".
///		* <id> = UCI_AnalyseMode, type check
///		   The engine wants to behave differently when analysing or playing a game.
///		   For example when playing it can use some kind of learning.
///		   This is set to false if the engine is playing a game, otherwise it is true.
///		 * <id> = UCI_Opponent, type string
///		   With this command the GUI can send the name, title, elo and if the engine is playing a human
///		   or computer to the engine.
///		   The format of the string has to be [GM|IM|FM|WGM|WIM|none][<elo>|none][computer|human] <name>
///		   Examples:
///		   "setoption name UCI_Opponent value GM 2800 human Gary Kasparov"
///		   "setoption name UCI_Opponent value none none computer Shredder"
///		 * <id> = UCI_EngineAbout, type string
///		   With this command, the engine tells the GUI information about itself, for example a license text,
///		   usually it doesn't make sense that the GUI changes this text with the setoption command.
///		   Example:
///			"option name UCI_EngineAbout type string default Shredder by Stefan Meyer-Kahlen, see www.shredderchess.com"
///		* <id> = UCI_ShredderbasesPath, type string
///			this is either the path to the folder on the hard disk containing the Shredder endgame databases or
///			the path and filename of one Shredder endgame datbase.
///	   * <id> = UCI_SetPositionValue, type string
///		    the GUI can send this to the engine to tell the engine to use a certain value in centipawns from white's
///		    point of view if evaluating this specifix position.
///		    The string can have the formats:
///	            <value> + <fen> | clear + <fen> | clearall
///	* type <t>
///		The option has type t.
///		There are 5 different types of options the engine can send
///		* check
///			a checkbox that can either be true or false
///		* spin
///			a spin wheel that can be an integer in a certain range
///		* combo
///			a combo box that can have different predefined strings as a value
///		* button
///			a button that can be pressed to send a command to the engine
///		* string
///			a text field that has a string as a value,
///			an empty string has the value "<empty>"
///	* default <x>
///		the default value of this parameter is x
///	* min <x>
///		the minimum value of this parameter is x
///	* max <x>
///		the maximum value of this parameter is x
///	* var <x>
///		a predefined value of this parameter is x
///	Examples:
///	Here are 5 strings for each of the 5 possible types of options
///	    "option name Nullmove type check default true\n"
///	    "option name Selectivity type spin default 2 min 0 max 4\n"
///	    "option name Style type combo default Normal var Solid var Normal var Risky\n"
///	    "option name NalimovPath type string default c:\\n"
///	    "option name Clear Hash type button\n"
/// </summary>
#pragma warning restore RCS1243 // Duplicate word in a comment.

public sealed class OptionCommand : EngineBaseCommand
{
    public const string Id = "option";

    public static readonly ImmutableArray<string> AvailableOptions =
<<<<<<< HEAD
    [
        "option name UCI_Opponent type string",
        $"option name UCI_EngineAbout type string default {IdCommand.EngineName} by {IdCommand.EngineAuthor}, see https://github.com/lynx-chess/Lynx",
        $"option name UCI_ShowWDL type check default {Configuration.EngineSettings.ShowWDL}",
        $"option name Hash type spin default {Configuration.EngineSettings.TranspositionTableSize} min {Constants.AbsoluteMinTTSize} max {Constants.AbsoluteMaxTTSize}",
        $"option name OnlineTablebaseInRootPositions type check default {Configuration.EngineSettings.UseOnlineTablebaseInRootPositions}",
        "option name Threads type spin default 1 min 1 max 1",

        #region Search tuning

        $"option name {nameof(Configuration.EngineSettings.LMR_MinDepth)} type spin default {Configuration.EngineSettings.LMR_MinDepth} min 0 max 1024",
        $"option name {nameof(Configuration.EngineSettings.LMR_MinFullDepthSearchedMoves)} type spin default {Configuration.EngineSettings.LMR_MinFullDepthSearchedMoves} min 0 max 1024",
        $"option name {nameof(Configuration.EngineSettings.LMR_Base)} type spin default {100 * Configuration.EngineSettings.LMR_Base} min 0 max 1024",
        $"option name {nameof(Configuration.EngineSettings.LMR_Divisor)} type spin default {100 * Configuration.EngineSettings.LMR_Divisor} min 0 max 1024",
        $"option name {nameof(Configuration.EngineSettings.NMP_MinDepth)} type spin default {Configuration.EngineSettings.NMP_MinDepth} min 0 max 1024",
        $"option name {nameof(Configuration.EngineSettings.NMP_BaseDepthReduction)} type spin default {Configuration.EngineSettings.NMP_BaseDepthReduction} min 0 max 1024",
        $"option name {nameof(Configuration.EngineSettings.NMP_DepthIncrement)} type spin default {Configuration.EngineSettings.NMP_DepthIncrement} min 0 max 1024",
        $"option name {nameof(Configuration.EngineSettings.NMP_DepthDivisor)} type spin default {Configuration.EngineSettings.NMP_DepthDivisor} min 0 max 1024",
        $"option name {nameof(Configuration.EngineSettings.AspirationWindow_Delta)} type spin default {Configuration.EngineSettings.AspirationWindow_Delta} min 0 max 1024",
        $"option name {nameof(Configuration.EngineSettings.AspirationWindow_MinDepth)} type spin default {Configuration.EngineSettings.AspirationWindow_MinDepth} min 0 max 1024",
        $"option name {nameof(Configuration.EngineSettings.RFP_MaxDepth)} type spin default {Configuration.EngineSettings.RFP_MaxDepth} min 0 max 1024",
        $"option name {nameof(Configuration.EngineSettings.RFP_DepthScalingFactor)} type spin default {Configuration.EngineSettings.RFP_DepthScalingFactor} min 0 max 1024",
        $"option name {nameof(Configuration.EngineSettings.Razoring_MaxDepth)} type spin default {Configuration.EngineSettings.Razoring_MaxDepth} min 0 max 1024",
        $"option name {nameof(Configuration.EngineSettings.Razoring_Depth1Bonus)} type spin default {Configuration.EngineSettings.Razoring_Depth1Bonus} min 0 max 1024",
        $"option name {nameof(Configuration.EngineSettings.Razoring_NotDepth1Bonus)} type spin default {Configuration.EngineSettings.Razoring_NotDepth1Bonus} min 0 max 1024",
        $"option name {nameof(Configuration.EngineSettings.IIR_MinDepth)} type spin default {Configuration.EngineSettings.IIR_MinDepth} min 0 max 1024",
        $"option name {nameof(Configuration.EngineSettings.LMP_MaxDepth)} type spin default {Configuration.EngineSettings.LMP_MaxDepth} min 0 max 1024",
        $"option name {nameof(Configuration.EngineSettings.LMP_BaseMovesToTry)} type spin default {Configuration.EngineSettings.LMP_BaseMovesToTry} min 0 max 1024",
        $"option name {nameof(Configuration.EngineSettings.LMP_MovesDepthMultiplier)} type spin default {Configuration.EngineSettings.LMP_MovesDepthMultiplier} min 0 max 1024",
        $"option name {nameof(Configuration.EngineSettings.SEE_BadCaptureReduction)} type spin default {Configuration.EngineSettings.SEE_BadCaptureReduction} min 0 max 1024",
        $"option name {nameof(Configuration.EngineSettings.FP_MaxDepth)} type spin default {Configuration.EngineSettings.FP_MaxDepth} min 0 max 1024",
        $"option name {nameof(Configuration.EngineSettings.FP_DepthScalingFactor)} type spin default {Configuration.EngineSettings.FP_DepthScalingFactor} min 0 max 1024",
        $"option name {nameof(Configuration.EngineSettings.FP_Margin)} type spin default {Configuration.EngineSettings.FP_Margin} min 0 max 1024",

        #endregion
    ];
=======
        [
            "option name UCI_Opponent type string",
            $"option name UCI_EngineAbout type string default {IdCommand.EngineName} by {IdCommand.EngineAuthor}, see https://github.com/lynx-chess/Lynx",
            $"option name UCI_ShowWDL type check default {Configuration.EngineSettings.ShowWDL}",
            $"option name Hash type spin default {Configuration.EngineSettings.TranspositionTableSize} min {Constants.AbsoluteMinTTSize} max {Constants.AbsoluteMaxTTSize}",
            $"option name OnlineTablebaseInRootPositions type check default {Configuration.EngineSettings.UseOnlineTablebaseInRootPositions}",
            "option name Threads type spin default 1 min 1 max 1",
            .. Configuration.GeneralSettings.EnableTuning ? SPSAAttributeHelpers.GenerateOptionStrings() : []
        ];
>>>>>>> e2a6f159

    //"option name UCI_AnalyseMode type check",
    //"option name NalimovPath type string default C:/...",
    //"option name NalimovCache type spin default 1 min 1 max 32
    //"option name Ponder type check",
    //"option name OwnBook type check",
    //"option name MultiPV type spin default 1",
    //"option name UCI_ShowCurrLine type check default false",      // Interesting
    //"option name UCI_ShowRefutations type check default false",
    //"option name UCI_LimitStrength type check default false",
    //"option name UCI_Elo type spin",
}<|MERGE_RESOLUTION|>--- conflicted
+++ resolved
@@ -124,44 +124,6 @@
     public const string Id = "option";
 
     public static readonly ImmutableArray<string> AvailableOptions =
-<<<<<<< HEAD
-    [
-        "option name UCI_Opponent type string",
-        $"option name UCI_EngineAbout type string default {IdCommand.EngineName} by {IdCommand.EngineAuthor}, see https://github.com/lynx-chess/Lynx",
-        $"option name UCI_ShowWDL type check default {Configuration.EngineSettings.ShowWDL}",
-        $"option name Hash type spin default {Configuration.EngineSettings.TranspositionTableSize} min {Constants.AbsoluteMinTTSize} max {Constants.AbsoluteMaxTTSize}",
-        $"option name OnlineTablebaseInRootPositions type check default {Configuration.EngineSettings.UseOnlineTablebaseInRootPositions}",
-        "option name Threads type spin default 1 min 1 max 1",
-
-        #region Search tuning
-
-        $"option name {nameof(Configuration.EngineSettings.LMR_MinDepth)} type spin default {Configuration.EngineSettings.LMR_MinDepth} min 0 max 1024",
-        $"option name {nameof(Configuration.EngineSettings.LMR_MinFullDepthSearchedMoves)} type spin default {Configuration.EngineSettings.LMR_MinFullDepthSearchedMoves} min 0 max 1024",
-        $"option name {nameof(Configuration.EngineSettings.LMR_Base)} type spin default {100 * Configuration.EngineSettings.LMR_Base} min 0 max 1024",
-        $"option name {nameof(Configuration.EngineSettings.LMR_Divisor)} type spin default {100 * Configuration.EngineSettings.LMR_Divisor} min 0 max 1024",
-        $"option name {nameof(Configuration.EngineSettings.NMP_MinDepth)} type spin default {Configuration.EngineSettings.NMP_MinDepth} min 0 max 1024",
-        $"option name {nameof(Configuration.EngineSettings.NMP_BaseDepthReduction)} type spin default {Configuration.EngineSettings.NMP_BaseDepthReduction} min 0 max 1024",
-        $"option name {nameof(Configuration.EngineSettings.NMP_DepthIncrement)} type spin default {Configuration.EngineSettings.NMP_DepthIncrement} min 0 max 1024",
-        $"option name {nameof(Configuration.EngineSettings.NMP_DepthDivisor)} type spin default {Configuration.EngineSettings.NMP_DepthDivisor} min 0 max 1024",
-        $"option name {nameof(Configuration.EngineSettings.AspirationWindow_Delta)} type spin default {Configuration.EngineSettings.AspirationWindow_Delta} min 0 max 1024",
-        $"option name {nameof(Configuration.EngineSettings.AspirationWindow_MinDepth)} type spin default {Configuration.EngineSettings.AspirationWindow_MinDepth} min 0 max 1024",
-        $"option name {nameof(Configuration.EngineSettings.RFP_MaxDepth)} type spin default {Configuration.EngineSettings.RFP_MaxDepth} min 0 max 1024",
-        $"option name {nameof(Configuration.EngineSettings.RFP_DepthScalingFactor)} type spin default {Configuration.EngineSettings.RFP_DepthScalingFactor} min 0 max 1024",
-        $"option name {nameof(Configuration.EngineSettings.Razoring_MaxDepth)} type spin default {Configuration.EngineSettings.Razoring_MaxDepth} min 0 max 1024",
-        $"option name {nameof(Configuration.EngineSettings.Razoring_Depth1Bonus)} type spin default {Configuration.EngineSettings.Razoring_Depth1Bonus} min 0 max 1024",
-        $"option name {nameof(Configuration.EngineSettings.Razoring_NotDepth1Bonus)} type spin default {Configuration.EngineSettings.Razoring_NotDepth1Bonus} min 0 max 1024",
-        $"option name {nameof(Configuration.EngineSettings.IIR_MinDepth)} type spin default {Configuration.EngineSettings.IIR_MinDepth} min 0 max 1024",
-        $"option name {nameof(Configuration.EngineSettings.LMP_MaxDepth)} type spin default {Configuration.EngineSettings.LMP_MaxDepth} min 0 max 1024",
-        $"option name {nameof(Configuration.EngineSettings.LMP_BaseMovesToTry)} type spin default {Configuration.EngineSettings.LMP_BaseMovesToTry} min 0 max 1024",
-        $"option name {nameof(Configuration.EngineSettings.LMP_MovesDepthMultiplier)} type spin default {Configuration.EngineSettings.LMP_MovesDepthMultiplier} min 0 max 1024",
-        $"option name {nameof(Configuration.EngineSettings.SEE_BadCaptureReduction)} type spin default {Configuration.EngineSettings.SEE_BadCaptureReduction} min 0 max 1024",
-        $"option name {nameof(Configuration.EngineSettings.FP_MaxDepth)} type spin default {Configuration.EngineSettings.FP_MaxDepth} min 0 max 1024",
-        $"option name {nameof(Configuration.EngineSettings.FP_DepthScalingFactor)} type spin default {Configuration.EngineSettings.FP_DepthScalingFactor} min 0 max 1024",
-        $"option name {nameof(Configuration.EngineSettings.FP_Margin)} type spin default {Configuration.EngineSettings.FP_Margin} min 0 max 1024",
-
-        #endregion
-    ];
-=======
         [
             "option name UCI_Opponent type string",
             $"option name UCI_EngineAbout type string default {IdCommand.EngineName} by {IdCommand.EngineAuthor}, see https://github.com/lynx-chess/Lynx",
@@ -171,7 +133,6 @@
             "option name Threads type spin default 1 min 1 max 1",
             .. Configuration.GeneralSettings.EnableTuning ? SPSAAttributeHelpers.GenerateOptionStrings() : []
         ];
->>>>>>> e2a6f159
 
     //"option name UCI_AnalyseMode type check",
     //"option name NalimovPath type string default C:/...",
