--- conflicted
+++ resolved
@@ -34,24 +34,18 @@
 
     public readonly bool IsIncrementalEval;
 
-<<<<<<< HEAD
-    public GameState(ulong zobristKey, ulong kingPawnKey, ulong nonPawnWhiteKey, ulong nonPawnBlackKey, ulong knightWhiteKey, ulong knightBlackKey, ulong bishopWhiteKey, ulong bishopBlackKey,
-=======
-    public GameState(
-        ulong zobristKey, ulong kingPawnKey, ulong nonPawnWhiteKey, ulong nonPawnBlackKey,
->>>>>>> eb1c406b
+    public GameState(ulong zobristKey,
+        ulong kingPawnKey, ulong nonPawnWhiteKey, ulong nonPawnBlackKey, ulong knightWhiteKey, ulong knightBlackKey, ulong bishopWhiteKey, ulong bishopBlackKey,
         int incrementalEvalAccumulator, int incrementalPhaseAccumulator, BoardSquare enpassant, byte castle, bool isIncrementalEval)
         : this(zobristKey, incrementalEvalAccumulator, incrementalPhaseAccumulator, enpassant, castle, isIncrementalEval)
     {
         KingPawnKey = kingPawnKey;
         NonPawnWhiteKey = nonPawnWhiteKey;
         NonPawnBlackKey = nonPawnBlackKey;
-<<<<<<< HEAD
         KnightWhiteKey = knightWhiteKey;
         KnightBlackKey = knightBlackKey;
         BishopWhiteKey = bishopWhiteKey;
         BishopBlackKey = bishopBlackKey;
-=======
     }
 
     /// <summary>
@@ -61,7 +55,6 @@
         int incrementalEvalAccumulator, int incrementalPhaseAccumulator, BoardSquare enpassant, byte castle, bool isIncrementalEval)
     {
         ZobristKey = zobristKey;
->>>>>>> eb1c406b
 
         IncremetalEvalAccumulator = incrementalEvalAccumulator;
         IncrementalPhaseAccumulator = incrementalPhaseAccumulator;
