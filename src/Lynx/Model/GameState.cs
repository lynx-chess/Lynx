﻿namespace Lynx.Model;
public readonly struct GameState
{
    public readonly long ZobristKey;

<<<<<<< HEAD
    public readonly byte Castle;

    public readonly BoardSquare EnPassant;

    public GameState(long zobristKey, byte castle, BoardSquare enpassant)
    {
        ZobristKey = zobristKey;
        Castle = castle;
        EnPassant = enpassant;
=======
    public readonly int CapturedPiece;

    public readonly BoardSquare EnPassant;

    public readonly byte Castle;

    public GameState(long zobristKey, int capturedPiece, BoardSquare enpassant, byte castle)
    {
        ZobristKey = zobristKey;
        CapturedPiece = capturedPiece;
        EnPassant = enpassant;
        Castle = castle;
>>>>>>> 87a65d38
    }
}<|MERGE_RESOLUTION|>--- conflicted
+++ resolved
@@ -3,29 +3,14 @@
 {
     public readonly long ZobristKey;
 
-<<<<<<< HEAD
-    public readonly byte Castle;
-
-    public readonly BoardSquare EnPassant;
-
-    public GameState(long zobristKey, byte castle, BoardSquare enpassant)
-    {
-        ZobristKey = zobristKey;
-        Castle = castle;
-        EnPassant = enpassant;
-=======
-    public readonly int CapturedPiece;
-
     public readonly BoardSquare EnPassant;
 
     public readonly byte Castle;
 
-    public GameState(long zobristKey, int capturedPiece, BoardSquare enpassant, byte castle)
+    public GameState(long zobristKey, BoardSquare enpassant, byte castle)
     {
         ZobristKey = zobristKey;
-        CapturedPiece = capturedPiece;
         EnPassant = enpassant;
         Castle = castle;
->>>>>>> 87a65d38
     }
 }