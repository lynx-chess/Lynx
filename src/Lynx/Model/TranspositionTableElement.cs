--- conflicted
+++ resolved
@@ -139,18 +139,12 @@
     }
 
     [MethodImpl(MethodImplOptions.AggressiveInlining)]
-<<<<<<< HEAD
-    public void Update(ulong key, int score, int staticEval, int depth, NodeType nodeType, int wasPv, Move? move, int age)
+    public void Update(ushort key, int score, int staticEval, int depth, NodeType nodeType, int wasPv, Move? move, int age)
     {
         Debug.Assert(age < MaxAge);
         Debug.Assert(nodeType != NodeType.Unknown);
 
-        _key = (ushort)key;
-=======
-    public void Update(ushort key, int score, int staticEval, int depth, NodeType nodeType, int wasPv, Move? move)
-    {
         _key = key;
->>>>>>> 3a229122
         _score = (short)score;
         _staticEval = (short)staticEval;
         _depth = MemoryMarshal.AsBytes(MemoryMarshal.CreateSpan(ref depth, 1))[0];
