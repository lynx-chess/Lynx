--- conflicted
+++ resolved
@@ -91,173 +91,6 @@
 
     #region Move making
 
-<<<<<<< HEAD
-    /// <summary>
-    /// Null moves constructor
-    /// </summary>
-    /// <param name="position"></param>
-    /// <param name="nullMove"></param>
-    [MethodImpl(MethodImplOptions.AggressiveInlining)]
-#pragma warning disable RCS1163, IDE0060 // Unused parameter.
-    public Position(Position position, bool nullMove)
-    {
-        UniqueIdentifier = position.UniqueIdentifier;
-        PieceBitBoards = new BitBoard[12];
-        Array.Copy(position.PieceBitBoards, PieceBitBoards, position.PieceBitBoards.Length);
-
-        OccupancyBitBoards = new BitBoard[3];
-        Array.Copy(position.OccupancyBitBoards, OccupancyBitBoards, position.OccupancyBitBoards.Length);
-
-        Board = new int[64];
-        Array.Copy(position.Board, Board, position.Board.Length);
-
-        Side = (Side)Utils.OppositeSide(position.Side);
-        Castle = position.Castle;
-        EnPassant = BoardSquare.noSquare;
-
-        UniqueIdentifier ^=
-            ZobristTable.SideHash()
-            ^ ZobristTable.EnPassantHash((int)position.EnPassant);
-    }
-
-    /// <summary>
-    /// Slower than make-unmake move method
-    /// </summary>
-    /// <param name="position"></param>
-    /// <param name="move"></param>
-    [MethodImpl(MethodImplOptions.AggressiveInlining)]
-    public Position(Position position, Move move) : this(position)
-    {
-        var oldSide = Side;
-        var offset = Utils.PieceOffset(oldSide);
-        var oppositeSide = Utils.OppositeSide(oldSide);
-
-        int sourceSquare = move.SourceSquare();
-        int targetSquare = move.TargetSquare();
-        int piece = move.Piece();
-        int promotedPiece = move.PromotedPiece();
-
-        var newPiece = piece;
-        if (promotedPiece != default)
-        {
-            newPiece = promotedPiece;
-        }
-
-        EnPassant = BoardSquare.noSquare;
-
-        PieceBitBoards[piece].PopBit(sourceSquare);
-        OccupancyBitBoards[(int)Side].PopBit(sourceSquare);
-        Board[sourceSquare] = (int)Piece.None;
-
-        PieceBitBoards[newPiece].SetBit(targetSquare);
-        OccupancyBitBoards[(int)Side].SetBit(targetSquare);
-        Board[targetSquare] = newPiece;
-
-        UniqueIdentifier ^=
-            ZobristTable.SideHash()
-            ^ ZobristTable.PieceHash(sourceSquare, piece)
-            ^ ZobristTable.PieceHash(targetSquare, newPiece)
-            ^ ZobristTable.EnPassantHash((int)position.EnPassant)
-            ^ ZobristTable.CastleHash(position.Castle);
-
-        switch (move.SpecialMoveFlag())
-        {
-            case SpecialMoveType.None:
-                {
-                    if (move.IsCapture())
-                    {
-                        var capturedSquare = targetSquare;
-                        var capturedPiece = move.CapturedPiece();
-
-                        PieceBitBoards[capturedPiece].PopBit(capturedSquare);
-                        OccupancyBitBoards[oppositeSide].PopBit(capturedSquare);
-                        UniqueIdentifier ^= ZobristTable.PieceHash(capturedSquare, capturedPiece);
-                    }
-
-                    break;
-                }
-            case SpecialMoveType.DoublePawnPush:
-                {
-                    var pawnPush = +8 - ((int)oldSide * 16);
-                    var enPassantSquare = sourceSquare + pawnPush;
-                    Utils.Assert(Constants.EnPassantCaptureSquares.Length > enPassantSquare && Constants.EnPassantCaptureSquares[enPassantSquare] != 0, $"Unexpected en passant square : {(BoardSquare)enPassantSquare}");
-
-                    EnPassant = (BoardSquare)enPassantSquare;
-                    UniqueIdentifier ^= ZobristTable.EnPassantHash(enPassantSquare);
-
-                    break;
-                }
-            case SpecialMoveType.ShortCastle:
-                {
-                    var rookSourceSquare = Utils.ShortCastleRookSourceSquare(oldSide);
-                    var rookTargetSquare = Utils.ShortCastleRookTargetSquare(oldSide);
-                    var rookIndex = (int)Piece.R + offset;
-
-                    PieceBitBoards[rookIndex].PopBit(rookSourceSquare);
-                    OccupancyBitBoards[(int)Side].PopBit(rookSourceSquare);
-                    Board[rookSourceSquare] = (int)Piece.None;
-
-                    PieceBitBoards[rookIndex].SetBit(rookTargetSquare);
-                    OccupancyBitBoards[(int)Side].SetBit(rookTargetSquare);
-                    Board[rookTargetSquare] = rookIndex;
-
-                    UniqueIdentifier ^=
-                        ZobristTable.PieceHash(rookSourceSquare, rookIndex)
-                        ^ ZobristTable.PieceHash(rookTargetSquare, rookIndex);
-
-                    break;
-                }
-            case SpecialMoveType.LongCastle:
-                {
-                    var rookSourceSquare = Utils.LongCastleRookSourceSquare(oldSide);
-                    var rookTargetSquare = Utils.LongCastleRookTargetSquare(oldSide);
-                    var rookIndex = (int)Piece.R + offset;
-
-                    PieceBitBoards[rookIndex].PopBit(rookSourceSquare);
-                    OccupancyBitBoards[(int)Side].PopBit(rookSourceSquare);
-                    Board[rookSourceSquare] = (int)Piece.None;
-
-                    PieceBitBoards[rookIndex].SetBit(rookTargetSquare);
-                    OccupancyBitBoards[(int)Side].SetBit(rookTargetSquare);
-                    Board[rookTargetSquare] = rookIndex;
-
-                    UniqueIdentifier ^=
-                        ZobristTable.PieceHash(rookSourceSquare, rookIndex)
-                        ^ ZobristTable.PieceHash(rookTargetSquare, rookIndex);
-
-                    break;
-                }
-            case SpecialMoveType.EnPassant:
-                {
-                    var oppositeSideOffset = Utils.PieceOffset(oppositeSide);
-                    var oppositePawnIndex = (int)Piece.P + oppositeSideOffset;
-
-                    var capturedPiece = oppositePawnIndex;
-
-                    var capturedSquare = Constants.EnPassantCaptureSquares[targetSquare];
-                    Utils.Assert(PieceBitBoards[oppositePawnIndex].GetBit(capturedSquare), $"Expected {(Side)oppositeSide} pawn in {capturedSquare}");
-
-                    PieceBitBoards[capturedPiece].PopBit(capturedSquare);
-                    OccupancyBitBoards[oppositeSide].PopBit(capturedSquare);
-                    Board[capturedSquare] = (int)Piece.None;
-                    UniqueIdentifier ^= ZobristTable.PieceHash(capturedSquare, capturedPiece);
-
-                    break;
-                }
-        }
-
-        Side = (Side)oppositeSide;
-        OccupancyBitBoards[(int)Side.Both] = OccupancyBitBoards[(int)Side.White] | OccupancyBitBoards[(int)Side.Black];
-
-        // Updating castling rights
-        Castle &= Constants.CastlingRightsUpdateConstants[sourceSquare];
-        Castle &= Constants.CastlingRightsUpdateConstants[targetSquare];
-
-        UniqueIdentifier ^= ZobristTable.CastleHash(Castle);
-    }
-
-=======
->>>>>>> d4811b98
     [MethodImpl(MethodImplOptions.AggressiveInlining)]
     public GameState MakeMove(Move move)
     {
