using System.Buffers;
using System.Diagnostics;
using System.Runtime.CompilerServices;
using System.Text;

using static Lynx.EvaluationConstants;
using static Lynx.EvaluationParams;
using static Lynx.EvaluationPSQTs;

namespace Lynx.Model;

public class Position : IDisposable
{
    private bool _disposedValue;

    internal int _incrementalEvalAccumulator;
    internal int _incrementalPhaseAccumulator;
    internal bool _isIncrementalEval;

    private ulong _uniqueIdentifier;
    private ulong _kingPawnUniqueIdentifier;
    private readonly ulong[] _nonPawnHash;

    private readonly ulong[] _pieceBitBoards;
    private readonly ulong[] _occupancyBitBoards;
    private readonly int[] _board;
    private byte _castle;

    private BoardSquare _enPassant;
    private Side _side;

#pragma warning disable RCS1085 // Use auto-implemented property

    public ulong UniqueIdentifier => _uniqueIdentifier;

    public ulong KingPawnUniqueIdentifier => _kingPawnUniqueIdentifier;

    public ulong[] NonPawnHash => _nonPawnHash;

    public ulong MinorHash { get; private set; }

    /// <summary>
    /// Use <see cref="Piece"/> as index
    /// </summary>
    public BitBoard[] PieceBitBoards => _pieceBitBoards;

    /// <summary>
    /// Black, White, Both
    /// </summary>
    public BitBoard[] OccupancyBitBoards => _occupancyBitBoards;

    /// <summary>
    /// Piece location indexed by square
    /// </summary>
    public int[] Board => _board;

    public Side Side => _side;

    public BoardSquare EnPassant => _enPassant;

    /// <summary>
    /// See <see cref="<CastlingRights"/>
    /// </summary>
    public byte Castle { get => _castle; private set => _castle = value; }

#pragma warning restore RCS1085 // Use auto-implemented property

    public BitBoard Queens => _pieceBitBoards[(int)Piece.Q] | _pieceBitBoards[(int)Piece.q];
    public BitBoard Rooks => _pieceBitBoards[(int)Piece.R] | _pieceBitBoards[(int)Piece.r];
    public BitBoard Bishops => _pieceBitBoards[(int)Piece.B] | _pieceBitBoards[(int)Piece.b];
    public BitBoard Knights => _pieceBitBoards[(int)Piece.N] | _pieceBitBoards[(int)Piece.n];
    public BitBoard Kings => _pieceBitBoards[(int)Piece.K] | _pieceBitBoards[(int)Piece.k];

    public int WhiteKingSquare => _pieceBitBoards[(int)Piece.K].GetLS1BIndex();
    public int BlackKingSquare => _pieceBitBoards[(int)Piece.k].GetLS1BIndex();

    /// <summary>
    /// Beware, half move counter isn't take into account
    /// Use alternative constructor instead and set it externally if relevant
    /// </summary>
    public Position(string fen) : this(FENParser.ParseFEN(fen))
    {
    }

    public Position((BitBoard[] _pieceBitBoards, BitBoard[] _occupancyBitBoards, int[] _board, Side Side, byte _castle, BoardSquare _enPassant,
        int _/*, int FullMoveCounter*/) parsedFEN)
    {
        _pieceBitBoards = parsedFEN._pieceBitBoards;
        _occupancyBitBoards = parsedFEN._occupancyBitBoards;
        _board = parsedFEN._board;
        _side = parsedFEN.Side;
        _castle = parsedFEN._castle;
        _enPassant = parsedFEN._enPassant;

#pragma warning disable S3366 // "this" should not be exposed from constructors
<<<<<<< HEAD
        _nonPawnHash = ArrayPool<ulong>.Shared.Rent(2);
        _nonPawnHash[(int)Side.White] = ZobristTable.NonPawnSideHash(this, (int)Side.White);
        _nonPawnHash[(int)Side.Black] = ZobristTable.NonPawnSideHash(this, (int)Side.Black);
=======
        NonPawnHash = ArrayPool<ulong>.Shared.Rent(2);
        NonPawnHash[(int)Side.White] = ZobristTable.NonPawnSideHash(this, (int)Side.White);
        NonPawnHash[(int)Side.Black] = ZobristTable.NonPawnSideHash(this, (int)Side.Black);
        MinorHash = ZobristTable.MinorHash(this);
>>>>>>> c81de9b6

        _kingPawnUniqueIdentifier = ZobristTable.KingPawnHash(this);
        _uniqueIdentifier = ZobristTable.PositionHash(this, _kingPawnUniqueIdentifier, _nonPawnHash[(int)Side.White], _nonPawnHash[(int)Side.Black]);

        Debug.Assert(_uniqueIdentifier == ZobristTable.PositionHash(this));
#pragma warning restore S3366 // "this" should not be exposed from constructors

        _isIncrementalEval = false;
    }

    /// <summary>
    /// Clone constructor
    /// </summary>
    [MethodImpl(MethodImplOptions.AggressiveInlining)]
    public Position(Position position)
    {
        _uniqueIdentifier = position._uniqueIdentifier;
        _kingPawnUniqueIdentifier = position._kingPawnUniqueIdentifier;

        _nonPawnHash = ArrayPool<ulong>.Shared.Rent(2);
        _nonPawnHash[(int)Side.White] = position._nonPawnHash[(int)Side.White];
        _nonPawnHash[(int)Side.Black] = position._nonPawnHash[(int)Side.Black];

<<<<<<< HEAD
        _pieceBitBoards = ArrayPool<BitBoard>.Shared.Rent(12);
        Array.Copy(position._pieceBitBoards, _pieceBitBoards, position._pieceBitBoards.Length);
=======
        MinorHash = position.MinorHash;

        PieceBitBoards = ArrayPool<BitBoard>.Shared.Rent(12);
        Array.Copy(position.PieceBitBoards, PieceBitBoards, position.PieceBitBoards.Length);
>>>>>>> c81de9b6

        _occupancyBitBoards = ArrayPool<BitBoard>.Shared.Rent(3);
        Array.Copy(position._occupancyBitBoards, _occupancyBitBoards, position._occupancyBitBoards.Length);

        _board = ArrayPool<int>.Shared.Rent(64);
        Array.Copy(position._board, _board, position._board.Length);

        _side = position._side;
        _castle = position._castle;
        _enPassant = position._enPassant;

        _isIncrementalEval = position._isIncrementalEval;
        _incrementalEvalAccumulator = position._incrementalEvalAccumulator;
        _incrementalPhaseAccumulator = position._incrementalPhaseAccumulator;
    }

    #region Move making

    [MethodImpl(MethodImplOptions.AggressiveInlining)]
    public GameState MakeMove(Move move)
    {
<<<<<<< HEAD
        Debug.Assert(ZobristTable.PositionHash(this) == _uniqueIdentifier);
        Debug.Assert(ZobristTable.NonPawnSideHash(this, (int)Side.White) == _nonPawnHash[(int)Side.White]);
        Debug.Assert(ZobristTable.NonPawnSideHash(this, (int)Side.Black) == _nonPawnHash[(int)Side.Black]);
=======
        Debug.Assert(ZobristTable.PositionHash(this) == UniqueIdentifier);
        Debug.Assert(ZobristTable.NonPawnSideHash(this, (int)Side.White) == NonPawnHash[(int)Side.White]);
        Debug.Assert(ZobristTable.NonPawnSideHash(this, (int)Side.Black) == NonPawnHash[(int)Side.Black]);
        Debug.Assert(ZobristTable.MinorHash(this) == MinorHash);
>>>>>>> c81de9b6

        var gameState = new GameState(this);

        var oldSide = (int)_side;
        var offset = Utils.PieceOffset(oldSide);
        var oppositeSide = Utils.OppositeSide(oldSide);

        int sourceSquare = move.SourceSquare();
        int targetSquare = move.TargetSquare();
        int piece = move.Piece();
        int promotedPiece = move.PromotedPiece();

        var newPiece = piece;
        int extraPhaseIfIncremental = 0;
        if (promotedPiece != default)
        {
            newPiece = promotedPiece;
            extraPhaseIfIncremental = GamePhaseByPiece[promotedPiece]; // - GamePhaseByPiece[piece];
        }

        _pieceBitBoards[piece].PopBit(sourceSquare);
        _occupancyBitBoards[oldSide].PopBit(sourceSquare);
        _board[sourceSquare] = (int)Piece.None;

        _pieceBitBoards[newPiece].SetBit(targetSquare);
        _occupancyBitBoards[oldSide].SetBit(targetSquare);
        _board[targetSquare] = newPiece;

        var sourcePieceHash = ZobristTable.PieceHash(sourceSquare, piece);
        var targetPieceHash = ZobristTable.PieceHash(targetSquare, newPiece);
        var fullPieceMovementHash = sourcePieceHash ^ targetPieceHash;

<<<<<<< HEAD
        _uniqueIdentifier ^=
=======
        UniqueIdentifier ^=
>>>>>>> c81de9b6
            ZobristTable.SideHash()
            ^ fullPieceMovementHash
            ^ ZobristTable.EnPassantHash((int)_enPassant)            // We clear the existing enpassant square, if any
            ^ ZobristTable.CastleHash(_castle);                      // We clear the existing castle rights

        [MethodImpl(MethodImplOptions.AggressiveInlining)]
        static bool IsMinorPiece(int piece) =>
            piece == (int)Piece.N || piece == (int)Piece.n
            || piece == (int)Piece.B || piece == (int)Piece.b;

        if (piece == (int)Piece.P || piece == (int)Piece.p)
        {
            _kingPawnUniqueIdentifier ^= sourcePieceHash;       // We remove pawn from start square

            if (promotedPiece == default)
            {
                _kingPawnUniqueIdentifier ^= targetPieceHash;   // We add pawn again to end square
            }
            else
            {
                // In case of promotion, the promoted piece won't be a pawn or a king, so no need to update the KingPawn hash with it, just to remove the pawn (done right above)
                // We do need to update the NonPawn hash
<<<<<<< HEAD
                _nonPawnHash[oldSide] ^= targetPieceHash;       // We add piece piece to the end square
=======
                NonPawnHash[oldSide] ^= targetPieceHash;       // We add piece piece to the end square

                if (IsMinorPiece(newPiece))
                {
                    MinorHash ^= targetPieceHash;
                }
>>>>>>> c81de9b6
            }
        }
        else
        {
            _nonPawnHash[oldSide] ^= fullPieceMovementHash;

            if (piece == (int)Piece.K || piece == (int)Piece.k)
            {
                // King (and castling) moves require calculating king buckets twice and recalculating all related parameters, so skipping incremental eval for those cases for now
                // No need to check for move.IsCastle(), see CastlingMovesAreKingMoves test
                _isIncrementalEval = false;

                _kingPawnUniqueIdentifier ^= fullPieceMovementHash;
            }
            else if (IsMinorPiece(piece))
            {
                MinorHash ^= fullPieceMovementHash;
            }
        }

        _enPassant = BoardSquare.noSquare;

        // _incrementalEvalAccumulator updates
        if (_isIncrementalEval)
        {
            var whiteKing = _pieceBitBoards[(int)Piece.K].GetLS1BIndex();
            var blackKing = _pieceBitBoards[(int)Piece.k].GetLS1BIndex();
            var whiteBucket = PSQTBucketLayout[whiteKing];
            var blackBucket = PSQTBucketLayout[blackKing ^ 56];

            int sameSideBucket = whiteBucket;
            int opposideSideBucket = blackBucket;
            if (_side == Side.Black)
            {
                (sameSideBucket, opposideSideBucket) = (opposideSideBucket, sameSideBucket);
            }

            _incrementalEvalAccumulator -= PSQT(0, sameSideBucket, piece, sourceSquare);
            _incrementalEvalAccumulator -= PSQT(1, opposideSideBucket, piece, sourceSquare);

            _incrementalEvalAccumulator += PSQT(0, sameSideBucket, newPiece, targetSquare);
            _incrementalEvalAccumulator += PSQT(1, opposideSideBucket, newPiece, targetSquare);

            _incrementalPhaseAccumulator += extraPhaseIfIncremental;

            switch (move.SpecialMoveFlag())
            {
                case SpecialMoveType.None:
                    {
                        if (move.IsCapture())
                        {
                            var capturedSquare = targetSquare;
                            var capturedPiece = move.CapturedPiece();

                            _pieceBitBoards[capturedPiece].PopBit(capturedSquare);
                            _occupancyBitBoards[oppositeSide].PopBit(capturedSquare);

                            var capturedPieceHash = ZobristTable.PieceHash(capturedSquare, capturedPiece);
<<<<<<< HEAD
                            _uniqueIdentifier ^= capturedPieceHash;

=======
                            UniqueIdentifier ^= capturedPieceHash;
>>>>>>> c81de9b6
                            // Kings can't be captured
                            if (capturedPiece == (int)Piece.P || capturedPiece == (int)Piece.p)
                            {
                                _kingPawnUniqueIdentifier ^= capturedPieceHash;
                            }
                            else
                            {
<<<<<<< HEAD
                                _nonPawnHash[oppositeSide] ^= capturedPieceHash;
=======
                                NonPawnHash[oppositeSide] ^= capturedPieceHash;

                                if (IsMinorPiece(capturedPiece))
                                {
                                    MinorHash ^= capturedPieceHash;
                                }
>>>>>>> c81de9b6
                            }

                            _incrementalEvalAccumulator -= PSQT(0, opposideSideBucket, capturedPiece, capturedSquare);
                            _incrementalEvalAccumulator -= PSQT(1, sameSideBucket, capturedPiece, capturedSquare);

                            _incrementalPhaseAccumulator -= GamePhaseByPiece[capturedPiece];
                        }

                        break;
                    }
                case SpecialMoveType.DoublePawnPush:
                    {
                        var pawnPush = +8 - (oldSide * 16);
                        var enPassantSquare = sourceSquare + pawnPush;
                        Utils.Assert(Constants.EnPassantCaptureSquares.Length > enPassantSquare && Constants.EnPassantCaptureSquares[enPassantSquare] != 0, $"Unexpected en passant square : {(BoardSquare)enPassantSquare}");

                        _enPassant = (BoardSquare)enPassantSquare;
                        _uniqueIdentifier ^= ZobristTable.EnPassantHash(enPassantSquare);

                        break;
                    }
                case SpecialMoveType.ShortCastle:
                    {
                        var rookSourceSquare = Utils.ShortCastleRookSourceSquare(oldSide);
                        var rookTargetSquare = Utils.ShortCastleRookTargetSquare(oldSide);
                        var rookIndex = (int)Piece.R + offset;

                        _pieceBitBoards[rookIndex].PopBit(rookSourceSquare);
                        _occupancyBitBoards[oldSide].PopBit(rookSourceSquare);
                        _board[rookSourceSquare] = (int)Piece.None;

                        _pieceBitBoards[rookIndex].SetBit(rookTargetSquare);
                        _occupancyBitBoards[oldSide].SetBit(rookTargetSquare);
                        _board[rookTargetSquare] = rookIndex;

                        var hashChange = ZobristTable.PieceHash(rookSourceSquare, rookIndex)
                            ^ ZobristTable.PieceHash(rookTargetSquare, rookIndex);

                        _uniqueIdentifier ^= hashChange;
                        _nonPawnHash[oldSide] ^= hashChange;

                        _incrementalEvalAccumulator -= PSQT(0, sameSideBucket, rookIndex, rookSourceSquare);
                        _incrementalEvalAccumulator -= PSQT(1, opposideSideBucket, rookIndex, rookSourceSquare);

                        _incrementalEvalAccumulator += PSQT(0, sameSideBucket, rookIndex, rookTargetSquare);
                        _incrementalEvalAccumulator += PSQT(1, opposideSideBucket, rookIndex, rookTargetSquare);

                        break;
                    }
                case SpecialMoveType.LongCastle:
                    {
                        var rookSourceSquare = Utils.LongCastleRookSourceSquare(oldSide);
                        var rookTargetSquare = Utils.LongCastleRookTargetSquare(oldSide);
                        var rookIndex = (int)Piece.R + offset;

                        _pieceBitBoards[rookIndex].PopBit(rookSourceSquare);
                        _occupancyBitBoards[oldSide].PopBit(rookSourceSquare);
                        _board[rookSourceSquare] = (int)Piece.None;

                        _pieceBitBoards[rookIndex].SetBit(rookTargetSquare);
                        _occupancyBitBoards[oldSide].SetBit(rookTargetSquare);
                        _board[rookTargetSquare] = rookIndex;

                        var hashChange = ZobristTable.PieceHash(rookSourceSquare, rookIndex)
                            ^ ZobristTable.PieceHash(rookTargetSquare, rookIndex);

                        _uniqueIdentifier ^= hashChange;
                        _nonPawnHash[oldSide] ^= hashChange;

                        _incrementalEvalAccumulator -= PSQT(0, sameSideBucket, rookIndex, rookSourceSquare);
                        _incrementalEvalAccumulator -= PSQT(1, opposideSideBucket, rookIndex, rookSourceSquare);

                        _incrementalEvalAccumulator += PSQT(0, sameSideBucket, rookIndex, rookTargetSquare);
                        _incrementalEvalAccumulator += PSQT(1, opposideSideBucket, rookIndex, rookTargetSquare);

                        break;
                    }
                case SpecialMoveType.EnPassant:
                    {
                        var oppositePawnIndex = (int)Piece.p - offset;

                        var capturedSquare = Constants.EnPassantCaptureSquares[targetSquare];
                        var capturedPiece = oppositePawnIndex;
                        Utils.Assert(_pieceBitBoards[oppositePawnIndex].GetBit(capturedSquare), $"Expected {(Side)oppositeSide} pawn in {capturedSquare}");

                        _pieceBitBoards[capturedPiece].PopBit(capturedSquare);
                        _occupancyBitBoards[oppositeSide].PopBit(capturedSquare);
                        _board[capturedSquare] = (int)Piece.None;

                        var capturedPawnHash = ZobristTable.PieceHash(capturedSquare, capturedPiece);
                        _uniqueIdentifier ^= capturedPawnHash;
                        _kingPawnUniqueIdentifier ^= capturedPawnHash;

                        _incrementalEvalAccumulator -= PSQT(0, opposideSideBucket, capturedPiece, capturedSquare);
                        _incrementalEvalAccumulator -= PSQT(1, sameSideBucket, capturedPiece, capturedSquare);

                        //_incrementalPhaseAccumulator -= GamePhaseByPiece[capturedPiece];
                        break;
                    }
            }
        }
        // No _incrementalEvalAccumulator updates
        else
        {
            switch (move.SpecialMoveFlag())
            {
                case SpecialMoveType.None:
                    {
                        if (move.IsCapture())
                        {
                            var capturedSquare = targetSquare;
                            var capturedPiece = move.CapturedPiece();

                            _pieceBitBoards[capturedPiece].PopBit(capturedSquare);
                            _occupancyBitBoards[oppositeSide].PopBit(capturedSquare);

                            ulong capturedPieceHash = ZobristTable.PieceHash(capturedSquare, capturedPiece);
                            _uniqueIdentifier ^= capturedPieceHash;

                            // Kings can't be captured
                            if (capturedPiece == (int)Piece.P || capturedPiece == (int)Piece.p)
                            {
                                _kingPawnUniqueIdentifier ^= capturedPieceHash;
                            }
                            else
                            {
<<<<<<< HEAD
                                _nonPawnHash[oppositeSide] ^= capturedPieceHash;
=======
                                NonPawnHash[oppositeSide] ^= capturedPieceHash;

                                if (IsMinorPiece(capturedPiece))
                                {
                                    MinorHash ^= capturedPieceHash;
                                }
>>>>>>> c81de9b6
                            }
                        }

                        break;
                    }
                case SpecialMoveType.DoublePawnPush:
                    {
                        var pawnPush = +8 - (oldSide * 16);
                        var enPassantSquare = sourceSquare + pawnPush;
                        Utils.Assert(Constants.EnPassantCaptureSquares.Length > enPassantSquare && Constants.EnPassantCaptureSquares[enPassantSquare] != 0, $"Unexpected en passant square : {(BoardSquare)enPassantSquare}");

                        _enPassant = (BoardSquare)enPassantSquare;
                        _uniqueIdentifier ^= ZobristTable.EnPassantHash(enPassantSquare);

                        break;
                    }
                case SpecialMoveType.ShortCastle:
                    {
                        var rookSourceSquare = Utils.ShortCastleRookSourceSquare(oldSide);
                        var rookTargetSquare = Utils.ShortCastleRookTargetSquare(oldSide);
                        var rookIndex = (int)Piece.R + offset;

                        _pieceBitBoards[rookIndex].PopBit(rookSourceSquare);
                        _occupancyBitBoards[oldSide].PopBit(rookSourceSquare);
                        _board[rookSourceSquare] = (int)Piece.None;

                        _pieceBitBoards[rookIndex].SetBit(rookTargetSquare);
                        _occupancyBitBoards[oldSide].SetBit(rookTargetSquare);
                        _board[rookTargetSquare] = rookIndex;

                        var hashChange = ZobristTable.PieceHash(rookSourceSquare, rookIndex)
                            ^ ZobristTable.PieceHash(rookTargetSquare, rookIndex);

                        _uniqueIdentifier ^= hashChange;
                        _nonPawnHash[oldSide] ^= hashChange;

                        break;
                    }
                case SpecialMoveType.LongCastle:
                    {
                        var rookSourceSquare = Utils.LongCastleRookSourceSquare(oldSide);
                        var rookTargetSquare = Utils.LongCastleRookTargetSquare(oldSide);
                        var rookIndex = (int)Piece.R + offset;

                        _pieceBitBoards[rookIndex].PopBit(rookSourceSquare);
                        _occupancyBitBoards[oldSide].PopBit(rookSourceSquare);
                        _board[rookSourceSquare] = (int)Piece.None;

                        _pieceBitBoards[rookIndex].SetBit(rookTargetSquare);
                        _occupancyBitBoards[oldSide].SetBit(rookTargetSquare);
                        _board[rookTargetSquare] = rookIndex;

                        var hashChange = ZobristTable.PieceHash(rookSourceSquare, rookIndex)
                            ^ ZobristTable.PieceHash(rookTargetSquare, rookIndex);

                        _uniqueIdentifier ^= hashChange;
                        _nonPawnHash[oldSide] ^= hashChange;

                        break;
                    }
                case SpecialMoveType.EnPassant:
                    {
                        var oppositePawnIndex = (int)Piece.p - offset;

                        var capturedSquare = Constants.EnPassantCaptureSquares[targetSquare];
                        var capturedPiece = oppositePawnIndex;
                        Utils.Assert(_pieceBitBoards[oppositePawnIndex].GetBit(capturedSquare), $"Expected {(Side)oppositeSide} pawn in {capturedSquare}");

                        _pieceBitBoards[capturedPiece].PopBit(capturedSquare);
                        _occupancyBitBoards[oppositeSide].PopBit(capturedSquare);
                        _board[capturedSquare] = (int)Piece.None;

                        ulong capturedPawnHash = ZobristTable.PieceHash(capturedSquare, capturedPiece);
                        _uniqueIdentifier ^= capturedPawnHash;
                        _kingPawnUniqueIdentifier ^= capturedPawnHash;

                        break;
                    }
            }
        }

        _side = (Side)oppositeSide;
        _occupancyBitBoards[2] = _occupancyBitBoards[1] | _occupancyBitBoards[0];

        // Updating castling rights
        _castle &= Constants.CastlingRightsUpdateConstants[sourceSquare];
        _castle &= Constants.CastlingRightsUpdateConstants[targetSquare];

        _uniqueIdentifier ^= ZobristTable.CastleHash(_castle);

<<<<<<< HEAD
        Debug.Assert(ZobristTable.PositionHash(this) == _uniqueIdentifier);
        Debug.Assert(ZobristTable.NonPawnSideHash(this, (int)Side.White) == _nonPawnHash[(int)Side.White]);
        Debug.Assert(ZobristTable.NonPawnSideHash(this, (int)Side.Black) == _nonPawnHash[(int)Side.Black]);
=======
        Debug.Assert(ZobristTable.PositionHash(this) == UniqueIdentifier);
        Debug.Assert(ZobristTable.NonPawnSideHash(this, (int)Side.White) == NonPawnHash[(int)Side.White]);
        Debug.Assert(ZobristTable.NonPawnSideHash(this, (int)Side.Black) == NonPawnHash[(int)Side.Black]);
        Debug.Assert(ZobristTable.MinorHash(this) == MinorHash);
>>>>>>> c81de9b6

        // KingPawn hash assert won't work due to PassedPawnBonusNoEnemiesAheadBonus
        //Debug.Assert(ZobristTable.PawnKingHash(this) != _kingPawnUniqueIdentifier && WasProduceByAValidMove());

        return gameState;
    }

    [MethodImpl(MethodImplOptions.AggressiveInlining)]
    public void UnmakeMove(Move move, GameState gameState)
    {
        var oppositeSide = (int)_side;
        var side = Utils.OppositeSide(oppositeSide);
        _side = (Side)side;
        var offset = Utils.PieceOffset(side);

        int sourceSquare = move.SourceSquare();
        int targetSquare = move.TargetSquare();
        int piece = move.Piece();
        int promotedPiece = move.PromotedPiece();

        var newPiece = piece;
        if (promotedPiece != default)
        {
            newPiece = promotedPiece;
        }

        _pieceBitBoards[newPiece].PopBit(targetSquare);
        _occupancyBitBoards[side].PopBit(targetSquare);
        _board[targetSquare] = (int)Piece.None;

        _pieceBitBoards[piece].SetBit(sourceSquare);
        _occupancyBitBoards[side].SetBit(sourceSquare);
        _board[sourceSquare] = piece;

        switch (move.SpecialMoveFlag())
        {
            case SpecialMoveType.None:
                {
                    if (move.IsCapture())
                    {
                        var capturedPiece = move.CapturedPiece();

                        _pieceBitBoards[capturedPiece].SetBit(targetSquare);
                        _occupancyBitBoards[oppositeSide].SetBit(targetSquare);
                        _board[targetSquare] = capturedPiece;
                    }

                    break;
                }
            case SpecialMoveType.ShortCastle:
                {
                    var rookSourceSquare = Utils.ShortCastleRookSourceSquare(side);
                    var rookTargetSquare = Utils.ShortCastleRookTargetSquare(side);
                    var rookIndex = (int)Piece.R + offset;

                    _pieceBitBoards[rookIndex].SetBit(rookSourceSquare);
                    _occupancyBitBoards[side].SetBit(rookSourceSquare);
                    _board[rookSourceSquare] = rookIndex;

                    _pieceBitBoards[rookIndex].PopBit(rookTargetSquare);
                    _occupancyBitBoards[side].PopBit(rookTargetSquare);
                    _board[rookTargetSquare] = (int)Piece.None;

                    break;
                }
            case SpecialMoveType.LongCastle:
                {
                    var rookSourceSquare = Utils.LongCastleRookSourceSquare(side);
                    var rookTargetSquare = Utils.LongCastleRookTargetSquare(side);
                    var rookIndex = (int)Piece.R + offset;

                    _pieceBitBoards[rookIndex].SetBit(rookSourceSquare);
                    _occupancyBitBoards[side].SetBit(rookSourceSquare);
                    _board[rookSourceSquare] = rookIndex;

                    _pieceBitBoards[rookIndex].PopBit(rookTargetSquare);
                    _occupancyBitBoards[side].PopBit(rookTargetSquare);
                    _board[rookTargetSquare] = (int)Piece.None;

                    break;
                }
            case SpecialMoveType.EnPassant:
                {
                    Debug.Assert(move.IsEnPassant());

                    var oppositePawnIndex = (int)Piece.p - offset;
                    var capturedPawnSquare = Constants.EnPassantCaptureSquares[targetSquare];

                    Utils.Assert(_occupancyBitBoards[(int)Side.Both].GetBit(capturedPawnSquare) == default,
                        $"Expected empty {capturedPawnSquare}");

                    _pieceBitBoards[oppositePawnIndex].SetBit(capturedPawnSquare);
                    _occupancyBitBoards[oppositeSide].SetBit(capturedPawnSquare);
                    _board[capturedPawnSquare] = oppositePawnIndex;

                    break;
                }
        }

        _occupancyBitBoards[2] = _occupancyBitBoards[1] | _occupancyBitBoards[0];

        // Updating saved values
<<<<<<< HEAD
        _castle = gameState.Castle;
        _enPassant = gameState.EnPassant;
        _uniqueIdentifier = gameState.ZobristKey;
        _kingPawnUniqueIdentifier = gameState.KingPawnKey;
        _nonPawnHash[(int)Side.White] = gameState.NonPawnWhiteKey;
        _nonPawnHash[(int)Side.Black] = gameState.NonPawnBlackKey;
=======
        Castle = gameState.Castle;
        EnPassant = gameState.EnPassant;

        UniqueIdentifier = gameState.ZobristKey;
        KingPawnUniqueIdentifier = gameState.KingPawnKey;
        NonPawnHash[(int)Side.White] = gameState.NonPawnWhiteKey;
        NonPawnHash[(int)Side.Black] = gameState.NonPawnBlackKey;
        MinorHash = gameState.MinorKey;
>>>>>>> c81de9b6

        _incrementalEvalAccumulator = gameState.IncrementalEvalAccumulator;
        _incrementalPhaseAccumulator = gameState.IncrementalPhaseAccumulator;
        _isIncrementalEval = gameState.IsIncrementalEval;
    }

    [MethodImpl(MethodImplOptions.AggressiveInlining)]
    public NullMoveGameState MakeNullMove()
    {
        var gameState = new NullMoveGameState(this);

        _uniqueIdentifier ^=
            ZobristTable.SideHash()
            ^ ZobristTable.EnPassantHash((int)_enPassant);

        _side = (Side)Utils.OppositeSide(_side);
        _enPassant = BoardSquare.noSquare;

        return gameState;
    }

    [MethodImpl(MethodImplOptions.AggressiveInlining)]
    public void UnMakeNullMove(NullMoveGameState gameState)
    {
        _side = (Side)Utils.OppositeSide(_side);
        _enPassant = gameState.EnPassant;
        _uniqueIdentifier = gameState.ZobristKey;
    }

    /// <summary>
    /// False if any of the kings has been captured, or if the opponent king is in check.
    /// </summary>
    [MethodImpl(MethodImplOptions.AggressiveInlining)]
    internal bool IsValid()
    {
        var offset = Utils.PieceOffset(_side);

        var kingBitBoard = _pieceBitBoards[(int)Piece.K + offset];
        var kingSquare = kingBitBoard == default ? -1 : kingBitBoard.GetLS1BIndex();

        var oppositeKingBitBoard = _pieceBitBoards[(int)Piece.k - offset];
        var oppositeKingSquare = oppositeKingBitBoard == default ? -1 : oppositeKingBitBoard.GetLS1BIndex();

        return kingSquare >= 0 && oppositeKingSquare >= 0
            && !IsSquareAttacked(oppositeKingSquare, _side);
    }

    /// <summary>
    /// Lightweight version of <see cref="IsValid"/>
    /// False if the opponent king is in check.
    /// This method is meant to be invoked only after a pseudolegal <see cref="MakeMove(int)"/>.
    /// i.e. it doesn't ensure that both kings are on the board
    /// </summary>
    [MethodImpl(MethodImplOptions.AggressiveInlining)]
    public bool WasProduceByAValidMove()
    {
        Debug.Assert(_pieceBitBoards[(int)Piece.k - Utils.PieceOffset(_side)].CountBits() == 1);
        var oppositeKingSquare = _pieceBitBoards[(int)Piece.k - Utils.PieceOffset(_side)].GetLS1BIndex();

        return !IsSquareAttacked(oppositeKingSquare, _side);
    }

    #endregion

    #region Evaluation

    /// <summary>
    /// Evaluates material and position in a NegaMax style.
    /// That is, positive scores always favour playing <see cref="_side"/>.
    /// </summary>
    public (int Score, int Phase) StaticEvaluation() => StaticEvaluation(0);

    /// <summary>
    /// Evaluates material and position in a NegaMax style.
    /// That is, positive scores always favour playing <see cref="_side"/>.
    /// </summary>
    public (int Score, int Phase) StaticEvaluation(int movesWithoutCaptureOrPawnMove)
    {
        var kingPawnTable = new PawnTableElement[Constants.KingPawnHashSize];

        return StaticEvaluation(movesWithoutCaptureOrPawnMove, kingPawnTable);
    }

    /// <summary>
    /// Evaluates material and position in a NegaMax style.
    /// That is, positive scores always favour playing <see cref="_side"/>.
    /// </summary>
    [MethodImpl(MethodImplOptions.AggressiveInlining)]
    public (int Score, int Phase) StaticEvaluation(int movesWithoutCaptureOrPawnMove, PawnTableElement[] pawnEvalTable)
    {
        //var result = OnlineTablebaseProber.EvaluationSearch(this, movesWithoutCaptureOrPawnMove, cancellationToken);
        //Debug.Assert(result < CheckMateBaseEvaluation, $"position {FEN()} returned tb eval out of bounds: {result}");
        //Debug.Assert(result > -CheckMateBaseEvaluation, $"position {FEN()} returned tb eval out of bounds: {result}");

        //if (result != OnlineTablebaseProber.NoResult)
        //{
        //    return result;
        //}

        int packedScore = 0;
        int gamePhase = 0;

        var whitePawns = _pieceBitBoards[(int)Piece.P];
        var blackPawns = _pieceBitBoards[(int)Piece.p];

        BitBoard whitePawnAttacks = whitePawns.ShiftUpRight() | whitePawns.ShiftUpLeft();
        BitBoard blackPawnAttacks = blackPawns.ShiftDownRight() | blackPawns.ShiftDownLeft();

        var whiteKing = _pieceBitBoards[(int)Piece.K].GetLS1BIndex();
        var blackKing = _pieceBitBoards[(int)Piece.k].GetLS1BIndex();

        var whiteBucket = PSQTBucketLayout[whiteKing];
        var blackBucket = PSQTBucketLayout[blackKing ^ 56];

        if (_isIncrementalEval)
        {
            packedScore = _incrementalEvalAccumulator;
            gamePhase = _incrementalPhaseAccumulator;

            var kingPawnIndex = _kingPawnUniqueIdentifier & Constants.KingPawnHashMask;
            ref var entry = ref pawnEvalTable[kingPawnIndex];

            // pawnEvalTable hit: We can reuse cached eval for pawn additional evaluation + PieceProtectedByPawnBonus + KingShieldBonus
            if (entry.Key == _kingPawnUniqueIdentifier)
            {
                packedScore += entry.PackedScore;
            }
            // Not hit in pawnEvalTable table
            else
            {
                var pawnScore = 0;

                // White pawns

                // King pawn shield bonus
                pawnScore += KingPawnShield(whiteKing, whitePawns);

                // Pieces protected by pawns bonus
                pawnScore += PieceProtectedByPawnBonus[whiteBucket][(int)Piece.P] * (whitePawnAttacks & whitePawns).CountBits();

                // Bitboard copy that we 'empty'
                var whitePawnsCopy = whitePawns;
                while (whitePawnsCopy != default)
                {
                    whitePawnsCopy = whitePawnsCopy.WithoutLS1B(out var pieceSquareIndex);

                    pawnScore += PawnAdditionalEvaluation(whiteBucket, blackBucket, pieceSquareIndex, (int)Piece.P, whiteKing, blackKing);
                }

                // Black pawns

                // King pawn shield bonus
                pawnScore -= KingPawnShield(blackKing, blackPawns);

                // Pieces protected by pawns bonus
                pawnScore -= PieceProtectedByPawnBonus[blackBucket][(int)Piece.P] * (blackPawnAttacks & blackPawns).CountBits();

                // Bitboard copy that we 'empty'
                var blackPawnsCopy = blackPawns;
                while (blackPawnsCopy != default)
                {
                    blackPawnsCopy = blackPawnsCopy.WithoutLS1B(out var pieceSquareIndex);

                    pawnScore -= PawnAdditionalEvaluation(blackBucket, whiteBucket, pieceSquareIndex, (int)Piece.p, blackKing, whiteKing);
                }

                // Pawn islands
                pawnScore += PawnIslands(whitePawns, blackPawns);

                entry.Update(_kingPawnUniqueIdentifier, pawnScore);
                packedScore += pawnScore;
            }

            // White pieces additional eval and pawn attacks, except pawn and king
            for (int pieceIndex = (int)Piece.N; pieceIndex < (int)Piece.K; ++pieceIndex)
            {
                // Bitboard copy that we 'empty'
                var bitboard = _pieceBitBoards[pieceIndex];

                packedScore += PieceProtectedByPawnBonus[whiteBucket][pieceIndex] * (whitePawnAttacks & bitboard).CountBits();

                while (bitboard != default)
                {
                    bitboard = bitboard.WithoutLS1B(out var pieceSquareIndex);

                    packedScore += AdditionalPieceEvaluation(pieceSquareIndex, pieceIndex, (int)Side.White, blackKing, blackPawnAttacks);
                }
            }

            // Black pieces additional eval and pawn attacks, except pawn and king
            for (int pieceIndex = (int)Piece.n; pieceIndex < (int)Piece.k; ++pieceIndex)
            {
                // Bitboard copy that we 'empty'
                var bitboard = _pieceBitBoards[pieceIndex];

                // Pieces protected by pawns bonus
                packedScore -= PieceProtectedByPawnBonus[blackBucket][pieceIndex - 6] * (blackPawnAttacks & bitboard).CountBits();

                while (bitboard != default)
                {
                    bitboard = bitboard.WithoutLS1B(out var pieceSquareIndex);

                    packedScore -= AdditionalPieceEvaluation(pieceSquareIndex, pieceIndex, (int)Side.Black, whiteKing, whitePawnAttacks);
                }
            }
        }
        else
        {
            _incrementalEvalAccumulator = 0;
            _incrementalPhaseAccumulator = 0;

            var kingPawnIndex = _kingPawnUniqueIdentifier & Constants.KingPawnHashMask;
            ref var entry = ref pawnEvalTable[kingPawnIndex];

            // pawnTable hit: We can reuse cached eval for pawn additional evaluation + PieceProtectedByPawnBonus + KingShieldBonus
            if (entry.Key == _kingPawnUniqueIdentifier)
            {
                packedScore += entry.PackedScore;

                // White pawns
                // No PieceProtectedByPawnBonus - included in pawn table | packedScore += PieceProtectedByPawnBonus[...]

                // Bitboard copy that we 'empty'
                var whitePawnsCopy = _pieceBitBoards[(int)Piece.P];
                while (whitePawnsCopy != default)
                {
                    whitePawnsCopy = whitePawnsCopy.WithoutLS1B(out var pieceSquareIndex);

                    _incrementalEvalAccumulator += PSQT(0, whiteBucket, (int)Piece.P, pieceSquareIndex)
                                                + PSQT(1, blackBucket, (int)Piece.P, pieceSquareIndex);

                    // No incremental eval - included in pawn table | packedScore += AdditionalPieceEvaluation(...);
                }

                // Black pawns
                // No PieceProtectedByPawnBonus - included in pawn table | packedScore -= PieceProtectedByPawnBonus .Length[...]

                // Bitboard copy that we 'empty'
                var blackPawnsCopy = _pieceBitBoards[(int)Piece.p];
                while (blackPawnsCopy != default)
                {
                    blackPawnsCopy = blackPawnsCopy.WithoutLS1B(out var pieceSquareIndex);

                    _incrementalEvalAccumulator += PSQT(0, blackBucket, (int)Piece.p, pieceSquareIndex)
                                                + PSQT(1, whiteBucket, (int)Piece.p, pieceSquareIndex);

                    // No incremental eval - included in pawn table | packedScore -= AdditionalPieceEvaluation(...);
                }
            }
            // Not hit in pawnTable table
            else
            {
                var pawnScore = 0;

                // White pawns

                // King pawn shield bonus
                pawnScore += KingPawnShield(whiteKing, whitePawns);

                // Pieces protected by pawns bonus
                pawnScore += PieceProtectedByPawnBonus[whiteBucket][(int)Piece.P] * (whitePawnAttacks & whitePawns).CountBits();

                // Bitboard copy that we 'empty'
                var whitePawnsCopy = _pieceBitBoards[(int)Piece.P];
                while (whitePawnsCopy != default)
                {
                    whitePawnsCopy = whitePawnsCopy.WithoutLS1B(out var pieceSquareIndex);

                    _incrementalEvalAccumulator += PSQT(0, whiteBucket, (int)Piece.P, pieceSquareIndex)
                                                + PSQT(1, blackBucket, (int)Piece.P, pieceSquareIndex);

                    pawnScore += PawnAdditionalEvaluation(whiteBucket, blackBucket, pieceSquareIndex, (int)Piece.P, whiteKing, blackKing);
                }

                // Black pawns

                // King pawn shield bonus
                pawnScore -= KingPawnShield(blackKing, blackPawns);

                // Pieces protected by pawns bonus
                pawnScore -= PieceProtectedByPawnBonus[blackBucket][(int)Piece.P] * (blackPawnAttacks & blackPawns).CountBits();

                // Bitboard copy that we 'empty'
                var blackPawnsCopy = _pieceBitBoards[(int)Piece.p];
                while (blackPawnsCopy != default)
                {
                    blackPawnsCopy = blackPawnsCopy.WithoutLS1B(out var pieceSquareIndex);

                    _incrementalEvalAccumulator += PSQT(0, blackBucket, (int)Piece.p, pieceSquareIndex)
                                                + PSQT(1, whiteBucket, (int)Piece.p, pieceSquareIndex);

                    pawnScore -= PawnAdditionalEvaluation(blackBucket, whiteBucket, pieceSquareIndex, (int)Piece.p, blackKing, whiteKing);
                }

                // Pawn islands
                pawnScore += PawnIslands(whitePawns, blackPawns);

                entry.Update(_kingPawnUniqueIdentifier, pawnScore);
                packedScore += pawnScore;
            }

            // White pieces PSQTs and additional eval and pawn attacks, except king and pawn
            for (int pieceIndex = (int)Piece.N; pieceIndex < (int)Piece.K; ++pieceIndex)
            {
                // Bitboard copy that we 'empty'
                var bitboard = _pieceBitBoards[pieceIndex];

                packedScore += PieceProtectedByPawnBonus[whiteBucket][pieceIndex] * (whitePawnAttacks & bitboard).CountBits();

                while (bitboard != default)
                {
                    bitboard = bitboard.WithoutLS1B(out var pieceSquareIndex);

                    _incrementalEvalAccumulator += PSQT(0, whiteBucket, pieceIndex, pieceSquareIndex)
                                                + PSQT(1, blackBucket, pieceIndex, pieceSquareIndex);

                    _incrementalPhaseAccumulator += GamePhaseByPiece[pieceIndex];

                    packedScore += AdditionalPieceEvaluation(pieceSquareIndex, pieceIndex, (int)Side.White, blackKing, blackPawnAttacks);
                }
            }

            // Black pieces PSQTs and additional eval and pawn attacks, except king and pawn
            for (int pieceIndex = (int)Piece.n; pieceIndex < (int)Piece.k; ++pieceIndex)
            {
                // Bitboard copy that we 'empty'
                var bitboard = _pieceBitBoards[pieceIndex];

                // Pieces protected by pawns bonus
                packedScore -= PieceProtectedByPawnBonus[blackBucket][pieceIndex - 6] * (blackPawnAttacks & bitboard).CountBits();

                while (bitboard != default)
                {
                    bitboard = bitboard.WithoutLS1B(out var pieceSquareIndex);

                    _incrementalEvalAccumulator += PSQT(0, blackBucket, pieceIndex, pieceSquareIndex)
                                                + PSQT(1, whiteBucket, pieceIndex, pieceSquareIndex);

                    _incrementalPhaseAccumulator += GamePhaseByPiece[pieceIndex];

                    packedScore -= AdditionalPieceEvaluation(pieceSquareIndex, pieceIndex, (int)Side.Black, whiteKing, whitePawnAttacks);
                }
            }

            packedScore += _incrementalEvalAccumulator;
            gamePhase += _incrementalPhaseAccumulator;
            _isIncrementalEval = true;
        }

        // Kings - they can't be incremental due to the king buckets
        packedScore +=
            PSQT(0, whiteBucket, (int)Piece.K, whiteKing)
            + PSQT(1, blackBucket, (int)Piece.K, whiteKing)
            + PSQT(0, blackBucket, (int)Piece.k, blackKing)
            + PSQT(1, whiteBucket, (int)Piece.k, blackKing);

        packedScore +=
            KingAdditionalEvaluation(whiteKing, (int)Side.White, blackPawnAttacks)
            - KingAdditionalEvaluation(blackKing, (int)Side.Black, whitePawnAttacks);

        // Bishop pair bonus
        if (_pieceBitBoards[(int)Piece.B].CountBits() >= 2)
        {
            packedScore += BishopPairBonus;
        }

        if (_pieceBitBoards[(int)Piece.b].CountBits() >= 2)
        {
            packedScore -= BishopPairBonus;
        }

        // Pieces attacked by pawns bonus
        packedScore += PieceAttackedByPawnPenalty
            * ((blackPawnAttacks & _occupancyBitBoards[(int)Side.White] /* & (~whitePawns) */).CountBits()
                - (whitePawnAttacks & _occupancyBitBoards[(int)Side.Black] /* & (~blackPawns) */).CountBits());

        if (gamePhase > MaxPhase)    // Early promotions
        {
            gamePhase = MaxPhase;
        }

        int totalPawnsCount = whitePawns.CountBits() + blackPawns.CountBits();

        // Pawnless endgames with few pieces
        if (gamePhase <= 3 && totalPawnsCount == 0)
        {
            switch (gamePhase)
            {
                //case 5:
                //    {
                //        // RB vs R, RN vs R - scale it down due to the chances of it being a draw
                //        if (pieceCount[(int)Piece.R] == 1 && pieceCount[(int)Piece.r] == 1)
                //        {
                //            packedScore >>= 1; // /2
                //        }

                //        break;
                //    }
                case 3:
                    {
                        var winningSideOffset = Utils.PieceOffset(packedScore >= 0);

                        if (_pieceBitBoards[(int)Piece.N + winningSideOffset].CountBits() == 2)      // NN vs N, NN vs B
                        {
                            return (0, gamePhase);
                        }

                        // Without rooks, only BB vs N is a win and BN vs N can have some chances
                        // Not taking that into account here though, we would need this to rule them out: `pieceCount[(int)Piece.b - winningSideOffset] == 1 || pieceCount[(int)Piece.B + winningSideOffset] <= 1`
                        //if (pieceCount[(int)Piece.R + winningSideOffset] == 0)  // BN vs B, NN vs B, BB vs B, BN vs N, NN vs N
                        //{
                        //    packedScore >>= 1; // /2
                        //}

                        break;
                    }
                case 2:
                    {
                        var whiteKnightsCount = _pieceBitBoards[(int)Piece.N].CountBits();

                        if (whiteKnightsCount + _pieceBitBoards[(int)Piece.n].CountBits() == 2            // NN vs -, N vs N
                                || whiteKnightsCount + _pieceBitBoards[(int)Piece.B].CountBits() == 1)    // B vs N, B vs B
                        {
                            return (0, gamePhase);
                        }

                        break;
                    }
                case 1:
                case 0:
                    {
                        return (0, gamePhase);
                    }
            }
        }

        int endGamePhase = MaxPhase - gamePhase;

        var middleGameScore = Utils.UnpackMG(packedScore);
        var endGameScore = Utils.UnpackEG(packedScore);
        var eval = ((middleGameScore * gamePhase) + (endGameScore * endGamePhase)) / MaxPhase;

        // Endgame scaling with pawn count, formula yoinked from Sirius
        eval = (int)(eval * ((80 + (totalPawnsCount * 7)) / 128.0));

        eval = ScaleEvalWith50MovesDrawDistance(eval, movesWithoutCaptureOrPawnMove);

        eval = Math.Clamp(eval, MinStaticEval, MaxStaticEval);

        var sideEval = _side == Side.White
            ? eval
            : -eval;

        return (sideEval, gamePhase);
    }

    [MethodImpl(MethodImplOptions.AggressiveInlining)]
    public int Phase()
    {
        int gamePhase =
             ((_pieceBitBoards[(int)Piece.N] | _pieceBitBoards[(int)Piece.n]).CountBits() * GamePhaseByPiece[(int)Piece.N])
            + ((_pieceBitBoards[(int)Piece.B] | _pieceBitBoards[(int)Piece.b]).CountBits() * GamePhaseByPiece[(int)Piece.B])
            + ((_pieceBitBoards[(int)Piece.R] | _pieceBitBoards[(int)Piece.r]).CountBits() * GamePhaseByPiece[(int)Piece.R])
            + ((_pieceBitBoards[(int)Piece.Q] | _pieceBitBoards[(int)Piece.q]).CountBits() * GamePhaseByPiece[(int)Piece.Q]);

        if (gamePhase > MaxPhase)    // Early promotions
        {
            gamePhase = MaxPhase;
        }

        return gamePhase;
    }

    [MethodImpl(MethodImplOptions.AggressiveInlining)]
    internal static int TaperedEvaluation(int taperedEvaluationTerm, int phase)
    {
        return ((Utils.UnpackMG(taperedEvaluationTerm) * phase) + (Utils.UnpackEG(taperedEvaluationTerm) * (24 - phase))) / 24;
    }

    /// <summary>
    /// Assuming a current position has no legal moves (<see cref="AllPossibleMoves"/> doesn't produce any <see cref="IsValid"/> position),
    /// this method determines if a position is a result of either a loss by checkmate or a draw by stalemate.
    /// NegaMax style
    /// </summary>
    /// <param name="ply">Modulates the output, favouring positions with lower ply (i.e. Checkmate in less moves)</param>
    /// <returns>At least <see cref="CheckMateEvaluation"/> if Position.Side lost (more extreme values when <paramref name="ply"/> increases)
    /// or 0 if Position.Side was stalemated</returns>
    [MethodImpl(MethodImplOptions.AggressiveInlining)]
    public static int EvaluateFinalPosition(int ply, bool isInCheck)
    {
        if (isInCheck)
        {
            // Checkmate evaluation, but not as bad/shallow as it looks like since we're already searching at a certain depth
            return -CheckMateBaseEvaluation + ply;
        }
        else
        {
            return 0;
        }
    }

    /// <summary>
    /// Doesn't include <see cref="Piece.P"/>, <see cref="Piece.p"/>, <see cref="Piece.K"/> and <see cref="Piece.k"/> evaluation
    /// </summary>
    [MethodImpl(MethodImplOptions.AggressiveInlining)]
    private int AdditionalPieceEvaluation(int pieceSquareIndex, int pieceIndex, int pieceSide, int oppositeSideKingSquare, BitBoard enemyPawnAttacks)
    {
        return pieceIndex switch
        {
            (int)Piece.R or (int)Piece.r => RookAdditionalEvaluation(pieceSquareIndex, pieceIndex, pieceSide, oppositeSideKingSquare, enemyPawnAttacks),
            (int)Piece.B or (int)Piece.b => BishopAdditionalEvaluation(pieceSquareIndex, pieceIndex, pieceSide, oppositeSideKingSquare, enemyPawnAttacks),
            (int)Piece.N or (int)Piece.n => KnightAdditionalEvaluation(pieceSquareIndex, pieceSide, oppositeSideKingSquare, enemyPawnAttacks),
            (int)Piece.Q or (int)Piece.q => QueenAdditionalEvaluation(pieceSquareIndex, pieceSide, oppositeSideKingSquare, enemyPawnAttacks),
            _ => 0
        };
    }

    /// <summary>
    /// Doesn't include <see cref="Piece.K"/> and <see cref="Piece.k"/> evaluation
    /// </summary>
    [Obsolete("Test only")]
    internal int AdditionalPieceEvaluation(int bucket, int oppositeSideBucket, int pieceSquareIndex, int pieceIndex, int pieceSide, int sameSideKingSquare, int oppositeSideKingSquare, BitBoard enemyPawnAttacks)
    {
        return pieceIndex switch
        {
            (int)Piece.P or (int)Piece.p => PawnAdditionalEvaluation(bucket, oppositeSideBucket, pieceSquareIndex, pieceIndex, sameSideKingSquare, oppositeSideKingSquare),

            (int)Piece.R or (int)Piece.r => RookAdditionalEvaluation(pieceSquareIndex, pieceIndex, pieceSide, oppositeSideKingSquare, enemyPawnAttacks),
            (int)Piece.B or (int)Piece.b => BishopAdditionalEvaluation(pieceSquareIndex, pieceIndex, pieceSide, oppositeSideKingSquare, enemyPawnAttacks),
            (int)Piece.N or (int)Piece.n => KnightAdditionalEvaluation(pieceSquareIndex, pieceSide, oppositeSideKingSquare, enemyPawnAttacks),
            (int)Piece.Q or (int)Piece.q => QueenAdditionalEvaluation(pieceSquareIndex, pieceSide, oppositeSideKingSquare, enemyPawnAttacks),
            _ => 0
        };
    }

    [MethodImpl(MethodImplOptions.AggressiveInlining)]
    private int PawnAdditionalEvaluation(int bucket, int oppositeSideBucket, int squareIndex, int pieceIndex, int sameSideKingSquare, int oppositeSideKingSquare)
    {
        int packedBonus = 0;

        var rank = Constants.Rank[squareIndex];
        var oppositeSide = (int)Side.Black;
        ulong passedPawnsMask;

        if (pieceIndex == (int)Piece.p)
        {
            rank = 7 - rank;
            oppositeSide = (int)Side.White;
            passedPawnsMask = Masks.BlackPassedPawnMasks[squareIndex];
        }
        else
        {
            passedPawnsMask = Masks.WhitePassedPawnMasks[squareIndex];
        }

        // Isolated pawn
        if ((_pieceBitBoards[pieceIndex] & Masks.IsolatedPawnMasks[squareIndex]) == default)
        {
            packedBonus += IsolatedPawnPenalty;
        }

        // Passed pawn
        if ((_pieceBitBoards[(int)Piece.p - pieceIndex] & passedPawnsMask) == default)
        {
            // Passed pawn without opponent pieces ahead (in its passed pawn mask)
            if ((passedPawnsMask & _occupancyBitBoards[oppositeSide]) == 0)
            {
                packedBonus += PassedPawnBonusNoEnemiesAheadBonus[bucket][rank];
                packedBonus += PassedPawnBonusNoEnemiesAheadEnemyBonus[oppositeSideBucket][rank];
            }

            // King distance to passed pawn
            var friendlyKingDistance = Constants.ChebyshevDistance[squareIndex][sameSideKingSquare];

            // Enemy king distance to passed pawn
            var enemyKingDistance = Constants.ChebyshevDistance[squareIndex][oppositeSideKingSquare];

            packedBonus += PassedPawnBonus[bucket][rank]
                + PassedPawnEnemyBonus[oppositeSideBucket][rank]
                + FriendlyKingDistanceToPassedPawnBonus[friendlyKingDistance]
                + EnemyKingDistanceToPassedPawnPenalty[enemyKingDistance];
        }

        // Pawn phalanx
        if (Constants.File[squareIndex] != 7 && _pieceBitBoards[pieceIndex].GetBit(squareIndex + 1))
        {
            packedBonus += PawnPhalanxBonus[rank];
        }

        return packedBonus;
    }

    [MethodImpl(MethodImplOptions.AggressiveInlining)]
    private int RookAdditionalEvaluation(int squareIndex, int pieceIndex, int pieceSide, int oppositeSideKingSquare, BitBoard enemyPawnAttacks)
    {
        const int pawnToRookOffset = (int)Piece.R - (int)Piece.P;

        var occupancy = _occupancyBitBoards[(int)Side.Both];
        var attacks = Attacks.RookAttacks(squareIndex, occupancy);

        // Mobility
        var attacksCount =
            (attacks
                & (~(_occupancyBitBoards[pieceSide] | enemyPawnAttacks)))
            .CountBits();

        var packedBonus = RookMobilityBonus[attacksCount];

        var file = Masks.FileMask(squareIndex);

        // Rook on open file
        if (((_pieceBitBoards[(int)Piece.P] | _pieceBitBoards[(int)Piece.p]) & file) == default)
        {
            packedBonus += OpenFileRookBonus;
        }
        // Rook on semi-open file
        else if ((_pieceBitBoards[pieceIndex - pawnToRookOffset] & file) == default)
        {
            packedBonus += SemiOpenFileRookBonus;
        }

        // Checks
        var enemyKingCheckThreats = Attacks.RookAttacks(oppositeSideKingSquare, occupancy);
        var checks = (attacks & enemyKingCheckThreats).CountBits();

        packedBonus += CheckBonus[(int)Piece.R] * checks;

        if ((attacks & _pieceBitBoards[pieceIndex]).CountBits() >= 1)
        {
            var rank = Constants.Rank[squareIndex];

            if (pieceIndex == (int)Piece.r)
            {
                rank = 7 - rank;
            }

            packedBonus += ConnectedRooksBonus[rank];
        }

        return packedBonus;
    }

    [MethodImpl(MethodImplOptions.AggressiveInlining)]
    private int KnightAdditionalEvaluation(int squareIndex, int pieceSide, int oppositeSideKingSquare, BitBoard enemyPawnAttacks)
    {
        //var offset = Utils.PieceOffset(pieceSide);
        //var oppositeRooksIndex = (int)Piece.r - offset;
        //var oppositeQueensIndex = (int)Piece.q - offset;

        var attacks = Attacks.KnightAttacks[squareIndex];

        // Mobility
        var attacksCount =
            (attacks
                & (~(_occupancyBitBoards[pieceSide] | enemyPawnAttacks)))
            .CountBits();

        var packedBonus = KnightMobilityBonus[attacksCount];

        // Checks
        var enemyKingCheckThreats = Attacks.KnightAttacks[oppositeSideKingSquare];
        var checks = (attacks & enemyKingCheckThreats).CountBits();

        packedBonus += CheckBonus[(int)Piece.N] * checks;

        // Major threats
        //packedBonus += MinorMajorThreatsBonus * (_pieceBitBoards[oppositeRooksIndex] | _pieceBitBoards[oppositeQueensIndex]).CountBits();

        return packedBonus;
    }

    [MethodImpl(MethodImplOptions.AggressiveInlining)]
    private int BishopAdditionalEvaluation(int squareIndex, int pieceIndex, int pieceSide, int oppositeSideKingSquare, BitBoard enemyPawnAttacks)
    {
        const int pawnToBishopOffset = (int)Piece.B - (int)Piece.P;

        var offset = Utils.PieceOffset(pieceSide);
        var oppositeRooksIndex = (int)Piece.r - offset;
        var oppositeQueensIndex = (int)Piece.q - offset;

        var occupancy = _occupancyBitBoards[(int)Side.Both];
        var attacks = Attacks.BishopAttacks(squareIndex, occupancy);

        // Mobility
        var attacksCount =
            (attacks
                & (~(_occupancyBitBoards[pieceSide] | enemyPawnAttacks)))
            .CountBits();

        var packedBonus = BishopMobilityBonus[attacksCount];

        // Bad bishop
        var sameSidePawns = _pieceBitBoards[pieceIndex - pawnToBishopOffset];

        var sameColorPawns = sameSidePawns &
            (Constants.DarkSquares[squareIndex] == 1
                ? Constants.DarkSquaresBitBoard
                : Constants.LightSquaresBitBoard);

        packedBonus += BadBishop_SameColorPawnsPenalty[sameColorPawns.CountBits()];

        // Blocked central pawns
        var sameSideCentralPawns = sameSidePawns & Constants.CentralFiles;

        var pawnBlockerSquares = pieceSide == (int)Side.White
            ? sameSideCentralPawns.ShiftUp()
            : sameSideCentralPawns.ShiftDown();

        var pawnBlockers = pawnBlockerSquares & _occupancyBitBoards[Utils.OppositeSide(pieceSide)];

        packedBonus += BadBishop_BlockedCentralPawnsPenalty[pawnBlockers.CountBits()];

        // Bishop in unblocked long diagonals
        if ((attacks & Constants.CentralSquares).CountBits() == 2)
        {
            packedBonus += BishopInUnblockedLongDiagonalBonus;
        }

        // Checks
        var enemyKingCheckThreats = Attacks.BishopAttacks(oppositeSideKingSquare, occupancy);
        var checks = (attacks & enemyKingCheckThreats).CountBits();

        packedBonus += CheckBonus[(int)Piece.B] * checks;

        // Major threats
        packedBonus += BishopRookThreatsBonus * (attacks & _pieceBitBoards[oppositeRooksIndex]).CountBits();
        packedBonus += BishopQueenThreatsBonus * (attacks & _pieceBitBoards[oppositeQueensIndex]).CountBits();

        return packedBonus;
    }

    [MethodImpl(MethodImplOptions.AggressiveInlining)]
    private int QueenAdditionalEvaluation(int squareIndex, int pieceSide, int oppositeSideKingSquare, BitBoard enemyPawnAttacks)
    {
        var occupancy = _occupancyBitBoards[(int)Side.Both];
        var attacks = Attacks.QueenAttacks(squareIndex, occupancy);

        // Mobility
        var attacksCount =
            (attacks
                & (~(_occupancyBitBoards[pieceSide] | enemyPawnAttacks)))
            .CountBits();

        var packedBonus = QueenMobilityBonus[attacksCount];

        // Checks
        var enemyKingCheckThreats = Attacks.QueenAttacks(oppositeSideKingSquare, occupancy);
        var checks = (attacks & enemyKingCheckThreats).CountBits();

        packedBonus += CheckBonus[(int)Piece.Q] * checks;

        return packedBonus;
    }

    [MethodImpl(MethodImplOptions.AggressiveInlining)]
    internal int KingAdditionalEvaluation(int squareIndex, int pieceSide, BitBoard enemyPawnAttacks)
    {
        // Virtual mobility (as if Queen)
        var attacksCount =
            (Attacks.QueenAttacks(squareIndex, _occupancyBitBoards[(int)Side.Both])
            & ~(_occupancyBitBoards[pieceSide] | enemyPawnAttacks)).CountBits();
        int packedBonus = VirtualKingMobilityBonus[attacksCount];

        var kingSideOffset = Utils.PieceOffset(pieceSide);

        // Opposite side rooks or queens on the board
        if (_pieceBitBoards[(int)Piece.r - kingSideOffset] + _pieceBitBoards[(int)Piece.q - kingSideOffset] != 0)
        {
            var file = Masks.FileMask(squareIndex);

            // King on open file
            if (((_pieceBitBoards[(int)Piece.P] | _pieceBitBoards[(int)Piece.p]) & file) == 0)
            {
                packedBonus += OpenFileKingPenalty;
            }
            // King on semi-open file
            else if ((_pieceBitBoards[(int)Piece.P + kingSideOffset] & file) == 0)
            {
                packedBonus += SemiOpenFileKingPenalty;
            }
        }

        // Pawn king shield included next to pawn additional eval

        return packedBonus;
    }

    [MethodImpl(MethodImplOptions.AggressiveInlining)]
    private static int KingPawnShield(int squareIndex, BitBoard sameSidePawns)
    {
        var ownPawnsAroundKingCount = (Attacks.KingAttacks[squareIndex] & sameSidePawns).CountBits();

        return ownPawnsAroundKingCount * KingShieldBonus;
    }

    [MethodImpl(MethodImplOptions.AggressiveInlining)]
    public static int PawnIslands(BitBoard whitePawns, BitBoard blackPawns)
    {
        var whiteIslandCount = CountPawnIslands(whitePawns);
        var blackIslandCount = CountPawnIslands(blackPawns);

        return PawnIslandsBonus[whiteIslandCount] - PawnIslandsBonus[blackIslandCount];

        [MethodImpl(MethodImplOptions.AggressiveInlining)]
        static int CountPawnIslands(BitBoard pawns)
        {
            const int n = 1;
            Span<int> files = stackalloc int[8];

            while (pawns != default)
            {
                pawns = pawns.WithoutLS1B(out var squareIndex);

                files[Constants.File[squareIndex]] = n;
            }

            var islandCount = 0;
            var isIsland = false;

            for (int file = 0; file < files.Length; ++file)
            {
                if (files[file] == n)
                {
                    if (!isIsland)
                    {
                        isIsland = true;
                        ++islandCount;
                    }
                }
                else
                {
                    isIsland = false;
                }
            }

            return islandCount;
        }
    }

    /// <summary>
    /// Scales <paramref name="eval"/> with <paramref name="movesWithoutCaptureOrPawnMove"/>, so that
    /// an eval with 100 halfmove counter is half of the value of one with 0 halfmove counter
    /// </summary>
    [MethodImpl(MethodImplOptions.AggressiveInlining)]
    internal static int ScaleEvalWith50MovesDrawDistance(int eval, int movesWithoutCaptureOrPawnMove) =>
        eval * (200 - movesWithoutCaptureOrPawnMove) / 200;

    #endregion

    #region Attacks

    /// <summary>
    /// Overload that has rooks and bishops precalculated for the position
    /// </summary>
    /// <param name="rooks">Includes Queen bitboard</param>
    /// <param name="bishops">Includes Queen bitboard</param>
    [MethodImpl(MethodImplOptions.AggressiveInlining)]
    public ulong AllAttackersTo(int square, BitBoard occupancy, BitBoard rooks, BitBoard bishops)
    {
        Debug.Assert(square != (int)BoardSquare.noSquare);

        return (rooks & Attacks.RookAttacks(square, occupancy))
            | (bishops & Attacks.BishopAttacks(square, occupancy))
            | (_pieceBitBoards[(int)Piece.p] & Attacks.PawnAttacks[(int)Side.White][square])
            | (_pieceBitBoards[(int)Piece.P] & Attacks.PawnAttacks[(int)Side.Black][square])
            | (Knights & Attacks.KnightAttacks[square])
            | (Kings & Attacks.KingAttacks[square]);
    }

    [MethodImpl(MethodImplOptions.AggressiveInlining)]
    public ulong AllAttackersTo(int square)
    {
        Debug.Assert(square != (int)BoardSquare.noSquare);

        var occupancy = _occupancyBitBoards[(int)Side.Both];
        var queens = Queens;
        var rooks = queens | Rooks;
        var bishops = queens | Bishops;

        return (rooks & Attacks.RookAttacks(square, occupancy))
            | (bishops & Attacks.BishopAttacks(square, occupancy))
            | (_pieceBitBoards[(int)Piece.p] & Attacks.PawnAttacks[(int)Side.White][square])
            | (_pieceBitBoards[(int)Piece.P] & Attacks.PawnAttacks[(int)Side.Black][square])
            | (Knights & Attacks.KnightAttacks[square])
            | (Kings & Attacks.KingAttacks[square]);
    }

    [MethodImpl(MethodImplOptions.AggressiveInlining)]
    public ulong AllSideAttackersTo(int square, int side)
    {
        Debug.Assert(square != (int)BoardSquare.noSquare);
        Debug.Assert(side != (int)Side.Both);

        var offset = Utils.PieceOffset(side);

        var occupancy = _occupancyBitBoards[(int)Side.Both];

        var queens = _pieceBitBoards[(int)Piece.q - offset];
        var rooks = queens | _pieceBitBoards[(int)Piece.r - offset];
        var bishops = queens | _pieceBitBoards[(int)Piece.b - offset];

        return (rooks & Attacks.RookAttacks(square, occupancy))
            | (bishops & Attacks.BishopAttacks(square, occupancy))
            | (_pieceBitBoards[(int)Piece.p - offset] & Attacks.PawnAttacks[side][square])
            | (_pieceBitBoards[(int)Piece.n - offset] & Attacks.KnightAttacks[square]);
    }

    [MethodImpl(MethodImplOptions.AggressiveInlining)]
    public bool IsSquareAttackedBySide(int squaredIndex, Side sideToMove) => IsSquareAttacked(squaredIndex, sideToMove);

    [MethodImpl(MethodImplOptions.AggressiveInlining)]
    public bool IsSquareAttacked(int squareIndex, Side sideToMove)
    {
        Utils.Assert(sideToMove != Side.Both);

        var sideToMoveInt = (int)sideToMove;
        var offset = Utils.PieceOffset(sideToMoveInt);
        var bothSidesOccupancy = _occupancyBitBoards[(int)Side.Both];

        // I tried to order them from most to least likely - not tested
        return
            IsSquareAttackedByPawns(squareIndex, sideToMoveInt, offset)
            || IsSquareAttackedByKing(squareIndex, offset)
            || IsSquareAttackedByKnights(squareIndex, offset)
            || IsSquareAttackedByBishops(squareIndex, offset, bothSidesOccupancy, out var bishopAttacks)
            || IsSquareAttackedByRooks(squareIndex, offset, bothSidesOccupancy, out var rookAttacks)
            || IsSquareAttackedByQueens(offset, bishopAttacks, rookAttacks);
    }

    [MethodImpl(MethodImplOptions.AggressiveInlining)]
    public bool IsInCheck()
    {
        var oppositeSideInt = Utils.OppositeSide(_side);
        var oppositeSideOffset = Utils.PieceOffset(oppositeSideInt);

        var kingSquare = _pieceBitBoards[(int)Piece.k - oppositeSideOffset].GetLS1BIndex();

        var bothSidesOccupancy = _occupancyBitBoards[(int)Side.Both];

        // I tried to order them from most to least likely - not tested
        return
            IsSquareAttackedByRooks(kingSquare, oppositeSideOffset, bothSidesOccupancy, out var rookAttacks)
            || IsSquareAttackedByBishops(kingSquare, oppositeSideOffset, bothSidesOccupancy, out var bishopAttacks)
            || IsSquareAttackedByQueens(oppositeSideOffset, bishopAttacks, rookAttacks)
            || IsSquareAttackedByKnights(kingSquare, oppositeSideOffset)
            || IsSquareAttackedByPawns(kingSquare, oppositeSideInt, oppositeSideOffset);
    }

    [MethodImpl(MethodImplOptions.AggressiveInlining)]
    private bool IsSquareAttackedByPawns(int squareIndex, int sideToMove, int offset)
    {
        var oppositeColorIndex = sideToMove ^ 1;

        return (Attacks.PawnAttacks[oppositeColorIndex][squareIndex] & _pieceBitBoards[offset]) != default;
    }

    [MethodImpl(MethodImplOptions.AggressiveInlining)]
    private bool IsSquareAttackedByKnights(int squareIndex, int offset)
    {
        return (Attacks.KnightAttacks[squareIndex] & _pieceBitBoards[(int)Piece.N + offset]) != default;
    }

    [MethodImpl(MethodImplOptions.AggressiveInlining)]
    private bool IsSquareAttackedByKing(int squareIndex, int offset)
    {
        return (Attacks.KingAttacks[squareIndex] & _pieceBitBoards[(int)Piece.K + offset]) != default;
    }

    [MethodImpl(MethodImplOptions.AggressiveInlining)]
    private bool IsSquareAttackedByBishops(int squareIndex, int offset, BitBoard bothSidesOccupancy, out BitBoard bishopAttacks)
    {
        bishopAttacks = Attacks.BishopAttacks(squareIndex, bothSidesOccupancy);
        return (bishopAttacks & _pieceBitBoards[(int)Piece.B + offset]) != default;
    }

    [MethodImpl(MethodImplOptions.AggressiveInlining)]
    private bool IsSquareAttackedByRooks(int squareIndex, int offset, BitBoard bothSidesOccupancy, out BitBoard rookAttacks)
    {
        rookAttacks = Attacks.RookAttacks(squareIndex, bothSidesOccupancy);
        return (rookAttacks & _pieceBitBoards[(int)Piece.R + offset]) != default;
    }

    [MethodImpl(MethodImplOptions.AggressiveInlining)]
    private bool IsSquareAttackedByQueens(int offset, BitBoard bishopAttacks, BitBoard rookAttacks)
    {
        var queenAttacks = Attacks.QueenAttacks(rookAttacks, bishopAttacks);
        return (queenAttacks & _pieceBitBoards[(int)Piece.Q + offset]) != default;
    }

    #endregion

    [MethodImpl(MethodImplOptions.AggressiveInlining)]
    public int CountPieces() => _pieceBitBoards.Sum(b => b.CountBits());

    /// <summary>
    /// Based on Stormphrax
    /// </summary>
    [MethodImpl(MethodImplOptions.AggressiveInlining)]
    public int PieceAt(int square)
    {
        var bit = BitBoardExtensions.SquareBit(square);

        Side color;

        if ((_occupancyBitBoards[(int)Side.Black] & bit) != default)
        {
            color = Side.Black;
        }
        else if ((_occupancyBitBoards[(int)Side.White] & bit) != default)
        {
            color = Side.White;
        }
        else
        {
            return (int)Piece.None;
        }

        var offset = Utils.PieceOffset(color);

        for (int pieceIndex = offset; pieceIndex < 6 + offset; ++pieceIndex)
        {
            if (!(_pieceBitBoards[pieceIndex] & bit).Empty())
            {
                return pieceIndex;
            }
        }

        Debug.Fail($"Bit set in {_side} occupancy bitboard, but not piece found");

        return (int)Piece.None;
    }

    [MethodImpl(MethodImplOptions.AggressiveInlining)]
    public string FEN(int halfMovesWithoutCaptureOrPawnMove = 0, int fullMoveClock = 1)
    {
        var sb = new StringBuilder(100);

        var squaresPerFile = 0;

        int squaresWithoutPiece = 0;
        int lengthBeforeSlash = sb.Length;
        for (int square = 0; square < 64; ++square)
        {
            int foundPiece = -1;
            for (var pieceBoardIndex = 0; pieceBoardIndex < 12; ++pieceBoardIndex)
            {
                if (_pieceBitBoards[pieceBoardIndex].GetBit(square))
                {
                    foundPiece = pieceBoardIndex;
                    break;
                }
            }

            if (foundPiece != -1)
            {
                if (squaresWithoutPiece != 0)
                {
                    sb.Append(squaresWithoutPiece);
                    squaresWithoutPiece = 0;
                }

                sb.Append(Constants.AsciiPieces[foundPiece]);
            }
            else
            {
                ++squaresWithoutPiece;
            }

            squaresPerFile = (squaresPerFile + 1) % 8;
            if (squaresPerFile == 0)
            {
                if (squaresWithoutPiece != 0)
                {
                    sb.Append(squaresWithoutPiece);
                    squaresWithoutPiece = 0;
                }

                if (square != 63)
                {
                    if (sb.Length == lengthBeforeSlash)
                    {
                        sb.Append('8');
                    }
                    sb.Append('/');
                    lengthBeforeSlash = sb.Length;
                    squaresWithoutPiece = 0;
                }
            }
        }

        sb.Append(' ');
        sb.Append(_side == Side.White ? 'w' : 'b');

        sb.Append(' ');
        var length = sb.Length;

        if ((_castle & (int)CastlingRights.WK) != default)
        {
            sb.Append('K');
        }
        if ((_castle & (int)CastlingRights.WQ) != default)
        {
            sb.Append('Q');
        }
        if ((_castle & (int)CastlingRights.BK) != default)
        {
            sb.Append('k');
        }
        if ((_castle & (int)CastlingRights.BQ) != default)
        {
            sb.Append('q');
        }

        if (sb.Length == length)
        {
            sb.Append('-');
        }

        sb.Append(' ');

        sb.Append(_enPassant == BoardSquare.noSquare ? "-" : Constants.Coordinates[(int)_enPassant]);

        sb.Append(' ').Append(halfMovesWithoutCaptureOrPawnMove).Append(' ').Append(fullMoveClock);

        return sb.ToString();
    }

#pragma warning disable S106, S2228 // Standard outputs should not be used directly to log anything

    /// <summary>
    /// Combines <see cref="_pieceBitBoards"/>, <see cref="_side"/>, <see cref="_castle"/> and <see cref="_enPassant"/>
    /// into a human-friendly representation
    /// </summary>
    public void Print()
    {
        const string separator = "____________________________________________________";
        Console.WriteLine(separator + Environment.NewLine);

        for (var rank = 0; rank < 8; ++rank)
        {
            for (var file = 0; file < 8; ++file)
            {
                if (file == 0)
                {
                    Console.Write($"{8 - rank}  ");
                }

                var squareIndex = BitBoardExtensions.SquareIndex(rank, file);

                var piece = -1;

                for (int bbIndex = 0; bbIndex < _pieceBitBoards.Length; ++bbIndex)
                {
                    if (_pieceBitBoards[bbIndex].GetBit(squareIndex))
                    {
                        piece = bbIndex;
                    }
                }

                var pieceRepresentation = piece == -1
                    ? '.'
                    : Constants.AsciiPieces[piece];

                Console.Write($" {pieceRepresentation}");
            }

            Console.WriteLine();
        }

        Console.Write("\n    a b c d e f g h\n");

#pragma warning disable RCS1214 // Unnecessary interpolated string.
        Console.WriteLine();
        Console.WriteLine($"    Side:\t{_side}");
        Console.WriteLine($"    Enpassant:\t{(_enPassant == BoardSquare.noSquare ? "no" : Constants.Coordinates[(int)_enPassant])}");
        Console.WriteLine($"    Castling:\t" +
            $"{((_castle & (int)CastlingRights.WK) != default ? 'K' : '-')}" +
            $"{((_castle & (int)CastlingRights.WQ) != default ? 'Q' : '-')} | " +
            $"{((_castle & (int)CastlingRights.BK) != default ? 'k' : '-')}" +
            $"{((_castle & (int)CastlingRights.BQ) != default ? 'q' : '-')}"
            );
        Console.WriteLine($"    FEN:\t{FEN()}");
#pragma warning restore RCS1214 // Unnecessary interpolated string.

        Console.WriteLine(separator);
    }

    public void PrintAttackedSquares(Side sideToMove)
    {
        const string separator = "____________________________________________________";
        Console.WriteLine(separator);

        for (var rank = 0; rank < 8; ++rank)
        {
            for (var file = 0; file < 8; ++file)
            {
                if (file == 0)
                {
                    Console.Write($"{8 - rank}  ");
                }

                var squareIndex = BitBoardExtensions.SquareIndex(rank, file);

                var pieceRepresentation = IsSquareAttacked(squareIndex, sideToMove)
                    ? '1'
                    : '.';

                Console.Write($" {pieceRepresentation}");
            }

            Console.WriteLine();
        }

        Console.Write("\n    a b c d e f g h\n");
        Console.WriteLine(separator);
    }

#pragma warning restore S106, S2228 // Standard outputs should not be used directly to log anything

    public void FreeResources()
    {
<<<<<<< HEAD
        ArrayPool<BitBoard>.Shared.Return(_pieceBitBoards, clearArray: true);
        ArrayPool<BitBoard>.Shared.Return(_occupancyBitBoards, clearArray: true);
        ArrayPool<ulong>.Shared.Return(_nonPawnHash, clearArray: true);
=======
        ArrayPool<BitBoard>.Shared.Return(PieceBitBoards, clearArray: true);
        ArrayPool<BitBoard>.Shared.Return(OccupancyBitBoards, clearArray: true);
        ArrayPool<ulong>.Shared.Return(NonPawnHash, clearArray: true);

>>>>>>> c81de9b6
        // No need to clear, since we always have to initialize it to Piece.None after renting it anyway
#pragma warning disable S3254 // Default parameter values should not be passed as arguments
        ArrayPool<int>.Shared.Return(_board, clearArray: false);
#pragma warning restore S3254 // Default parameter values should not be passed as arguments

        _disposedValue = true;
    }

    protected virtual void Dispose(bool disposing)
    {
        if (!_disposedValue)
        {
            if (disposing)
            {
                FreeResources();
            }
            _disposedValue = true;
        }
    }

    public void Dispose()
    {
        // Do not change this code. Put cleanup code in 'Dispose(bool disposing)' method
        Dispose(disposing: true);
        GC.SuppressFinalize(this);
    }
}<|MERGE_RESOLUTION|>--- conflicted
+++ resolved
@@ -20,6 +20,7 @@
     private ulong _uniqueIdentifier;
     private ulong _kingPawnUniqueIdentifier;
     private readonly ulong[] _nonPawnHash;
+    private ulong _minorHash;
 
     private readonly ulong[] _pieceBitBoards;
     private readonly ulong[] _occupancyBitBoards;
@@ -37,7 +38,7 @@
 
     public ulong[] NonPawnHash => _nonPawnHash;
 
-    public ulong MinorHash { get; private set; }
+    public ulong MinorHash => _minorHash;
 
     /// <summary>
     /// Use <see cref="Piece"/> as index
@@ -93,18 +94,13 @@
         _enPassant = parsedFEN._enPassant;
 
 #pragma warning disable S3366 // "this" should not be exposed from constructors
-<<<<<<< HEAD
         _nonPawnHash = ArrayPool<ulong>.Shared.Rent(2);
         _nonPawnHash[(int)Side.White] = ZobristTable.NonPawnSideHash(this, (int)Side.White);
         _nonPawnHash[(int)Side.Black] = ZobristTable.NonPawnSideHash(this, (int)Side.Black);
-=======
-        NonPawnHash = ArrayPool<ulong>.Shared.Rent(2);
-        NonPawnHash[(int)Side.White] = ZobristTable.NonPawnSideHash(this, (int)Side.White);
-        NonPawnHash[(int)Side.Black] = ZobristTable.NonPawnSideHash(this, (int)Side.Black);
-        MinorHash = ZobristTable.MinorHash(this);
->>>>>>> c81de9b6
-
+
+        _minorHash = ZobristTable.MinorHash(this);
         _kingPawnUniqueIdentifier = ZobristTable.KingPawnHash(this);
+
         _uniqueIdentifier = ZobristTable.PositionHash(this, _kingPawnUniqueIdentifier, _nonPawnHash[(int)Side.White], _nonPawnHash[(int)Side.Black]);
 
         Debug.Assert(_uniqueIdentifier == ZobristTable.PositionHash(this));
@@ -121,20 +117,14 @@
     {
         _uniqueIdentifier = position._uniqueIdentifier;
         _kingPawnUniqueIdentifier = position._kingPawnUniqueIdentifier;
+        _minorHash = position._minorHash;
 
         _nonPawnHash = ArrayPool<ulong>.Shared.Rent(2);
         _nonPawnHash[(int)Side.White] = position._nonPawnHash[(int)Side.White];
         _nonPawnHash[(int)Side.Black] = position._nonPawnHash[(int)Side.Black];
 
-<<<<<<< HEAD
         _pieceBitBoards = ArrayPool<BitBoard>.Shared.Rent(12);
         Array.Copy(position._pieceBitBoards, _pieceBitBoards, position._pieceBitBoards.Length);
-=======
-        MinorHash = position.MinorHash;
-
-        PieceBitBoards = ArrayPool<BitBoard>.Shared.Rent(12);
-        Array.Copy(position.PieceBitBoards, PieceBitBoards, position.PieceBitBoards.Length);
->>>>>>> c81de9b6
 
         _occupancyBitBoards = ArrayPool<BitBoard>.Shared.Rent(3);
         Array.Copy(position._occupancyBitBoards, _occupancyBitBoards, position._occupancyBitBoards.Length);
@@ -156,16 +146,10 @@
     [MethodImpl(MethodImplOptions.AggressiveInlining)]
     public GameState MakeMove(Move move)
     {
-<<<<<<< HEAD
         Debug.Assert(ZobristTable.PositionHash(this) == _uniqueIdentifier);
         Debug.Assert(ZobristTable.NonPawnSideHash(this, (int)Side.White) == _nonPawnHash[(int)Side.White]);
         Debug.Assert(ZobristTable.NonPawnSideHash(this, (int)Side.Black) == _nonPawnHash[(int)Side.Black]);
-=======
-        Debug.Assert(ZobristTable.PositionHash(this) == UniqueIdentifier);
-        Debug.Assert(ZobristTable.NonPawnSideHash(this, (int)Side.White) == NonPawnHash[(int)Side.White]);
-        Debug.Assert(ZobristTable.NonPawnSideHash(this, (int)Side.Black) == NonPawnHash[(int)Side.Black]);
-        Debug.Assert(ZobristTable.MinorHash(this) == MinorHash);
->>>>>>> c81de9b6
+        Debug.Assert(ZobristTable.MinorHash(this) == _minorHash);
 
         var gameState = new GameState(this);
 
@@ -198,11 +182,7 @@
         var targetPieceHash = ZobristTable.PieceHash(targetSquare, newPiece);
         var fullPieceMovementHash = sourcePieceHash ^ targetPieceHash;
 
-<<<<<<< HEAD
         _uniqueIdentifier ^=
-=======
-        UniqueIdentifier ^=
->>>>>>> c81de9b6
             ZobristTable.SideHash()
             ^ fullPieceMovementHash
             ^ ZobristTable.EnPassantHash((int)_enPassant)            // We clear the existing enpassant square, if any
@@ -225,16 +205,12 @@
             {
                 // In case of promotion, the promoted piece won't be a pawn or a king, so no need to update the KingPawn hash with it, just to remove the pawn (done right above)
                 // We do need to update the NonPawn hash
-<<<<<<< HEAD
                 _nonPawnHash[oldSide] ^= targetPieceHash;       // We add piece piece to the end square
-=======
-                NonPawnHash[oldSide] ^= targetPieceHash;       // We add piece piece to the end square
 
                 if (IsMinorPiece(newPiece))
                 {
-                    MinorHash ^= targetPieceHash;
-                }
->>>>>>> c81de9b6
+                    _minorHash ^= targetPieceHash;
+                }
             }
         }
         else
@@ -251,7 +227,7 @@
             }
             else if (IsMinorPiece(piece))
             {
-                MinorHash ^= fullPieceMovementHash;
+                _minorHash ^= fullPieceMovementHash;
             }
         }
 
@@ -293,12 +269,8 @@
                             _occupancyBitBoards[oppositeSide].PopBit(capturedSquare);
 
                             var capturedPieceHash = ZobristTable.PieceHash(capturedSquare, capturedPiece);
-<<<<<<< HEAD
                             _uniqueIdentifier ^= capturedPieceHash;
 
-=======
-                            UniqueIdentifier ^= capturedPieceHash;
->>>>>>> c81de9b6
                             // Kings can't be captured
                             if (capturedPiece == (int)Piece.P || capturedPiece == (int)Piece.p)
                             {
@@ -306,16 +278,12 @@
                             }
                             else
                             {
-<<<<<<< HEAD
                                 _nonPawnHash[oppositeSide] ^= capturedPieceHash;
-=======
-                                NonPawnHash[oppositeSide] ^= capturedPieceHash;
 
                                 if (IsMinorPiece(capturedPiece))
                                 {
-                                    MinorHash ^= capturedPieceHash;
+                                    _minorHash ^= capturedPieceHash;
                                 }
->>>>>>> c81de9b6
                             }
 
                             _incrementalEvalAccumulator -= PSQT(0, opposideSideBucket, capturedPiece, capturedSquare);
@@ -442,16 +410,12 @@
                             }
                             else
                             {
-<<<<<<< HEAD
                                 _nonPawnHash[oppositeSide] ^= capturedPieceHash;
-=======
-                                NonPawnHash[oppositeSide] ^= capturedPieceHash;
 
                                 if (IsMinorPiece(capturedPiece))
                                 {
-                                    MinorHash ^= capturedPieceHash;
+                                    _minorHash ^= capturedPieceHash;
                                 }
->>>>>>> c81de9b6
                             }
                         }
 
@@ -542,16 +506,10 @@
 
         _uniqueIdentifier ^= ZobristTable.CastleHash(_castle);
 
-<<<<<<< HEAD
         Debug.Assert(ZobristTable.PositionHash(this) == _uniqueIdentifier);
         Debug.Assert(ZobristTable.NonPawnSideHash(this, (int)Side.White) == _nonPawnHash[(int)Side.White]);
         Debug.Assert(ZobristTable.NonPawnSideHash(this, (int)Side.Black) == _nonPawnHash[(int)Side.Black]);
-=======
-        Debug.Assert(ZobristTable.PositionHash(this) == UniqueIdentifier);
-        Debug.Assert(ZobristTable.NonPawnSideHash(this, (int)Side.White) == NonPawnHash[(int)Side.White]);
-        Debug.Assert(ZobristTable.NonPawnSideHash(this, (int)Side.Black) == NonPawnHash[(int)Side.Black]);
-        Debug.Assert(ZobristTable.MinorHash(this) == MinorHash);
->>>>>>> c81de9b6
+        Debug.Assert(ZobristTable.MinorHash(this) == _minorHash);
 
         // KingPawn hash assert won't work due to PassedPawnBonusNoEnemiesAheadBonus
         //Debug.Assert(ZobristTable.PawnKingHash(this) != _kingPawnUniqueIdentifier && WasProduceByAValidMove());
@@ -654,23 +612,14 @@
         _occupancyBitBoards[2] = _occupancyBitBoards[1] | _occupancyBitBoards[0];
 
         // Updating saved values
-<<<<<<< HEAD
         _castle = gameState.Castle;
         _enPassant = gameState.EnPassant;
+
         _uniqueIdentifier = gameState.ZobristKey;
         _kingPawnUniqueIdentifier = gameState.KingPawnKey;
+        _minorHash = gameState.MinorKey;
         _nonPawnHash[(int)Side.White] = gameState.NonPawnWhiteKey;
         _nonPawnHash[(int)Side.Black] = gameState.NonPawnBlackKey;
-=======
-        Castle = gameState.Castle;
-        EnPassant = gameState.EnPassant;
-
-        UniqueIdentifier = gameState.ZobristKey;
-        KingPawnUniqueIdentifier = gameState.KingPawnKey;
-        NonPawnHash[(int)Side.White] = gameState.NonPawnWhiteKey;
-        NonPawnHash[(int)Side.Black] = gameState.NonPawnBlackKey;
-        MinorHash = gameState.MinorKey;
->>>>>>> c81de9b6
 
         _incrementalEvalAccumulator = gameState.IncrementalEvalAccumulator;
         _incrementalPhaseAccumulator = gameState.IncrementalPhaseAccumulator;
@@ -1892,16 +1841,10 @@
 
     public void FreeResources()
     {
-<<<<<<< HEAD
         ArrayPool<BitBoard>.Shared.Return(_pieceBitBoards, clearArray: true);
         ArrayPool<BitBoard>.Shared.Return(_occupancyBitBoards, clearArray: true);
         ArrayPool<ulong>.Shared.Return(_nonPawnHash, clearArray: true);
-=======
-        ArrayPool<BitBoard>.Shared.Return(PieceBitBoards, clearArray: true);
-        ArrayPool<BitBoard>.Shared.Return(OccupancyBitBoards, clearArray: true);
-        ArrayPool<ulong>.Shared.Return(NonPawnHash, clearArray: true);
-
->>>>>>> c81de9b6
+
         // No need to clear, since we always have to initialize it to Piece.None after renting it anyway
 #pragma warning disable S3254 // Default parameter values should not be passed as arguments
         ArrayPool<int>.Shared.Return(_board, clearArray: false);
