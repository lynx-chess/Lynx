using System.Buffers;
using System.Diagnostics;
using System.Runtime.CompilerServices;
using System.Text;

using static Lynx.EvaluationConstants;
using static Lynx.EvaluationParams;
using static Lynx.EvaluationPSQTs;

namespace Lynx.Model;

public class Position : IDisposable
{
    private bool _disposedValue;

    internal int _incrementalEvalAccumulator;
    internal int _incrementalPhaseAccumulator;
    internal bool _isIncrementalEval;

    public ulong UniqueIdentifier { get; private set; }

    public ulong KingPawnUniqueIdentifier { get; private set; }

    public ulong[] NonPawnHash { get; private set; }

    public ulong MinorHash { get; private set; }

    public ulong MajorHash { get; private set; }

    /// <summary>
    /// Use <see cref="Piece"/> as index
    /// </summary>
    public BitBoard[] PieceBitBoards { get; }

    /// <summary>
    /// Black, White, Both
    /// </summary>
    public BitBoard[] OccupancyBitBoards { get; }

    /// <summary>
    /// Piece location indexed by square
    /// </summary>
    public int[] Board { get; }

    public Side Side { get; private set; }

    public BoardSquare EnPassant { get; private set; }

    /// <summary>
    /// See <see cref="<CastlingRights"/>
    /// </summary>
    public byte Castle { get; private set; }

    public BitBoard Queens => PieceBitBoards[(int)Piece.Q] | PieceBitBoards[(int)Piece.q];
    public BitBoard Rooks => PieceBitBoards[(int)Piece.R] | PieceBitBoards[(int)Piece.r];
    public BitBoard Bishops => PieceBitBoards[(int)Piece.B] | PieceBitBoards[(int)Piece.b];
    public BitBoard Knights => PieceBitBoards[(int)Piece.N] | PieceBitBoards[(int)Piece.n];
    public BitBoard Kings => PieceBitBoards[(int)Piece.K] | PieceBitBoards[(int)Piece.k];

    public int WhiteKingSquare => PieceBitBoards[(int)Piece.K].GetLS1BIndex();
    public int BlackKingSquare => PieceBitBoards[(int)Piece.k].GetLS1BIndex();

    /// <summary>
    /// Beware, half move counter isn't take into account
    /// Use alternative constructor instead and set it externally if relevant
    /// </summary>
    public Position(string fen) : this(FENParser.ParseFEN(fen))
    {
    }

    public Position((BitBoard[] PieceBitBoards, BitBoard[] OccupancyBitBoards, int[] Board, Side Side, byte Castle, BoardSquare EnPassant,
        int _/*, int FullMoveCounter*/) parsedFEN)
    {
        PieceBitBoards = parsedFEN.PieceBitBoards;
        OccupancyBitBoards = parsedFEN.OccupancyBitBoards;
        Board = parsedFEN.Board;
        Side = parsedFEN.Side;
        Castle = parsedFEN.Castle;
        EnPassant = parsedFEN.EnPassant;

#pragma warning disable S3366 // "this" should not be exposed from constructors
        NonPawnHash = ArrayPool<ulong>.Shared.Rent(2);
        NonPawnHash[(int)Side.White] = ZobristTable.NonPawnSideHash(this, (int)Side.White);
        NonPawnHash[(int)Side.Black] = ZobristTable.NonPawnSideHash(this, (int)Side.Black);
        MinorHash = ZobristTable.MinorHash(this);
        MajorHash = ZobristTable.MajorHash(this);

        KingPawnUniqueIdentifier = ZobristTable.KingPawnHash(this);
        UniqueIdentifier = ZobristTable.PositionHash(this, KingPawnUniqueIdentifier, NonPawnHash[(int)Side.White], NonPawnHash[(int)Side.Black]);

        Debug.Assert(UniqueIdentifier == ZobristTable.PositionHash(this));
        Debug.Assert(ZobristTable.NonPawnSideHash(this, (int)Side.White) == NonPawnHash[(int)Side.White]);
        Debug.Assert(ZobristTable.NonPawnSideHash(this, (int)Side.Black) == NonPawnHash[(int)Side.Black]);
        Debug.Assert(ZobristTable.MinorHash(this) == MinorHash);
        Debug.Assert(ZobristTable.MajorHash(this) == MajorHash);
#pragma warning restore S3366 // "this" should not be exposed from constructors

        _isIncrementalEval = false;
    }

    /// <summary>
    /// Clone constructor
    /// </summary>
    [MethodImpl(MethodImplOptions.AggressiveInlining)]
    public Position(Position position)
    {
        UniqueIdentifier = position.UniqueIdentifier;
        KingPawnUniqueIdentifier = position.KingPawnUniqueIdentifier;

        NonPawnHash = ArrayPool<ulong>.Shared.Rent(2);
        NonPawnHash[(int)Side.White] = position.NonPawnHash[(int)Side.White];
        NonPawnHash[(int)Side.Black] = position.NonPawnHash[(int)Side.Black];

        MinorHash = position.MinorHash;
        MajorHash = position.MajorHash;

        PieceBitBoards = ArrayPool<BitBoard>.Shared.Rent(12);
        Array.Copy(position.PieceBitBoards, PieceBitBoards, position.PieceBitBoards.Length);

        OccupancyBitBoards = ArrayPool<BitBoard>.Shared.Rent(3);
        Array.Copy(position.OccupancyBitBoards, OccupancyBitBoards, position.OccupancyBitBoards.Length);

        Board = ArrayPool<int>.Shared.Rent(64);
        Array.Copy(position.Board, Board, position.Board.Length);

        Side = position.Side;
        Castle = position.Castle;
        EnPassant = position.EnPassant;

        _isIncrementalEval = position._isIncrementalEval;
        _incrementalEvalAccumulator = position._incrementalEvalAccumulator;
        _incrementalPhaseAccumulator = position._incrementalPhaseAccumulator;
    }

    #region Move making

    [MethodImpl(MethodImplOptions.AggressiveInlining)]
    public GameState MakeMove(Move move)
    {
        Debug.Assert(ZobristTable.PositionHash(this) == UniqueIdentifier);
        Debug.Assert(ZobristTable.NonPawnSideHash(this, (int)Side.White) == NonPawnHash[(int)Side.White]);
        Debug.Assert(ZobristTable.NonPawnSideHash(this, (int)Side.Black) == NonPawnHash[(int)Side.Black]);
        Debug.Assert(ZobristTable.MinorHash(this) == MinorHash);
        Debug.Assert(ZobristTable.MajorHash(this) == MajorHash);

<<<<<<< HEAD
        // No need to make copies of value type, and reference ones are copied inside of the constructor
        var gameState = new GameState(UniqueIdentifier, KingPawnUniqueIdentifier, NonPawnHash[(int)Side.White], NonPawnHash[(int)Side.Black],
            MinorHash, MajorHash,
            _incrementalEvalAccumulator, _incrementalPhaseAccumulator, EnPassant, Castle, _isIncrementalEval);
=======
        var gameState = new GameState(this);
>>>>>>> c3ac04d6

        var oldSide = (int)Side;
        var offset = Utils.PieceOffset(oldSide);
        var oppositeSide = Utils.OppositeSide(oldSide);

        int sourceSquare = move.SourceSquare();
        int targetSquare = move.TargetSquare();
        int piece = move.Piece();
        int promotedPiece = move.PromotedPiece();

        var newPiece = piece;
        int extraPhaseIfIncremental = 0;
        if (promotedPiece != default)
        {
            newPiece = promotedPiece;
            extraPhaseIfIncremental = GamePhaseByPiece[promotedPiece]; // - GamePhaseByPiece[piece];
        }

        PieceBitBoards[piece].PopBit(sourceSquare);
        OccupancyBitBoards[oldSide].PopBit(sourceSquare);
        Board[sourceSquare] = (int)Piece.None;

        PieceBitBoards[newPiece].SetBit(targetSquare);
        OccupancyBitBoards[oldSide].SetBit(targetSquare);
        Board[targetSquare] = newPiece;

        var sourcePieceHash = ZobristTable.PieceHash(sourceSquare, piece);
        var targetPieceHash = ZobristTable.PieceHash(targetSquare, newPiece);
        var fullPieceMovementHash = sourcePieceHash ^ targetPieceHash;

        UniqueIdentifier ^=
            ZobristTable.SideHash()
            ^ fullPieceMovementHash
            ^ ZobristTable.EnPassantHash((int)EnPassant)            // We clear the existing enpassant square, if any
            ^ ZobristTable.CastleHash(Castle);                      // We clear the existing castle rights

        [MethodImpl(MethodImplOptions.AggressiveInlining)]
        static bool IsMinorPiece(int piece) =>
            piece == (int)Piece.N || piece == (int)Piece.n
            || piece == (int)Piece.B || piece == (int)Piece.b;

        [MethodImpl(MethodImplOptions.AggressiveInlining)]
        static bool IsMajorPiece(int piece) =>
            piece == (int)Piece.R || piece == (int)Piece.r
            || piece == (int)Piece.Q || piece == (int)Piece.q;

        if (piece == (int)Piece.P || piece == (int)Piece.p)
        {
            KingPawnUniqueIdentifier ^= sourcePieceHash;       // We remove pawn from start square

            if (promotedPiece == default)
            {
                KingPawnUniqueIdentifier ^= targetPieceHash;   // We add pawn again to end square
            }
            else
            {
                // In case of promotion, the promoted piece won't be a pawn or a king, so no need to update the KingPawn hash with it, just to remove the pawn (done right above)
                // We do need to update the NonPawn hash
                NonPawnHash[oldSide] ^= targetPieceHash;       // We add piece piece to the end square

                if (IsMinorPiece(newPiece))
                {
                    MinorHash ^= targetPieceHash;
                }
                else if (IsMajorPiece(newPiece))
                {
                    MajorHash ^= targetPieceHash;
                }
            }
        }
        else
        {
            NonPawnHash[oldSide] ^= fullPieceMovementHash;

            if (piece == (int)Piece.K || piece == (int)Piece.k)
            {
                // King (and castling) moves require calculating king buckets twice and recalculating all related parameters, so skipping incremental eval for those cases for now
                // No need to check for move.IsCastle(), see CastlingMovesAreKingMoves test
                _isIncrementalEval = false;

                KingPawnUniqueIdentifier ^= fullPieceMovementHash;
            }
            else if (IsMinorPiece(piece))
            {
                MinorHash ^= fullPieceMovementHash;
            }
            else if (IsMajorPiece(piece))
            {
                MajorHash ^= fullPieceMovementHash;
            }
        }

        EnPassant = BoardSquare.noSquare;

        // _incrementalEvalAccumulator updates
        if (_isIncrementalEval)
        {
            var whiteKing = PieceBitBoards[(int)Piece.K].GetLS1BIndex();
            var blackKing = PieceBitBoards[(int)Piece.k].GetLS1BIndex();
            var whiteBucket = PSQTBucketLayout[whiteKing];
            var blackBucket = PSQTBucketLayout[blackKing ^ 56];

            int sameSideBucket = whiteBucket;
            int opposideSideBucket = blackBucket;
            if (Side == Side.Black)
            {
                (sameSideBucket, opposideSideBucket) = (opposideSideBucket, sameSideBucket);
            }

            _incrementalEvalAccumulator -= PSQT(0, sameSideBucket, piece, sourceSquare);
            _incrementalEvalAccumulator -= PSQT(1, opposideSideBucket, piece, sourceSquare);

            _incrementalEvalAccumulator += PSQT(0, sameSideBucket, newPiece, targetSquare);
            _incrementalEvalAccumulator += PSQT(1, opposideSideBucket, newPiece, targetSquare);

            _incrementalPhaseAccumulator += extraPhaseIfIncremental;

            switch (move.SpecialMoveFlag())
            {
                case SpecialMoveType.None:
                    {
                        if (move.IsCapture())
                        {
                            var capturedSquare = targetSquare;
                            var capturedPiece = move.CapturedPiece();

                            PieceBitBoards[capturedPiece].PopBit(capturedSquare);
                            OccupancyBitBoards[oppositeSide].PopBit(capturedSquare);

                            var capturedPieceHash = ZobristTable.PieceHash(capturedSquare, capturedPiece);
                            UniqueIdentifier ^= capturedPieceHash;
                            // Kings can't be captured
                            if (capturedPiece == (int)Piece.P || capturedPiece == (int)Piece.p)
                            {
                                KingPawnUniqueIdentifier ^= capturedPieceHash;
                            }
                            else
                            {
                                NonPawnHash[oppositeSide] ^= capturedPieceHash;

                                if (IsMinorPiece(capturedPiece))
                                {
                                    MinorHash ^= capturedPieceHash;
                                }
                                else if (IsMajorPiece(capturedPiece))
                                {
                                    MajorHash ^= capturedPieceHash;
                                }
                            }

                            _incrementalEvalAccumulator -= PSQT(0, opposideSideBucket, capturedPiece, capturedSquare);
                            _incrementalEvalAccumulator -= PSQT(1, sameSideBucket, capturedPiece, capturedSquare);

                            _incrementalPhaseAccumulator -= GamePhaseByPiece[capturedPiece];
                        }

                        break;
                    }
                case SpecialMoveType.DoublePawnPush:
                    {
                        var pawnPush = +8 - (oldSide * 16);
                        var enPassantSquare = sourceSquare + pawnPush;
                        Utils.Assert(Constants.EnPassantCaptureSquares.Length > enPassantSquare && Constants.EnPassantCaptureSquares[enPassantSquare] != 0, $"Unexpected en passant square : {(BoardSquare)enPassantSquare}");

                        EnPassant = (BoardSquare)enPassantSquare;
                        UniqueIdentifier ^= ZobristTable.EnPassantHash(enPassantSquare);

                        break;
                    }
                case SpecialMoveType.ShortCastle:
                    {
                        var rookSourceSquare = Utils.ShortCastleRookSourceSquare(oldSide);
                        var rookTargetSquare = Utils.ShortCastleRookTargetSquare(oldSide);
                        var rookIndex = (int)Piece.R + offset;

                        PieceBitBoards[rookIndex].PopBit(rookSourceSquare);
                        OccupancyBitBoards[oldSide].PopBit(rookSourceSquare);
                        Board[rookSourceSquare] = (int)Piece.None;

                        PieceBitBoards[rookIndex].SetBit(rookTargetSquare);
                        OccupancyBitBoards[oldSide].SetBit(rookTargetSquare);
                        Board[rookTargetSquare] = rookIndex;

                        var hashChange = ZobristTable.PieceHash(rookSourceSquare, rookIndex)
                            ^ ZobristTable.PieceHash(rookTargetSquare, rookIndex);

                        UniqueIdentifier ^= hashChange;
                        NonPawnHash[oldSide] ^= hashChange;
                        MajorHash ^= hashChange;

                        _incrementalEvalAccumulator -= PSQT(0, sameSideBucket, rookIndex, rookSourceSquare);
                        _incrementalEvalAccumulator -= PSQT(1, opposideSideBucket, rookIndex, rookSourceSquare);

                        _incrementalEvalAccumulator += PSQT(0, sameSideBucket, rookIndex, rookTargetSquare);
                        _incrementalEvalAccumulator += PSQT(1, opposideSideBucket, rookIndex, rookTargetSquare);

                        break;
                    }
                case SpecialMoveType.LongCastle:
                    {
                        var rookSourceSquare = Utils.LongCastleRookSourceSquare(oldSide);
                        var rookTargetSquare = Utils.LongCastleRookTargetSquare(oldSide);
                        var rookIndex = (int)Piece.R + offset;

                        PieceBitBoards[rookIndex].PopBit(rookSourceSquare);
                        OccupancyBitBoards[oldSide].PopBit(rookSourceSquare);
                        Board[rookSourceSquare] = (int)Piece.None;

                        PieceBitBoards[rookIndex].SetBit(rookTargetSquare);
                        OccupancyBitBoards[oldSide].SetBit(rookTargetSquare);
                        Board[rookTargetSquare] = rookIndex;

                        var hashChange = ZobristTable.PieceHash(rookSourceSquare, rookIndex)
                            ^ ZobristTable.PieceHash(rookTargetSquare, rookIndex);

                        UniqueIdentifier ^= hashChange;
                        NonPawnHash[oldSide] ^= hashChange;
                        MajorHash ^= hashChange;

                        _incrementalEvalAccumulator -= PSQT(0, sameSideBucket, rookIndex, rookSourceSquare);
                        _incrementalEvalAccumulator -= PSQT(1, opposideSideBucket, rookIndex, rookSourceSquare);

                        _incrementalEvalAccumulator += PSQT(0, sameSideBucket, rookIndex, rookTargetSquare);
                        _incrementalEvalAccumulator += PSQT(1, opposideSideBucket, rookIndex, rookTargetSquare);

                        break;
                    }
                case SpecialMoveType.EnPassant:
                    {
                        var oppositePawnIndex = (int)Piece.p - offset;

                        var capturedSquare = Constants.EnPassantCaptureSquares[targetSquare];
                        var capturedPiece = oppositePawnIndex;
                        Utils.Assert(PieceBitBoards[oppositePawnIndex].GetBit(capturedSquare), $"Expected {(Side)oppositeSide} pawn in {capturedSquare}");

                        PieceBitBoards[capturedPiece].PopBit(capturedSquare);
                        OccupancyBitBoards[oppositeSide].PopBit(capturedSquare);
                        Board[capturedSquare] = (int)Piece.None;

                        var capturedPawnHash = ZobristTable.PieceHash(capturedSquare, capturedPiece);
                        UniqueIdentifier ^= capturedPawnHash;
                        KingPawnUniqueIdentifier ^= capturedPawnHash;

                        _incrementalEvalAccumulator -= PSQT(0, opposideSideBucket, capturedPiece, capturedSquare);
                        _incrementalEvalAccumulator -= PSQT(1, sameSideBucket, capturedPiece, capturedSquare);

                        //_incrementalPhaseAccumulator -= GamePhaseByPiece[capturedPiece];
                        break;
                    }
            }
        }
        // No _incrementalEvalAccumulator updates
        else
        {
            switch (move.SpecialMoveFlag())
            {
                case SpecialMoveType.None:
                    {
                        if (move.IsCapture())
                        {
                            var capturedSquare = targetSquare;
                            var capturedPiece = move.CapturedPiece();

                            PieceBitBoards[capturedPiece].PopBit(capturedSquare);
                            OccupancyBitBoards[oppositeSide].PopBit(capturedSquare);

                            ulong capturedPieceHash = ZobristTable.PieceHash(capturedSquare, capturedPiece);
                            UniqueIdentifier ^= capturedPieceHash;

                            // Kings can't be captured
                            if (capturedPiece == (int)Piece.P || capturedPiece == (int)Piece.p)
                            {
                                KingPawnUniqueIdentifier ^= capturedPieceHash;
                            }
                            else
                            {
                                NonPawnHash[oppositeSide] ^= capturedPieceHash;

                                if (IsMinorPiece(capturedPiece))
                                {
                                    MinorHash ^= capturedPieceHash;
                                }
                                else if (IsMajorPiece(capturedPiece))
                                {
                                    MajorHash ^= capturedPieceHash;
                                }
                            }
                        }

                        break;
                    }
                case SpecialMoveType.DoublePawnPush:
                    {
                        var pawnPush = +8 - (oldSide * 16);
                        var enPassantSquare = sourceSquare + pawnPush;
                        Utils.Assert(Constants.EnPassantCaptureSquares.Length > enPassantSquare && Constants.EnPassantCaptureSquares[enPassantSquare] != 0, $"Unexpected en passant square : {(BoardSquare)enPassantSquare}");

                        EnPassant = (BoardSquare)enPassantSquare;
                        UniqueIdentifier ^= ZobristTable.EnPassantHash(enPassantSquare);

                        break;
                    }
                case SpecialMoveType.ShortCastle:
                    {
                        var rookSourceSquare = Utils.ShortCastleRookSourceSquare(oldSide);
                        var rookTargetSquare = Utils.ShortCastleRookTargetSquare(oldSide);
                        var rookIndex = (int)Piece.R + offset;

                        PieceBitBoards[rookIndex].PopBit(rookSourceSquare);
                        OccupancyBitBoards[oldSide].PopBit(rookSourceSquare);
                        Board[rookSourceSquare] = (int)Piece.None;

                        PieceBitBoards[rookIndex].SetBit(rookTargetSquare);
                        OccupancyBitBoards[oldSide].SetBit(rookTargetSquare);
                        Board[rookTargetSquare] = rookIndex;

                        var hashChange = ZobristTable.PieceHash(rookSourceSquare, rookIndex)
                            ^ ZobristTable.PieceHash(rookTargetSquare, rookIndex);

                        UniqueIdentifier ^= hashChange;
                        NonPawnHash[oldSide] ^= hashChange;
                        MajorHash ^= hashChange;

                        break;
                    }
                case SpecialMoveType.LongCastle:
                    {
                        var rookSourceSquare = Utils.LongCastleRookSourceSquare(oldSide);
                        var rookTargetSquare = Utils.LongCastleRookTargetSquare(oldSide);
                        var rookIndex = (int)Piece.R + offset;

                        PieceBitBoards[rookIndex].PopBit(rookSourceSquare);
                        OccupancyBitBoards[oldSide].PopBit(rookSourceSquare);
                        Board[rookSourceSquare] = (int)Piece.None;

                        PieceBitBoards[rookIndex].SetBit(rookTargetSquare);
                        OccupancyBitBoards[oldSide].SetBit(rookTargetSquare);
                        Board[rookTargetSquare] = rookIndex;

                        var hashChange = ZobristTable.PieceHash(rookSourceSquare, rookIndex)
                            ^ ZobristTable.PieceHash(rookTargetSquare, rookIndex);

                        UniqueIdentifier ^= hashChange;
                        NonPawnHash[oldSide] ^= hashChange;
                        MajorHash ^= hashChange;

                        break;
                    }
                case SpecialMoveType.EnPassant:
                    {
                        var oppositePawnIndex = (int)Piece.p - offset;

                        var capturedSquare = Constants.EnPassantCaptureSquares[targetSquare];
                        var capturedPiece = oppositePawnIndex;
                        Utils.Assert(PieceBitBoards[oppositePawnIndex].GetBit(capturedSquare), $"Expected {(Side)oppositeSide} pawn in {capturedSquare}");

                        PieceBitBoards[capturedPiece].PopBit(capturedSquare);
                        OccupancyBitBoards[oppositeSide].PopBit(capturedSquare);
                        Board[capturedSquare] = (int)Piece.None;

                        ulong capturedPawnHash = ZobristTable.PieceHash(capturedSquare, capturedPiece);
                        UniqueIdentifier ^= capturedPawnHash;
                        KingPawnUniqueIdentifier ^= capturedPawnHash;

                        break;
                    }
            }
        }

        Side = (Side)oppositeSide;
        OccupancyBitBoards[2] = OccupancyBitBoards[1] | OccupancyBitBoards[0];

        // Updating castling rights
        Castle &= Constants.CastlingRightsUpdateConstants[sourceSquare];
        Castle &= Constants.CastlingRightsUpdateConstants[targetSquare];

        UniqueIdentifier ^= ZobristTable.CastleHash(Castle);

        Debug.Assert(ZobristTable.PositionHash(this) == UniqueIdentifier);
        Debug.Assert(ZobristTable.NonPawnSideHash(this, (int)Side.White) == NonPawnHash[(int)Side.White]);
        Debug.Assert(ZobristTable.NonPawnSideHash(this, (int)Side.Black) == NonPawnHash[(int)Side.Black]);
        Debug.Assert(ZobristTable.MinorHash(this) == MinorHash);
        Debug.Assert(ZobristTable.MajorHash(this) == MajorHash);

        // KingPawn hash assert won't work due to PassedPawnBonusNoEnemiesAheadBonus
        //Debug.Assert(ZobristTable.PawnKingHash(this) != _kingPawnUniqueIdentifier && WasProduceByAValidMove());

        return gameState;
    }

    [MethodImpl(MethodImplOptions.AggressiveInlining)]
    public void UnmakeMove(Move move, GameState gameState)
    {
        var oppositeSide = (int)Side;
        var side = Utils.OppositeSide(oppositeSide);
        Side = (Side)side;
        var offset = Utils.PieceOffset(side);

        int sourceSquare = move.SourceSquare();
        int targetSquare = move.TargetSquare();
        int piece = move.Piece();
        int promotedPiece = move.PromotedPiece();

        var newPiece = piece;
        if (promotedPiece != default)
        {
            newPiece = promotedPiece;
        }

        PieceBitBoards[newPiece].PopBit(targetSquare);
        OccupancyBitBoards[side].PopBit(targetSquare);
        Board[targetSquare] = (int)Piece.None;

        PieceBitBoards[piece].SetBit(sourceSquare);
        OccupancyBitBoards[side].SetBit(sourceSquare);
        Board[sourceSquare] = piece;

        switch (move.SpecialMoveFlag())
        {
            case SpecialMoveType.None:
                {
                    if (move.IsCapture())
                    {
                        var capturedPiece = move.CapturedPiece();

                        PieceBitBoards[capturedPiece].SetBit(targetSquare);
                        OccupancyBitBoards[oppositeSide].SetBit(targetSquare);
                        Board[targetSquare] = capturedPiece;
                    }

                    break;
                }
            case SpecialMoveType.ShortCastle:
                {
                    var rookSourceSquare = Utils.ShortCastleRookSourceSquare(side);
                    var rookTargetSquare = Utils.ShortCastleRookTargetSquare(side);
                    var rookIndex = (int)Piece.R + offset;

                    PieceBitBoards[rookIndex].SetBit(rookSourceSquare);
                    OccupancyBitBoards[side].SetBit(rookSourceSquare);
                    Board[rookSourceSquare] = rookIndex;

                    PieceBitBoards[rookIndex].PopBit(rookTargetSquare);
                    OccupancyBitBoards[side].PopBit(rookTargetSquare);
                    Board[rookTargetSquare] = (int)Piece.None;

                    break;
                }
            case SpecialMoveType.LongCastle:
                {
                    var rookSourceSquare = Utils.LongCastleRookSourceSquare(side);
                    var rookTargetSquare = Utils.LongCastleRookTargetSquare(side);
                    var rookIndex = (int)Piece.R + offset;

                    PieceBitBoards[rookIndex].SetBit(rookSourceSquare);
                    OccupancyBitBoards[side].SetBit(rookSourceSquare);
                    Board[rookSourceSquare] = rookIndex;

                    PieceBitBoards[rookIndex].PopBit(rookTargetSquare);
                    OccupancyBitBoards[side].PopBit(rookTargetSquare);
                    Board[rookTargetSquare] = (int)Piece.None;

                    break;
                }
            case SpecialMoveType.EnPassant:
                {
                    Debug.Assert(move.IsEnPassant());

                    var oppositePawnIndex = (int)Piece.p - offset;
                    var capturedPawnSquare = Constants.EnPassantCaptureSquares[targetSquare];

                    Utils.Assert(OccupancyBitBoards[(int)Side.Both].GetBit(capturedPawnSquare) == default,
                        $"Expected empty {capturedPawnSquare}");

                    PieceBitBoards[oppositePawnIndex].SetBit(capturedPawnSquare);
                    OccupancyBitBoards[oppositeSide].SetBit(capturedPawnSquare);
                    Board[capturedPawnSquare] = oppositePawnIndex;

                    break;
                }
        }

        OccupancyBitBoards[2] = OccupancyBitBoards[1] | OccupancyBitBoards[0];

        // Updating saved values
        Castle = gameState.Castle;
        EnPassant = gameState.EnPassant;

        UniqueIdentifier = gameState.ZobristKey;
        KingPawnUniqueIdentifier = gameState.KingPawnKey;
        NonPawnHash[(int)Side.White] = gameState.NonPawnWhiteKey;
        NonPawnHash[(int)Side.Black] = gameState.NonPawnBlackKey;
        MinorHash = gameState.MinorKey;
        MajorHash = gameState.MajorKey;

        _incrementalEvalAccumulator = gameState.IncrementalEvalAccumulator;
        _incrementalPhaseAccumulator = gameState.IncrementalPhaseAccumulator;
        _isIncrementalEval = gameState.IsIncrementalEval;
    }

    [MethodImpl(MethodImplOptions.AggressiveInlining)]
    public NullMoveGameState MakeNullMove()
    {
        var gameState = new NullMoveGameState(this);

        UniqueIdentifier ^=
            ZobristTable.SideHash()
            ^ ZobristTable.EnPassantHash((int)EnPassant);

        Side = (Side)Utils.OppositeSide(Side);
        EnPassant = BoardSquare.noSquare;

        return gameState;
    }

    [MethodImpl(MethodImplOptions.AggressiveInlining)]
    public void UnMakeNullMove(NullMoveGameState gameState)
    {
        Side = (Side)Utils.OppositeSide(Side);
        EnPassant = gameState.EnPassant;
        UniqueIdentifier = gameState.ZobristKey;
    }

    /// <summary>
    /// False if any of the kings has been captured, or if the opponent king is in check.
    /// </summary>
    [MethodImpl(MethodImplOptions.AggressiveInlining)]
    internal bool IsValid()
    {
        var offset = Utils.PieceOffset(Side);

        var kingBitBoard = PieceBitBoards[(int)Piece.K + offset];
        var kingSquare = kingBitBoard == default ? -1 : kingBitBoard.GetLS1BIndex();

        var oppositeKingBitBoard = PieceBitBoards[(int)Piece.k - offset];
        var oppositeKingSquare = oppositeKingBitBoard == default ? -1 : oppositeKingBitBoard.GetLS1BIndex();

        return kingSquare >= 0 && oppositeKingSquare >= 0
            && !IsSquareAttacked(oppositeKingSquare, Side);
    }

    /// <summary>
    /// Lightweight version of <see cref="IsValid"/>
    /// False if the opponent king is in check.
    /// This method is meant to be invoked only after a pseudolegal <see cref="MakeMove(int)"/>.
    /// i.e. it doesn't ensure that both kings are on the board
    /// </summary>
    [MethodImpl(MethodImplOptions.AggressiveInlining)]
    public bool WasProduceByAValidMove()
    {
        Debug.Assert(PieceBitBoards[(int)Piece.k - Utils.PieceOffset(Side)].CountBits() == 1);
        var oppositeKingSquare = PieceBitBoards[(int)Piece.k - Utils.PieceOffset(Side)].GetLS1BIndex();

        return !IsSquareAttacked(oppositeKingSquare, Side);
    }

    #endregion

    #region Evaluation

    /// <summary>
    /// Evaluates material and position in a NegaMax style.
    /// That is, positive scores always favour playing <see cref="Side"/>.
    /// </summary>
    public (int Score, int Phase) StaticEvaluation() => StaticEvaluation(0);

    /// <summary>
    /// Evaluates material and position in a NegaMax style.
    /// That is, positive scores always favour playing <see cref="Side"/>.
    /// </summary>
    public (int Score, int Phase) StaticEvaluation(int movesWithoutCaptureOrPawnMove)
    {
        var kingPawnTable = new PawnTableElement[Constants.KingPawnHashSize];

        return StaticEvaluation(movesWithoutCaptureOrPawnMove, kingPawnTable);
    }

    /// <summary>
    /// Evaluates material and position in a NegaMax style.
    /// That is, positive scores always favour playing <see cref="Side"/>.
    /// </summary>
    [MethodImpl(MethodImplOptions.AggressiveInlining)]
    public (int Score, int Phase) StaticEvaluation(int movesWithoutCaptureOrPawnMove, PawnTableElement[] pawnEvalTable)
    {
        //var result = OnlineTablebaseProber.EvaluationSearch(this, movesWithoutCaptureOrPawnMove, cancellationToken);
        //Debug.Assert(result < CheckMateBaseEvaluation, $"position {FEN()} returned tb eval out of bounds: {result}");
        //Debug.Assert(result > -CheckMateBaseEvaluation, $"position {FEN()} returned tb eval out of bounds: {result}");

        //if (result != OnlineTablebaseProber.NoResult)
        //{
        //    return result;
        //}

        int packedScore = 0;
        int gamePhase = 0;

        var whitePawns = PieceBitBoards[(int)Piece.P];
        var blackPawns = PieceBitBoards[(int)Piece.p];

        BitBoard whitePawnAttacks = whitePawns.ShiftUpRight() | whitePawns.ShiftUpLeft();
        BitBoard blackPawnAttacks = blackPawns.ShiftDownRight() | blackPawns.ShiftDownLeft();

        var whiteKing = PieceBitBoards[(int)Piece.K].GetLS1BIndex();
        var blackKing = PieceBitBoards[(int)Piece.k].GetLS1BIndex();

        var whiteBucket = PSQTBucketLayout[whiteKing];
        var blackBucket = PSQTBucketLayout[blackKing ^ 56];

        if (_isIncrementalEval)
        {
            packedScore = _incrementalEvalAccumulator;
            gamePhase = _incrementalPhaseAccumulator;

            var kingPawnIndex = KingPawnUniqueIdentifier & Constants.KingPawnHashMask;
            ref var entry = ref pawnEvalTable[kingPawnIndex];

            // pawnEvalTable hit: We can reuse cached eval for pawn additional evaluation + PieceProtectedByPawnBonus + KingShieldBonus
            if (entry.Key == KingPawnUniqueIdentifier)
            {
                packedScore += entry.PackedScore;
            }
            // Not hit in pawnEvalTable table
            else
            {
                var pawnScore = 0;

                // White pawns

                // King pawn shield bonus
                pawnScore += KingPawnShield(whiteKing, whitePawns);

                // Pieces protected by pawns bonus
                pawnScore += PieceProtectedByPawnBonus[whiteBucket][(int)Piece.P] * (whitePawnAttacks & whitePawns).CountBits();

                // Bitboard copy that we 'empty'
                var whitePawnsCopy = whitePawns;
                while (whitePawnsCopy != default)
                {
                    whitePawnsCopy = whitePawnsCopy.WithoutLS1B(out var pieceSquareIndex);

                    pawnScore += PawnAdditionalEvaluation(whiteBucket, blackBucket, pieceSquareIndex, (int)Piece.P, whiteKing, blackKing);
                }

                // Black pawns

                // King pawn shield bonus
                pawnScore -= KingPawnShield(blackKing, blackPawns);

                // Pieces protected by pawns bonus
                pawnScore -= PieceProtectedByPawnBonus[blackBucket][(int)Piece.P] * (blackPawnAttacks & blackPawns).CountBits();

                // Bitboard copy that we 'empty'
                var blackPawnsCopy = blackPawns;
                while (blackPawnsCopy != default)
                {
                    blackPawnsCopy = blackPawnsCopy.WithoutLS1B(out var pieceSquareIndex);

                    pawnScore -= PawnAdditionalEvaluation(blackBucket, whiteBucket, pieceSquareIndex, (int)Piece.p, blackKing, whiteKing);
                }

                // Pawn islands
                pawnScore += PawnIslands(whitePawns, blackPawns);

                entry.Update(KingPawnUniqueIdentifier, pawnScore);
                packedScore += pawnScore;
            }

            // White pieces additional eval and pawn attacks, except pawn and king
            for (int pieceIndex = (int)Piece.N; pieceIndex < (int)Piece.K; ++pieceIndex)
            {
                // Bitboard copy that we 'empty'
                var bitboard = PieceBitBoards[pieceIndex];

                packedScore += PieceProtectedByPawnBonus[whiteBucket][pieceIndex] * (whitePawnAttacks & bitboard).CountBits();

                while (bitboard != default)
                {
                    bitboard = bitboard.WithoutLS1B(out var pieceSquareIndex);

                    packedScore += AdditionalPieceEvaluation(pieceSquareIndex, pieceIndex, (int)Side.White, blackKing, blackPawnAttacks);
                }
            }

            // Black pieces additional eval and pawn attacks, except pawn and king
            for (int pieceIndex = (int)Piece.n; pieceIndex < (int)Piece.k; ++pieceIndex)
            {
                // Bitboard copy that we 'empty'
                var bitboard = PieceBitBoards[pieceIndex];

                // Pieces protected by pawns bonus
                packedScore -= PieceProtectedByPawnBonus[blackBucket][pieceIndex - 6] * (blackPawnAttacks & bitboard).CountBits();

                while (bitboard != default)
                {
                    bitboard = bitboard.WithoutLS1B(out var pieceSquareIndex);

                    packedScore -= AdditionalPieceEvaluation(pieceSquareIndex, pieceIndex, (int)Side.Black, whiteKing, whitePawnAttacks);
                }
            }
        }
        else
        {
            _incrementalEvalAccumulator = 0;
            _incrementalPhaseAccumulator = 0;

            var kingPawnIndex = KingPawnUniqueIdentifier & Constants.KingPawnHashMask;
            ref var entry = ref pawnEvalTable[kingPawnIndex];

            // pawnTable hit: We can reuse cached eval for pawn additional evaluation + PieceProtectedByPawnBonus + KingShieldBonus
            if (entry.Key == KingPawnUniqueIdentifier)
            {
                packedScore += entry.PackedScore;

                // White pawns
                // No PieceProtectedByPawnBonus - included in pawn table | packedScore += PieceProtectedByPawnBonus[...]

                // Bitboard copy that we 'empty'
                var whitePawnsCopy = PieceBitBoards[(int)Piece.P];
                while (whitePawnsCopy != default)
                {
                    whitePawnsCopy = whitePawnsCopy.WithoutLS1B(out var pieceSquareIndex);

                    _incrementalEvalAccumulator += PSQT(0, whiteBucket, (int)Piece.P, pieceSquareIndex)
                                                + PSQT(1, blackBucket, (int)Piece.P, pieceSquareIndex);

                    // No incremental eval - included in pawn table | packedScore += AdditionalPieceEvaluation(...);
                }

                // Black pawns
                // No PieceProtectedByPawnBonus - included in pawn table | packedScore -= PieceProtectedByPawnBonus .Length[...]

                // Bitboard copy that we 'empty'
                var blackPawnsCopy = PieceBitBoards[(int)Piece.p];
                while (blackPawnsCopy != default)
                {
                    blackPawnsCopy = blackPawnsCopy.WithoutLS1B(out var pieceSquareIndex);

                    _incrementalEvalAccumulator += PSQT(0, blackBucket, (int)Piece.p, pieceSquareIndex)
                                                + PSQT(1, whiteBucket, (int)Piece.p, pieceSquareIndex);

                    // No incremental eval - included in pawn table | packedScore -= AdditionalPieceEvaluation(...);
                }
            }
            // Not hit in pawnTable table
            else
            {
                var pawnScore = 0;

                // White pawns

                // King pawn shield bonus
                pawnScore += KingPawnShield(whiteKing, whitePawns);

                // Pieces protected by pawns bonus
                pawnScore += PieceProtectedByPawnBonus[whiteBucket][(int)Piece.P] * (whitePawnAttacks & whitePawns).CountBits();

                // Bitboard copy that we 'empty'
                var whitePawnsCopy = PieceBitBoards[(int)Piece.P];
                while (whitePawnsCopy != default)
                {
                    whitePawnsCopy = whitePawnsCopy.WithoutLS1B(out var pieceSquareIndex);

                    _incrementalEvalAccumulator += PSQT(0, whiteBucket, (int)Piece.P, pieceSquareIndex)
                                                + PSQT(1, blackBucket, (int)Piece.P, pieceSquareIndex);

                    pawnScore += PawnAdditionalEvaluation(whiteBucket, blackBucket, pieceSquareIndex, (int)Piece.P, whiteKing, blackKing);
                }

                // Black pawns

                // King pawn shield bonus
                pawnScore -= KingPawnShield(blackKing, blackPawns);

                // Pieces protected by pawns bonus
                pawnScore -= PieceProtectedByPawnBonus[blackBucket][(int)Piece.P] * (blackPawnAttacks & blackPawns).CountBits();

                // Bitboard copy that we 'empty'
                var blackPawnsCopy = PieceBitBoards[(int)Piece.p];
                while (blackPawnsCopy != default)
                {
                    blackPawnsCopy = blackPawnsCopy.WithoutLS1B(out var pieceSquareIndex);

                    _incrementalEvalAccumulator += PSQT(0, blackBucket, (int)Piece.p, pieceSquareIndex)
                                                + PSQT(1, whiteBucket, (int)Piece.p, pieceSquareIndex);

                    pawnScore -= PawnAdditionalEvaluation(blackBucket, whiteBucket, pieceSquareIndex, (int)Piece.p, blackKing, whiteKing);
                }

                // Pawn islands
                pawnScore += PawnIslands(whitePawns, blackPawns);

                entry.Update(KingPawnUniqueIdentifier, pawnScore);
                packedScore += pawnScore;
            }

            // White pieces PSQTs and additional eval and pawn attacks, except king and pawn
            for (int pieceIndex = (int)Piece.N; pieceIndex < (int)Piece.K; ++pieceIndex)
            {
                // Bitboard copy that we 'empty'
                var bitboard = PieceBitBoards[pieceIndex];

                packedScore += PieceProtectedByPawnBonus[whiteBucket][pieceIndex] * (whitePawnAttacks & bitboard).CountBits();

                while (bitboard != default)
                {
                    bitboard = bitboard.WithoutLS1B(out var pieceSquareIndex);

                    _incrementalEvalAccumulator += PSQT(0, whiteBucket, pieceIndex, pieceSquareIndex)
                                                + PSQT(1, blackBucket, pieceIndex, pieceSquareIndex);

                    _incrementalPhaseAccumulator += GamePhaseByPiece[pieceIndex];

                    packedScore += AdditionalPieceEvaluation(pieceSquareIndex, pieceIndex, (int)Side.White, blackKing, blackPawnAttacks);
                }
            }

            // Black pieces PSQTs and additional eval and pawn attacks, except king and pawn
            for (int pieceIndex = (int)Piece.n; pieceIndex < (int)Piece.k; ++pieceIndex)
            {
                // Bitboard copy that we 'empty'
                var bitboard = PieceBitBoards[pieceIndex];

                // Pieces protected by pawns bonus
                packedScore -= PieceProtectedByPawnBonus[blackBucket][pieceIndex - 6] * (blackPawnAttacks & bitboard).CountBits();

                while (bitboard != default)
                {
                    bitboard = bitboard.WithoutLS1B(out var pieceSquareIndex);

                    _incrementalEvalAccumulator += PSQT(0, blackBucket, pieceIndex, pieceSquareIndex)
                                                + PSQT(1, whiteBucket, pieceIndex, pieceSquareIndex);

                    _incrementalPhaseAccumulator += GamePhaseByPiece[pieceIndex];

                    packedScore -= AdditionalPieceEvaluation(pieceSquareIndex, pieceIndex, (int)Side.Black, whiteKing, whitePawnAttacks);
                }
            }

            packedScore += _incrementalEvalAccumulator;
            gamePhase += _incrementalPhaseAccumulator;
            _isIncrementalEval = true;
        }

        // Kings - they can't be incremental due to the king buckets
        packedScore +=
            PSQT(0, whiteBucket, (int)Piece.K, whiteKing)
            + PSQT(1, blackBucket, (int)Piece.K, whiteKing)
            + PSQT(0, blackBucket, (int)Piece.k, blackKing)
            + PSQT(1, whiteBucket, (int)Piece.k, blackKing);

        packedScore +=
            KingAdditionalEvaluation(whiteKing, (int)Side.White, blackPawnAttacks)
            - KingAdditionalEvaluation(blackKing, (int)Side.Black, whitePawnAttacks);

        // Bishop pair bonus
        if (PieceBitBoards[(int)Piece.B].CountBits() >= 2)
        {
            packedScore += BishopPairBonus;
        }

        if (PieceBitBoards[(int)Piece.b].CountBits() >= 2)
        {
            packedScore -= BishopPairBonus;
        }

        // Pieces attacked by pawns bonus
        packedScore += PieceAttackedByPawnPenalty
            * ((blackPawnAttacks & OccupancyBitBoards[(int)Side.White] /* & (~whitePawns) */).CountBits()
                - (whitePawnAttacks & OccupancyBitBoards[(int)Side.Black] /* & (~blackPawns) */).CountBits());

        if (gamePhase > MaxPhase)    // Early promotions
        {
            gamePhase = MaxPhase;
        }

        int totalPawnsCount = whitePawns.CountBits() + blackPawns.CountBits();

        // Pawnless endgames with few pieces
        if (gamePhase <= 3 && totalPawnsCount == 0)
        {
            switch (gamePhase)
            {
                //case 5:
                //    {
                //        // RB vs R, RN vs R - scale it down due to the chances of it being a draw
                //        if (pieceCount[(int)Piece.R] == 1 && pieceCount[(int)Piece.r] == 1)
                //        {
                //            packedScore >>= 1; // /2
                //        }

                //        break;
                //    }
                case 3:
                    {
                        var winningSideOffset = Utils.PieceOffset(packedScore >= 0);

                        if (PieceBitBoards[(int)Piece.N + winningSideOffset].CountBits() == 2)      // NN vs N, NN vs B
                        {
                            return (0, gamePhase);
                        }

                        // Without rooks, only BB vs N is a win and BN vs N can have some chances
                        // Not taking that into account here though, we would need this to rule them out: `pieceCount[(int)Piece.b - winningSideOffset] == 1 || pieceCount[(int)Piece.B + winningSideOffset] <= 1`
                        //if (pieceCount[(int)Piece.R + winningSideOffset] == 0)  // BN vs B, NN vs B, BB vs B, BN vs N, NN vs N
                        //{
                        //    packedScore >>= 1; // /2
                        //}

                        break;
                    }
                case 2:
                    {
                        var whiteKnightsCount = PieceBitBoards[(int)Piece.N].CountBits();

                        if (whiteKnightsCount + PieceBitBoards[(int)Piece.n].CountBits() == 2            // NN vs -, N vs N
                                || whiteKnightsCount + PieceBitBoards[(int)Piece.B].CountBits() == 1)    // B vs N, B vs B
                        {
                            return (0, gamePhase);
                        }

                        break;
                    }
                case 1:
                case 0:
                    {
                        return (0, gamePhase);
                    }
            }
        }

        int endGamePhase = MaxPhase - gamePhase;

        var middleGameScore = Utils.UnpackMG(packedScore);
        var endGameScore = Utils.UnpackEG(packedScore);
        var eval = ((middleGameScore * gamePhase) + (endGameScore * endGamePhase)) / MaxPhase;

        // Endgame scaling with pawn count, formula yoinked from Sirius
        eval = (int)(eval * ((80 + (totalPawnsCount * 7)) / 128.0));

        eval = ScaleEvalWith50MovesDrawDistance(eval, movesWithoutCaptureOrPawnMove);

        eval = Math.Clamp(eval, MinStaticEval, MaxStaticEval);

        var sideEval = Side == Side.White
            ? eval
            : -eval;

        return (sideEval, gamePhase);
    }

    [MethodImpl(MethodImplOptions.AggressiveInlining)]
    public int Phase()
    {
        int gamePhase =
             ((PieceBitBoards[(int)Piece.N] | PieceBitBoards[(int)Piece.n]).CountBits() * GamePhaseByPiece[(int)Piece.N])
            + ((PieceBitBoards[(int)Piece.B] | PieceBitBoards[(int)Piece.b]).CountBits() * GamePhaseByPiece[(int)Piece.B])
            + ((PieceBitBoards[(int)Piece.R] | PieceBitBoards[(int)Piece.r]).CountBits() * GamePhaseByPiece[(int)Piece.R])
            + ((PieceBitBoards[(int)Piece.Q] | PieceBitBoards[(int)Piece.q]).CountBits() * GamePhaseByPiece[(int)Piece.Q]);

        if (gamePhase > MaxPhase)    // Early promotions
        {
            gamePhase = MaxPhase;
        }

        return gamePhase;
    }

    [MethodImpl(MethodImplOptions.AggressiveInlining)]
    internal static int TaperedEvaluation(int taperedEvaluationTerm, int phase)
    {
        return ((Utils.UnpackMG(taperedEvaluationTerm) * phase) + (Utils.UnpackEG(taperedEvaluationTerm) * (24 - phase))) / 24;
    }

    /// <summary>
    /// Assuming a current position has no legal moves (<see cref="AllPossibleMoves"/> doesn't produce any <see cref="IsValid"/> position),
    /// this method determines if a position is a result of either a loss by checkmate or a draw by stalemate.
    /// NegaMax style
    /// </summary>
    /// <param name="ply">Modulates the output, favouring positions with lower ply (i.e. Checkmate in less moves)</param>
    /// <returns>At least <see cref="CheckMateEvaluation"/> if Position.Side lost (more extreme values when <paramref name="ply"/> increases)
    /// or 0 if Position.Side was stalemated</returns>
    [MethodImpl(MethodImplOptions.AggressiveInlining)]
    public static int EvaluateFinalPosition(int ply, bool isInCheck)
    {
        if (isInCheck)
        {
            // Checkmate evaluation, but not as bad/shallow as it looks like since we're already searching at a certain depth
            return -CheckMateBaseEvaluation + ply;
        }
        else
        {
            return 0;
        }
    }

    /// <summary>
    /// Doesn't include <see cref="Piece.P"/>, <see cref="Piece.p"/>, <see cref="Piece.K"/> and <see cref="Piece.k"/> evaluation
    /// </summary>
    [MethodImpl(MethodImplOptions.AggressiveInlining)]
    private int AdditionalPieceEvaluation(int pieceSquareIndex, int pieceIndex, int pieceSide, int oppositeSideKingSquare, BitBoard enemyPawnAttacks)
    {
        return pieceIndex switch
        {
            (int)Piece.R or (int)Piece.r => RookAdditionalEvaluation(pieceSquareIndex, pieceIndex, pieceSide, oppositeSideKingSquare, enemyPawnAttacks),
            (int)Piece.B or (int)Piece.b => BishopAdditionalEvaluation(pieceSquareIndex, pieceIndex, pieceSide, oppositeSideKingSquare, enemyPawnAttacks),
            (int)Piece.N or (int)Piece.n => KnightAdditionalEvaluation(pieceSquareIndex, pieceSide, oppositeSideKingSquare, enemyPawnAttacks),
            (int)Piece.Q or (int)Piece.q => QueenAdditionalEvaluation(pieceSquareIndex, pieceSide, oppositeSideKingSquare, enemyPawnAttacks),
            _ => 0
        };
    }

    /// <summary>
    /// Doesn't include <see cref="Piece.K"/> and <see cref="Piece.k"/> evaluation
    /// </summary>
    [Obsolete("Test only")]
    internal int AdditionalPieceEvaluation(int bucket, int oppositeSideBucket, int pieceSquareIndex, int pieceIndex, int pieceSide, int sameSideKingSquare, int oppositeSideKingSquare, BitBoard enemyPawnAttacks)
    {
        return pieceIndex switch
        {
            (int)Piece.P or (int)Piece.p => PawnAdditionalEvaluation(bucket, oppositeSideBucket, pieceSquareIndex, pieceIndex, sameSideKingSquare, oppositeSideKingSquare),

            (int)Piece.R or (int)Piece.r => RookAdditionalEvaluation(pieceSquareIndex, pieceIndex, pieceSide, oppositeSideKingSquare, enemyPawnAttacks),
            (int)Piece.B or (int)Piece.b => BishopAdditionalEvaluation(pieceSquareIndex, pieceIndex, pieceSide, oppositeSideKingSquare, enemyPawnAttacks),
            (int)Piece.N or (int)Piece.n => KnightAdditionalEvaluation(pieceSquareIndex, pieceSide, oppositeSideKingSquare, enemyPawnAttacks),
            (int)Piece.Q or (int)Piece.q => QueenAdditionalEvaluation(pieceSquareIndex, pieceSide, oppositeSideKingSquare, enemyPawnAttacks),
            _ => 0
        };
    }

    [MethodImpl(MethodImplOptions.AggressiveInlining)]
    private int PawnAdditionalEvaluation(int bucket, int oppositeSideBucket, int squareIndex, int pieceIndex, int sameSideKingSquare, int oppositeSideKingSquare)
    {
        int packedBonus = 0;

        var rank = Constants.Rank[squareIndex];
        var oppositeSide = (int)Side.Black;
        ulong passedPawnsMask;

        if (pieceIndex == (int)Piece.p)
        {
            rank = 7 - rank;
            oppositeSide = (int)Side.White;
            passedPawnsMask = Masks.BlackPassedPawnMasks[squareIndex];
        }
        else
        {
            passedPawnsMask = Masks.WhitePassedPawnMasks[squareIndex];
        }

        // Isolated pawn
        if ((PieceBitBoards[pieceIndex] & Masks.IsolatedPawnMasks[squareIndex]) == default)
        {
            packedBonus += IsolatedPawnPenalty;
        }

        // Passed pawn
        if ((PieceBitBoards[(int)Piece.p - pieceIndex] & passedPawnsMask) == default)
        {
            // Passed pawn without opponent pieces ahead (in its passed pawn mask)
            if ((passedPawnsMask & OccupancyBitBoards[oppositeSide]) == 0)
            {
                packedBonus += PassedPawnBonusNoEnemiesAheadBonus[bucket][rank];
                packedBonus += PassedPawnBonusNoEnemiesAheadEnemyBonus[oppositeSideBucket][rank];
            }

            // King distance to passed pawn
            var friendlyKingDistance = Constants.ChebyshevDistance[squareIndex][sameSideKingSquare];

            // Enemy king distance to passed pawn
            var enemyKingDistance = Constants.ChebyshevDistance[squareIndex][oppositeSideKingSquare];

            packedBonus += PassedPawnBonus[bucket][rank]
                + PassedPawnEnemyBonus[oppositeSideBucket][rank]
                + FriendlyKingDistanceToPassedPawnBonus[friendlyKingDistance]
                + EnemyKingDistanceToPassedPawnPenalty[enemyKingDistance];
        }

        // Pawn phalanx
        if (Constants.File[squareIndex] != 7 && PieceBitBoards[pieceIndex].GetBit(squareIndex + 1))
        {
            packedBonus += PawnPhalanxBonus[rank];
        }

        return packedBonus;
    }

    [MethodImpl(MethodImplOptions.AggressiveInlining)]
    private int RookAdditionalEvaluation(int squareIndex, int pieceIndex, int pieceSide, int oppositeSideKingSquare, BitBoard enemyPawnAttacks)
    {
        const int pawnToRookOffset = (int)Piece.R - (int)Piece.P;

        var occupancy = OccupancyBitBoards[(int)Side.Both];
        var attacks = Attacks.RookAttacks(squareIndex, occupancy);

        // Mobility
        var attacksCount =
            (attacks
                & (~(OccupancyBitBoards[pieceSide] | enemyPawnAttacks)))
            .CountBits();

        var packedBonus = RookMobilityBonus[attacksCount];

        var file = Masks.FileMask(squareIndex);

        // Rook on open file
        if (((PieceBitBoards[(int)Piece.P] | PieceBitBoards[(int)Piece.p]) & file) == default)
        {
            packedBonus += OpenFileRookBonus;
        }
        // Rook on semi-open file
        else if ((PieceBitBoards[pieceIndex - pawnToRookOffset] & file) == default)
        {
            packedBonus += SemiOpenFileRookBonus;
        }

        // Checks
        var enemyKingCheckThreats = Attacks.RookAttacks(oppositeSideKingSquare, occupancy);
        var checks = (attacks & enemyKingCheckThreats).CountBits();

        packedBonus += CheckBonus[(int)Piece.R] * checks;

        if ((attacks & PieceBitBoards[pieceIndex]).CountBits() >= 1)
        {
            var rank = Constants.Rank[squareIndex];

            if (pieceIndex == (int)Piece.r)
            {
                rank = 7 - rank;
            }

            packedBonus += ConnectedRooksBonus[rank];
        }

        return packedBonus;
    }

    [MethodImpl(MethodImplOptions.AggressiveInlining)]
    private int KnightAdditionalEvaluation(int squareIndex, int pieceSide, int oppositeSideKingSquare, BitBoard enemyPawnAttacks)
    {
        //var offset = Utils.PieceOffset(pieceSide);
        //var oppositeRooksIndex = (int)Piece.r - offset;
        //var oppositeQueensIndex = (int)Piece.q - offset;

        var attacks = Attacks.KnightAttacks[squareIndex];

        // Mobility
        var attacksCount =
            (attacks
                & (~(OccupancyBitBoards[pieceSide] | enemyPawnAttacks)))
            .CountBits();

        var packedBonus = KnightMobilityBonus[attacksCount];

        // Checks
        var enemyKingCheckThreats = Attacks.KnightAttacks[oppositeSideKingSquare];
        var checks = (attacks & enemyKingCheckThreats).CountBits();

        packedBonus += CheckBonus[(int)Piece.N] * checks;

        // Major threats
        //packedBonus += MinorMajorThreatsBonus * (PieceBitBoards[oppositeRooksIndex] | PieceBitBoards[oppositeQueensIndex]).CountBits();

        return packedBonus;
    }

    [MethodImpl(MethodImplOptions.AggressiveInlining)]
    private int BishopAdditionalEvaluation(int squareIndex, int pieceIndex, int pieceSide, int oppositeSideKingSquare, BitBoard enemyPawnAttacks)
    {
        const int pawnToBishopOffset = (int)Piece.B - (int)Piece.P;

        var offset = Utils.PieceOffset(pieceSide);
        var oppositeRooksIndex = (int)Piece.r - offset;
        var oppositeQueensIndex = (int)Piece.q - offset;

        var occupancy = OccupancyBitBoards[(int)Side.Both];
        var attacks = Attacks.BishopAttacks(squareIndex, occupancy);

        // Mobility
        var attacksCount =
            (attacks
                & (~(OccupancyBitBoards[pieceSide] | enemyPawnAttacks)))
            .CountBits();

        var packedBonus = BishopMobilityBonus[attacksCount];

        // Bad bishop
        var sameSidePawns = PieceBitBoards[pieceIndex - pawnToBishopOffset];

        var sameColorPawns = sameSidePawns &
            (Constants.DarkSquares[squareIndex] == 1
                ? Constants.DarkSquaresBitBoard
                : Constants.LightSquaresBitBoard);

        packedBonus += BadBishop_SameColorPawnsPenalty[sameColorPawns.CountBits()];

        // Blocked central pawns
        var sameSideCentralPawns = sameSidePawns & Constants.CentralFiles;

        var pawnBlockerSquares = pieceSide == (int)Side.White
            ? sameSideCentralPawns.ShiftUp()
            : sameSideCentralPawns.ShiftDown();

        var pawnBlockers = pawnBlockerSquares & OccupancyBitBoards[Utils.OppositeSide(pieceSide)];

        packedBonus += BadBishop_BlockedCentralPawnsPenalty[pawnBlockers.CountBits()];

        // Bishop in unblocked long diagonals
        if ((attacks & Constants.CentralSquares).CountBits() == 2)
        {
            packedBonus += BishopInUnblockedLongDiagonalBonus;
        }

        // Checks
        var enemyKingCheckThreats = Attacks.BishopAttacks(oppositeSideKingSquare, occupancy);
        var checks = (attacks & enemyKingCheckThreats).CountBits();

        packedBonus += CheckBonus[(int)Piece.B] * checks;

        // Major threats
        packedBonus += BishopRookThreatsBonus * (attacks & PieceBitBoards[oppositeRooksIndex]).CountBits();
        packedBonus += BishopQueenThreatsBonus * (attacks & PieceBitBoards[oppositeQueensIndex]).CountBits();

        return packedBonus;
    }

    [MethodImpl(MethodImplOptions.AggressiveInlining)]
    private int QueenAdditionalEvaluation(int squareIndex, int pieceSide, int oppositeSideKingSquare, BitBoard enemyPawnAttacks)
    {
        var occupancy = OccupancyBitBoards[(int)Side.Both];
        var attacks = Attacks.QueenAttacks(squareIndex, occupancy);

        // Mobility
        var attacksCount =
            (attacks
                & (~(OccupancyBitBoards[pieceSide] | enemyPawnAttacks)))
            .CountBits();

        var packedBonus = QueenMobilityBonus[attacksCount];

        // Checks
        var enemyKingCheckThreats = Attacks.QueenAttacks(oppositeSideKingSquare, occupancy);
        var checks = (attacks & enemyKingCheckThreats).CountBits();

        packedBonus += CheckBonus[(int)Piece.Q] * checks;

        return packedBonus;
    }

    [MethodImpl(MethodImplOptions.AggressiveInlining)]
    internal int KingAdditionalEvaluation(int squareIndex, int pieceSide, BitBoard enemyPawnAttacks)
    {
        // Virtual mobility (as if Queen)
        var attacksCount =
            (Attacks.QueenAttacks(squareIndex, OccupancyBitBoards[(int)Side.Both])
            & ~(OccupancyBitBoards[pieceSide] | enemyPawnAttacks)).CountBits();
        int packedBonus = VirtualKingMobilityBonus[attacksCount];

        var kingSideOffset = Utils.PieceOffset(pieceSide);

        // Opposite side rooks or queens on the board
        if (PieceBitBoards[(int)Piece.r - kingSideOffset] + PieceBitBoards[(int)Piece.q - kingSideOffset] != 0)
        {
            var file = Masks.FileMask(squareIndex);

            // King on open file
            if (((PieceBitBoards[(int)Piece.P] | PieceBitBoards[(int)Piece.p]) & file) == 0)
            {
                packedBonus += OpenFileKingPenalty;
            }
            // King on semi-open file
            else if ((PieceBitBoards[(int)Piece.P + kingSideOffset] & file) == 0)
            {
                packedBonus += SemiOpenFileKingPenalty;
            }
        }

        // Pawn king shield included next to pawn additional eval

        return packedBonus;
    }

    [MethodImpl(MethodImplOptions.AggressiveInlining)]
    private static int KingPawnShield(int squareIndex, BitBoard sameSidePawns)
    {
        var ownPawnsAroundKingCount = (Attacks.KingAttacks[squareIndex] & sameSidePawns).CountBits();

        return ownPawnsAroundKingCount * KingShieldBonus;
    }

    [MethodImpl(MethodImplOptions.AggressiveInlining)]
    public static int PawnIslands(BitBoard whitePawns, BitBoard blackPawns)
    {
        var whiteIslandCount = CountPawnIslands(whitePawns);
        var blackIslandCount = CountPawnIslands(blackPawns);

        return PawnIslandsBonus[whiteIslandCount] - PawnIslandsBonus[blackIslandCount];

        [MethodImpl(MethodImplOptions.AggressiveInlining)]
        static int CountPawnIslands(BitBoard pawns)
        {
            const int n = 1;
            Span<int> files = stackalloc int[8];

            while (pawns != default)
            {
                pawns = pawns.WithoutLS1B(out var squareIndex);

                files[Constants.File[squareIndex]] = n;
            }

            var islandCount = 0;
            var isIsland = false;

            for (int file = 0; file < files.Length; ++file)
            {
                if (files[file] == n)
                {
                    if (!isIsland)
                    {
                        isIsland = true;
                        ++islandCount;
                    }
                }
                else
                {
                    isIsland = false;
                }
            }

            return islandCount;
        }
    }

    /// <summary>
    /// Scales <paramref name="eval"/> with <paramref name="movesWithoutCaptureOrPawnMove"/>, so that
    /// an eval with 100 halfmove counter is half of the value of one with 0 halfmove counter
    /// </summary>
    [MethodImpl(MethodImplOptions.AggressiveInlining)]
    internal static int ScaleEvalWith50MovesDrawDistance(int eval, int movesWithoutCaptureOrPawnMove) =>
        eval * (200 - movesWithoutCaptureOrPawnMove) / 200;

    #endregion

    #region Attacks

    /// <summary>
    /// Overload that has rooks and bishops precalculated for the position
    /// </summary>
    /// <param name="rooks">Includes Queen bitboard</param>
    /// <param name="bishops">Includes Queen bitboard</param>
    [MethodImpl(MethodImplOptions.AggressiveInlining)]
    public ulong AllAttackersTo(int square, BitBoard occupancy, BitBoard rooks, BitBoard bishops)
    {
        Debug.Assert(square != (int)BoardSquare.noSquare);

        return (rooks & Attacks.RookAttacks(square, occupancy))
            | (bishops & Attacks.BishopAttacks(square, occupancy))
            | (PieceBitBoards[(int)Piece.p] & Attacks.PawnAttacks[(int)Side.White][square])
            | (PieceBitBoards[(int)Piece.P] & Attacks.PawnAttacks[(int)Side.Black][square])
            | (Knights & Attacks.KnightAttacks[square])
            | (Kings & Attacks.KingAttacks[square]);
    }

    [MethodImpl(MethodImplOptions.AggressiveInlining)]
    public ulong AllAttackersTo(int square)
    {
        Debug.Assert(square != (int)BoardSquare.noSquare);

        var occupancy = OccupancyBitBoards[(int)Side.Both];
        var queens = Queens;
        var rooks = queens | Rooks;
        var bishops = queens | Bishops;

        return (rooks & Attacks.RookAttacks(square, occupancy))
            | (bishops & Attacks.BishopAttacks(square, occupancy))
            | (PieceBitBoards[(int)Piece.p] & Attacks.PawnAttacks[(int)Side.White][square])
            | (PieceBitBoards[(int)Piece.P] & Attacks.PawnAttacks[(int)Side.Black][square])
            | (Knights & Attacks.KnightAttacks[square])
            | (Kings & Attacks.KingAttacks[square]);
    }

    [MethodImpl(MethodImplOptions.AggressiveInlining)]
    public ulong AllSideAttackersTo(int square, int side)
    {
        Debug.Assert(square != (int)BoardSquare.noSquare);
        Debug.Assert(side != (int)Side.Both);

        var offset = Utils.PieceOffset(side);

        var occupancy = OccupancyBitBoards[(int)Side.Both];

        var queens = PieceBitBoards[(int)Piece.q - offset];
        var rooks = queens | PieceBitBoards[(int)Piece.r - offset];
        var bishops = queens | PieceBitBoards[(int)Piece.b - offset];

        return (rooks & Attacks.RookAttacks(square, occupancy))
            | (bishops & Attacks.BishopAttacks(square, occupancy))
            | (PieceBitBoards[(int)Piece.p - offset] & Attacks.PawnAttacks[side][square])
            | (PieceBitBoards[(int)Piece.n - offset] & Attacks.KnightAttacks[square]);
    }

    [MethodImpl(MethodImplOptions.AggressiveInlining)]
    public bool IsSquareAttackedBySide(int squaredIndex, Side sideToMove) => IsSquareAttacked(squaredIndex, sideToMove);

    [MethodImpl(MethodImplOptions.AggressiveInlining)]
    public bool IsSquareAttacked(int squareIndex, Side sideToMove)
    {
        Utils.Assert(sideToMove != Side.Both);

        var sideToMoveInt = (int)sideToMove;
        var offset = Utils.PieceOffset(sideToMoveInt);
        var bothSidesOccupancy = OccupancyBitBoards[(int)Side.Both];

        // I tried to order them from most to least likely - not tested
        return
            IsSquareAttackedByPawns(squareIndex, sideToMoveInt, offset)
            || IsSquareAttackedByKing(squareIndex, offset)
            || IsSquareAttackedByKnights(squareIndex, offset)
            || IsSquareAttackedByBishops(squareIndex, offset, bothSidesOccupancy, out var bishopAttacks)
            || IsSquareAttackedByRooks(squareIndex, offset, bothSidesOccupancy, out var rookAttacks)
            || IsSquareAttackedByQueens(offset, bishopAttacks, rookAttacks);
    }

    [MethodImpl(MethodImplOptions.AggressiveInlining)]
    public bool IsInCheck()
    {
        var oppositeSideInt = Utils.OppositeSide(Side);
        var oppositeSideOffset = Utils.PieceOffset(oppositeSideInt);

        var kingSquare = PieceBitBoards[(int)Piece.k - oppositeSideOffset].GetLS1BIndex();

        var bothSidesOccupancy = OccupancyBitBoards[(int)Side.Both];

        // I tried to order them from most to least likely - not tested
        return
            IsSquareAttackedByRooks(kingSquare, oppositeSideOffset, bothSidesOccupancy, out var rookAttacks)
            || IsSquareAttackedByBishops(kingSquare, oppositeSideOffset, bothSidesOccupancy, out var bishopAttacks)
            || IsSquareAttackedByQueens(oppositeSideOffset, bishopAttacks, rookAttacks)
            || IsSquareAttackedByKnights(kingSquare, oppositeSideOffset)
            || IsSquareAttackedByPawns(kingSquare, oppositeSideInt, oppositeSideOffset);
    }

    [MethodImpl(MethodImplOptions.AggressiveInlining)]
    private bool IsSquareAttackedByPawns(int squareIndex, int sideToMove, int offset)
    {
        var oppositeColorIndex = sideToMove ^ 1;

        return (Attacks.PawnAttacks[oppositeColorIndex][squareIndex] & PieceBitBoards[offset]) != default;
    }

    [MethodImpl(MethodImplOptions.AggressiveInlining)]
    private bool IsSquareAttackedByKnights(int squareIndex, int offset)
    {
        return (Attacks.KnightAttacks[squareIndex] & PieceBitBoards[(int)Piece.N + offset]) != default;
    }

    [MethodImpl(MethodImplOptions.AggressiveInlining)]
    private bool IsSquareAttackedByKing(int squareIndex, int offset)
    {
        return (Attacks.KingAttacks[squareIndex] & PieceBitBoards[(int)Piece.K + offset]) != default;
    }

    [MethodImpl(MethodImplOptions.AggressiveInlining)]
    private bool IsSquareAttackedByBishops(int squareIndex, int offset, BitBoard bothSidesOccupancy, out BitBoard bishopAttacks)
    {
        bishopAttacks = Attacks.BishopAttacks(squareIndex, bothSidesOccupancy);
        return (bishopAttacks & PieceBitBoards[(int)Piece.B + offset]) != default;
    }

    [MethodImpl(MethodImplOptions.AggressiveInlining)]
    private bool IsSquareAttackedByRooks(int squareIndex, int offset, BitBoard bothSidesOccupancy, out BitBoard rookAttacks)
    {
        rookAttacks = Attacks.RookAttacks(squareIndex, bothSidesOccupancy);
        return (rookAttacks & PieceBitBoards[(int)Piece.R + offset]) != default;
    }

    [MethodImpl(MethodImplOptions.AggressiveInlining)]
    private bool IsSquareAttackedByQueens(int offset, BitBoard bishopAttacks, BitBoard rookAttacks)
    {
        var queenAttacks = Attacks.QueenAttacks(rookAttacks, bishopAttacks);
        return (queenAttacks & PieceBitBoards[(int)Piece.Q + offset]) != default;
    }

    #endregion

    [MethodImpl(MethodImplOptions.AggressiveInlining)]
    public int CountPieces() => PieceBitBoards.Sum(b => b.CountBits());

    /// <summary>
    /// Based on Stormphrax
    /// </summary>
    [MethodImpl(MethodImplOptions.AggressiveInlining)]
    public int PieceAt(int square)
    {
        var bit = BitBoardExtensions.SquareBit(square);

        Side color;

        if ((OccupancyBitBoards[(int)Side.Black] & bit) != default)
        {
            color = Side.Black;
        }
        else if ((OccupancyBitBoards[(int)Side.White] & bit) != default)
        {
            color = Side.White;
        }
        else
        {
            return (int)Piece.None;
        }

        var offset = Utils.PieceOffset(color);

        for (int pieceIndex = offset; pieceIndex < 6 + offset; ++pieceIndex)
        {
            if (!(PieceBitBoards[pieceIndex] & bit).Empty())
            {
                return pieceIndex;
            }
        }

        Debug.Fail($"Bit set in {Side} occupancy bitboard, but not piece found");

        return (int)Piece.None;
    }

    [MethodImpl(MethodImplOptions.AggressiveInlining)]
    public string FEN(int halfMovesWithoutCaptureOrPawnMove = 0, int fullMoveClock = 1)
    {
        var sb = new StringBuilder(100);

        var squaresPerFile = 0;

        int squaresWithoutPiece = 0;
        int lengthBeforeSlash = sb.Length;
        for (int square = 0; square < 64; ++square)
        {
            int foundPiece = -1;
            for (var pieceBoardIndex = 0; pieceBoardIndex < 12; ++pieceBoardIndex)
            {
                if (PieceBitBoards[pieceBoardIndex].GetBit(square))
                {
                    foundPiece = pieceBoardIndex;
                    break;
                }
            }

            if (foundPiece != -1)
            {
                if (squaresWithoutPiece != 0)
                {
                    sb.Append(squaresWithoutPiece);
                    squaresWithoutPiece = 0;
                }

                sb.Append(Constants.AsciiPieces[foundPiece]);
            }
            else
            {
                ++squaresWithoutPiece;
            }

            squaresPerFile = (squaresPerFile + 1) % 8;
            if (squaresPerFile == 0)
            {
                if (squaresWithoutPiece != 0)
                {
                    sb.Append(squaresWithoutPiece);
                    squaresWithoutPiece = 0;
                }

                if (square != 63)
                {
                    if (sb.Length == lengthBeforeSlash)
                    {
                        sb.Append('8');
                    }
                    sb.Append('/');
                    lengthBeforeSlash = sb.Length;
                    squaresWithoutPiece = 0;
                }
            }
        }

        sb.Append(' ');
        sb.Append(Side == Side.White ? 'w' : 'b');

        sb.Append(' ');
        var length = sb.Length;

        if ((Castle & (int)CastlingRights.WK) != default)
        {
            sb.Append('K');
        }
        if ((Castle & (int)CastlingRights.WQ) != default)
        {
            sb.Append('Q');
        }
        if ((Castle & (int)CastlingRights.BK) != default)
        {
            sb.Append('k');
        }
        if ((Castle & (int)CastlingRights.BQ) != default)
        {
            sb.Append('q');
        }

        if (sb.Length == length)
        {
            sb.Append('-');
        }

        sb.Append(' ');

        sb.Append(EnPassant == BoardSquare.noSquare ? "-" : Constants.Coordinates[(int)EnPassant]);

        sb.Append(' ').Append(halfMovesWithoutCaptureOrPawnMove).Append(' ').Append(fullMoveClock);

        return sb.ToString();
    }

#pragma warning disable S106, S2228 // Standard outputs should not be used directly to log anything

    /// <summary>
    /// Combines <see cref="PieceBitBoards"/>, <see cref="Side"/>, <see cref="Castle"/> and <see cref="EnPassant"/>
    /// into a human-friendly representation
    /// </summary>
    public void Print()
    {
        const string separator = "____________________________________________________";
        Console.WriteLine(separator + Environment.NewLine);

        for (var rank = 0; rank < 8; ++rank)
        {
            for (var file = 0; file < 8; ++file)
            {
                if (file == 0)
                {
                    Console.Write($"{8 - rank}  ");
                }

                var squareIndex = BitBoardExtensions.SquareIndex(rank, file);

                var piece = -1;

                for (int bbIndex = 0; bbIndex < PieceBitBoards.Length; ++bbIndex)
                {
                    if (PieceBitBoards[bbIndex].GetBit(squareIndex))
                    {
                        piece = bbIndex;
                    }
                }

                var pieceRepresentation = piece == -1
                    ? '.'
                    : Constants.AsciiPieces[piece];

                Console.Write($" {pieceRepresentation}");
            }

            Console.WriteLine();
        }

        Console.Write("\n    a b c d e f g h\n");

#pragma warning disable RCS1214 // Unnecessary interpolated string.
        Console.WriteLine();
        Console.WriteLine($"    Side:\t{Side}");
        Console.WriteLine($"    Enpassant:\t{(EnPassant == BoardSquare.noSquare ? "no" : Constants.Coordinates[(int)EnPassant])}");
        Console.WriteLine($"    Castling:\t" +
            $"{((Castle & (int)CastlingRights.WK) != default ? 'K' : '-')}" +
            $"{((Castle & (int)CastlingRights.WQ) != default ? 'Q' : '-')} | " +
            $"{((Castle & (int)CastlingRights.BK) != default ? 'k' : '-')}" +
            $"{((Castle & (int)CastlingRights.BQ) != default ? 'q' : '-')}"
            );
        Console.WriteLine($"    FEN:\t{FEN()}");
#pragma warning restore RCS1214 // Unnecessary interpolated string.

        Console.WriteLine(separator);
    }

    public void PrintAttackedSquares(Side sideToMove)
    {
        const string separator = "____________________________________________________";
        Console.WriteLine(separator);

        for (var rank = 0; rank < 8; ++rank)
        {
            for (var file = 0; file < 8; ++file)
            {
                if (file == 0)
                {
                    Console.Write($"{8 - rank}  ");
                }

                var squareIndex = BitBoardExtensions.SquareIndex(rank, file);

                var pieceRepresentation = IsSquareAttacked(squareIndex, sideToMove)
                    ? '1'
                    : '.';

                Console.Write($" {pieceRepresentation}");
            }

            Console.WriteLine();
        }

        Console.Write("\n    a b c d e f g h\n");
        Console.WriteLine(separator);
    }

#pragma warning restore S106, S2228 // Standard outputs should not be used directly to log anything

    public void FreeResources()
    {
        ArrayPool<BitBoard>.Shared.Return(PieceBitBoards, clearArray: true);
        ArrayPool<BitBoard>.Shared.Return(OccupancyBitBoards, clearArray: true);
        ArrayPool<ulong>.Shared.Return(NonPawnHash, clearArray: true);

        // No need to clear, since we always have to initialize it to Piece.None after renting it anyway
#pragma warning disable S3254 // Default parameter values should not be passed as arguments
        ArrayPool<int>.Shared.Return(Board, clearArray: false);
#pragma warning restore S3254 // Default parameter values should not be passed as arguments

        _disposedValue = true;
    }

    protected virtual void Dispose(bool disposing)
    {
        if (!_disposedValue)
        {
            if (disposing)
            {
                FreeResources();
            }
            _disposedValue = true;
        }
    }

    public void Dispose()
    {
        // Do not change this code. Put cleanup code in 'Dispose(bool disposing)' method
        Dispose(disposing: true);
        GC.SuppressFinalize(this);
    }
}<|MERGE_RESOLUTION|>--- conflicted
+++ resolved
@@ -143,14 +143,7 @@
         Debug.Assert(ZobristTable.MinorHash(this) == MinorHash);
         Debug.Assert(ZobristTable.MajorHash(this) == MajorHash);
 
-<<<<<<< HEAD
-        // No need to make copies of value type, and reference ones are copied inside of the constructor
-        var gameState = new GameState(UniqueIdentifier, KingPawnUniqueIdentifier, NonPawnHash[(int)Side.White], NonPawnHash[(int)Side.Black],
-            MinorHash, MajorHash,
-            _incrementalEvalAccumulator, _incrementalPhaseAccumulator, EnPassant, Castle, _isIncrementalEval);
-=======
         var gameState = new GameState(this);
->>>>>>> c3ac04d6
 
         var oldSide = (int)Side;
         var offset = Utils.PieceOffset(oldSide);
