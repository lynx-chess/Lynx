--- conflicted
+++ resolved
@@ -751,7 +751,7 @@
 
         var packedBonus = BishopMobilityBonus[attacksCount];
 
-        // Bad bishop
+        // Bad bishop - same color, blocked pawns only
         var sameSidePawns = PieceBitBoards[pieceIndex - pawnToBishopOffset];
 
         var sameColorPawns = sameSidePawns &
@@ -759,8 +759,13 @@
                 ? Constants.DarkSquaresBitBoard
                 : Constants.LightSquaresBitBoard);
 
-<<<<<<< HEAD
-        packedBonus += BadBishop_SameColorPawnPenalty[sameColorPawns.CountBits()];
+        var pawnBlockerSquares = pieceSide == (int)Side.White
+            ? sameColorPawns.ShiftUp()
+            : sameColorPawns.ShiftDown();
+
+        var pawnBlockers = pawnBlockerSquares & OccupancyBitBoards[Utils.OppositeSide(pieceSide)];
+
+        packedBonus += BadBishop_SameColorPawnsPenalty[pawnBlockers.CountBits()];
 
         // Blocked central pawns
         var sameSideCentralPawns = sameSidePawns & Constants.CentralFiles;
@@ -772,15 +777,6 @@
         var pawnBlockers = pawnBlockerSquares & OccupancyBitBoards[Utils.OppositeSide(pieceSide)];
 
         packedBonus += BadBishop_BlockedCentralPawnsPenalty[pawnBlockers.CountBits()];
-=======
-        var pawnBlockerSquares = pieceSide == (int)Side.White
-            ? sameColorPawns.ShiftUp()
-            : sameColorPawns.ShiftDown();
-
-        var pawnBlockers = pawnBlockerSquares & OccupancyBitBoards[Utils.OppositeSide(pieceSide)];
-
-        packedBonus += BadBishop_SameColorPawnsPenalty[pawnBlockers.CountBits()];
->>>>>>> c9f9c658
 
         // Checks
         var enemyKingCheckThreats = Attacks.BishopAttacks(oppositeSideKingSquare, occupancy);
