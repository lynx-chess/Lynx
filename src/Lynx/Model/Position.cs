--- conflicted
+++ resolved
@@ -751,7 +751,6 @@
     {
         int packedBonus = 0;
 
-<<<<<<< HEAD
         var rank = Constants.Rank[squareIndex];
         var oppositeSide = (int)Side.Black;
         var oppositePawn = (int)Piece.p;
@@ -765,23 +764,10 @@
 
         ulong sameSidePawns = PieceBitBoards[pieceIndex];
 
-        if ((sameSidePawns & Masks.IsolatedPawnMasks[squareIndex]) == default) // isIsolatedPawn
-=======
         // Isolated pawn
-        if ((PieceBitBoards[pieceIndex] & Masks.IsolatedPawnMasks[squareIndex]) == default)
->>>>>>> a13f1203
+        if ((sameSidePawns & Masks.IsolatedPawnMasks[squareIndex]) == default)
         {
             packedBonus += IsolatedPawnPenalty;
-        }
-
-        var rank = Constants.Rank[squareIndex];
-        var oppositeSide = (int)Side.Black;
-        if (pieceIndex == (int)Piece.p)
-        {
-<<<<<<< HEAD
-=======
-            rank = 7 - rank;
-            oppositeSide = (int)Side.White;
         }
 
         // Passed pawn
@@ -789,7 +775,6 @@
         if ((PieceBitBoards[(int)Piece.p - pieceIndex] & passedPawnsMask) == default)
         {
             // Passed pawn without opponent pieces ahead (in its passed pawn mask)
->>>>>>> a13f1203
             if ((passedPawnsMask & OccupancyBitBoards[oppositeSide]) == 0)
             {
                 packedBonus += PassedPawnBonusNoEnemiesAheadBonus[bucket][rank];
@@ -803,7 +788,13 @@
                 + EnemyKingDistanceToPassedPawnPenalty[enemyKingDistance];
         }
 
-<<<<<<< HEAD
+        // Pawn phalanx
+        if (Constants.File[squareIndex] != 7 && PieceBitBoards[pieceIndex].GetBit(squareIndex + 1))
+        {
+            packedBonus += PawnPhalanxBonus[rank];
+        }
+        
+        // Pawn storm
         var squaresInFrontOfEnemyKing = Masks.PassedPawns[oppositePawn][oppositeSideKingSquare];
         var sameSidePawnsInFrontOfEnemyKing = sameSidePawns & squaresInFrontOfEnemyKing;
 
@@ -815,12 +806,6 @@
             // TODO try to limit it, i.e. Math.Max(4, Constants.ChebyshevDistance[oppositeSideKingSquare][stormPawn]);
             var stormPawnDistance = Constants.ChebyshevDistance[oppositeSideKingSquare][stormPawn];
             packedBonus += PawnStormBonus[stormPawnDistance];
-=======
-        // Pawn phalanx
-        if (Constants.File[squareIndex] != 7 && PieceBitBoards[pieceIndex].GetBit(squareIndex + 1))
-        {
-            packedBonus += PawnPhalanxBonus[rank];
->>>>>>> a13f1203
         }
 
         return packedBonus;
