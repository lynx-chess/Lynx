--- conflicted
+++ resolved
@@ -896,12 +896,8 @@
             (int)Piece.P or (int)Piece.p => PawnAdditionalEvaluation(pieceSquareIndex, pieceIndex),
             (int)Piece.R or (int)Piece.r => RookAdditionalEvaluation(pieceSquareIndex, pieceIndex),
             (int)Piece.B or (int)Piece.b => BishopAdditionalEvaluation(pieceSquareIndex, pieceIndex),
-<<<<<<< HEAD
+            (int)Piece.N or (int)Piece.n => KnightAdditionalEvaluation(pieceSquareIndex, pieceIndex),
             (int)Piece.Q or (int)Piece.q => QueenAdditionalEvaluation(pieceSquareIndex, pieceIndex),
-=======
-            (int)Piece.N or (int)Piece.n => KnightAdditionalEvaluation(pieceSquareIndex, pieceIndex),
-            (int)Piece.Q or (int)Piece.q => QueenAdditionalEvaluation(pieceSquareIndex),
->>>>>>> addb5359
             _ => 0
         };
     }
@@ -1020,11 +1016,7 @@
                 & (~OccupancyBitBoards[sameSide]))
             .CountBits();
 
-<<<<<<< HEAD
-        return Configuration.EngineSettings.QueenMobilityBonus[attacksCount].PackedEvaluation;
-=======
-        return attacksCount * QueenMobilityBonus.PackedEvaluation;
->>>>>>> addb5359
+        return attacksCount * QueenMobilityBonus[attacksCount].PackedEvaluation;
     }
 
     /// <summary>
