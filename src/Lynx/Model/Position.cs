--- conflicted
+++ resolved
@@ -1300,37 +1300,6 @@
     }
 
     [MethodImpl(MethodImplOptions.AggressiveInlining)]
-<<<<<<< HEAD
-    private int Threats(int offset)
-    {
-        int packedScore = 0;
-
-        var majorPieces = PieceBitBoards[(int)Piece.q - offset] | PieceBitBoards[(int)Piece.r - offset];
-
-        ulong knightAttacks = 0;
-        var knights = PieceBitBoards[(int)Piece.N + offset];
-        while (knights != 0)
-        {
-            var pieceSquareIndex = knights.GetLS1BIndex();
-            knights.ResetLS1B();
-
-            knightAttacks |= Attacks.KnightAttacks[pieceSquareIndex];
-        }
-        packedScore += (knightAttacks & majorPieces).CountBits() * KnightMajorThreatsBonus;
-
-        ulong bishopAttacks = 0;
-        var bishops = PieceBitBoards[(int)Piece.B + offset];
-        while (bishops != 0)
-        {
-            var pieceSquareIndex = bishops.GetLS1BIndex();
-            bishops.ResetLS1B();
-
-            bishopAttacks |= Attacks.BishopAttacks(pieceSquareIndex, OccupancyBitBoards[(int)Side.Both]);
-        }
-        packedScore += (bishopAttacks & majorPieces).CountBits() * BishopMajorThreatsBonus;
-
-        return packedScore;
-=======
     public static int PawnIslands(BitBoard whitePawns, BitBoard blackPawns)
     {
         var whiteIslandCount = IdentifyIslands(whitePawns);
@@ -1371,7 +1340,38 @@
 
             return islandCount;
         }
->>>>>>> ac71fed2
+    }
+
+    [MethodImpl(MethodImplOptions.AggressiveInlining)]
+    private int Threats(int offset)
+    {
+        int packedScore = 0;
+
+        var majorPieces = PieceBitBoards[(int)Piece.q - offset] | PieceBitBoards[(int)Piece.r - offset];
+
+        ulong knightAttacks = 0;
+        var knights = PieceBitBoards[(int)Piece.N + offset];
+        while (knights != 0)
+        {
+            var pieceSquareIndex = knights.GetLS1BIndex();
+            knights.ResetLS1B();
+
+            knightAttacks |= Attacks.KnightAttacks[pieceSquareIndex];
+        }
+        packedScore += (knightAttacks & majorPieces).CountBits() * KnightMajorThreatsBonus;
+
+        ulong bishopAttacks = 0;
+        var bishops = PieceBitBoards[(int)Piece.B + offset];
+        while (bishops != 0)
+        {
+            var pieceSquareIndex = bishops.GetLS1BIndex();
+            bishops.ResetLS1B();
+
+            bishopAttacks |= Attacks.BishopAttacks(pieceSquareIndex, OccupancyBitBoards[(int)Side.Both]);
+        }
+        packedScore += (bishopAttacks & majorPieces).CountBits() * BishopMajorThreatsBonus;
+
+        return packedScore;
     }
 
     /// <summary>
