--- conflicted
+++ resolved
@@ -987,18 +987,13 @@
         int totalPawnsCount = whitePawns.CountBits() + blackPawns.CountBits();
 
         // Pawnless endgames
-<<<<<<< HEAD
         if (gamePhase <= 5)
-=======
-        if (gamePhase <= 3)
->>>>>>> 5b1c250b
         {
             // Pawnless endgames with few pieces
             if (totalPawnsCount == 0)
             {
                 switch (gamePhase)
                 {
-<<<<<<< HEAD
                     case 5:
                         {
                             // RB vs R, RN vs R - scale it down due to the chances of it being a draw
@@ -1009,19 +1004,6 @@
 
                             break;
                         }
-                    case 3:
-                        {
-=======
-                    //case 5:
-                    //    {
-                    //        // RB vs R, RN vs R - scale it down due to the chances of it being a draw
-                    //        if (pieceCount[(int)Piece.R] == 1 && pieceCount[(int)Piece.r] == 1)
-                    //        {
-                    //            packedScore >>= 1; // /2
-                    //        }
-
-                    //        break;
-                    //    }
                     //case 4:
                     //    {
                     //        // Rook vs 2 minors should be a draw
@@ -1029,7 +1011,6 @@
                     //    }
                     case 3:
                         {
->>>>>>> 5b1c250b
                             var winningSideOffset = Utils.PieceOffset(packedScore >= 0);
 
                             if (_pieceBitBoards[(int)Piece.N + winningSideOffset].CountBits() == 2)      // NN vs N, NN vs B
@@ -1037,19 +1018,10 @@
                                 return (0, gamePhase);
                             }
 
-<<<<<<< HEAD
-                            // Without rooks, only BB vs N is a win and BN vs N can have some chances
-                            // Not taking that into account here though, we would need this to rule them out: `pieceCount[(int)Piece.b - winningSideOffset] == 1 || pieceCount[(int)Piece.B + winningSideOffset] <= 1`
-                            //if (pieceCount[(int)Piece.R + winningSideOffset] == 0)  // BN vs B, NN vs B, BB vs B, BN vs N, NN vs N
-                            //{
-                            //    packedScore >>= 1; // /2
-                            //}
-=======
                             // Rook vs a minor is a draw
                             // Without rooks, only BB vs N is a win and BN vs N can have some chances
 
                             eval >>= 1; // /2
->>>>>>> 5b1c250b
 
                             break;
                         }
