using System.Diagnostics;
using System.Runtime.CompilerServices;
using System.Text;

using static Lynx.EvaluationConstants;
using static Lynx.EvaluationParams;
using static Lynx.EvaluationPSQTs;

namespace Lynx.Model;

public class Position
{
    public long UniqueIdentifier { get; private set; }

    /// <summary>
    /// Use <see cref="Piece"/> as index
    /// </summary>
    public BitBoard[] PieceBitBoards { get; }

    /// <summary>
    /// Black, White, Both
    /// </summary>
    public BitBoard[] OccupancyBitBoards { get; }

    public Side Side { get; private set; }

    public BoardSquare EnPassant { get; private set; }

    /// <summary>
    /// See <see cref="<CastlingRights"/>
    /// </summary>
    public byte Castle { get; private set; }

    public BitBoard Queens => PieceBitBoards[(int)Piece.Q] | PieceBitBoards[(int)Piece.q];
    public BitBoard Rooks => PieceBitBoards[(int)Piece.R] | PieceBitBoards[(int)Piece.r];
    public BitBoard Bishops => PieceBitBoards[(int)Piece.B] | PieceBitBoards[(int)Piece.b];
    public BitBoard Knights => PieceBitBoards[(int)Piece.N] | PieceBitBoards[(int)Piece.n];
    public BitBoard Kings => PieceBitBoards[(int)Piece.K] | PieceBitBoards[(int)Piece.k];

    /// <summary>
    /// Beware, half move counter isn't take into account
    /// Use alternative constructor instead and set it externally if relevant
    /// </summary>
    /// <param name="fen"></param>
    public Position(string fen) : this(FENParser.ParseFEN(fen))
    {
    }

    public Position((BitBoard[] PieceBitBoards, BitBoard[] OccupancyBitBoards, Side Side, byte Castle, BoardSquare EnPassant,
        int _/*, int FullMoveCounter*/) parsedFEN)
    {
        PieceBitBoards = parsedFEN.PieceBitBoards;
        OccupancyBitBoards = parsedFEN.OccupancyBitBoards;
        Side = parsedFEN.Side;
        Castle = parsedFEN.Castle;
        EnPassant = parsedFEN.EnPassant;

        UniqueIdentifier = ZobristTable.PositionHash(this);
    }

    /// <summary>
    /// Clone constructor
    /// </summary>
    /// <param name="position"></param>
    [MethodImpl(MethodImplOptions.AggressiveInlining)]
    public Position(Position position)
    {
        UniqueIdentifier = position.UniqueIdentifier;
        PieceBitBoards = new BitBoard[12];
        Array.Copy(position.PieceBitBoards, PieceBitBoards, position.PieceBitBoards.Length);

        OccupancyBitBoards = new BitBoard[3];
        Array.Copy(position.OccupancyBitBoards, OccupancyBitBoards, position.OccupancyBitBoards.Length);

        Side = position.Side;
        Castle = position.Castle;
        EnPassant = position.EnPassant;
    }

    #region Move making

    /// <summary>
    /// Null moves constructor
    /// </summary>
    /// <param name="position"></param>
    /// <param name="nullMove"></param>
    [MethodImpl(MethodImplOptions.AggressiveInlining)]
#pragma warning disable RCS1163, IDE0060 // Unused parameter.
    public Position(Position position, bool nullMove)
    {
        UniqueIdentifier = position.UniqueIdentifier;
        PieceBitBoards = new BitBoard[12];
        Array.Copy(position.PieceBitBoards, PieceBitBoards, position.PieceBitBoards.Length);

        OccupancyBitBoards = new BitBoard[3];
        Array.Copy(position.OccupancyBitBoards, OccupancyBitBoards, position.OccupancyBitBoards.Length);

        Side = (Side)Utils.OppositeSide(position.Side);
        Castle = position.Castle;
        EnPassant = BoardSquare.noSquare;

        UniqueIdentifier ^=
            ZobristTable.SideHash()
            ^ ZobristTable.EnPassantHash((int)position.EnPassant);
    }

    /// <summary>
    /// Slower than make-unmake move method
    /// </summary>
    /// <param name="position"></param>
    /// <param name="move"></param>
    [MethodImpl(MethodImplOptions.AggressiveInlining)]
    public Position(Position position, Move move) : this(position)
    {
        var oldSide = Side;
        var offset = Utils.PieceOffset(oldSide);
        var oppositeSide = Utils.OppositeSide(oldSide);

        int sourceSquare = move.SourceSquare();
        int targetSquare = move.TargetSquare();
        int piece = move.Piece();
        int promotedPiece = move.PromotedPiece();

        var newPiece = piece;
        if (promotedPiece != default)
        {
            newPiece = promotedPiece;
        }

        EnPassant = BoardSquare.noSquare;

        PieceBitBoards[piece].PopBit(sourceSquare);
        OccupancyBitBoards[(int)Side].PopBit(sourceSquare);

        PieceBitBoards[newPiece].SetBit(targetSquare);
        OccupancyBitBoards[(int)Side].SetBit(targetSquare);

        UniqueIdentifier ^=
            ZobristTable.SideHash()
            ^ ZobristTable.PieceHash(sourceSquare, piece)
            ^ ZobristTable.PieceHash(targetSquare, newPiece)
            ^ ZobristTable.EnPassantHash((int)position.EnPassant)
            ^ ZobristTable.CastleHash(position.Castle);

        switch (move.SpecialMoveFlag())
        {
            case SpecialMoveType.None:
                {
                    if (move.IsCapture())
                    {
                        var capturedSquare = targetSquare;
                        var capturedPiece = move.CapturedPiece();

                        PieceBitBoards[capturedPiece].PopBit(capturedSquare);
                        OccupancyBitBoards[oppositeSide].PopBit(capturedSquare);
                        UniqueIdentifier ^= ZobristTable.PieceHash(capturedSquare, capturedPiece);
                    }

                    break;
                }
            case SpecialMoveType.DoublePawnPush:
                {
                    var pawnPush = +8 - ((int)oldSide * 16);
                    var enPassantSquare = sourceSquare + pawnPush;
                    Utils.Assert(Constants.EnPassantCaptureSquares.Length > enPassantSquare && Constants.EnPassantCaptureSquares[enPassantSquare] != 0, $"Unexpected en passant square : {(BoardSquare)enPassantSquare}");

                    EnPassant = (BoardSquare)enPassantSquare;
                    UniqueIdentifier ^= ZobristTable.EnPassantHash(enPassantSquare);

                    break;
                }
            case SpecialMoveType.ShortCastle:
                {
                    var rookSourceSquare = Utils.ShortCastleRookSourceSquare(oldSide);
                    var rookTargetSquare = Utils.ShortCastleRookTargetSquare(oldSide);
                    var rookIndex = (int)Piece.R + offset;

                    PieceBitBoards[rookIndex].PopBit(rookSourceSquare);
                    OccupancyBitBoards[(int)Side].PopBit(rookSourceSquare);

                    PieceBitBoards[rookIndex].SetBit(rookTargetSquare);
                    OccupancyBitBoards[(int)Side].SetBit(rookTargetSquare);

                    UniqueIdentifier ^=
                        ZobristTable.PieceHash(rookSourceSquare, rookIndex)
                        ^ ZobristTable.PieceHash(rookTargetSquare, rookIndex);

                    break;
                }
            case SpecialMoveType.LongCastle:
                {
                    var rookSourceSquare = Utils.LongCastleRookSourceSquare(oldSide);
                    var rookTargetSquare = Utils.LongCastleRookTargetSquare(oldSide);
                    var rookIndex = (int)Piece.R + offset;

                    PieceBitBoards[rookIndex].PopBit(rookSourceSquare);
                    OccupancyBitBoards[(int)Side].PopBit(rookSourceSquare);

                    PieceBitBoards[rookIndex].SetBit(rookTargetSquare);
                    OccupancyBitBoards[(int)Side].SetBit(rookTargetSquare);

                    UniqueIdentifier ^=
                        ZobristTable.PieceHash(rookSourceSquare, rookIndex)
                        ^ ZobristTable.PieceHash(rookTargetSquare, rookIndex);

                    break;
                }

            case SpecialMoveType.EnPassant:
                {
                    var oppositeSideOffset = Utils.PieceOffset(oppositeSide);
                    var oppositePawnIndex = (int)Piece.P + oppositeSideOffset;

                    var capturedPiece = oppositePawnIndex;

                    var capturedSquare = Constants.EnPassantCaptureSquares[targetSquare];
                    Utils.Assert(PieceBitBoards[oppositePawnIndex].GetBit(capturedSquare), $"Expected {(Side)oppositeSide} pawn in {capturedSquare}");

                    PieceBitBoards[capturedPiece].PopBit(capturedSquare);
                    OccupancyBitBoards[oppositeSide].PopBit(capturedSquare);
                    UniqueIdentifier ^= ZobristTable.PieceHash(capturedSquare, capturedPiece);

                    break;
                }
        }

        Side = (Side)oppositeSide;
        OccupancyBitBoards[(int)Side.Both] = OccupancyBitBoards[(int)Side.White] | OccupancyBitBoards[(int)Side.Black];

        // Updating castling rights
        Castle &= Constants.CastlingRightsUpdateConstants[sourceSquare];
        Castle &= Constants.CastlingRightsUpdateConstants[targetSquare];

        UniqueIdentifier ^= ZobristTable.CastleHash(Castle);
    }

    [MethodImpl(MethodImplOptions.AggressiveInlining)]
    public GameState MakeMove(Move move)
    {
        byte castleCopy = Castle;
        BoardSquare enpassantCopy = EnPassant;
        long uniqueIdentifierCopy = UniqueIdentifier;

        var oldSide = (int)Side;
        var offset = Utils.PieceOffset(oldSide);
        var oppositeSide = Utils.OppositeSide(oldSide);

        int sourceSquare = move.SourceSquare();
        int targetSquare = move.TargetSquare();
        int piece = move.Piece();
        int promotedPiece = move.PromotedPiece();

        var newPiece = piece;
        if (promotedPiece != default)
        {
            newPiece = promotedPiece;
        }

        PieceBitBoards[piece].PopBit(sourceSquare);
        OccupancyBitBoards[oldSide].PopBit(sourceSquare);

        PieceBitBoards[newPiece].SetBit(targetSquare);
        OccupancyBitBoards[oldSide].SetBit(targetSquare);

        UniqueIdentifier ^=
            ZobristTable.SideHash()
            ^ ZobristTable.PieceHash(sourceSquare, piece)
            ^ ZobristTable.PieceHash(targetSquare, newPiece)
            ^ ZobristTable.EnPassantHash((int)EnPassant)            // We clear the existing enpassant square, if any
            ^ ZobristTable.CastleHash(Castle);                      // We clear the existing castle rights

        EnPassant = BoardSquare.noSquare;

        switch (move.SpecialMoveFlag())
        {
            case SpecialMoveType.None:
                {
                    if (move.IsCapture())
                    {
                        var capturedSquare = targetSquare;
                        var capturedPiece = move.CapturedPiece();

                        PieceBitBoards[capturedPiece].PopBit(capturedSquare);
                        OccupancyBitBoards[oppositeSide].PopBit(capturedSquare);
                        UniqueIdentifier ^= ZobristTable.PieceHash(capturedSquare, capturedPiece);
                    }

                    break;
                }
            case SpecialMoveType.DoublePawnPush:
                {
                    var pawnPush = +8 - (oldSide * 16);
                    var enPassantSquare = sourceSquare + pawnPush;
                    Utils.Assert(Constants.EnPassantCaptureSquares.Length > enPassantSquare && Constants.EnPassantCaptureSquares[enPassantSquare] != 0, $"Unexpected en passant square : {(BoardSquare)enPassantSquare}");

                    EnPassant = (BoardSquare)enPassantSquare;
                    UniqueIdentifier ^= ZobristTable.EnPassantHash(enPassantSquare);

                    break;
                }
            case SpecialMoveType.ShortCastle:
                {
                    var rookSourceSquare = Utils.ShortCastleRookSourceSquare(oldSide);
                    var rookTargetSquare = Utils.ShortCastleRookTargetSquare(oldSide);
                    var rookIndex = (int)Piece.R + offset;

                    PieceBitBoards[rookIndex].PopBit(rookSourceSquare);
                    OccupancyBitBoards[oldSide].PopBit(rookSourceSquare);

                    PieceBitBoards[rookIndex].SetBit(rookTargetSquare);
                    OccupancyBitBoards[oldSide].SetBit(rookTargetSquare);

                    UniqueIdentifier ^=
                        ZobristTable.PieceHash(rookSourceSquare, rookIndex)
                        ^ ZobristTable.PieceHash(rookTargetSquare, rookIndex);

                    break;
                }
            case SpecialMoveType.LongCastle:
                {
                    var rookSourceSquare = Utils.LongCastleRookSourceSquare(oldSide);
                    var rookTargetSquare = Utils.LongCastleRookTargetSquare(oldSide);
                    var rookIndex = (int)Piece.R + offset;

                    PieceBitBoards[rookIndex].PopBit(rookSourceSquare);
                    OccupancyBitBoards[oldSide].PopBit(rookSourceSquare);

                    PieceBitBoards[rookIndex].SetBit(rookTargetSquare);
                    OccupancyBitBoards[oldSide].SetBit(rookTargetSquare);

                    UniqueIdentifier ^=
                        ZobristTable.PieceHash(rookSourceSquare, rookIndex)
                        ^ ZobristTable.PieceHash(rookTargetSquare, rookIndex);

                    break;
                }
            case SpecialMoveType.EnPassant:
                {
                    var oppositePawnIndex = (int)Piece.p - offset;

                    var capturedSquare = Constants.EnPassantCaptureSquares[targetSquare];
                    var capturedPiece = oppositePawnIndex;
                    Utils.Assert(PieceBitBoards[oppositePawnIndex].GetBit(capturedSquare), $"Expected {(Side)oppositeSide} pawn in {capturedSquare}");

                    PieceBitBoards[capturedPiece].PopBit(capturedSquare);
                    OccupancyBitBoards[oppositeSide].PopBit(capturedSquare);
                    UniqueIdentifier ^= ZobristTable.PieceHash(capturedSquare, capturedPiece);

                    break;
                }
        }

        Side = (Side)oppositeSide;
        OccupancyBitBoards[2] = OccupancyBitBoards[1] | OccupancyBitBoards[0];

        // Updating castling rights
        Castle &= Constants.CastlingRightsUpdateConstants[sourceSquare];
        Castle &= Constants.CastlingRightsUpdateConstants[targetSquare];

        UniqueIdentifier ^= ZobristTable.CastleHash(Castle);

        return new GameState(uniqueIdentifierCopy, enpassantCopy, castleCopy);
        //var clone = new Position(this);
        //clone.UnmakeMove(move, gameState);
        //if (uniqueIdentifierCopy != clone.UniqueIdentifier)
        //{
        //    throw new($"{FEN()}: {uniqueIdentifierCopy} expected, got {clone.UniqueIdentifier} got after Make/Unmake move {move.ToEPDString()}");
        //}
    }

    [MethodImpl(MethodImplOptions.AggressiveInlining)]
    public GameState MakeMoveCalculatingCapturedPiece(ref Move move)
    {
        byte castleCopy = Castle;
        BoardSquare enpassantCopy = EnPassant;
        long uniqueIdentifierCopy = UniqueIdentifier;

        var oldSide = (int)Side;
        var offset = Utils.PieceOffset(oldSide);
        var oppositeSide = Utils.OppositeSide(oldSide);

        int sourceSquare = move.SourceSquare();
        int targetSquare = move.TargetSquare();
        int piece = move.Piece();
        int promotedPiece = move.PromotedPiece();

        var newPiece = piece;
        if (promotedPiece != default)
        {
            newPiece = promotedPiece;
        }

        PieceBitBoards[piece].PopBit(sourceSquare);
        OccupancyBitBoards[oldSide].PopBit(sourceSquare);

        PieceBitBoards[newPiece].SetBit(targetSquare);
        OccupancyBitBoards[oldSide].SetBit(targetSquare);

        UniqueIdentifier ^=
            ZobristTable.SideHash()
            ^ ZobristTable.PieceHash(sourceSquare, piece)
            ^ ZobristTable.PieceHash(targetSquare, newPiece)
            ^ ZobristTable.EnPassantHash((int)EnPassant)            // We clear the existing enpassant square, if any
            ^ ZobristTable.CastleHash(Castle);                      // We clear the existing castle rights

        EnPassant = BoardSquare.noSquare;

        switch (move.SpecialMoveFlag())
        {
            case SpecialMoveType.DoublePawnPush:
                {
                    var pawnPush = +8 - (oldSide * 16);
                    var enPassantSquare = sourceSquare + pawnPush;
                    Utils.Assert(Constants.EnPassantCaptureSquares.Length > enPassantSquare && Constants.EnPassantCaptureSquares[enPassantSquare] != 0, $"Unexpected en passant square : {(BoardSquare)enPassantSquare}");

                    EnPassant = (BoardSquare)enPassantSquare;
                    UniqueIdentifier ^= ZobristTable.EnPassantHash(enPassantSquare);

                    break;
                }
            case SpecialMoveType.ShortCastle:
                {
                    var rookSourceSquare = Utils.ShortCastleRookSourceSquare(oldSide);
                    var rookTargetSquare = Utils.ShortCastleRookTargetSquare(oldSide);
                    var rookIndex = (int)Piece.R + offset;

                    PieceBitBoards[rookIndex].PopBit(rookSourceSquare);
                    OccupancyBitBoards[oldSide].PopBit(rookSourceSquare);

                    PieceBitBoards[rookIndex].SetBit(rookTargetSquare);
                    OccupancyBitBoards[oldSide].SetBit(rookTargetSquare);

                    UniqueIdentifier ^=
                        ZobristTable.PieceHash(rookSourceSquare, rookIndex)
                        ^ ZobristTable.PieceHash(rookTargetSquare, rookIndex);

                    break;
                }
            case SpecialMoveType.LongCastle:
                {
                    var rookSourceSquare = Utils.LongCastleRookSourceSquare(oldSide);
                    var rookTargetSquare = Utils.LongCastleRookTargetSquare(oldSide);
                    var rookIndex = (int)Piece.R + offset;

                    PieceBitBoards[rookIndex].PopBit(rookSourceSquare);
                    OccupancyBitBoards[oldSide].PopBit(rookSourceSquare);

                    PieceBitBoards[rookIndex].SetBit(rookTargetSquare);
                    OccupancyBitBoards[oldSide].SetBit(rookTargetSquare);

                    UniqueIdentifier ^=
                        ZobristTable.PieceHash(rookSourceSquare, rookIndex)
                        ^ ZobristTable.PieceHash(rookTargetSquare, rookIndex);

                    break;
                }

            case SpecialMoveType.EnPassant:
                {
                    var oppositePawnIndex = (int)Piece.p - offset;

                    var capturedPawnSquare = Constants.EnPassantCaptureSquares[targetSquare];
                    Utils.Assert(PieceBitBoards[oppositePawnIndex].GetBit(capturedPawnSquare), $"Expected {(Side)oppositeSide} pawn in {capturedPawnSquare}");

                    PieceBitBoards[oppositePawnIndex].PopBit(capturedPawnSquare);
                    OccupancyBitBoards[oppositeSide].PopBit(capturedPawnSquare);
                    UniqueIdentifier ^= ZobristTable.PieceHash(capturedPawnSquare, oppositePawnIndex);
                    move = MoveExtensions.EncodeCapturedPiece(move, oppositePawnIndex);

                    break;
                }
            default:
                {
                    if (move.IsCapture())
                    {
                        var oppositePawnIndex = (int)Piece.p - offset;

                        var limit = (int)Piece.K + oppositePawnIndex;
                        for (int pieceIndex = oppositePawnIndex; pieceIndex < limit; ++pieceIndex)
                        {
                            if (PieceBitBoards[pieceIndex].GetBit(targetSquare))
                            {
                                PieceBitBoards[pieceIndex].PopBit(targetSquare);
                                UniqueIdentifier ^= ZobristTable.PieceHash(targetSquare, pieceIndex);
                                move = MoveExtensions.EncodeCapturedPiece(move, pieceIndex);
                                break;
                            }
                        }

                        OccupancyBitBoards[oppositeSide].PopBit(targetSquare);
                    }

                    break;
                }
        }

        Side = (Side)oppositeSide;
        OccupancyBitBoards[2] = OccupancyBitBoards[1] | OccupancyBitBoards[0];

        // Updating castling rights
        Castle &= Constants.CastlingRightsUpdateConstants[sourceSquare];
        Castle &= Constants.CastlingRightsUpdateConstants[targetSquare];

        UniqueIdentifier ^= ZobristTable.CastleHash(Castle);

        return new GameState(uniqueIdentifierCopy, enpassantCopy, castleCopy);
        //var clone = new Position(this);
        //clone.UnmakeMove(move, gameState);
        //if (uniqueIdentifierCopy != clone.UniqueIdentifier)
        //{
        //    throw new($"{FEN()}: {uniqueIdentifierCopy} expected, got {clone.UniqueIdentifier} got after Make/Unmake move {move.ToEPDString()}");
        //}
    }

    [MethodImpl(MethodImplOptions.AggressiveInlining)]
    public void UnmakeMove(Move move, GameState gameState)
    {
        var oppositeSide = (int)Side;
        var side = Utils.OppositeSide(oppositeSide);
        Side = (Side)side;
        var offset = Utils.PieceOffset(side);

        int sourceSquare = move.SourceSquare();
        int targetSquare = move.TargetSquare();
        int piece = move.Piece();
        int promotedPiece = move.PromotedPiece();

        var newPiece = piece;
        if (promotedPiece != default)
        {
            newPiece = promotedPiece;
        }

        PieceBitBoards[newPiece].PopBit(targetSquare);
        OccupancyBitBoards[side].PopBit(targetSquare);

        PieceBitBoards[piece].SetBit(sourceSquare);
        OccupancyBitBoards[side].SetBit(sourceSquare);

        switch (move.SpecialMoveFlag())
        {
            case SpecialMoveType.None:
                {
                    if (move.IsCapture())
                    {
                        PieceBitBoards[move.CapturedPiece()].SetBit(targetSquare);
                        OccupancyBitBoards[oppositeSide].SetBit(targetSquare);
                    }

                    break;
                }
            case SpecialMoveType.ShortCastle:
                {
                    var rookSourceSquare = Utils.ShortCastleRookSourceSquare(side);
                    var rookTargetSquare = Utils.ShortCastleRookTargetSquare(side);
                    var rookIndex = (int)Piece.R + offset;

                    PieceBitBoards[rookIndex].SetBit(rookSourceSquare);
                    OccupancyBitBoards[side].SetBit(rookSourceSquare);

                    PieceBitBoards[rookIndex].PopBit(rookTargetSquare);
                    OccupancyBitBoards[side].PopBit(rookTargetSquare);

                    break;
                }
            case SpecialMoveType.LongCastle:
                {
                    var rookSourceSquare = Utils.LongCastleRookSourceSquare(side);
                    var rookTargetSquare = Utils.LongCastleRookTargetSquare(side);
                    var rookIndex = (int)Piece.R + offset;

                    PieceBitBoards[rookIndex].SetBit(rookSourceSquare);
                    OccupancyBitBoards[side].SetBit(rookSourceSquare);

                    PieceBitBoards[rookIndex].PopBit(rookTargetSquare);
                    OccupancyBitBoards[side].PopBit(rookTargetSquare);

                    break;
                }
            case SpecialMoveType.EnPassant:
                {
                    Debug.Assert(move.IsEnPassant());

                    var oppositePawnIndex = (int)Piece.p - offset;
                    var capturedPawnSquare = Constants.EnPassantCaptureSquares[targetSquare];

                    Utils.Assert(OccupancyBitBoards[(int)Side.Both].GetBit(capturedPawnSquare) == default,
                        $"Expected empty {capturedPawnSquare}");

                    PieceBitBoards[oppositePawnIndex].SetBit(capturedPawnSquare);
                    OccupancyBitBoards[oppositeSide].SetBit(capturedPawnSquare);

                    break;
                }
        }

        OccupancyBitBoards[2] = OccupancyBitBoards[1] | OccupancyBitBoards[0];

        // Updating saved values
        Castle = gameState.Castle;
        EnPassant = gameState.EnPassant;
        UniqueIdentifier = gameState.ZobristKey;
    }

    [MethodImpl(MethodImplOptions.AggressiveInlining)]
    public GameState MakeNullMove()
    {
        Side = (Side)Utils.OppositeSide(Side);
        var oldEnPassant = EnPassant;
        var oldUniqueIdentifier = UniqueIdentifier;
        EnPassant = BoardSquare.noSquare;

        UniqueIdentifier ^=
            ZobristTable.SideHash()
            ^ ZobristTable.EnPassantHash((int)oldEnPassant);

        return new GameState(oldUniqueIdentifier, oldEnPassant, byte.MaxValue);
    }

    [MethodImpl(MethodImplOptions.AggressiveInlining)]
    public void UnMakeNullMove(GameState gameState)
    {
        Side = (Side)Utils.OppositeSide(Side);
        EnPassant = gameState.EnPassant;

        UniqueIdentifier = gameState.ZobristKey;
    }

    /// <summary>
    /// False if any of the kings has been captured, or if the opponent king is in check.
    /// </summary>
    /// <returns></returns>
    [MethodImpl(MethodImplOptions.AggressiveInlining)]
    internal bool IsValid()
    {
        var offset = Utils.PieceOffset(Side);

        var kingBitBoard = PieceBitBoards[(int)Piece.K + offset];
        var kingSquare = kingBitBoard == default ? -1 : kingBitBoard.GetLS1BIndex();

        var oppositeKingBitBoard = PieceBitBoards[(int)Piece.k - offset];
        var oppositeKingSquare = oppositeKingBitBoard == default ? -1 : oppositeKingBitBoard.GetLS1BIndex();

        return kingSquare >= 0 && oppositeKingSquare >= 0
            && !IsSquareAttacked(oppositeKingSquare, Side);
    }

    /// <summary>
    /// Lightweight version of <see cref="IsValid"/>
    /// False if the opponent king is in check.
    /// This method is meant to be invoked only after a pseudolegal <see cref="Position(Position, Move)"/> or <see cref="MakeMove(int)"/>.
    /// i.e. it doesn't ensure that both kings are on the board
    /// </summary>
    /// <returns></returns>
    [MethodImpl(MethodImplOptions.AggressiveInlining)]
    public bool WasProduceByAValidMove()
    {
        var oppositeKingSquare = PieceBitBoards[(int)Piece.k - Utils.PieceOffset(Side)].GetLS1BIndex();

        return !IsSquareAttacked(oppositeKingSquare, Side);
    }

    #endregion

    #region Evaluation

    /// <summary>
    /// Evaluates material and position in a NegaMax style.
    /// That is, positive scores always favour playing <see cref="Side"/>.
    /// </summary>
    /// <returns></returns>
    [MethodImpl(MethodImplOptions.AggressiveInlining)]
    public (int Score, int Phase) StaticEvaluation()
    {
        //var result = OnlineTablebaseProber.EvaluationSearch(this, movesWithoutCaptureOrPawnMove, cancellationToken);
        //Debug.Assert(result < CheckMateBaseEvaluation, $"position {FEN()} returned tb eval out of bounds: {result}");
        //Debug.Assert(result > -CheckMateBaseEvaluation, $"position {FEN()} returned tb eval out of bounds: {result}");

        //if (result != OnlineTablebaseProber.NoResult)
        //{
        //    return result;
        //}

        int packedScore = 0;
        int gamePhase = 0;

        BitBoard whitePawnAttacks = PieceBitBoards[(int)Piece.P].ShiftUpRight() | PieceBitBoards[(int)Piece.P].ShiftUpLeft();
        BitBoard blackPawnAttacks = PieceBitBoards[(int)Piece.p].ShiftDownRight() | PieceBitBoards[(int)Piece.p].ShiftDownLeft();

        var whiteKing = PieceBitBoards[(int)Piece.K].GetLS1BIndex();
        var blackKing = PieceBitBoards[(int)Piece.k].GetLS1BIndex();

        var whiteBucket = PSQTBucketLayout[whiteKing];
        var blackBucket = PSQTBucketLayout[blackKing ^ 56];

        for (int pieceIndex = (int)Piece.P; pieceIndex < (int)Piece.K; ++pieceIndex)
        {
            // Bitboard copy that we 'empty'
            var bitboard = PieceBitBoards[pieceIndex];

            while (bitboard != default)
            {
                var pieceSquareIndex = bitboard.GetLS1BIndex();
                bitboard.ResetLS1B();

                packedScore += PSQT(0, whiteBucket, pieceIndex, pieceSquareIndex)
                             + PSQT(1, blackBucket, pieceIndex, pieceSquareIndex);

                gamePhase += GamePhaseByPiece[pieceIndex];

<<<<<<< HEAD
                packedScore += AdditionalPieceEvaluation(whiteBucket, pieceSquareIndex, pieceIndex, blackPawnAttacks);
=======
                packedScore += AdditionalPieceEvaluation(whiteBucket, pieceSquareIndex, pieceIndex, whiteKing, blackKing);
>>>>>>> afe38710
            }
        }

        for (int pieceIndex = (int)Piece.p; pieceIndex < (int)Piece.k; ++pieceIndex)
        {
            // Bitboard copy that we 'empty'
            var bitboard = PieceBitBoards[pieceIndex];

            while (bitboard != default)
            {
                var pieceSquareIndex = bitboard.GetLS1BIndex();
                bitboard.ResetLS1B();

                packedScore += PSQT(0, blackBucket, pieceIndex, pieceSquareIndex)
                             + PSQT(1, whiteBucket, pieceIndex, pieceSquareIndex);

                gamePhase += GamePhaseByPiece[pieceIndex];

<<<<<<< HEAD
                packedScore -= AdditionalPieceEvaluation(blackBucket, pieceSquareIndex, pieceIndex, whitePawnAttacks);
=======
                packedScore -= AdditionalPieceEvaluation(blackBucket, pieceSquareIndex, pieceIndex, blackKing, whiteKing);
>>>>>>> afe38710
            }
        }

        // Bishop pair bonus
        if (PieceBitBoards[(int)Piece.B].CountBits() >= 2)
        {
            packedScore += BishopPairBonus;
        }

        if (PieceBitBoards[(int)Piece.b].CountBits() >= 2)
        {
            packedScore -= BishopPairBonus;
        }

        // Pieces protected by pawns bonus
        packedScore += PieceProtectedByPawnBonus
            * ((whitePawnAttacks & OccupancyBitBoards[(int)Side.White] /*& (~PieceBitBoards[(int)Piece.P])*/).CountBits()
                - (blackPawnAttacks & OccupancyBitBoards[(int)Side.Black] /*& (~PieceBitBoards[(int)Piece.p])*/).CountBits());

        packedScore += PieceAttackedByPawnPenalty
            * ((blackPawnAttacks & OccupancyBitBoards[(int)Side.White]).CountBits()
                - (whitePawnAttacks & OccupancyBitBoards[(int)Side.Black]).CountBits());

        packedScore += PSQT(0, whiteBucket, (int)Piece.K, whiteKing)
            + PSQT(0, blackBucket, (int)Piece.k, blackKing)
            + PSQT(1, blackBucket, (int)Piece.K, whiteKing)
            + PSQT(1, whiteBucket, (int)Piece.k, blackKing)
            + KingAdditionalEvaluation(whiteKing, Side.White, blackPawnAttacks)
            - KingAdditionalEvaluation(blackKing, Side.Black, whitePawnAttacks);

        const int maxPhase = 24;

        if (gamePhase > maxPhase)    // Early promotions
        {
            gamePhase = maxPhase;
        }

        int totalPawnsCount = PieceBitBoards[(int)Piece.P].CountBits() + PieceBitBoards[(int)Piece.p].CountBits();

        // Pawnless endgames with few pieces
        if (gamePhase <= 3 && totalPawnsCount == 0)
        {
            switch (gamePhase)
            {
                //case 5:
                //    {
                //        // RB vs R, RN vs R - scale it down due to the chances of it being a draw
                //        if (pieceCount[(int)Piece.R] == 1 && pieceCount[(int)Piece.r] == 1)
                //        {
                //            packedScore >>= 1; // /2
                //        }

                //        break;
                //    }
                case 3:
                    {
                        var winningSideOffset = Utils.PieceOffset(packedScore >= 0);

                        if (PieceBitBoards[(int)Piece.N + winningSideOffset].CountBits() == 2)      // NN vs N, NN vs B
                        {
                            return (0, gamePhase);
                        }

                        // Without rooks, only BB vs N is a win and BN vs N can have some chances
                        // Not taking that into account here though, we would need this to rule them out: `pieceCount[(int)Piece.b - winningSideOffset] == 1 || pieceCount[(int)Piece.B + winningSideOffset] <= 1`
                        //if (pieceCount[(int)Piece.R + winningSideOffset] == 0)  // BN vs B, NN vs B, BB vs B, BN vs N, NN vs N
                        //{
                        //    packedScore >>= 1; // /2
                        //}

                        break;
                    }
                case 2:
                    {
                        var whiteKnightsCount = PieceBitBoards[(int)Piece.N].CountBits();

                        if (whiteKnightsCount + PieceBitBoards[(int)Piece.n].CountBits() == 2            // NN vs -, N vs N
                                || whiteKnightsCount + PieceBitBoards[(int)Piece.B].CountBits() == 1)    // B vs N, B vs B
                        {
                            return (0, gamePhase);
                        }

                        break;
                    }
                case 1:
                case 0:
                    {
                        return (0, gamePhase);
                    }
            }
        }

        int endGamePhase = maxPhase - gamePhase;

        var middleGameScore = Utils.UnpackMG(packedScore);
        var endGameScore = Utils.UnpackEG(packedScore);
        var eval = ((middleGameScore * gamePhase) + (endGameScore * endGamePhase)) / maxPhase;

        // Endgame scaling with pawn count, formula yoinked from Sirius
        eval = (int)(eval * ((80 + (totalPawnsCount * 7)) / 128.0));

        eval = Math.Clamp(eval, MinEval, MaxEval);

        var sideEval = Side == Side.White
            ? eval
            : -eval;

        return (sideEval, gamePhase);
    }

    [MethodImpl(MethodImplOptions.AggressiveInlining)]
    internal static int TaperedEvaluation(TaperedEvaluationTerm taperedEvaluationTerm, int phase)
    {
        return ((Utils.UnpackMG(taperedEvaluationTerm) * phase) + (Utils.UnpackEG(taperedEvaluationTerm) * (24 - phase))) / 24;
    }

    /// <summary>
    /// Assuming a current position has no legal moves (<see cref="AllPossibleMoves"/> doesn't produce any <see cref="IsValid"/> position),
    /// this method determines if a position is a result of either a loss by checkmate or a draw by stalemate.
    /// NegaMax style
    /// </summary>
    /// <param name="ply">Modulates the output, favouring positions with lower ply (i.e. Checkmate in less moves)</param>
    /// <param name="isInCheck"></param>
    /// <returns>At least <see cref="CheckMateEvaluation"/> if Position.Side lost (more extreme values when <paramref name="ply"/> increases)
    /// or 0 if Position.Side was stalemated</returns>
    [MethodImpl(MethodImplOptions.AggressiveInlining)]
    public static int EvaluateFinalPosition(int ply, bool isInCheck)
    {
        if (isInCheck)
        {
            // Checkmate evaluation, but not as bad/shallow as it looks like since we're already searching at a certain depth
            return -CheckMateBaseEvaluation + (CheckmateDepthFactor * ply);
        }
        else
        {
            return 0;
        }
    }

    /// <summary>
    /// Doesn't include <see cref="Piece.K"/> and <see cref="Piece.k"/> evaluation
    /// </summary>
    /// <param name="pieceSquareIndex"></param>
    /// <param name="pieceIndex"></param>
    /// <returns></returns>
    [MethodImpl(MethodImplOptions.AggressiveInlining)]
<<<<<<< HEAD
    internal int AdditionalPieceEvaluation(int bucket, int pieceSquareIndex, int pieceIndex, BitBoard enemyPawnAttacks)
    {
        return pieceIndex switch
        {
            (int)Piece.P or (int)Piece.p => PawnAdditionalEvaluation(bucket, pieceSquareIndex, pieceIndex),
            (int)Piece.R or (int)Piece.r => RookAdditionalEvaluation(pieceSquareIndex, pieceIndex, enemyPawnAttacks),
            (int)Piece.B or (int)Piece.b => BishopAdditionalEvaluation(pieceSquareIndex, pieceIndex, enemyPawnAttacks),
            (int)Piece.N or (int)Piece.n => KnightAdditionalEvaluation(pieceSquareIndex, pieceIndex, enemyPawnAttacks),
            (int)Piece.Q or (int)Piece.q => QueenAdditionalEvaluation(pieceSquareIndex, pieceIndex, enemyPawnAttacks),
=======
    internal int AdditionalPieceEvaluation(int bucket, int pieceSquareIndex, int pieceIndex, int sameSideKingSquare, int oppositeSideKingSquare)
    {
        return pieceIndex switch
        {
            (int)Piece.P or (int)Piece.p => PawnAdditionalEvaluation(bucket, pieceSquareIndex, pieceIndex, sameSideKingSquare, oppositeSideKingSquare),
            (int)Piece.R or (int)Piece.r => RookAdditionalEvaluation(pieceSquareIndex, pieceIndex),
            (int)Piece.B or (int)Piece.b => BishopAdditionalEvaluation(pieceSquareIndex, pieceIndex),
            (int)Piece.N or (int)Piece.n => KnightAdditionalEvaluation(pieceSquareIndex, pieceIndex),
            (int)Piece.Q or (int)Piece.q => QueenAdditionalEvaluation(pieceSquareIndex, pieceIndex),
>>>>>>> afe38710
            _ => 0
        };
    }

    /// <summary>
    /// Doubled pawns penalty, isolated pawns penalty, passed pawns bonus
    /// </summary>
    /// <param name = "squareIndex" ></ param >
    /// < param name="pieceIndex"></param>
    /// <returns></returns>
    [MethodImpl(MethodImplOptions.AggressiveInlining)]
    private int PawnAdditionalEvaluation(int bucket, int squareIndex, int pieceIndex, int sameSideKingSquare, int oppositeSideKingSquare)
    {
        int packedBonus = 0;

        if ((PieceBitBoards[pieceIndex] & Masks.IsolatedPawnMasks[squareIndex]) == default) // isIsolatedPawn
        {
            packedBonus += IsolatedPawnPenalty;
        }

        if ((PieceBitBoards[(int)Piece.p - pieceIndex] & Masks.PassedPawns[pieceIndex][squareIndex]) == default)    // isPassedPawn
        {
            var rank = Constants.Rank[squareIndex];
            if (pieceIndex == (int)Piece.p)
            {
                rank = 7 - rank;
            }

            var friendlyKingDistance = Utils.ChebyshevDistance(sameSideKingSquare, squareIndex);

            var enemyKingDistance = Utils.ChebyshevDistance(oppositeSideKingSquare, squareIndex);

            packedBonus += PassedPawnBonus[bucket][rank]
                + FriendlyKingDistanceToPassedPawnBonus[friendlyKingDistance]
                + EnemyKingDistanceToPassedPawnPenalty[enemyKingDistance];
        }

        return packedBonus;
    }

    /// <summary>
    /// Open and semiopen file bonus
    /// </summary>
    /// <param name="squareIndex"></param>
    /// <param name="pieceIndex"></param>
    /// <returns></returns>
    [MethodImpl(MethodImplOptions.AggressiveInlining)]
    private int RookAdditionalEvaluation(int squareIndex, int pieceIndex, BitBoard enemyPawnAttacks)
    {
        var sameSide = pieceIndex == (int)Piece.R
            ? (int)Side.White
            : (int)Side.Black;

        var attacksCount =
            (Attacks.RookAttacks(squareIndex, OccupancyBitBoards[(int)Side.Both])
                & (~(OccupancyBitBoards[sameSide] | enemyPawnAttacks)))
            .CountBits();

        var packedBonus = RookMobilityBonus[attacksCount];

        const int pawnToRookOffset = (int)Piece.R - (int)Piece.P;

        if (((PieceBitBoards[(int)Piece.P] | PieceBitBoards[(int)Piece.p]) & Masks.FileMasks[squareIndex]) == default)  // isOpenFile
        {
            packedBonus += OpenFileRookBonus;
        }
        else if ((PieceBitBoards[pieceIndex - pawnToRookOffset] & Masks.FileMasks[squareIndex]) == default)  // isSemiOpenFile
        {
            packedBonus += SemiOpenFileRookBonus;
        }

        return packedBonus;
    }

    /// <summary>
    /// Mobility and bishop pair bonus
    /// </summary>
    /// <param name="squareIndex"></param>
    /// <param name="pieceIndex"></param>
    /// <returns></returns>
    [MethodImpl(MethodImplOptions.AggressiveInlining)]
    private int KnightAdditionalEvaluation(int squareIndex, int pieceIndex, BitBoard enemyPawnAttacks)
    {
        var sameSide = pieceIndex == (int)Piece.N
            ? (int)Side.White
            : (int)Side.Black;

        var attacksCount =
            (Attacks.KnightAttacks[squareIndex]
                & (~(OccupancyBitBoards[sameSide] | enemyPawnAttacks)))
            .CountBits();

        return KnightMobilityBonus[attacksCount];
    }

    /// <summary>
    /// Mobility and bishop pair bonus
    /// </summary>
    /// <param name="squareIndex"></param>
    /// <param name="pieceIndex"></param>
    /// <returns></returns>
    [MethodImpl(MethodImplOptions.AggressiveInlining)]
    private int BishopAdditionalEvaluation(int squareIndex, int pieceIndex, BitBoard enemyPawnAttacks)
    {
        var attacksCount =
            (Attacks.BishopAttacks(squareIndex, OccupancyBitBoards[(int)Side.Both])
                & (~enemyPawnAttacks))
            .CountBits();

        return BishopMobilityBonus[attacksCount];
    }

    /// <summary>
    /// Mobility bonus
    /// </summary>
    /// <param name="squareIndex"></param>
    /// <returns></returns>
    [MethodImpl(MethodImplOptions.AggressiveInlining)]
    private int QueenAdditionalEvaluation(int squareIndex, int pieceIndex, BitBoard enemyPawnAttacks)
    {
        var sameSide = pieceIndex == (int)Piece.Q
            ? (int)Side.White
            : (int)Side.Black;

        var attacksCount =
            (Attacks.QueenAttacks(squareIndex, OccupancyBitBoards[(int)Side.Both])
                & (~(OccupancyBitBoards[sameSide] | enemyPawnAttacks)))
            .CountBits();

        return QueenMobilityBonus[attacksCount];
    }

    /// <summary>
    /// Open and semiopenfile penalties, shield bonus, virtual mobility bonus/penalty
    /// </summary>
    /// <param name="squareIndex"></param>
    /// <param name="kingSide"></param>
    /// <returns></returns>
    [MethodImpl(MethodImplOptions.AggressiveInlining)]
    internal int KingAdditionalEvaluation(int squareIndex, Side kingSide, BitBoard enemyPawnAttacks)
    {
        var attacksCount =
            (Attacks.QueenAttacks(squareIndex, OccupancyBitBoards[(int)Side.Both])
            & ~(enemyPawnAttacks)).CountBits();
        int packedBonus = VirtualKingMobilityBonus[attacksCount];

        var kingSideOffset = Utils.PieceOffset(kingSide);

        if (PieceBitBoards[(int)Piece.r - kingSideOffset] + PieceBitBoards[(int)Piece.q - kingSideOffset] != 0) // areThereOppositeSideRooksOrQueens
        {
            if (((PieceBitBoards[(int)Piece.P] | PieceBitBoards[(int)Piece.p]) & Masks.FileMasks[squareIndex]) == 0)  // isOpenFile
            {
                packedBonus += OpenFileKingPenalty;
            }
            else if ((PieceBitBoards[(int)Piece.P + kingSideOffset] & Masks.FileMasks[squareIndex]) == 0) // isSemiOpenFile
            {
                packedBonus += SemiOpenFileKingPenalty;
            }
        }

        var ownPiecesAroundCount = (Attacks.KingAttacks[squareIndex] & PieceBitBoards[(int)Piece.P + kingSideOffset]).CountBits();

        return packedBonus + (ownPiecesAroundCount * KingShieldBonus);
    }

    #endregion

    #region Attacks

    [MethodImpl(MethodImplOptions.AggressiveInlining)]
    public ulong AllAttackersTo(int square, BitBoard occupancy)
    {
        Debug.Assert(square != (int)BoardSquare.noSquare);

        var queens = Queens;
        var rooks = queens | Rooks;
        var bishops = queens | Bishops;

        return (rooks & Attacks.RookAttacks(square, occupancy))
            | (bishops & Attacks.BishopAttacks(square, occupancy))
            | (PieceBitBoards[(int)Piece.p] & Attacks.PawnAttacks[(int)Side.White][square])
            | (PieceBitBoards[(int)Piece.P] & Attacks.PawnAttacks[(int)Side.Black][square])
            | (Knights & Attacks.KnightAttacks[square])
            | (Kings & Attacks.KingAttacks[square]);
    }

    /// <summary>
    /// Overload that has rooks and bishops precalculated for the position
    /// </summary>
    /// <param name="square"></param>
    /// <param name="occupancy"></param>
    /// <param name="rooks">Includes Queen bitboard</param>
    /// <param name="bishops">Includes Queen bitboard</param>
    /// <returns></returns>
    [MethodImpl(MethodImplOptions.AggressiveInlining)]
    public ulong AllAttackersTo(int square, BitBoard occupancy, BitBoard rooks, BitBoard bishops)
    {
        Debug.Assert(square != (int)BoardSquare.noSquare);

        return (rooks & Attacks.RookAttacks(square, occupancy))
            | (bishops & Attacks.BishopAttacks(square, occupancy))
            | (PieceBitBoards[(int)Piece.p] & Attacks.PawnAttacks[(int)Side.White][square])
            | (PieceBitBoards[(int)Piece.P] & Attacks.PawnAttacks[(int)Side.Black][square])
            | (Knights & Attacks.KnightAttacks[square])
            | (Kings & Attacks.KingAttacks[square]);
    }

    [MethodImpl(MethodImplOptions.AggressiveInlining)]
    public bool IsSquareAttackedBySide(int squaredIndex, Side sideToMove) => IsSquareAttacked(squaredIndex, sideToMove);

    [MethodImpl(MethodImplOptions.AggressiveInlining)]
    public bool IsSquareAttacked(int squareIndex, Side sideToMove)
    {
        Utils.Assert(sideToMove != Side.Both);

        var sideToMoveInt = (int)sideToMove;
        var offset = Utils.PieceOffset(sideToMoveInt);
        var bothSidesOccupancy = OccupancyBitBoards[(int)Side.Both];

        // I tried to order them from most to least likely - not tested
        return
            IsSquareAttackedByPawns(squareIndex, sideToMoveInt, offset)
            || IsSquareAttackedByKing(squareIndex, offset)
            || IsSquareAttackedByKnights(squareIndex, offset)
            || IsSquareAttackedByBishops(squareIndex, offset, bothSidesOccupancy, out var bishopAttacks)
            || IsSquareAttackedByRooks(squareIndex, offset, bothSidesOccupancy, out var rookAttacks)
            || IsSquareAttackedByQueens(offset, bishopAttacks, rookAttacks);
    }

    [MethodImpl(MethodImplOptions.AggressiveInlining)]
    public bool IsInCheck()
    {
        var oppositeSideInt = Utils.OppositeSide(Side);
        var oppositeSideOffset = Utils.PieceOffset(oppositeSideInt);

        var kingSquare = PieceBitBoards[(int)Piece.k - oppositeSideOffset].GetLS1BIndex();

        var bothSidesOccupancy = OccupancyBitBoards[(int)Side.Both];

        // I tried to order them from most to least likely - not tested
        return
            IsSquareAttackedByRooks(kingSquare, oppositeSideOffset, bothSidesOccupancy, out var rookAttacks)
            || IsSquareAttackedByBishops(kingSquare, oppositeSideOffset, bothSidesOccupancy, out var bishopAttacks)
            || IsSquareAttackedByQueens(oppositeSideOffset, bishopAttacks, rookAttacks)
            || IsSquareAttackedByKnights(kingSquare, oppositeSideOffset)
            || IsSquareAttackedByPawns(kingSquare, oppositeSideInt, oppositeSideOffset);
    }

    [MethodImpl(MethodImplOptions.AggressiveInlining)]
    private bool IsSquareAttackedByPawns(int squareIndex, int sideToMove, int offset)
    {
        var oppositeColorIndex = sideToMove ^ 1;

        return (Attacks.PawnAttacks[oppositeColorIndex][squareIndex] & PieceBitBoards[offset]) != default;
    }

    [MethodImpl(MethodImplOptions.AggressiveInlining)]
    private bool IsSquareAttackedByKnights(int squareIndex, int offset)
    {
        return (Attacks.KnightAttacks[squareIndex] & PieceBitBoards[(int)Piece.N + offset]) != default;
    }

    [MethodImpl(MethodImplOptions.AggressiveInlining)]
    private bool IsSquareAttackedByKing(int squareIndex, int offset)
    {
        return (Attacks.KingAttacks[squareIndex] & PieceBitBoards[(int)Piece.K + offset]) != default;
    }

    [MethodImpl(MethodImplOptions.AggressiveInlining)]
    private bool IsSquareAttackedByBishops(int squareIndex, int offset, BitBoard bothSidesOccupancy, out BitBoard bishopAttacks)
    {
        bishopAttacks = Attacks.BishopAttacks(squareIndex, bothSidesOccupancy);
        return (bishopAttacks & PieceBitBoards[(int)Piece.B + offset]) != default;
    }

    [MethodImpl(MethodImplOptions.AggressiveInlining)]
    private bool IsSquareAttackedByRooks(int squareIndex, int offset, BitBoard bothSidesOccupancy, out BitBoard rookAttacks)
    {
        rookAttacks = Attacks.RookAttacks(squareIndex, bothSidesOccupancy);
        return (rookAttacks & PieceBitBoards[(int)Piece.R + offset]) != default;
    }

    [MethodImpl(MethodImplOptions.AggressiveInlining)]
    private bool IsSquareAttackedByQueens(int offset, BitBoard bishopAttacks, BitBoard rookAttacks)
    {
        var queenAttacks = Attacks.QueenAttacks(rookAttacks, bishopAttacks);
        return (queenAttacks & PieceBitBoards[(int)Piece.Q + offset]) != default;
    }

    #endregion

    [MethodImpl(MethodImplOptions.AggressiveInlining)]
    public int CountPieces() => PieceBitBoards.Sum(b => b.CountBits());

    /// <summary>
    /// Based on Stormphrax
    /// </summary>
    /// <param name="square"></param>
    /// <returns></returns>
    [MethodImpl(MethodImplOptions.AggressiveInlining)]
    public int PieceAt(int square)
    {
        var bit = BitBoardExtensions.SquareBit(square);

        Side color;

        if ((OccupancyBitBoards[(int)Side.Black] & bit) != default)
        {
            color = Side.Black;
        }
        else if ((OccupancyBitBoards[(int)Side.White] & bit) != default)
        {
            color = Side.White;
        }
        else
        {
            return (int)Piece.None;
        }

        var offset = Utils.PieceOffset(color);

        for (int pieceIndex = offset; pieceIndex < 6 + offset; ++pieceIndex)
        {
            if (!(PieceBitBoards[pieceIndex] & bit).Empty())
            {
                return pieceIndex;
            }
        }

        Debug.Fail($"Bit set in {Side} occupancy bitboard, but not piece found");

        return (int)Piece.None;
    }

    [MethodImpl(MethodImplOptions.AggressiveInlining)]
    public string FEN(int halfMovesWithoutCaptureOrPawnMove = 0, int fullMoveClock = 1)
    {
        var sb = new StringBuilder(100);

        var squaresPerFile = 0;

        int squaresWithoutPiece = 0;
        int lengthBeforeSlash = sb.Length;
        for (int square = 0; square < 64; ++square)
        {
            int foundPiece = -1;
            for (var pieceBoardIndex = 0; pieceBoardIndex < 12; ++pieceBoardIndex)
            {
                if (PieceBitBoards[pieceBoardIndex].GetBit(square))
                {
                    foundPiece = pieceBoardIndex;
                    break;
                }
            }

            if (foundPiece != -1)
            {
                if (squaresWithoutPiece != 0)
                {
                    sb.Append(squaresWithoutPiece);
                    squaresWithoutPiece = 0;
                }

                sb.Append(Constants.AsciiPieces[foundPiece]);
            }
            else
            {
                ++squaresWithoutPiece;
            }

            squaresPerFile = (squaresPerFile + 1) % 8;
            if (squaresPerFile == 0)
            {
                if (squaresWithoutPiece != 0)
                {
                    sb.Append(squaresWithoutPiece);
                    squaresWithoutPiece = 0;
                }

                if (square != 63)
                {
                    if (sb.Length == lengthBeforeSlash)
                    {
                        sb.Append('8');
                    }
                    sb.Append('/');
                    lengthBeforeSlash = sb.Length;
                    squaresWithoutPiece = 0;
                }
            }
        }

        sb.Append(' ');
        sb.Append(Side == Side.White ? 'w' : 'b');

        sb.Append(' ');
        var length = sb.Length;

        if ((Castle & (int)CastlingRights.WK) != default)
        {
            sb.Append('K');
        }
        if ((Castle & (int)CastlingRights.WQ) != default)
        {
            sb.Append('Q');
        }
        if ((Castle & (int)CastlingRights.BK) != default)
        {
            sb.Append('k');
        }
        if ((Castle & (int)CastlingRights.BQ) != default)
        {
            sb.Append('q');
        }

        if (sb.Length == length)
        {
            sb.Append('-');
        }

        sb.Append(' ');

        sb.Append(EnPassant == BoardSquare.noSquare ? "-" : Constants.Coordinates[(int)EnPassant]);

        sb.Append(' ').Append(halfMovesWithoutCaptureOrPawnMove).Append(' ').Append(fullMoveClock);

        return sb.ToString();
    }

    /// <summary>
    /// Combines <see cref="PieceBitBoards"/>, <see cref="Side"/>, <see cref="Castle"/> and <see cref="EnPassant"/>
    /// into a human-friendly representation
    /// </summary>
    public void Print()
    {
        const string separator = "____________________________________________________";
        Console.WriteLine(separator + Environment.NewLine);

        for (var rank = 0; rank < 8; ++rank)
        {
            for (var file = 0; file < 8; ++file)
            {
                if (file == 0)
                {
                    Console.Write($"{8 - rank}  ");
                }

                var squareIndex = BitBoardExtensions.SquareIndex(rank, file);

                var piece = -1;

                for (int bbIndex = 0; bbIndex < PieceBitBoards.Length; ++bbIndex)
                {
                    if (PieceBitBoards[bbIndex].GetBit(squareIndex))
                    {
                        piece = bbIndex;
                    }
                }

                var pieceRepresentation = piece == -1
                    ? '.'
                    : Constants.AsciiPieces[piece];

                Console.Write($" {pieceRepresentation}");
            }

            Console.WriteLine();
        }

        Console.Write("\n    a b c d e f g h\n");

#pragma warning disable RCS1214 // Unnecessary interpolated string.
        Console.WriteLine();
        Console.WriteLine($"    Side:\t{Side}");
        Console.WriteLine($"    Enpassant:\t{(EnPassant == BoardSquare.noSquare ? "no" : Constants.Coordinates[(int)EnPassant])}");
        Console.WriteLine($"    Castling:\t" +
            $"{((Castle & (int)CastlingRights.WK) != default ? 'K' : '-')}" +
            $"{((Castle & (int)CastlingRights.WQ) != default ? 'Q' : '-')} | " +
            $"{((Castle & (int)CastlingRights.BK) != default ? 'k' : '-')}" +
            $"{((Castle & (int)CastlingRights.BQ) != default ? 'q' : '-')}"
            );
        Console.WriteLine($"    FEN:\t{FEN()}");
#pragma warning restore RCS1214 // Unnecessary interpolated string.

        Console.WriteLine(separator);
    }

    public void PrintAttackedSquares(Side sideToMove)
    {
        const string separator = "____________________________________________________";
        Console.WriteLine(separator);

        for (var rank = 0; rank < 8; ++rank)
        {
            for (var file = 0; file < 8; ++file)
            {
                if (file == 0)
                {
                    Console.Write($"{8 - rank}  ");
                }

                var squareIndex = BitBoardExtensions.SquareIndex(rank, file);

                var pieceRepresentation = IsSquareAttacked(squareIndex, sideToMove)
                    ? '1'
                    : '.';

                Console.Write($" {pieceRepresentation}");
            }

            Console.WriteLine();
        }

        Console.Write("\n    a b c d e f g h\n");
        Console.WriteLine(separator);
    }
}<|MERGE_RESOLUTION|>--- conflicted
+++ resolved
@@ -708,11 +708,7 @@
 
                 gamePhase += GamePhaseByPiece[pieceIndex];
 
-<<<<<<< HEAD
-                packedScore += AdditionalPieceEvaluation(whiteBucket, pieceSquareIndex, pieceIndex, blackPawnAttacks);
-=======
-                packedScore += AdditionalPieceEvaluation(whiteBucket, pieceSquareIndex, pieceIndex, whiteKing, blackKing);
->>>>>>> afe38710
+                packedScore += AdditionalPieceEvaluation(whiteBucket, pieceSquareIndex, pieceIndex, whiteKing, blackKing, blackPawnAttacks);
             }
         }
 
@@ -731,11 +727,7 @@
 
                 gamePhase += GamePhaseByPiece[pieceIndex];
 
-<<<<<<< HEAD
-                packedScore -= AdditionalPieceEvaluation(blackBucket, pieceSquareIndex, pieceIndex, whitePawnAttacks);
-=======
-                packedScore -= AdditionalPieceEvaluation(blackBucket, pieceSquareIndex, pieceIndex, blackKing, whiteKing);
->>>>>>> afe38710
+                packedScore -= AdditionalPieceEvaluation(blackBucket, pieceSquareIndex, pieceIndex, blackKing, whiteKing, whitePawnAttacks);
             }
         }
 
@@ -882,27 +874,15 @@
     /// <param name="pieceIndex"></param>
     /// <returns></returns>
     [MethodImpl(MethodImplOptions.AggressiveInlining)]
-<<<<<<< HEAD
-    internal int AdditionalPieceEvaluation(int bucket, int pieceSquareIndex, int pieceIndex, BitBoard enemyPawnAttacks)
+    internal int AdditionalPieceEvaluation(int bucket, int pieceSquareIndex, int pieceIndex, int sameSideKingSquare, int oppositeSideKingSquare, BitBoard enemyPawnAttacks)
     {
         return pieceIndex switch
         {
-            (int)Piece.P or (int)Piece.p => PawnAdditionalEvaluation(bucket, pieceSquareIndex, pieceIndex),
+            (int)Piece.P or (int)Piece.p => PawnAdditionalEvaluation(bucket, pieceSquareIndex, pieceIndex, sameSideKingSquare, oppositeSideKingSquare),
             (int)Piece.R or (int)Piece.r => RookAdditionalEvaluation(pieceSquareIndex, pieceIndex, enemyPawnAttacks),
             (int)Piece.B or (int)Piece.b => BishopAdditionalEvaluation(pieceSquareIndex, pieceIndex, enemyPawnAttacks),
             (int)Piece.N or (int)Piece.n => KnightAdditionalEvaluation(pieceSquareIndex, pieceIndex, enemyPawnAttacks),
             (int)Piece.Q or (int)Piece.q => QueenAdditionalEvaluation(pieceSquareIndex, pieceIndex, enemyPawnAttacks),
-=======
-    internal int AdditionalPieceEvaluation(int bucket, int pieceSquareIndex, int pieceIndex, int sameSideKingSquare, int oppositeSideKingSquare)
-    {
-        return pieceIndex switch
-        {
-            (int)Piece.P or (int)Piece.p => PawnAdditionalEvaluation(bucket, pieceSquareIndex, pieceIndex, sameSideKingSquare, oppositeSideKingSquare),
-            (int)Piece.R or (int)Piece.r => RookAdditionalEvaluation(pieceSquareIndex, pieceIndex),
-            (int)Piece.B or (int)Piece.b => BishopAdditionalEvaluation(pieceSquareIndex, pieceIndex),
-            (int)Piece.N or (int)Piece.n => KnightAdditionalEvaluation(pieceSquareIndex, pieceIndex),
-            (int)Piece.Q or (int)Piece.q => QueenAdditionalEvaluation(pieceSquareIndex, pieceIndex),
->>>>>>> afe38710
             _ => 0
         };
     }
