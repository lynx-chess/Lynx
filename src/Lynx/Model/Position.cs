using System.Buffers;
using System.Diagnostics;
using System.Runtime.CompilerServices;
using System.Text;

using static Lynx.EvaluationConstants;
using static Lynx.EvaluationParams;
using static Lynx.EvaluationPSQTs;

namespace Lynx.Model;

public class Position : IDisposable
{
    private bool _disposedValue;

    internal int _incrementalEvalAccumulator;
    internal int _incrementalPhaseAccumulator;
    internal bool _isIncrementalEval;

    private ulong _uniqueIdentifier;
    private ulong _kingPawnUniqueIdentifier;
    private readonly ulong[] _nonPawnHash;
    private ulong _minorHash;

    private readonly ulong[] _pieceBitBoards;
    private readonly ulong[] _occupancyBitBoards;
    private readonly int[] _board;

    internal readonly BitBoard[] _attacks;
    internal readonly BitBoard[] _attacksBySide;

    private byte _castle;
    private BoardSquare _enPassant;
    private Side _side;

#pragma warning disable RCS1085 // Use auto-implemented property

    public ulong UniqueIdentifier => _uniqueIdentifier;

    public ulong KingPawnUniqueIdentifier => _kingPawnUniqueIdentifier;

    public ulong[] NonPawnHash => _nonPawnHash;

    public ulong MinorHash => _minorHash;

    /// <summary>
    /// Use <see cref="Piece"/> as index
    /// </summary>
    public BitBoard[] PieceBitBoards => _pieceBitBoards;

    /// <summary>
    /// Black, White, Both
    /// </summary>
    public BitBoard[] OccupancyBitBoards => _occupancyBitBoards;

    /// <summary>
    /// Piece location indexed by square
    /// </summary>
    public int[] Board => _board;

    public Side Side => _side;

    public BoardSquare EnPassant => _enPassant;

    /// <summary>
    /// See <see cref="<CastlingRights"/>
    /// </summary>
    public byte Castle { get => _castle; private set => _castle = value; }

#pragma warning restore RCS1085 // Use auto-implemented property

    public BitBoard Queens => _pieceBitBoards[(int)Piece.Q] | _pieceBitBoards[(int)Piece.q];
    public BitBoard Rooks => _pieceBitBoards[(int)Piece.R] | _pieceBitBoards[(int)Piece.r];
    public BitBoard Bishops => _pieceBitBoards[(int)Piece.B] | _pieceBitBoards[(int)Piece.b];
    public BitBoard Knights => _pieceBitBoards[(int)Piece.N] | _pieceBitBoards[(int)Piece.n];
    public BitBoard Kings => _pieceBitBoards[(int)Piece.K] | _pieceBitBoards[(int)Piece.k];

    public int WhiteKingSquare => _pieceBitBoards[(int)Piece.K].GetLS1BIndex();
    public int BlackKingSquare => _pieceBitBoards[(int)Piece.k].GetLS1BIndex();

    /// <summary>
    /// Beware, half move counter isn't take into account
    /// Use alternative constructor instead and set it externally if relevant
    /// </summary>
    public Position(string fen) : this(FENParser.ParseFEN(fen))
    {
    }

    public Position((BitBoard[] _pieceBitBoards, BitBoard[] _occupancyBitBoards, int[] _board, Side Side, byte _castle, BoardSquare _enPassant,
        int _/*, int FullMoveCounter*/) parsedFEN)
    {
        _pieceBitBoards = parsedFEN._pieceBitBoards;
        _occupancyBitBoards = parsedFEN._occupancyBitBoards;
        _board = parsedFEN._board;
        _attacks = ArrayPool<BitBoard>.Shared.Rent(12);
        _attacksBySide = ArrayPool<BitBoard>.Shared.Rent(2);

        _side = parsedFEN.Side;
        _castle = parsedFEN._castle;
        _enPassant = parsedFEN._enPassant;

#pragma warning disable S3366 // "this" should not be exposed from constructors
        _nonPawnHash = ArrayPool<ulong>.Shared.Rent(2);
        _nonPawnHash[(int)Side.White] = ZobristTable.NonPawnSideHash(this, (int)Side.White);
        _nonPawnHash[(int)Side.Black] = ZobristTable.NonPawnSideHash(this, (int)Side.Black);

        _minorHash = ZobristTable.MinorHash(this);
        _kingPawnUniqueIdentifier = ZobristTable.KingPawnHash(this);

        _uniqueIdentifier = ZobristTable.PositionHash(this, _kingPawnUniqueIdentifier, _nonPawnHash[(int)Side.White], _nonPawnHash[(int)Side.Black]);

        Debug.Assert(_uniqueIdentifier == ZobristTable.PositionHash(this));
#pragma warning restore S3366 // "this" should not be exposed from constructors

        _isIncrementalEval = false;
    }

    /// <summary>
    /// Clone constructor
    /// </summary>
    [MethodImpl(MethodImplOptions.AggressiveInlining)]
    public Position(Position position)
    {
        _uniqueIdentifier = position._uniqueIdentifier;
        _kingPawnUniqueIdentifier = position._kingPawnUniqueIdentifier;
        _minorHash = position._minorHash;

        _nonPawnHash = ArrayPool<ulong>.Shared.Rent(2);
        _nonPawnHash[(int)Side.White] = position._nonPawnHash[(int)Side.White];
        _nonPawnHash[(int)Side.Black] = position._nonPawnHash[(int)Side.Black];

        _pieceBitBoards = ArrayPool<BitBoard>.Shared.Rent(12);
        Array.Copy(position._pieceBitBoards, _pieceBitBoards, 12);

        _occupancyBitBoards = ArrayPool<BitBoard>.Shared.Rent(3);
        Array.Copy(position._occupancyBitBoards, _occupancyBitBoards, 3);

        _board = ArrayPool<int>.Shared.Rent(64);
        Array.Copy(position._board, _board, 64);

        _attacks = ArrayPool<BitBoard>.Shared.Rent(12);
        Array.Copy(position._attacks, _attacks, 12);

        _attacksBySide = ArrayPool<BitBoard>.Shared.Rent(2);
        _attacksBySide[(int)Side.White] = position._attacksBySide[(int)Side.White];
        _attacksBySide[(int)Side.Black] = position._attacksBySide[(int)Side.Black];

        _side = position._side;
        _castle = position._castle;
        _enPassant = position._enPassant;

        _isIncrementalEval = position._isIncrementalEval;
        _incrementalEvalAccumulator = position._incrementalEvalAccumulator;
        _incrementalPhaseAccumulator = position._incrementalPhaseAccumulator;
    }

    #region Move making

    [MethodImpl(MethodImplOptions.AggressiveInlining)]
    public GameState MakeMove(Move move)
    {
        Debug.Assert(ZobristTable.PositionHash(this) == _uniqueIdentifier);
        Debug.Assert(ZobristTable.NonPawnSideHash(this, (int)Side.White) == _nonPawnHash[(int)Side.White]);
        Debug.Assert(ZobristTable.NonPawnSideHash(this, (int)Side.Black) == _nonPawnHash[(int)Side.Black]);
        Debug.Assert(ZobristTable.MinorHash(this) == _minorHash);

        var gameState = new GameState(this);

        Array.Clear(_attacks);
        Array.Clear(_attacksBySide);

        var oldSide = (int)_side;
        var offset = Utils.PieceOffset(oldSide);
        var oppositeSide = Utils.OppositeSide(oldSide);

        int sourceSquare = move.SourceSquare();
        int targetSquare = move.TargetSquare();
        int piece = move.Piece();
        int promotedPiece = move.PromotedPiece();

        var newPiece = piece;
        int extraPhaseIfIncremental = 0;
        if (promotedPiece != default)
        {
            newPiece = promotedPiece;
            extraPhaseIfIncremental = GamePhaseByPiece[promotedPiece]; // - GamePhaseByPiece[piece];
        }

        _pieceBitBoards[piece].PopBit(sourceSquare);
        _occupancyBitBoards[oldSide].PopBit(sourceSquare);
        _board[sourceSquare] = (int)Piece.None;

        _pieceBitBoards[newPiece].SetBit(targetSquare);
        _occupancyBitBoards[oldSide].SetBit(targetSquare);
        _board[targetSquare] = newPiece;

        var sourcePieceHash = ZobristTable.PieceHash(sourceSquare, piece);
        var targetPieceHash = ZobristTable.PieceHash(targetSquare, newPiece);
        var fullPieceMovementHash = sourcePieceHash ^ targetPieceHash;

        _uniqueIdentifier ^=
            ZobristTable.SideHash()
            ^ fullPieceMovementHash
            ^ ZobristTable.EnPassantHash((int)_enPassant)            // We clear the existing enpassant square, if any
            ^ ZobristTable.CastleHash(_castle);                      // We clear the existing castle rights

        [MethodImpl(MethodImplOptions.AggressiveInlining)]
        static bool IsMinorPiece(int piece) =>
            piece == (int)Piece.N || piece == (int)Piece.n
            || piece == (int)Piece.B || piece == (int)Piece.b;

        if (piece == (int)Piece.P || piece == (int)Piece.p)
        {
            _kingPawnUniqueIdentifier ^= sourcePieceHash;       // We remove pawn from start square

            if (promotedPiece == default)
            {
                _kingPawnUniqueIdentifier ^= targetPieceHash;   // We add pawn again to end square
            }
            else
            {
                // In case of promotion, the promoted piece won't be a pawn or a king, so no need to update the KingPawn hash with it, just to remove the pawn (done right above)
                // We do need to update the NonPawn hash
                _nonPawnHash[oldSide] ^= targetPieceHash;       // We add piece piece to the end square

                if (IsMinorPiece(newPiece))
                {
                    _minorHash ^= targetPieceHash;
                }
            }
        }
        else
        {
            _nonPawnHash[oldSide] ^= fullPieceMovementHash;

            if (piece == (int)Piece.K || piece == (int)Piece.k)
            {
                // King (and castling) moves require calculating king buckets twice and recalculating all related parameters, so skipping incremental eval for those cases for now
                // No need to check for move.IsCastle(), see CastlingMovesAreKingMoves test
                _isIncrementalEval = false;

                _kingPawnUniqueIdentifier ^= fullPieceMovementHash;
            }
            else if (IsMinorPiece(piece))
            {
                _minorHash ^= fullPieceMovementHash;
            }
        }

        _enPassant = BoardSquare.noSquare;

        // _incrementalEvalAccumulator updates
        if (_isIncrementalEval)
        {
            var whiteKing = _pieceBitBoards[(int)Piece.K].GetLS1BIndex();
            var blackKing = _pieceBitBoards[(int)Piece.k].GetLS1BIndex();
            var whiteBucket = PSQTBucketLayout[whiteKing];
            var blackBucket = PSQTBucketLayout[blackKing ^ 56];

            int sameSideBucket = whiteBucket;
            int opposideSideBucket = blackBucket;
            if (_side == Side.Black)
            {
                (sameSideBucket, opposideSideBucket) = (opposideSideBucket, sameSideBucket);
            }

            _incrementalEvalAccumulator -= PSQT(0, sameSideBucket, piece, sourceSquare);
            _incrementalEvalAccumulator -= PSQT(1, opposideSideBucket, piece, sourceSquare);

            _incrementalEvalAccumulator += PSQT(0, sameSideBucket, newPiece, targetSquare);
            _incrementalEvalAccumulator += PSQT(1, opposideSideBucket, newPiece, targetSquare);

            _incrementalPhaseAccumulator += extraPhaseIfIncremental;

            // No need to check for castling if it's incremental eval
            switch (move.SpecialMoveFlag())
            {
                case SpecialMoveType.None:
                    {
                        if (move.IsCapture())
                        {
                            var capturedSquare = targetSquare;
                            var capturedPiece = move.CapturedPiece();

                            _pieceBitBoards[capturedPiece].PopBit(capturedSquare);
                            _occupancyBitBoards[oppositeSide].PopBit(capturedSquare);

                            var capturedPieceHash = ZobristTable.PieceHash(capturedSquare, capturedPiece);
                            _uniqueIdentifier ^= capturedPieceHash;

                            // Kings can't be captured
                            if (capturedPiece == (int)Piece.P || capturedPiece == (int)Piece.p)
                            {
                                _kingPawnUniqueIdentifier ^= capturedPieceHash;
                            }
                            else
                            {
                                _nonPawnHash[oppositeSide] ^= capturedPieceHash;

                                if (IsMinorPiece(capturedPiece))
                                {
                                    _minorHash ^= capturedPieceHash;
                                }
                            }

                            _incrementalEvalAccumulator -= PSQT(0, opposideSideBucket, capturedPiece, capturedSquare);
                            _incrementalEvalAccumulator -= PSQT(1, sameSideBucket, capturedPiece, capturedSquare);

                            _incrementalPhaseAccumulator -= GamePhaseByPiece[capturedPiece];
                        }

                        break;
                    }
                case SpecialMoveType.DoublePawnPush:
                    {
                        var pawnPush = +8 - (oldSide * 16);
                        var enPassantSquare = sourceSquare + pawnPush;
                        Utils.Assert(Constants.EnPassantCaptureSquares.Length > enPassantSquare && Constants.EnPassantCaptureSquares[enPassantSquare] != 0, $"Unexpected en passant square : {(BoardSquare)enPassantSquare}");

                        _enPassant = (BoardSquare)enPassantSquare;
                        _uniqueIdentifier ^= ZobristTable.EnPassantHash(enPassantSquare);

                        break;
                    }
                case SpecialMoveType.EnPassant:
                    {
                        var oppositePawnIndex = (int)Piece.p - offset;

                        var capturedSquare = Constants.EnPassantCaptureSquares[targetSquare];
                        var capturedPiece = oppositePawnIndex;
                        Utils.Assert(_pieceBitBoards[oppositePawnIndex].GetBit(capturedSquare), $"Expected {(Side)oppositeSide} pawn in {capturedSquare}");

                        _pieceBitBoards[capturedPiece].PopBit(capturedSquare);
                        _occupancyBitBoards[oppositeSide].PopBit(capturedSquare);
                        _board[capturedSquare] = (int)Piece.None;

                        var capturedPawnHash = ZobristTable.PieceHash(capturedSquare, capturedPiece);
                        _uniqueIdentifier ^= capturedPawnHash;
                        _kingPawnUniqueIdentifier ^= capturedPawnHash;

                        _incrementalEvalAccumulator -= PSQT(0, opposideSideBucket, capturedPiece, capturedSquare);
                        _incrementalEvalAccumulator -= PSQT(1, sameSideBucket, capturedPiece, capturedSquare);

                        //_incrementalPhaseAccumulator -= GamePhaseByPiece[capturedPiece];
                        break;
                    }
            }
        }
        // No _incrementalEvalAccumulator updates
        else
        {
            switch (move.SpecialMoveFlag())
            {
                case SpecialMoveType.None:
                    {
                        if (move.IsCapture())
                        {
                            var capturedSquare = targetSquare;
                            var capturedPiece = move.CapturedPiece();

                            _pieceBitBoards[capturedPiece].PopBit(capturedSquare);
                            _occupancyBitBoards[oppositeSide].PopBit(capturedSquare);

                            ulong capturedPieceHash = ZobristTable.PieceHash(capturedSquare, capturedPiece);
                            _uniqueIdentifier ^= capturedPieceHash;

                            // Kings can't be captured
                            if (capturedPiece == (int)Piece.P || capturedPiece == (int)Piece.p)
                            {
                                _kingPawnUniqueIdentifier ^= capturedPieceHash;
                            }
                            else
                            {
                                _nonPawnHash[oppositeSide] ^= capturedPieceHash;

                                if (IsMinorPiece(capturedPiece))
                                {
                                    _minorHash ^= capturedPieceHash;
                                }
                            }
                        }

                        break;
                    }
                case SpecialMoveType.DoublePawnPush:
                    {
                        var pawnPush = +8 - (oldSide * 16);
                        var enPassantSquare = sourceSquare + pawnPush;
                        Utils.Assert(Constants.EnPassantCaptureSquares.Length > enPassantSquare && Constants.EnPassantCaptureSquares[enPassantSquare] != 0, $"Unexpected en passant square : {(BoardSquare)enPassantSquare}");

                        _enPassant = (BoardSquare)enPassantSquare;
                        _uniqueIdentifier ^= ZobristTable.EnPassantHash(enPassantSquare);

                        break;
                    }
                case SpecialMoveType.ShortCastle:
                    {
                        var rookSourceSquare = Utils.ShortCastleRookSourceSquare(oldSide);
                        var rookTargetSquare = Utils.ShortCastleRookTargetSquare(oldSide);
                        var rookIndex = (int)Piece.R + offset;

                        _pieceBitBoards[rookIndex].PopBit(rookSourceSquare);
                        _occupancyBitBoards[oldSide].PopBit(rookSourceSquare);
                        _board[rookSourceSquare] = (int)Piece.None;

                        _pieceBitBoards[rookIndex].SetBit(rookTargetSquare);
                        _occupancyBitBoards[oldSide].SetBit(rookTargetSquare);
                        _board[rookTargetSquare] = rookIndex;

                        var hashChange = ZobristTable.PieceHash(rookSourceSquare, rookIndex)
                            ^ ZobristTable.PieceHash(rookTargetSquare, rookIndex);

                        _uniqueIdentifier ^= hashChange;
                        _nonPawnHash[oldSide] ^= hashChange;

                        break;
                    }
                case SpecialMoveType.LongCastle:
                    {
                        var rookSourceSquare = Utils.LongCastleRookSourceSquare(oldSide);
                        var rookTargetSquare = Utils.LongCastleRookTargetSquare(oldSide);
                        var rookIndex = (int)Piece.R + offset;

                        _pieceBitBoards[rookIndex].PopBit(rookSourceSquare);
                        _occupancyBitBoards[oldSide].PopBit(rookSourceSquare);
                        _board[rookSourceSquare] = (int)Piece.None;

                        _pieceBitBoards[rookIndex].SetBit(rookTargetSquare);
                        _occupancyBitBoards[oldSide].SetBit(rookTargetSquare);
                        _board[rookTargetSquare] = rookIndex;

                        var hashChange = ZobristTable.PieceHash(rookSourceSquare, rookIndex)
                            ^ ZobristTable.PieceHash(rookTargetSquare, rookIndex);

                        _uniqueIdentifier ^= hashChange;
                        _nonPawnHash[oldSide] ^= hashChange;

                        break;
                    }
                case SpecialMoveType.EnPassant:
                    {
                        var oppositePawnIndex = (int)Piece.p - offset;

                        var capturedSquare = Constants.EnPassantCaptureSquares[targetSquare];
                        var capturedPiece = oppositePawnIndex;
                        Utils.Assert(_pieceBitBoards[oppositePawnIndex].GetBit(capturedSquare), $"Expected {(Side)oppositeSide} pawn in {capturedSquare}");

                        _pieceBitBoards[capturedPiece].PopBit(capturedSquare);
                        _occupancyBitBoards[oppositeSide].PopBit(capturedSquare);
                        _board[capturedSquare] = (int)Piece.None;

                        ulong capturedPawnHash = ZobristTable.PieceHash(capturedSquare, capturedPiece);
                        _uniqueIdentifier ^= capturedPawnHash;
                        _kingPawnUniqueIdentifier ^= capturedPawnHash;

                        break;
                    }
            }
        }

        _side = (Side)oppositeSide;
        _occupancyBitBoards[2] = _occupancyBitBoards[1] | _occupancyBitBoards[0];

        // Updating castling rights
        _castle &= Constants.CastlingRightsUpdateConstants[sourceSquare];
        _castle &= Constants.CastlingRightsUpdateConstants[targetSquare];

        _uniqueIdentifier ^= ZobristTable.CastleHash(_castle);

        Debug.Assert(ZobristTable.PositionHash(this) == _uniqueIdentifier);
        Debug.Assert(ZobristTable.NonPawnSideHash(this, (int)Side.White) == _nonPawnHash[(int)Side.White]);
        Debug.Assert(ZobristTable.NonPawnSideHash(this, (int)Side.Black) == _nonPawnHash[(int)Side.Black]);
        Debug.Assert(ZobristTable.MinorHash(this) == _minorHash);

        // KingPawn hash assert won't work due to PassedPawnBonusNoEnemiesAheadBonus
        //Debug.Assert(ZobristTable.PawnKingHash(this) != _kingPawnUniqueIdentifier && WasProduceByAValidMove());

        return gameState;
    }

    [MethodImpl(MethodImplOptions.AggressiveInlining)]
    public void UnmakeMove(Move move, GameState gameState)
    {
        Array.Clear(_attacks);
        Array.Clear(_attacksBySide);

        var oppositeSide = (int)_side;
        var side = Utils.OppositeSide(oppositeSide);
        _side = (Side)side;
        var offset = Utils.PieceOffset(side);

        int sourceSquare = move.SourceSquare();
        int targetSquare = move.TargetSquare();
        int piece = move.Piece();
        int promotedPiece = move.PromotedPiece();

        var newPiece = piece;
        if (promotedPiece != default)
        {
            newPiece = promotedPiece;
        }

        _pieceBitBoards[newPiece].PopBit(targetSquare);
        _occupancyBitBoards[side].PopBit(targetSquare);
        _board[targetSquare] = (int)Piece.None;

        _pieceBitBoards[piece].SetBit(sourceSquare);
        _occupancyBitBoards[side].SetBit(sourceSquare);
        _board[sourceSquare] = piece;

        switch (move.SpecialMoveFlag())
        {
            case SpecialMoveType.None:
                {
                    if (move.IsCapture())
                    {
                        var capturedPiece = move.CapturedPiece();

                        _pieceBitBoards[capturedPiece].SetBit(targetSquare);
                        _occupancyBitBoards[oppositeSide].SetBit(targetSquare);
                        _board[targetSquare] = capturedPiece;
                    }

                    break;
                }
            case SpecialMoveType.ShortCastle:
                {
                    var rookSourceSquare = Utils.ShortCastleRookSourceSquare(side);
                    var rookTargetSquare = Utils.ShortCastleRookTargetSquare(side);
                    var rookIndex = (int)Piece.R + offset;

                    _pieceBitBoards[rookIndex].SetBit(rookSourceSquare);
                    _occupancyBitBoards[side].SetBit(rookSourceSquare);
                    _board[rookSourceSquare] = rookIndex;

                    _pieceBitBoards[rookIndex].PopBit(rookTargetSquare);
                    _occupancyBitBoards[side].PopBit(rookTargetSquare);
                    _board[rookTargetSquare] = (int)Piece.None;

                    break;
                }
            case SpecialMoveType.LongCastle:
                {
                    var rookSourceSquare = Utils.LongCastleRookSourceSquare(side);
                    var rookTargetSquare = Utils.LongCastleRookTargetSquare(side);
                    var rookIndex = (int)Piece.R + offset;

                    _pieceBitBoards[rookIndex].SetBit(rookSourceSquare);
                    _occupancyBitBoards[side].SetBit(rookSourceSquare);
                    _board[rookSourceSquare] = rookIndex;

                    _pieceBitBoards[rookIndex].PopBit(rookTargetSquare);
                    _occupancyBitBoards[side].PopBit(rookTargetSquare);
                    _board[rookTargetSquare] = (int)Piece.None;

                    break;
                }
            case SpecialMoveType.EnPassant:
                {
                    Debug.Assert(move.IsEnPassant());

                    var oppositePawnIndex = (int)Piece.p - offset;
                    var capturedPawnSquare = Constants.EnPassantCaptureSquares[targetSquare];

                    Utils.Assert(_occupancyBitBoards[(int)Side.Both].GetBit(capturedPawnSquare) == default,
                        $"Expected empty {capturedPawnSquare}");

                    _pieceBitBoards[oppositePawnIndex].SetBit(capturedPawnSquare);
                    _occupancyBitBoards[oppositeSide].SetBit(capturedPawnSquare);
                    _board[capturedPawnSquare] = oppositePawnIndex;

                    break;
                }
        }

        _occupancyBitBoards[2] = _occupancyBitBoards[1] | _occupancyBitBoards[0];

        // Updating saved values
        _castle = gameState.Castle;
        _enPassant = gameState.EnPassant;

        _uniqueIdentifier = gameState.ZobristKey;
        _kingPawnUniqueIdentifier = gameState.KingPawnKey;
        _minorHash = gameState.MinorKey;
        _nonPawnHash[(int)Side.White] = gameState.NonPawnWhiteKey;
        _nonPawnHash[(int)Side.Black] = gameState.NonPawnBlackKey;

        _incrementalEvalAccumulator = gameState.IncrementalEvalAccumulator;
        _incrementalPhaseAccumulator = gameState.IncrementalPhaseAccumulator;
        _isIncrementalEval = gameState.IsIncrementalEval;
    }

    [MethodImpl(MethodImplOptions.AggressiveInlining)]
    public NullMoveGameState MakeNullMove()
    {
        var gameState = new NullMoveGameState(this);

        _uniqueIdentifier ^=
            ZobristTable.SideHash()
            ^ ZobristTable.EnPassantHash((int)_enPassant);

        _side = (Side)Utils.OppositeSide(_side);
        _enPassant = BoardSquare.noSquare;

        return gameState;
    }

    [MethodImpl(MethodImplOptions.AggressiveInlining)]
    public void UnMakeNullMove(NullMoveGameState gameState)
    {
        _side = (Side)Utils.OppositeSide(_side);
        _enPassant = gameState.EnPassant;
        _uniqueIdentifier = gameState.ZobristKey;
    }

    /// <summary>
    /// False if any of the kings has been captured, or if the opponent king is in check.
    /// </summary>
    [MethodImpl(MethodImplOptions.AggressiveInlining)]
    internal bool IsValid()
    {
        var offset = Utils.PieceOffset(_side);

        var kingBitBoard = _pieceBitBoards[(int)Piece.K + offset];
        var kingSquare = kingBitBoard == default ? -1 : kingBitBoard.GetLS1BIndex();

        var oppositeKingBitBoard = _pieceBitBoards[(int)Piece.k - offset];
        var oppositeKingSquare = oppositeKingBitBoard == default ? -1 : oppositeKingBitBoard.GetLS1BIndex();

        return kingSquare >= 0 && oppositeKingSquare >= 0
            && !IsSquareAttacked(oppositeKingSquare, (int)_side);
    }

    /// <summary>
    /// Lightweight version of <see cref="IsValid"/>
    /// False if the opponent king is in check.
    /// This method is meant to be invoked only after a pseudolegal <see cref="MakeMove(int)"/>.
    /// i.e. it doesn't ensure that both kings are on the board
    /// </summary>
    [MethodImpl(MethodImplOptions.AggressiveInlining)]
    public bool WasProduceByAValidMove()
    {
        Debug.Assert(_pieceBitBoards[(int)Piece.k - Utils.PieceOffset(_side)].CountBits() == 1);
        var oppositeKingSquare = _pieceBitBoards[(int)Piece.k - Utils.PieceOffset(_side)].GetLS1BIndex();

        return !IsSquareAttacked(oppositeKingSquare, (int)_side);
    }

    #endregion

    #region Evaluation

    /// <summary>
    /// Evaluates material and position in a NegaMax style.
    /// That is, positive scores always favour playing <see cref="_side"/>.
    /// </summary>
    public (int Score, int Phase) StaticEvaluation() => StaticEvaluation(0);

    /// <summary>
    /// Evaluates material and position in a NegaMax style.
    /// That is, positive scores always favour playing <see cref="_side"/>.
    /// </summary>
    public (int Score, int Phase) StaticEvaluation(int movesWithoutCaptureOrPawnMove)
    {
        var kingPawnTable = new PawnTableElement[Constants.KingPawnHashSize];

        return StaticEvaluation(movesWithoutCaptureOrPawnMove, kingPawnTable);
    }

    /// <summary>
    /// Evaluates material and position in a NegaMax style.
    /// That is, positive scores always favour playing <see cref="_side"/>.
    /// </summary>
    [MethodImpl(MethodImplOptions.AggressiveInlining)]
    public (int Score, int Phase) StaticEvaluation(int movesWithoutCaptureOrPawnMove, PawnTableElement[] pawnEvalTable)
    {
        //var result = OnlineTablebaseProber.EvaluationSearch(this, movesWithoutCaptureOrPawnMove, cancellationToken);
        //Debug.Assert(result < CheckMateBaseEvaluation, $"position {FEN()} returned tb eval out of bounds: {result}");
        //Debug.Assert(result > -CheckMateBaseEvaluation, $"position {FEN()} returned tb eval out of bounds: {result}");

        //if (result != OnlineTablebaseProber.NoResult)
        //{
        //    return result;
        //}

        int packedScore = 0;
        int gamePhase = 0;

        var whitePawns = _pieceBitBoards[(int)Piece.P];
        var blackPawns = _pieceBitBoards[(int)Piece.p];

        BitBoard whitePawnAttacks = whitePawns.ShiftUpRight() | whitePawns.ShiftUpLeft();
        BitBoard blackPawnAttacks = blackPawns.ShiftDownRight() | blackPawns.ShiftDownLeft();

        _attacks[(int)Piece.P] = whitePawnAttacks;
        _attacks[(int)Piece.p] = blackPawnAttacks;

        var whiteKing = _pieceBitBoards[(int)Piece.K].GetLS1BIndex();
        var blackKing = _pieceBitBoards[(int)Piece.k].GetLS1BIndex();

        var whiteBucket = PSQTBucketLayout[whiteKing];
        var blackBucket = PSQTBucketLayout[blackKing ^ 56];

        if (_isIncrementalEval)
        {
            packedScore = _incrementalEvalAccumulator;
            gamePhase = _incrementalPhaseAccumulator;

            var kingPawnIndex = _kingPawnUniqueIdentifier & Constants.KingPawnHashMask;
            ref var entry = ref pawnEvalTable[kingPawnIndex];

            // pawnEvalTable hit: We can reuse cached eval for pawn additional evaluation + PieceProtectedByPawnBonus + KingShieldBonus
            if (entry.Key == _kingPawnUniqueIdentifier)
            {
                packedScore += entry.PackedScore;
            }
            // Not hit in pawnEvalTable table
            else
            {
                var pawnScore = 0;

                // White pawns

                // King pawn shield bonus
                pawnScore += KingPawnShield(whiteKing, whitePawns);

                // Pieces protected by pawns bonus
                pawnScore += PieceProtectedByPawnBonus[whiteBucket][(int)Piece.P] * (whitePawnAttacks & whitePawns).CountBits();

                // Bitboard copy that we 'empty'
                var whitePawnsCopy = whitePawns;
                while (whitePawnsCopy != default)
                {
                    whitePawnsCopy = whitePawnsCopy.WithoutLS1B(out var pieceSquareIndex);

                    pawnScore += PawnAdditionalEvaluation(whiteBucket, blackBucket, pieceSquareIndex, (int)Piece.P, whiteKing, blackKing);
                }

                // Black pawns

                // King pawn shield bonus
                pawnScore -= KingPawnShield(blackKing, blackPawns);

                // Pieces protected by pawns bonus
                pawnScore -= PieceProtectedByPawnBonus[blackBucket][(int)Piece.P] * (blackPawnAttacks & blackPawns).CountBits();

                // Bitboard copy that we 'empty'
                var blackPawnsCopy = blackPawns;
                while (blackPawnsCopy != default)
                {
                    blackPawnsCopy = blackPawnsCopy.WithoutLS1B(out var pieceSquareIndex);

                    pawnScore -= PawnAdditionalEvaluation(blackBucket, whiteBucket, pieceSquareIndex, (int)Piece.p, blackKing, whiteKing);
                }

                // Pawn islands
                pawnScore += PawnIslands(whitePawns, blackPawns);

                entry.Update(_kingPawnUniqueIdentifier, pawnScore);
                packedScore += pawnScore;
            }

            // White pieces additional eval and pawn attacks, except pawn and king
            for (int pieceIndex = (int)Piece.N; pieceIndex < (int)Piece.K; ++pieceIndex)
            {
                // Bitboard copy that we 'empty'
                var bitboard = _pieceBitBoards[pieceIndex];

                packedScore += PieceProtectedByPawnBonus[whiteBucket][pieceIndex] * (whitePawnAttacks & bitboard).CountBits();

                while (bitboard != default)
                {
                    bitboard = bitboard.WithoutLS1B(out var pieceSquareIndex);

                    packedScore += AdditionalPieceEvaluation(pieceSquareIndex, pieceIndex, (int)Side.White, blackKing, blackPawnAttacks);
                }
            }

            // Black pieces additional eval and pawn attacks, except pawn and king
            for (int pieceIndex = (int)Piece.n; pieceIndex < (int)Piece.k; ++pieceIndex)
            {
                // Bitboard copy that we 'empty'
                var bitboard = _pieceBitBoards[pieceIndex];

                // Pieces protected by pawns bonus
                packedScore -= PieceProtectedByPawnBonus[blackBucket][pieceIndex - 6] * (blackPawnAttacks & bitboard).CountBits();

                while (bitboard != default)
                {
                    bitboard = bitboard.WithoutLS1B(out var pieceSquareIndex);

                    packedScore -= AdditionalPieceEvaluation(pieceSquareIndex, pieceIndex, (int)Side.Black, whiteKing, whitePawnAttacks);
                }
            }
        }
        else
        {
            _incrementalEvalAccumulator = 0;
            _incrementalPhaseAccumulator = 0;

            var kingPawnIndex = _kingPawnUniqueIdentifier & Constants.KingPawnHashMask;
            ref var entry = ref pawnEvalTable[kingPawnIndex];

            // pawnTable hit: We can reuse cached eval for pawn additional evaluation + PieceProtectedByPawnBonus + KingShieldBonus
            if (entry.Key == _kingPawnUniqueIdentifier)
            {
                packedScore += entry.PackedScore;

                // White pawns
                // No PieceProtectedByPawnBonus - included in pawn table | packedScore += PieceProtectedByPawnBonus[...]

                // Bitboard copy that we 'empty'
                var whitePawnsCopy = _pieceBitBoards[(int)Piece.P];
                while (whitePawnsCopy != default)
                {
                    whitePawnsCopy = whitePawnsCopy.WithoutLS1B(out var pieceSquareIndex);

                    _incrementalEvalAccumulator += PSQT(0, whiteBucket, (int)Piece.P, pieceSquareIndex)
                                                + PSQT(1, blackBucket, (int)Piece.P, pieceSquareIndex);

                    // No incremental eval - included in pawn table | packedScore += AdditionalPieceEvaluation(...);
                }

                // Black pawns
                // No PieceProtectedByPawnBonus - included in pawn table | packedScore -= PieceProtectedByPawnBonus .Length[...]

                // Bitboard copy that we 'empty'
                var blackPawnsCopy = _pieceBitBoards[(int)Piece.p];
                while (blackPawnsCopy != default)
                {
                    blackPawnsCopy = blackPawnsCopy.WithoutLS1B(out var pieceSquareIndex);

                    _incrementalEvalAccumulator += PSQT(0, blackBucket, (int)Piece.p, pieceSquareIndex)
                                                + PSQT(1, whiteBucket, (int)Piece.p, pieceSquareIndex);

                    // No incremental eval - included in pawn table | packedScore -= AdditionalPieceEvaluation(...);
                }
            }
            // Not hit in pawnTable table
            else
            {
                var pawnScore = 0;

                // White pawns

                // King pawn shield bonus
                pawnScore += KingPawnShield(whiteKing, whitePawns);

                // Pieces protected by pawns bonus
                pawnScore += PieceProtectedByPawnBonus[whiteBucket][(int)Piece.P] * (whitePawnAttacks & whitePawns).CountBits();

                // Bitboard copy that we 'empty'
                var whitePawnsCopy = _pieceBitBoards[(int)Piece.P];
                while (whitePawnsCopy != default)
                {
                    whitePawnsCopy = whitePawnsCopy.WithoutLS1B(out var pieceSquareIndex);

                    _incrementalEvalAccumulator += PSQT(0, whiteBucket, (int)Piece.P, pieceSquareIndex)
                                                + PSQT(1, blackBucket, (int)Piece.P, pieceSquareIndex);

                    pawnScore += PawnAdditionalEvaluation(whiteBucket, blackBucket, pieceSquareIndex, (int)Piece.P, whiteKing, blackKing);
                }

                // Black pawns

                // King pawn shield bonus
                pawnScore -= KingPawnShield(blackKing, blackPawns);

                // Pieces protected by pawns bonus
                pawnScore -= PieceProtectedByPawnBonus[blackBucket][(int)Piece.P] * (blackPawnAttacks & blackPawns).CountBits();

                // Bitboard copy that we 'empty'
                var blackPawnsCopy = _pieceBitBoards[(int)Piece.p];
                while (blackPawnsCopy != default)
                {
                    blackPawnsCopy = blackPawnsCopy.WithoutLS1B(out var pieceSquareIndex);

                    _incrementalEvalAccumulator += PSQT(0, blackBucket, (int)Piece.p, pieceSquareIndex)
                                                + PSQT(1, whiteBucket, (int)Piece.p, pieceSquareIndex);

                    pawnScore -= PawnAdditionalEvaluation(blackBucket, whiteBucket, pieceSquareIndex, (int)Piece.p, blackKing, whiteKing);
                }

                // Pawn islands
                pawnScore += PawnIslands(whitePawns, blackPawns);

                entry.Update(_kingPawnUniqueIdentifier, pawnScore);
                packedScore += pawnScore;
            }

            // White pieces PSQTs and additional eval and pawn attacks, except king and pawn
            for (int pieceIndex = (int)Piece.N; pieceIndex < (int)Piece.K; ++pieceIndex)
            {
                // Bitboard copy that we 'empty'
                var bitboard = _pieceBitBoards[pieceIndex];

                packedScore += PieceProtectedByPawnBonus[whiteBucket][pieceIndex] * (whitePawnAttacks & bitboard).CountBits();

                while (bitboard != default)
                {
                    bitboard = bitboard.WithoutLS1B(out var pieceSquareIndex);

                    _incrementalEvalAccumulator += PSQT(0, whiteBucket, pieceIndex, pieceSquareIndex)
                                                + PSQT(1, blackBucket, pieceIndex, pieceSquareIndex);

                    _incrementalPhaseAccumulator += GamePhaseByPiece[pieceIndex];

                    packedScore += AdditionalPieceEvaluation(pieceSquareIndex, pieceIndex, (int)Side.White, blackKing, blackPawnAttacks);
                }
            }

            // Black pieces PSQTs and additional eval and pawn attacks, except king and pawn
            for (int pieceIndex = (int)Piece.n; pieceIndex < (int)Piece.k; ++pieceIndex)
            {
                // Bitboard copy that we 'empty'
                var bitboard = _pieceBitBoards[pieceIndex];

                // Pieces protected by pawns bonus
                packedScore -= PieceProtectedByPawnBonus[blackBucket][pieceIndex - 6] * (blackPawnAttacks & bitboard).CountBits();

                while (bitboard != default)
                {
                    bitboard = bitboard.WithoutLS1B(out var pieceSquareIndex);

                    _incrementalEvalAccumulator += PSQT(0, blackBucket, pieceIndex, pieceSquareIndex)
                                                + PSQT(1, whiteBucket, pieceIndex, pieceSquareIndex);

                    _incrementalPhaseAccumulator += GamePhaseByPiece[pieceIndex];

                    packedScore -= AdditionalPieceEvaluation(pieceSquareIndex, pieceIndex, (int)Side.Black, whiteKing, whitePawnAttacks);
                }
            }

            packedScore += _incrementalEvalAccumulator;
            gamePhase += _incrementalPhaseAccumulator;
            _isIncrementalEval = true;
        }

        // Kings - they can't be incremental due to the king buckets
        packedScore +=
            PSQT(0, whiteBucket, (int)Piece.K, whiteKing)
            + PSQT(1, blackBucket, (int)Piece.K, whiteKing)
            + PSQT(0, blackBucket, (int)Piece.k, blackKing)
            + PSQT(1, whiteBucket, (int)Piece.k, blackKing);

        packedScore +=
            KingAdditionalEvaluation(whiteKing, (int)Side.White, blackPawnAttacks)
            - KingAdditionalEvaluation(blackKing, (int)Side.Black, whitePawnAttacks);

        // Bishop pair bonus
        if (_pieceBitBoards[(int)Piece.B].CountBits() >= 2)
        {
            packedScore += BishopPairBonus;
        }

        if (_pieceBitBoards[(int)Piece.b].CountBits() >= 2)
        {
            packedScore -= BishopPairBonus;
        }

        // Pieces attacked by pawns bonus
        packedScore += PieceAttackedByPawnPenalty
            * ((blackPawnAttacks & _occupancyBitBoards[(int)Side.White] /* & (~whitePawns) */).CountBits()
                - (whitePawnAttacks & _occupancyBitBoards[(int)Side.Black] /* & (~blackPawns) */).CountBits());

<<<<<<< HEAD
        // TODO set _attackedBySide here or lazily?
        _attacksBySide[(int)Side.White] =
            _attacks[(int)Piece.P]
=======
        _attacksBySide[(int)Side.White] =
            whitePawnAttacks
>>>>>>> 6c5e9535
            | _attacks[(int)Piece.N]
            | _attacks[(int)Piece.B]
            | _attacks[(int)Piece.R]
            | _attacks[(int)Piece.Q]
            | _attacks[(int)Piece.K];

        _attacksBySide[(int)Side.Black] =
<<<<<<< HEAD
            _attacks[(int)Piece.p]
=======
            blackPawnAttacks
>>>>>>> 6c5e9535
            | _attacks[(int)Piece.n]
            | _attacks[(int)Piece.b]
            | _attacks[(int)Piece.r]
            | _attacks[(int)Piece.q]
            | _attacks[(int)Piece.k];

<<<<<<< HEAD
=======
        // Threats
        packedScore += Threats((int)Side.White, (int)Side.Black)
            - Threats((int)Side.Black, (int)Side.White);

        // Checks
        packedScore += Checks((int)Side.White, (int)Side.Black)
            - Checks((int)Side.Black, (int)Side.White);

>>>>>>> 6c5e9535
        if (gamePhase > MaxPhase)    // Early promotions
        {
            gamePhase = MaxPhase;
        }

        int totalPawnsCount = whitePawns.CountBits() + blackPawns.CountBits();

        // Pawnless endgames with few pieces
        if (gamePhase <= 3 && totalPawnsCount == 0)
        {
            switch (gamePhase)
            {
                //case 5:
                //    {
                //        // RB vs R, RN vs R - scale it down due to the chances of it being a draw
                //        if (pieceCount[(int)Piece.R] == 1 && pieceCount[(int)Piece.r] == 1)
                //        {
                //            packedScore >>= 1; // /2
                //        }

                //        break;
                //    }
                case 3:
                    {
                        var winningSideOffset = Utils.PieceOffset(packedScore >= 0);

                        if (_pieceBitBoards[(int)Piece.N + winningSideOffset].CountBits() == 2)      // NN vs N, NN vs B
                        {
                            return (0, gamePhase);
                        }

                        // Without rooks, only BB vs N is a win and BN vs N can have some chances
                        // Not taking that into account here though, we would need this to rule them out: `pieceCount[(int)Piece.b - winningSideOffset] == 1 || pieceCount[(int)Piece.B + winningSideOffset] <= 1`
                        //if (pieceCount[(int)Piece.R + winningSideOffset] == 0)  // BN vs B, NN vs B, BB vs B, BN vs N, NN vs N
                        //{
                        //    packedScore >>= 1; // /2
                        //}

                        break;
                    }
                case 2:
                    {
                        var whiteKnightsCount = _pieceBitBoards[(int)Piece.N].CountBits();

                        if (whiteKnightsCount + _pieceBitBoards[(int)Piece.n].CountBits() == 2            // NN vs -, N vs N
                                || whiteKnightsCount + _pieceBitBoards[(int)Piece.B].CountBits() == 1)    // B vs N, B vs B
                        {
                            return (0, gamePhase);
                        }

                        break;
                    }
                case 1:
                case 0:
                    {
                        return (0, gamePhase);
                    }
            }
        }

        int endGamePhase = MaxPhase - gamePhase;

        var middleGameScore = Utils.UnpackMG(packedScore);
        var endGameScore = Utils.UnpackEG(packedScore);
        var eval = ((middleGameScore * gamePhase) + (endGameScore * endGamePhase)) / MaxPhase;

        // Endgame scaling with pawn count, formula yoinked from Sirius
        eval = (int)(eval * ((80 + (totalPawnsCount * 7)) / 128.0));

        eval = ScaleEvalWith50MovesDrawDistance(eval, movesWithoutCaptureOrPawnMove);

        eval = Math.Clamp(eval, MinStaticEval, MaxStaticEval);

        var sideEval = _side == Side.White
            ? eval
            : -eval;

        return (sideEval, gamePhase);
    }

    [MethodImpl(MethodImplOptions.AggressiveInlining)]
    public int Phase()
    {
        int gamePhase =
             ((_pieceBitBoards[(int)Piece.N] | _pieceBitBoards[(int)Piece.n]).CountBits() * GamePhaseByPiece[(int)Piece.N])
            + ((_pieceBitBoards[(int)Piece.B] | _pieceBitBoards[(int)Piece.b]).CountBits() * GamePhaseByPiece[(int)Piece.B])
            + ((_pieceBitBoards[(int)Piece.R] | _pieceBitBoards[(int)Piece.r]).CountBits() * GamePhaseByPiece[(int)Piece.R])
            + ((_pieceBitBoards[(int)Piece.Q] | _pieceBitBoards[(int)Piece.q]).CountBits() * GamePhaseByPiece[(int)Piece.Q]);

        if (gamePhase > MaxPhase)    // Early promotions
        {
            gamePhase = MaxPhase;
        }

        return gamePhase;
    }

    [MethodImpl(MethodImplOptions.AggressiveInlining)]
    internal static int TaperedEvaluation(int taperedEvaluationTerm, int phase)
    {
        return ((Utils.UnpackMG(taperedEvaluationTerm) * phase) + (Utils.UnpackEG(taperedEvaluationTerm) * (24 - phase))) / 24;
    }

    /// <summary>
    /// Assuming a current position has no legal moves (<see cref="AllPossibleMoves"/> doesn't produce any <see cref="IsValid"/> position),
    /// this method determines if a position is a result of either a loss by checkmate or a draw by stalemate.
    /// NegaMax style
    /// </summary>
    /// <param name="ply">Modulates the output, favouring positions with lower ply (i.e. Checkmate in less moves)</param>
    /// <returns>At least <see cref="CheckMateEvaluation"/> if Position.Side lost (more extreme values when <paramref name="ply"/> increases)
    /// or 0 if Position.Side was stalemated</returns>
    [MethodImpl(MethodImplOptions.AggressiveInlining)]
    public static int EvaluateFinalPosition(int ply, bool isInCheck)
    {
        if (isInCheck)
        {
            // Checkmate evaluation, but not as bad/shallow as it looks like since we're already searching at a certain depth
            return -CheckMateBaseEvaluation + ply;
        }
        else
        {
            return 0;
        }
    }

    /// <summary>
    /// Doesn't include <see cref="Piece.P"/>, <see cref="Piece.p"/>, <see cref="Piece.K"/> and <see cref="Piece.k"/> evaluation
    /// </summary>
    [MethodImpl(MethodImplOptions.AggressiveInlining)]
    private int AdditionalPieceEvaluation(int pieceSquareIndex, int pieceIndex, int pieceSide, int oppositeSideKingSquare, BitBoard enemyPawnAttacks)
    {
        return pieceIndex switch
        {
            (int)Piece.R or (int)Piece.r => RookAdditionalEvaluation(pieceSquareIndex, pieceIndex, pieceSide, oppositeSideKingSquare, enemyPawnAttacks),
            (int)Piece.B or (int)Piece.b => BishopAdditionalEvaluation(pieceSquareIndex, pieceIndex, pieceSide, oppositeSideKingSquare, enemyPawnAttacks),
            (int)Piece.N or (int)Piece.n => KnightAdditionalEvaluation(pieceSquareIndex, pieceSide, oppositeSideKingSquare, enemyPawnAttacks),
            (int)Piece.Q or (int)Piece.q => QueenAdditionalEvaluation(pieceSquareIndex, pieceSide, oppositeSideKingSquare, enemyPawnAttacks),
            _ => 0
        };
    }

    /// <summary>
    /// Doesn't include <see cref="Piece.K"/> and <see cref="Piece.k"/> evaluation
    /// </summary>
    [Obsolete("Test only")]
    internal int AdditionalPieceEvaluation(int bucket, int oppositeSideBucket, int pieceSquareIndex, int pieceIndex, int pieceSide, int sameSideKingSquare, int oppositeSideKingSquare, BitBoard enemyPawnAttacks)
    {
        return pieceIndex switch
        {
            (int)Piece.P or (int)Piece.p => PawnAdditionalEvaluation(bucket, oppositeSideBucket, pieceSquareIndex, pieceIndex, sameSideKingSquare, oppositeSideKingSquare),

            (int)Piece.R or (int)Piece.r => RookAdditionalEvaluation(pieceSquareIndex, pieceIndex, pieceSide, oppositeSideKingSquare, enemyPawnAttacks),
            (int)Piece.B or (int)Piece.b => BishopAdditionalEvaluation(pieceSquareIndex, pieceIndex, pieceSide, oppositeSideKingSquare, enemyPawnAttacks),
            (int)Piece.N or (int)Piece.n => KnightAdditionalEvaluation(pieceSquareIndex, pieceSide, oppositeSideKingSquare, enemyPawnAttacks),
            (int)Piece.Q or (int)Piece.q => QueenAdditionalEvaluation(pieceSquareIndex, pieceSide, oppositeSideKingSquare, enemyPawnAttacks),
            _ => 0
        };
    }

    [MethodImpl(MethodImplOptions.AggressiveInlining)]
    private int PawnAdditionalEvaluation(int bucket, int oppositeSideBucket, int squareIndex, int pieceIndex, int sameSideKingSquare, int oppositeSideKingSquare)
    {
        int packedBonus = 0;

        var rank = Constants.Rank[squareIndex];
        var oppositeSide = (int)Side.Black;
        ulong passedPawnsMask;

        if (pieceIndex == (int)Piece.p)
        {
            rank = 7 - rank;
            oppositeSide = (int)Side.White;
            passedPawnsMask = Masks.BlackPassedPawnMasks[squareIndex];
        }
        else
        {
            passedPawnsMask = Masks.WhitePassedPawnMasks[squareIndex];
        }

        // Isolated pawn
        if ((_pieceBitBoards[pieceIndex] & Masks.IsolatedPawnMasks[squareIndex]) == default)
        {
            packedBonus += IsolatedPawnPenalty;
        }

        // Passed pawn
        if ((_pieceBitBoards[(int)Piece.p - pieceIndex] & passedPawnsMask) == default)
        {
            // Passed pawn without opponent pieces ahead (in its passed pawn mask)
            if ((passedPawnsMask & _occupancyBitBoards[oppositeSide]) == 0)
            {
                packedBonus += PassedPawnBonusNoEnemiesAheadBonus[bucket][rank];
                packedBonus += PassedPawnBonusNoEnemiesAheadEnemyBonus[oppositeSideBucket][rank];
            }

            // King distance to passed pawn
            var friendlyKingDistance = Constants.ChebyshevDistance[squareIndex][sameSideKingSquare];

            // Enemy king distance to passed pawn
            var enemyKingDistance = Constants.ChebyshevDistance[squareIndex][oppositeSideKingSquare];

            packedBonus += PassedPawnBonus[bucket][rank]
                + PassedPawnEnemyBonus[oppositeSideBucket][rank]
                + FriendlyKingDistanceToPassedPawnBonus[friendlyKingDistance]
                + EnemyKingDistanceToPassedPawnPenalty[enemyKingDistance];
        }

        // Pawn phalanx
        if (Constants.File[squareIndex] != 7 && _pieceBitBoards[pieceIndex].GetBit(squareIndex + 1))
        {
            packedBonus += PawnPhalanxBonus[rank];
        }

        return packedBonus;
    }

    [MethodImpl(MethodImplOptions.AggressiveInlining)]
    private int RookAdditionalEvaluation(int squareIndex, int pieceIndex, int pieceSide, int oppositeSideKingSquare, BitBoard enemyPawnAttacks)
    {
        const int pawnToRookOffset = (int)Piece.R - (int)Piece.P;

        var occupancy = _occupancyBitBoards[(int)Side.Both];
        var attacks = Attacks.RookAttacks(squareIndex, occupancy);
        _attacks[(int)Piece.R + Utils.PieceOffset(pieceSide)] |= attacks;

        // Mobility
        var attacksCount =
            (attacks
                & (~(_occupancyBitBoards[pieceSide] | enemyPawnAttacks)))
            .CountBits();

        var packedBonus = RookMobilityBonus[attacksCount];

        var file = Masks.FileMask(squareIndex);

        // Rook on open file
        if (((_pieceBitBoards[(int)Piece.P] | _pieceBitBoards[(int)Piece.p]) & file) == default)
        {
            packedBonus += OpenFileRookBonus;
        }
        // Rook on semi-open file
        else if ((_pieceBitBoards[pieceIndex - pawnToRookOffset] & file) == default)
        {
            packedBonus += SemiOpenFileRookBonus;
        }

        // Connected rooks
        if ((attacks & _pieceBitBoards[pieceIndex]).CountBits() >= 1)
        {
            var rank = Constants.Rank[squareIndex];

            if (pieceIndex == (int)Piece.r)
            {
                rank = 7 - rank;
            }

            packedBonus += ConnectedRooksBonus[rank];
        }

        return packedBonus;
    }

    [MethodImpl(MethodImplOptions.AggressiveInlining)]
    private int KnightAdditionalEvaluation(int squareIndex, int pieceSide, int oppositeSideKingSquare, BitBoard enemyPawnAttacks)
    {
        var attacks = Attacks.KnightAttacks[squareIndex];
        _attacks[(int)Piece.N + Utils.PieceOffset(pieceSide)] |= attacks;

        // Mobility
        var attacksCount =
            (attacks
                & (~(_occupancyBitBoards[pieceSide] | enemyPawnAttacks)))
            .CountBits();

        return KnightMobilityBonus[attacksCount];
    }

    [MethodImpl(MethodImplOptions.AggressiveInlining)]
    private int BishopAdditionalEvaluation(int squareIndex, int pieceIndex, int pieceSide, int oppositeSideKingSquare, BitBoard enemyPawnAttacks)
    {
        const int pawnToBishopOffset = (int)Piece.B - (int)Piece.P;

        var offset = Utils.PieceOffset(pieceSide);

        var occupancy = _occupancyBitBoards[(int)Side.Both];
        var attacks = Attacks.BishopAttacks(squareIndex, occupancy);
        _attacks[(int)Piece.B + offset] |= attacks;

        // Mobility
        var attacksCount =
            (attacks
                & (~(_occupancyBitBoards[pieceSide] | enemyPawnAttacks)))
            .CountBits();

        var packedBonus = BishopMobilityBonus[attacksCount];

        // Bad bishop
        var sameSidePawns = _pieceBitBoards[pieceIndex - pawnToBishopOffset];

        var sameColorPawns = sameSidePawns &
            (Constants.DarkSquares[squareIndex] == 1
                ? Constants.DarkSquaresBitBoard
                : Constants.LightSquaresBitBoard);

        // Allowing playing positions with > 8 pawns
        var sameColorPawnsCount = sameColorPawns.CountBits() % 9;

        packedBonus += BadBishop_SameColorPawnsPenalty[sameColorPawnsCount];

        // Blocked central pawns
        var sameSideCentralPawns = sameSidePawns & Constants.CentralFiles;

        var pawnBlockerSquares = pieceSide == (int)Side.White
            ? sameSideCentralPawns.ShiftUp()
            : sameSideCentralPawns.ShiftDown();

        var pawnBlockers = pawnBlockerSquares & _occupancyBitBoards[Utils.OppositeSide(pieceSide)];

        packedBonus += BadBishop_BlockedCentralPawnsPenalty[pawnBlockers.CountBits()];

        // Bishop in unblocked long diagonals
        if ((attacks & Constants.CentralSquares).CountBits() == 2)
        {
            packedBonus += BishopInUnblockedLongDiagonalBonus;
        }

        return packedBonus;
    }

    [MethodImpl(MethodImplOptions.AggressiveInlining)]
    private int QueenAdditionalEvaluation(int squareIndex, int pieceSide, int oppositeSideKingSquare, BitBoard enemyPawnAttacks)
    {
        var occupancy = _occupancyBitBoards[(int)Side.Both];
        var attacks = Attacks.QueenAttacks(squareIndex, occupancy);
        _attacks[(int)Piece.Q + Utils.PieceOffset(pieceSide)] |= attacks;

        // Mobility
        var attacksCount =
            (attacks
                & (~(_occupancyBitBoards[pieceSide] | enemyPawnAttacks)))
            .CountBits();

        return QueenMobilityBonus[attacksCount];
    }

    [MethodImpl(MethodImplOptions.AggressiveInlining)]
    internal int KingAdditionalEvaluation(int squareIndex, int pieceSide, BitBoard enemyPawnAttacks)
    {
        var attacks = Attacks.KingAttacks[squareIndex];
        _attacks[(int)Piece.K + Utils.PieceOffset(pieceSide)] |= attacks;

        // Virtual mobility (as if Queen)
        var attacksCount =
            (Attacks.QueenAttacks(squareIndex, _occupancyBitBoards[(int)Side.Both])
            & ~(_occupancyBitBoards[pieceSide] | enemyPawnAttacks)).CountBits();
        int packedBonus = VirtualKingMobilityBonus[attacksCount];

        var kingSideOffset = Utils.PieceOffset(pieceSide);

        // Opposite side rooks or queens on the board
        if (_pieceBitBoards[(int)Piece.r - kingSideOffset] + _pieceBitBoards[(int)Piece.q - kingSideOffset] != 0)
        {
            var file = Masks.FileMask(squareIndex);

            // King on open file
            if (((_pieceBitBoards[(int)Piece.P] | _pieceBitBoards[(int)Piece.p]) & file) == 0)
            {
                packedBonus += OpenFileKingPenalty;
            }
            // King on semi-open file
            else if ((_pieceBitBoards[(int)Piece.P + kingSideOffset] & file) == 0)
            {
                packedBonus += SemiOpenFileKingPenalty;
            }
        }

        // Pawn king shield included next to pawn additional eval

        return packedBonus;
    }

    [MethodImpl(MethodImplOptions.AggressiveInlining)]
    private static int KingPawnShield(int squareIndex, BitBoard sameSidePawns)
    {
        var ownPawnsAroundKingCount = (Attacks.KingAttacks[squareIndex] & sameSidePawns).CountBits();

        return ownPawnsAroundKingCount * KingShieldBonus;
    }

    [MethodImpl(MethodImplOptions.AggressiveInlining)]
    public static int PawnIslands(BitBoard whitePawns, BitBoard blackPawns)
    {
        var whiteIslandCount = CountPawnIslands(whitePawns);
        var blackIslandCount = CountPawnIslands(blackPawns);

        return PawnIslandsBonus[whiteIslandCount] - PawnIslandsBonus[blackIslandCount];

        [MethodImpl(MethodImplOptions.AggressiveInlining)]
        static int CountPawnIslands(BitBoard pawns)
        {
            const int n = 1;
            Span<int> files = stackalloc int[8];

            while (pawns != default)
            {
                pawns = pawns.WithoutLS1B(out var squareIndex);

                files[Constants.File[squareIndex]] = n;
            }

            var islandCount = 0;
            var isIsland = false;

            for (int file = 0; file < files.Length; ++file)
            {
                if (files[file] == n)
                {
                    if (!isIsland)
                    {
                        isIsland = true;
                        ++islandCount;
                    }
                }
                else
                {
                    isIsland = false;
                }
            }

            return islandCount;
        }
    }

    [MethodImpl(MethodImplOptions.AggressiveInlining)]
    private int Threats(int side, int oppositeSide)
    {
        int packedBonus = 0;

        var offset = Utils.PieceOffset(side);

        var oppositeSideOffset = 6 - offset;
        var oppositeSidePieces = OccupancyBitBoards[oppositeSide];

        var defendedSquares = _attacks[(int)Piece.P + oppositeSideOffset];

        var knightThreats = _attacks[(int)Piece.N + offset] & oppositeSidePieces;

        var defendedKnightThreats = knightThreats & defendedSquares;
        while (defendedKnightThreats != 0)
        {
            defendedKnightThreats = defendedKnightThreats.WithoutLS1B(out var square);
            var attackedPiece = Board[square];

            packedBonus += KnightThreatsBonus_Defended[attackedPiece - oppositeSideOffset];
        }

        var undefendedKnightThreats = knightThreats & (~defendedSquares);
        while (undefendedKnightThreats != 0)
        {
            undefendedKnightThreats = undefendedKnightThreats.WithoutLS1B(out var square);
            var attackedPiece = Board[square];

            packedBonus += KnightThreatsBonus[attackedPiece - oppositeSideOffset];
        }

        var bishopThreats = _attacks[(int)Piece.B + offset] & oppositeSidePieces;

        var defendedBishopThreats = bishopThreats & defendedSquares;
        while (defendedBishopThreats != 0)
        {
            defendedBishopThreats = defendedBishopThreats.WithoutLS1B(out var square);
            var attackedPiece = Board[square];

            packedBonus += BishopThreatsBonus_Defended[attackedPiece - oppositeSideOffset];
        }

        var undefendedBishopThreats = bishopThreats & (~defendedSquares);
        while (undefendedBishopThreats != 0)
        {
            undefendedBishopThreats = undefendedBishopThreats.WithoutLS1B(out var square);
            var attackedPiece = Board[square];

            packedBonus += BishopThreatsBonus[attackedPiece - oppositeSideOffset];
        }

        var rookThreats = _attacks[(int)Piece.R + offset] & oppositeSidePieces;

        var defendedRookThreats = rookThreats & defendedSquares;
        while (defendedRookThreats != 0)
        {
            defendedRookThreats = defendedRookThreats.WithoutLS1B(out var square);
            var attackedPiece = Board[square];

            packedBonus += RookThreatsBonus_Defended[attackedPiece - oppositeSideOffset];
        }

        var undefendedRookThreats = rookThreats & (~defendedSquares);
        while (undefendedRookThreats != 0)
        {
            undefendedRookThreats = undefendedRookThreats.WithoutLS1B(out var square);
            var attackedPiece = Board[square];

            packedBonus += RookThreatsBonus[attackedPiece - oppositeSideOffset];
        }

        var queenThreats = _attacks[(int)Piece.Q + offset] & oppositeSidePieces;

        var defendedQueenThreats = queenThreats & defendedSquares;
        while (defendedQueenThreats != 0)
        {
            defendedQueenThreats = defendedQueenThreats.WithoutLS1B(out var square);
            var attackedPiece = Board[square];

            packedBonus += QueenThreatsBonus_Defended[attackedPiece - oppositeSideOffset];
        }

        var undefendedQueenThreats = queenThreats & (~defendedSquares);
        while (undefendedQueenThreats != 0)
        {
            undefendedQueenThreats = undefendedQueenThreats.WithoutLS1B(out var square);
            var attackedPiece = Board[square];

            packedBonus += QueenThreatsBonus[attackedPiece - oppositeSideOffset];
        }

        var kingThreats = _attacks[(int)Piece.K + offset] & oppositeSidePieces;

        var defendedKingThreats = kingThreats & defendedSquares;
        while (defendedKingThreats != 0)
        {
            defendedKingThreats = defendedKingThreats.WithoutLS1B(out var square);
            var attackedPiece = Board[square];

            packedBonus += KingThreatsBonus_Defended[attackedPiece - oppositeSideOffset];
        }

        var undefendedKingThreats = kingThreats & (~defendedSquares);
        while (undefendedKingThreats != 0)
        {
            undefendedKingThreats = undefendedKingThreats.WithoutLS1B(out var square);
            var attackedPiece = Board[square];

            packedBonus += KingThreatsBonus[attackedPiece - oppositeSideOffset];
        }

        return packedBonus;
    }

    [MethodImpl(MethodImplOptions.AggressiveInlining)]
    private int Checks(int side, int oppositeSide)
    {
        int packedBonus = 0;

        var offset = Utils.PieceOffset(side);
        var occupancy = OccupancyBitBoards[(int)Side.Both];

        var oppositeSideKingSquare = PieceBitBoards[(int)Piece.k - offset].GetLS1BIndex();
        var oppositeSideAttacks = _attacksBySide[oppositeSide];

        Span<BitBoard> checkThreats = stackalloc BitBoard[5];

        var bishopAttacks = Attacks.BishopAttacks(oppositeSideKingSquare, occupancy);
        var rookAttacks = Attacks.RookAttacks(oppositeSideKingSquare, occupancy);

        checkThreats[(int)Piece.N] = Attacks.KnightAttacks[oppositeSideKingSquare];
        checkThreats[(int)Piece.B] = bishopAttacks;
        checkThreats[(int)Piece.R] = rookAttacks;
        checkThreats[(int)Piece.Q] = Attacks.QueenAttacks(rookAttacks, bishopAttacks);

        for (int piece = (int)Piece.N; piece < (int)Piece.K; ++piece)
        {
            var checks = _attacks[piece + offset] & checkThreats[piece];
            var checksCount = checks.CountBits();

            var unsafeChecksCount = (checks & oppositeSideAttacks).CountBits();
            var safeChecksCount = checksCount - unsafeChecksCount;

            packedBonus += SafeCheckBonus[piece] * safeChecksCount;
            packedBonus += UnsafeCheckBonus[piece] * unsafeChecksCount;
        }

        return packedBonus;
    }

    /// <summary>
    /// Scales <paramref name="eval"/> with <paramref name="movesWithoutCaptureOrPawnMove"/>, so that
    /// an eval with 100 halfmove counter is half of the value of one with 0 halfmove counter
    /// </summary>
    [MethodImpl(MethodImplOptions.AggressiveInlining)]
    internal static int ScaleEvalWith50MovesDrawDistance(int eval, int movesWithoutCaptureOrPawnMove) =>
    eval * (200 - movesWithoutCaptureOrPawnMove) / 200;

    #endregion

    #region Attacks

    /// <summary>
    /// Overload that has rooks and bishops precalculated for the position
    /// </summary>
    /// <param name="rooks">Includes Queen bitboard</param>
    /// <param name="bishops">Includes Queen bitboard</param>
    [MethodImpl(MethodImplOptions.AggressiveInlining)]
    public ulong AllAttackersTo(int square, BitBoard occupancy, BitBoard rooks, BitBoard bishops)
    {
        Debug.Assert(square != (int)BoardSquare.noSquare);

        return (rooks & Attacks.RookAttacks(square, occupancy))
            | (bishops & Attacks.BishopAttacks(square, occupancy))
            | (_pieceBitBoards[(int)Piece.p] & Attacks.PawnAttacks[(int)Side.White][square])
            | (_pieceBitBoards[(int)Piece.P] & Attacks.PawnAttacks[(int)Side.Black][square])
            | (Knights & Attacks.KnightAttacks[square])
            | (Kings & Attacks.KingAttacks[square]);
    }

    [MethodImpl(MethodImplOptions.AggressiveInlining)]
    public ulong AllAttackersTo(int square)
    {
        Debug.Assert(square != (int)BoardSquare.noSquare);

        var occupancy = _occupancyBitBoards[(int)Side.Both];
        var queens = Queens;
        var rooks = queens | Rooks;
        var bishops = queens | Bishops;

        return (rooks & Attacks.RookAttacks(square, occupancy))
            | (bishops & Attacks.BishopAttacks(square, occupancy))
            | (_pieceBitBoards[(int)Piece.p] & Attacks.PawnAttacks[(int)Side.White][square])
            | (_pieceBitBoards[(int)Piece.P] & Attacks.PawnAttacks[(int)Side.Black][square])
            | (Knights & Attacks.KnightAttacks[square])
            | (Kings & Attacks.KingAttacks[square]);
    }

    [MethodImpl(MethodImplOptions.AggressiveInlining)]
    public ulong AllSideAttackersTo(int square, int side)
    {
        Debug.Assert(square != (int)BoardSquare.noSquare);
        Debug.Assert(side != (int)Side.Both);

        var offset = Utils.PieceOffset(side);

        var occupancy = _occupancyBitBoards[(int)Side.Both];

        var queens = _pieceBitBoards[(int)Piece.q - offset];
        var rooks = queens | _pieceBitBoards[(int)Piece.r - offset];
        var bishops = queens | _pieceBitBoards[(int)Piece.b - offset];

        return (rooks & Attacks.RookAttacks(square, occupancy))
            | (bishops & Attacks.BishopAttacks(square, occupancy))
            | (_pieceBitBoards[(int)Piece.p - offset] & Attacks.PawnAttacks[side][square])
            | (_pieceBitBoards[(int)Piece.n - offset] & Attacks.KnightAttacks[square]);
    }

    [MethodImpl(MethodImplOptions.AggressiveInlining)]
    public bool IsSquareAttacked(int squareIndex, int sideToMove)
    {
<<<<<<< HEAD
        Debug.Assert(sideToMove != (int)Side.Both);
=======
        Debug.Assert(sideToMove != Side.Both);
>>>>>>> 6c5e9535

        // True for movegen, except IDDFS.OnlyOneLegalMove one, and IsInCheck
        // False for IsValid/WasProduceByAValidMove
        if (_attacksBySide[(int)Side.White] != 0)
        {
            Debug.Assert(_attacksBySide[(int)Side.Black] != 0);

            Debug.Assert(_attacks[(int)Piece.K] != 0);
            Debug.Assert(_attacks[(int)Piece.k] != 0);

            return _attacksBySide[sideToMove].GetBit(squareIndex);
        }

        var offset = Utils.PieceOffset((int)sideToMove);
        var bothSidesOccupancy = _occupancyBitBoards[(int)Side.Both];

        // I tried to order them from most to least likely - not tested
        return
            IsSquareAttackedByPawns(squareIndex, sideToMove, offset)
            || IsSquareAttackedByKing(squareIndex, offset)
            || IsSquareAttackedByKnights(squareIndex, offset)
            || IsSquareAttackedByBishops(squareIndex, offset, bothSidesOccupancy, out var bishopAttacks)
            || IsSquareAttackedByRooks(squareIndex, offset, bothSidesOccupancy, out var rookAttacks)
            || IsSquareAttackedByQueens(offset, bishopAttacks, rookAttacks);
    }

    [MethodImpl(MethodImplOptions.AggressiveInlining)]
    public bool IsInCheck()
    {
        var oppositeSideInt = Utils.OppositeSide(_side);
        var oppositeSideOffset = Utils.PieceOffset(oppositeSideInt);

        var kingSquare = _pieceBitBoards[(int)Piece.k - oppositeSideOffset].GetLS1BIndex();

        if (_attacksBySide[(int)Side.White] != 0)
        {
            Debug.Assert(_attacksBySide[(int)Side.Black] != 0);

            Debug.Assert(_attacks[(int)Piece.K] != 0);
            Debug.Assert(_attacks[(int)Piece.k] != 0);

            return IsSquareAttacked(kingSquare, oppositeSideInt);
        }

        var bothSidesOccupancy = _occupancyBitBoards[(int)Side.Both];

        // I tried to order them from most to least likely - not tested
        return
            IsSquareAttackedByRooks(kingSquare, oppositeSideOffset, bothSidesOccupancy, out var rookAttacks)
            || IsSquareAttackedByBishops(kingSquare, oppositeSideOffset, bothSidesOccupancy, out var bishopAttacks)
            || IsSquareAttackedByQueens(oppositeSideOffset, bishopAttacks, rookAttacks)
            || IsSquareAttackedByKnights(kingSquare, oppositeSideOffset)
            || IsSquareAttackedByPawns(kingSquare, oppositeSideInt, oppositeSideOffset);
    }

    [MethodImpl(MethodImplOptions.AggressiveInlining)]
    private bool IsSquareAttackedByPawns(int squareIndex, int sideToMove, int offset)
    {
        var oppositeColorIndex = sideToMove ^ 1;

        return (Attacks.PawnAttacks[oppositeColorIndex][squareIndex] & _pieceBitBoards[offset]) != default;
    }

    [MethodImpl(MethodImplOptions.AggressiveInlining)]
    private bool IsSquareAttackedByKnights(int squareIndex, int offset)
    {
        return (Attacks.KnightAttacks[squareIndex] & _pieceBitBoards[(int)Piece.N + offset]) != default;
    }

    [MethodImpl(MethodImplOptions.AggressiveInlining)]
    private bool IsSquareAttackedByKing(int squareIndex, int offset)
    {
        return (Attacks.KingAttacks[squareIndex] & _pieceBitBoards[(int)Piece.K + offset]) != default;
    }

    [MethodImpl(MethodImplOptions.AggressiveInlining)]
    private bool IsSquareAttackedByBishops(int squareIndex, int offset, BitBoard bothSidesOccupancy, out BitBoard bishopAttacks)
    {
        bishopAttacks = Attacks.BishopAttacks(squareIndex, bothSidesOccupancy);
        return (bishopAttacks & _pieceBitBoards[(int)Piece.B + offset]) != default;
    }

    [MethodImpl(MethodImplOptions.AggressiveInlining)]
    private bool IsSquareAttackedByRooks(int squareIndex, int offset, BitBoard bothSidesOccupancy, out BitBoard rookAttacks)
    {
        rookAttacks = Attacks.RookAttacks(squareIndex, bothSidesOccupancy);
        return (rookAttacks & _pieceBitBoards[(int)Piece.R + offset]) != default;
    }

    [MethodImpl(MethodImplOptions.AggressiveInlining)]
    private bool IsSquareAttackedByQueens(int offset, BitBoard bishopAttacks, BitBoard rookAttacks)
    {
        var queenAttacks = Attacks.QueenAttacks(rookAttacks, bishopAttacks);
        return (queenAttacks & _pieceBitBoards[(int)Piece.Q + offset]) != default;
    }

    #endregion

    [MethodImpl(MethodImplOptions.AggressiveInlining)]
    public int CountPieces() => _pieceBitBoards.Sum(b => b.CountBits());

    /// <summary>
    /// Based on Stormphrax
    /// </summary>
    [MethodImpl(MethodImplOptions.AggressiveInlining)]
    public int PieceAt(int square)
    {
        var bit = BitBoardExtensions.SquareBit(square);

        Side color;

        if ((_occupancyBitBoards[(int)Side.Black] & bit) != default)
        {
            color = Side.Black;
        }
        else if ((_occupancyBitBoards[(int)Side.White] & bit) != default)
        {
            color = Side.White;
        }
        else
        {
            return (int)Piece.None;
        }

        var offset = Utils.PieceOffset(color);

        for (int pieceIndex = offset; pieceIndex < 6 + offset; ++pieceIndex)
        {
            if (!(_pieceBitBoards[pieceIndex] & bit).Empty())
            {
                return pieceIndex;
            }
        }

        Debug.Fail($"Bit set in {_side} occupancy bitboard, but not piece found");

        return (int)Piece.None;
    }

    [MethodImpl(MethodImplOptions.AggressiveInlining)]
    public string FEN(int halfMovesWithoutCaptureOrPawnMove = 0, int fullMoveClock = 1)
    {
        var sb = new StringBuilder(100);

        var squaresPerFile = 0;

        int squaresWithoutPiece = 0;
        int lengthBeforeSlash = sb.Length;
        for (int square = 0; square < 64; ++square)
        {
            int foundPiece = -1;
            for (var pieceBoardIndex = 0; pieceBoardIndex < 12; ++pieceBoardIndex)
            {
                if (_pieceBitBoards[pieceBoardIndex].GetBit(square))
                {
                    foundPiece = pieceBoardIndex;
                    break;
                }
            }

            if (foundPiece != -1)
            {
                if (squaresWithoutPiece != 0)
                {
                    sb.Append(squaresWithoutPiece);
                    squaresWithoutPiece = 0;
                }

                sb.Append(Constants.AsciiPieces[foundPiece]);
            }
            else
            {
                ++squaresWithoutPiece;
            }

            squaresPerFile = (squaresPerFile + 1) % 8;
            if (squaresPerFile == 0)
            {
                if (squaresWithoutPiece != 0)
                {
                    sb.Append(squaresWithoutPiece);
                    squaresWithoutPiece = 0;
                }

                if (square != 63)
                {
                    if (sb.Length == lengthBeforeSlash)
                    {
                        sb.Append('8');
                    }
                    sb.Append('/');
                    lengthBeforeSlash = sb.Length;
                    squaresWithoutPiece = 0;
                }
            }
        }

        sb.Append(' ');
        sb.Append(_side == Side.White ? 'w' : 'b');

        sb.Append(' ');
        var length = sb.Length;

        if ((_castle & (int)CastlingRights.WK) != default)
        {
            sb.Append('K');
        }
        if ((_castle & (int)CastlingRights.WQ) != default)
        {
            sb.Append('Q');
        }
        if ((_castle & (int)CastlingRights.BK) != default)
        {
            sb.Append('k');
        }
        if ((_castle & (int)CastlingRights.BQ) != default)
        {
            sb.Append('q');
        }

        if (sb.Length == length)
        {
            sb.Append('-');
        }

        sb.Append(' ');

        sb.Append(_enPassant == BoardSquare.noSquare ? "-" : Constants.Coordinates[(int)_enPassant]);

        sb.Append(' ').Append(halfMovesWithoutCaptureOrPawnMove).Append(' ').Append(fullMoveClock);

        return sb.ToString();
    }

#pragma warning disable S106, S2228 // Standard outputs should not be used directly to log anything

    /// <summary>
    /// Combines <see cref="_pieceBitBoards"/>, <see cref="_side"/>, <see cref="_castle"/> and <see cref="_enPassant"/>
    /// into a human-friendly representation
    /// </summary>
    public void Print()
    {
        const string separator = "____________________________________________________";
        Console.WriteLine(separator + Environment.NewLine);

        for (var rank = 0; rank < 8; ++rank)
        {
            for (var file = 0; file < 8; ++file)
            {
                if (file == 0)
                {
                    Console.Write($"{8 - rank}  ");
                }

                var squareIndex = BitBoardExtensions.SquareIndex(rank, file);

                var piece = -1;

                for (int bbIndex = 0; bbIndex < _pieceBitBoards.Length; ++bbIndex)
                {
                    if (_pieceBitBoards[bbIndex].GetBit(squareIndex))
                    {
                        piece = bbIndex;
                    }
                }

                var pieceRepresentation = piece == -1
                    ? '.'
                    : Constants.AsciiPieces[piece];

                Console.Write($" {pieceRepresentation}");
            }

            Console.WriteLine();
        }

        Console.Write("\n    a b c d e f g h\n");

#pragma warning disable RCS1214 // Unnecessary interpolated string.
        Console.WriteLine();
        Console.WriteLine($"    Side:\t{_side}");
        Console.WriteLine($"    Enpassant:\t{(_enPassant == BoardSquare.noSquare ? "no" : Constants.Coordinates[(int)_enPassant])}");
        Console.WriteLine($"    Castling:\t" +
            $"{((_castle & (int)CastlingRights.WK) != default ? 'K' : '-')}" +
            $"{((_castle & (int)CastlingRights.WQ) != default ? 'Q' : '-')} | " +
            $"{((_castle & (int)CastlingRights.BK) != default ? 'k' : '-')}" +
            $"{((_castle & (int)CastlingRights.BQ) != default ? 'q' : '-')}"
            );
        Console.WriteLine($"    FEN:\t{FEN()}");
#pragma warning restore RCS1214 // Unnecessary interpolated string.

        Console.WriteLine(separator);
    }

    [Conditional("DEBUG")]
    public void PrintAttackedSquares(Side sideToMove)
    {
        const string separator = "____________________________________________________";
        Console.WriteLine(separator);

        for (var rank = 0; rank < 8; ++rank)
        {
            for (var file = 0; file < 8; ++file)
            {
                if (file == 0)
                {
                    Console.Write($"{8 - rank}  ");
                }

                var squareIndex = BitBoardExtensions.SquareIndex(rank, file);

                var pieceRepresentation = IsSquareAttacked(squareIndex, (int)sideToMove)
                    ? '1'
                    : '.';

                Console.Write($" {pieceRepresentation}");
            }

            Console.WriteLine();
        }

        Console.Write("\n    a b c d e f g h\n");
        Console.WriteLine(separator);
    }

#pragma warning restore S106, S2228 // Standard outputs should not be used directly to log anything

    public void FreeResources()
    {
        ArrayPool<BitBoard>.Shared.Return(_pieceBitBoards, clearArray: true);
        ArrayPool<BitBoard>.Shared.Return(_occupancyBitBoards, clearArray: true);
        ArrayPool<ulong>.Shared.Return(_nonPawnHash, clearArray: true);
        ArrayPool<BitBoard>.Shared.Return(_attacks, clearArray: true);
        ArrayPool<BitBoard>.Shared.Return(_attacksBySide, clearArray: true);

        // No need to clear, since we always have to initialize it to Piece.None after renting it anyway
#pragma warning disable S3254 // Default parameter values should not be passed as arguments
        ArrayPool<int>.Shared.Return(_board, clearArray: false);
#pragma warning restore S3254 // Default parameter values should not be passed as arguments

        _disposedValue = true;
    }

    protected virtual void Dispose(bool disposing)
    {
        if (!_disposedValue)
        {
            if (disposing)
            {
                FreeResources();
            }
            _disposedValue = true;
        }
    }

    public void Dispose()
    {
        // Do not change this code. Put cleanup code in 'Dispose(bool disposing)' method
        Dispose(disposing: true);
        GC.SuppressFinalize(this);
    }
}<|MERGE_RESOLUTION|>--- conflicted
+++ resolved
@@ -963,14 +963,8 @@
             * ((blackPawnAttacks & _occupancyBitBoards[(int)Side.White] /* & (~whitePawns) */).CountBits()
                 - (whitePawnAttacks & _occupancyBitBoards[(int)Side.Black] /* & (~blackPawns) */).CountBits());
 
-<<<<<<< HEAD
-        // TODO set _attackedBySide here or lazily?
-        _attacksBySide[(int)Side.White] =
-            _attacks[(int)Piece.P]
-=======
         _attacksBySide[(int)Side.White] =
             whitePawnAttacks
->>>>>>> 6c5e9535
             | _attacks[(int)Piece.N]
             | _attacks[(int)Piece.B]
             | _attacks[(int)Piece.R]
@@ -978,19 +972,13 @@
             | _attacks[(int)Piece.K];
 
         _attacksBySide[(int)Side.Black] =
-<<<<<<< HEAD
-            _attacks[(int)Piece.p]
-=======
             blackPawnAttacks
->>>>>>> 6c5e9535
             | _attacks[(int)Piece.n]
             | _attacks[(int)Piece.b]
             | _attacks[(int)Piece.r]
             | _attacks[(int)Piece.q]
             | _attacks[(int)Piece.k];
 
-<<<<<<< HEAD
-=======
         // Threats
         packedScore += Threats((int)Side.White, (int)Side.Black)
             - Threats((int)Side.Black, (int)Side.White);
@@ -999,7 +987,6 @@
         packedScore += Checks((int)Side.White, (int)Side.Black)
             - Checks((int)Side.Black, (int)Side.White);
 
->>>>>>> 6c5e9535
         if (gamePhase > MaxPhase)    // Early promotions
         {
             gamePhase = MaxPhase;
@@ -1655,11 +1642,7 @@
     [MethodImpl(MethodImplOptions.AggressiveInlining)]
     public bool IsSquareAttacked(int squareIndex, int sideToMove)
     {
-<<<<<<< HEAD
         Debug.Assert(sideToMove != (int)Side.Both);
-=======
-        Debug.Assert(sideToMove != Side.Both);
->>>>>>> 6c5e9535
 
         // True for movegen, except IDDFS.OnlyOneLegalMove one, and IsInCheck
         // False for IsValid/WasProduceByAValidMove
