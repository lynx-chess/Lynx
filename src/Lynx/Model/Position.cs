--- conflicted
+++ resolved
@@ -1826,13 +1826,9 @@
         // King ring attacks
         var kingRing = KingRing[oppositeSideKingSquare];
         var kingRingAttacksCount = (attacks & kingRing).CountBits();
-<<<<<<< HEAD
         packedBonus += RookKingRingAttacksBonus[kingRingAttacksCount];
-=======
-        packedBonus += RookKingRingAttacksBonus * kingRingAttacksCount;
 
         evaluationContext.IncreaseKingRingAttacks(pieceSide, kingRingAttacksCount);
->>>>>>> efa2393a
 
         var fileMask = Masks.FileMask(squareIndex);
 
@@ -1881,21 +1877,13 @@
         var squaresToExcludeFromMobility = ~(sameSidePawns | enemyPawnAttacks);
         var mobility = (attacks & squaresToExcludeFromMobility).CountBits();
         var packedBonus = KnightMobilityBonus[mobility];
-<<<<<<< HEAD
 
         // King ring attacks
         var kingRing = KingRing[oppositeSideKingSquare];
         var kingRingAttacksCount = (attacks & kingRing).CountBits();
         packedBonus += KnightKingRingAttacksBonus[kingRingAttacksCount];
-=======
-
-        // King ring attacks
-        var kingRing = KingRing[oppositeSideKingSquare];
-        var kingRingAttacksCount = (attacks & kingRing).CountBits();
-        packedBonus += KnightKingRingAttacksBonus * kingRingAttacksCount;
 
         evaluationContext.IncreaseKingRingAttacks(pieceSide, kingRingAttacksCount);
->>>>>>> efa2393a
 
         return packedBonus;
     }
@@ -1921,13 +1909,9 @@
         // King ring attacks
         var kingRing = KingRing[oppositeSideKingSquare];
         var kingRingAttacksCount = (attacks & kingRing).CountBits();
-<<<<<<< HEAD
         packedBonus += BishopKingRingAttacksBonus[kingRingAttacksCount];
-=======
-        packedBonus += BishopKingRingAttacksBonus * kingRingAttacksCount;
 
         evaluationContext.IncreaseKingRingAttacks(pieceSide, kingRingAttacksCount);
->>>>>>> efa2393a
 
         // Bad bishop
         var sameColorPawns = sameSidePawns &
@@ -1994,21 +1978,13 @@
         var squaresToExcludeFromMobility = ~(sameSidePawns | enemyPawnAttacks);
         var mobility = (attacks & squaresToExcludeFromMobility).CountBits();
         var packedBonus = QueenMobilityBonus[mobility];
-<<<<<<< HEAD
 
         // King ring attacks
         var kingRing = KingRing[oppositeSideKingSquare];
         var kingRingAttacksCount = (attacks & kingRing).CountBits();
         packedBonus += QueenKingRingAttacksBonus[kingRingAttacksCount];
-=======
-
-        // King ring attacks
-        var kingRing = KingRing[oppositeSideKingSquare];
-        var kingRingAttacksCount = (attacks & kingRing).CountBits();
-        packedBonus += QueenKingRingAttacksBonus * kingRingAttacksCount;
 
         evaluationContext.IncreaseKingRingAttacks(pieceSide, kingRingAttacksCount);
->>>>>>> efa2393a
 
         return packedBonus;
     }
