--- conflicted
+++ resolved
@@ -21,6 +21,7 @@
     private ulong _kingPawnUniqueIdentifier;
     private readonly ulong[] _nonPawnHash;
     private ulong _minorHash;
+    private ulong _majorHash;
 
     private readonly ulong[] _pieceBitBoards;
     private readonly ulong[] _occupancyBitBoards;
@@ -40,7 +41,7 @@
 
     public ulong MinorHash => _minorHash;
 
-    public ulong MajorHash { get; private set; }
+    public ulong MajorHash => _majorHash;
 
     /// <summary>
     /// Use <see cref="Piece"/> as index
@@ -96,20 +97,13 @@
         _enPassant = parsedFEN._enPassant;
 
 #pragma warning disable S3366 // "this" should not be exposed from constructors
-<<<<<<< HEAD
         _nonPawnHash = ArrayPool<ulong>.Shared.Rent(2);
         _nonPawnHash[(int)Side.White] = ZobristTable.NonPawnSideHash(this, (int)Side.White);
         _nonPawnHash[(int)Side.Black] = ZobristTable.NonPawnSideHash(this, (int)Side.Black);
 
         _minorHash = ZobristTable.MinorHash(this);
+        _majorHash = ZobristTable.MajorHash(this);
         _kingPawnUniqueIdentifier = ZobristTable.KingPawnHash(this);
-=======
-        NonPawnHash = ArrayPool<ulong>.Shared.Rent(2);
-        NonPawnHash[(int)Side.White] = ZobristTable.NonPawnSideHash(this, (int)Side.White);
-        NonPawnHash[(int)Side.Black] = ZobristTable.NonPawnSideHash(this, (int)Side.Black);
-        MinorHash = ZobristTable.MinorHash(this);
-        MajorHash = ZobristTable.MajorHash(this);
->>>>>>> fa2e32c0
 
         _uniqueIdentifier = ZobristTable.PositionHash(this, _kingPawnUniqueIdentifier, _nonPawnHash[(int)Side.White], _nonPawnHash[(int)Side.Black]);
 
@@ -128,18 +122,14 @@
         _uniqueIdentifier = position._uniqueIdentifier;
         _kingPawnUniqueIdentifier = position._kingPawnUniqueIdentifier;
         _minorHash = position._minorHash;
+        _majorHash = position._majorHash;
 
         _nonPawnHash = ArrayPool<ulong>.Shared.Rent(2);
         _nonPawnHash[(int)Side.White] = position._nonPawnHash[(int)Side.White];
         _nonPawnHash[(int)Side.Black] = position._nonPawnHash[(int)Side.Black];
 
-<<<<<<< HEAD
         _pieceBitBoards = ArrayPool<BitBoard>.Shared.Rent(12);
         Array.Copy(position._pieceBitBoards, _pieceBitBoards, position._pieceBitBoards.Length);
-=======
-        MinorHash = position.MinorHash;
-        MajorHash = position.MajorHash;
->>>>>>> fa2e32c0
 
         _occupancyBitBoards = ArrayPool<BitBoard>.Shared.Rent(3);
         Array.Copy(position._occupancyBitBoards, _occupancyBitBoards, position._occupancyBitBoards.Length);
@@ -161,18 +151,11 @@
     [MethodImpl(MethodImplOptions.AggressiveInlining)]
     public GameState MakeMove(Move move)
     {
-<<<<<<< HEAD
         Debug.Assert(ZobristTable.PositionHash(this) == _uniqueIdentifier);
         Debug.Assert(ZobristTable.NonPawnSideHash(this, (int)Side.White) == _nonPawnHash[(int)Side.White]);
         Debug.Assert(ZobristTable.NonPawnSideHash(this, (int)Side.Black) == _nonPawnHash[(int)Side.Black]);
         Debug.Assert(ZobristTable.MinorHash(this) == _minorHash);
-=======
-        Debug.Assert(ZobristTable.PositionHash(this) == UniqueIdentifier);
-        Debug.Assert(ZobristTable.NonPawnSideHash(this, (int)Side.White) == NonPawnHash[(int)Side.White]);
-        Debug.Assert(ZobristTable.NonPawnSideHash(this, (int)Side.Black) == NonPawnHash[(int)Side.Black]);
-        Debug.Assert(ZobristTable.MinorHash(this) == MinorHash);
-        Debug.Assert(ZobristTable.MajorHash(this) == MajorHash);
->>>>>>> fa2e32c0
+        Debug.Assert(ZobristTable.MajorHash(this) == _majorHash);
 
         var gameState = new GameState(this);
 
@@ -241,7 +224,7 @@
                 }
                 else if (IsMajorPiece(newPiece))
                 {
-                    MajorHash ^= targetPieceHash;
+                    _majorHash ^= targetPieceHash;
                 }
             }
         }
@@ -263,7 +246,7 @@
             }
             else if (IsMajorPiece(piece))
             {
-                MajorHash ^= fullPieceMovementHash;
+                _majorHash ^= fullPieceMovementHash;
             }
         }
 
@@ -322,7 +305,7 @@
                                 }
                                 else if (IsMajorPiece(capturedPiece))
                                 {
-                                    MajorHash ^= capturedPieceHash;
+                                    _majorHash ^= capturedPieceHash;
                                 }
                             }
 
@@ -362,14 +345,9 @@
                         var hashChange = ZobristTable.PieceHash(rookSourceSquare, rookIndex)
                             ^ ZobristTable.PieceHash(rookTargetSquare, rookIndex);
 
-<<<<<<< HEAD
                         _uniqueIdentifier ^= hashChange;
                         _nonPawnHash[oldSide] ^= hashChange;
-=======
-                        UniqueIdentifier ^= hashChange;
-                        NonPawnHash[oldSide] ^= hashChange;
-                        MajorHash ^= hashChange;
->>>>>>> fa2e32c0
+                        _majorHash ^= hashChange;
 
                         _incrementalEvalAccumulator -= PSQT(0, sameSideBucket, rookIndex, rookSourceSquare);
                         _incrementalEvalAccumulator -= PSQT(1, opposideSideBucket, rookIndex, rookSourceSquare);
@@ -396,14 +374,9 @@
                         var hashChange = ZobristTable.PieceHash(rookSourceSquare, rookIndex)
                             ^ ZobristTable.PieceHash(rookTargetSquare, rookIndex);
 
-<<<<<<< HEAD
                         _uniqueIdentifier ^= hashChange;
                         _nonPawnHash[oldSide] ^= hashChange;
-=======
-                        UniqueIdentifier ^= hashChange;
-                        NonPawnHash[oldSide] ^= hashChange;
-                        MajorHash ^= hashChange;
->>>>>>> fa2e32c0
+                        _majorHash ^= hashChange;
 
                         _incrementalEvalAccumulator -= PSQT(0, sameSideBucket, rookIndex, rookSourceSquare);
                         _incrementalEvalAccumulator -= PSQT(1, opposideSideBucket, rookIndex, rookSourceSquare);
@@ -470,7 +443,7 @@
                                 }
                                 else if (IsMajorPiece(capturedPiece))
                                 {
-                                    MajorHash ^= capturedPieceHash;
+                                    _majorHash ^= capturedPieceHash;
                                 }
                             }
                         }
@@ -505,14 +478,9 @@
                         var hashChange = ZobristTable.PieceHash(rookSourceSquare, rookIndex)
                             ^ ZobristTable.PieceHash(rookTargetSquare, rookIndex);
 
-<<<<<<< HEAD
                         _uniqueIdentifier ^= hashChange;
                         _nonPawnHash[oldSide] ^= hashChange;
-=======
-                        UniqueIdentifier ^= hashChange;
-                        NonPawnHash[oldSide] ^= hashChange;
-                        MajorHash ^= hashChange;
->>>>>>> fa2e32c0
+                        _majorHash ^= hashChange;
 
                         break;
                     }
@@ -533,14 +501,9 @@
                         var hashChange = ZobristTable.PieceHash(rookSourceSquare, rookIndex)
                             ^ ZobristTable.PieceHash(rookTargetSquare, rookIndex);
 
-<<<<<<< HEAD
                         _uniqueIdentifier ^= hashChange;
                         _nonPawnHash[oldSide] ^= hashChange;
-=======
-                        UniqueIdentifier ^= hashChange;
-                        NonPawnHash[oldSide] ^= hashChange;
-                        MajorHash ^= hashChange;
->>>>>>> fa2e32c0
+                        _majorHash ^= hashChange;
 
                         break;
                     }
@@ -574,18 +537,11 @@
 
         _uniqueIdentifier ^= ZobristTable.CastleHash(_castle);
 
-<<<<<<< HEAD
         Debug.Assert(ZobristTable.PositionHash(this) == _uniqueIdentifier);
         Debug.Assert(ZobristTable.NonPawnSideHash(this, (int)Side.White) == _nonPawnHash[(int)Side.White]);
         Debug.Assert(ZobristTable.NonPawnSideHash(this, (int)Side.Black) == _nonPawnHash[(int)Side.Black]);
         Debug.Assert(ZobristTable.MinorHash(this) == _minorHash);
-=======
-        Debug.Assert(ZobristTable.PositionHash(this) == UniqueIdentifier);
-        Debug.Assert(ZobristTable.NonPawnSideHash(this, (int)Side.White) == NonPawnHash[(int)Side.White]);
-        Debug.Assert(ZobristTable.NonPawnSideHash(this, (int)Side.Black) == NonPawnHash[(int)Side.Black]);
-        Debug.Assert(ZobristTable.MinorHash(this) == MinorHash);
-        Debug.Assert(ZobristTable.MajorHash(this) == MajorHash);
->>>>>>> fa2e32c0
+        Debug.Assert(ZobristTable.MajorHash(this) == _majorHash);
 
         // KingPawn hash assert won't work due to PassedPawnBonusNoEnemiesAheadBonus
         //Debug.Assert(ZobristTable.PawnKingHash(this) != _kingPawnUniqueIdentifier && WasProduceByAValidMove());
@@ -691,20 +647,12 @@
         _castle = gameState.Castle;
         _enPassant = gameState.EnPassant;
 
-<<<<<<< HEAD
         _uniqueIdentifier = gameState.ZobristKey;
         _kingPawnUniqueIdentifier = gameState.KingPawnKey;
         _minorHash = gameState.MinorKey;
+        _majorHash = gameState.MajorKey;
         _nonPawnHash[(int)Side.White] = gameState.NonPawnWhiteKey;
         _nonPawnHash[(int)Side.Black] = gameState.NonPawnBlackKey;
-=======
-        UniqueIdentifier = gameState.ZobristKey;
-        KingPawnUniqueIdentifier = gameState.KingPawnKey;
-        NonPawnHash[(int)Side.White] = gameState.NonPawnWhiteKey;
-        NonPawnHash[(int)Side.Black] = gameState.NonPawnBlackKey;
-        MinorHash = gameState.MinorKey;
-        MajorHash = gameState.MajorKey;
->>>>>>> fa2e32c0
 
         _incrementalEvalAccumulator = gameState.IncrementalEvalAccumulator;
         _incrementalPhaseAccumulator = gameState.IncrementalPhaseAccumulator;
