--- conflicted
+++ resolved
@@ -11,13 +11,11 @@
 
 public class Position : IDisposable
 {
-<<<<<<< HEAD
+    private bool _disposedValue;
+
     internal bool _needsFullEvalRecalculation;
     internal int _incrementalEvaluation;
     internal int _incrementalPhase;
-=======
-    private bool _disposedValue;
->>>>>>> 7c46200e
 
     public long UniqueIdentifier { get; private set; }
 
@@ -102,143 +100,6 @@
 
     #region Move making
 
-<<<<<<< HEAD
-    /// <summary>
-    /// Slower than make-unmake move method
-    /// </summary>
-    /// <param name="position"></param>
-    /// <param name="move"></param>
-    [Obsolete("Use clone constructor + MakeMove instead")]
-    [MethodImpl(MethodImplOptions.AggressiveInlining)]
-    public Position(Position position, Move move) : this(position)
-    {
-        var oldSide = Side;
-        var offset = Utils.PieceOffset(oldSide);
-        var oppositeSide = Utils.OppositeSide(oldSide);
-
-        int sourceSquare = move.SourceSquare();
-        int targetSquare = move.TargetSquare();
-        int piece = move.Piece();
-        int promotedPiece = move.PromotedPiece();
-
-        var newPiece = piece;
-        if (promotedPiece != default)
-        {
-            newPiece = promotedPiece;
-        }
-
-        EnPassant = BoardSquare.noSquare;
-
-        PieceBitBoards[piece].PopBit(sourceSquare);
-        OccupancyBitBoards[(int)Side].PopBit(sourceSquare);
-
-        PieceBitBoards[newPiece].SetBit(targetSquare);
-        OccupancyBitBoards[(int)Side].SetBit(targetSquare);
-
-        UniqueIdentifier ^=
-            ZobristTable.SideHash()
-            ^ ZobristTable.PieceHash(sourceSquare, piece)
-            ^ ZobristTable.PieceHash(targetSquare, newPiece)
-            ^ ZobristTable.EnPassantHash((int)position.EnPassant)
-            ^ ZobristTable.CastleHash(position.Castle);
-
-        switch (move.SpecialMoveFlag())
-        {
-            case SpecialMoveType.None:
-                {
-                    if (move.IsCapture())
-                    {
-                        var capturedSquare = targetSquare;
-                        var capturedPiece = move.CapturedPiece();
-
-                        PieceBitBoards[capturedPiece].PopBit(capturedSquare);
-                        OccupancyBitBoards[oppositeSide].PopBit(capturedSquare);
-                        UniqueIdentifier ^= ZobristTable.PieceHash(capturedSquare, capturedPiece);
-                    }
-
-                    break;
-                }
-            case SpecialMoveType.DoublePawnPush:
-                {
-                    var pawnPush = +8 - ((int)oldSide * 16);
-                    var enPassantSquare = sourceSquare + pawnPush;
-                    Utils.Assert(Constants.EnPassantCaptureSquares.Length > enPassantSquare && Constants.EnPassantCaptureSquares[enPassantSquare] != 0, $"Unexpected en passant square : {(BoardSquare)enPassantSquare}");
-
-                    EnPassant = (BoardSquare)enPassantSquare;
-                    UniqueIdentifier ^= ZobristTable.EnPassantHash(enPassantSquare);
-
-                    break;
-                }
-            case SpecialMoveType.ShortCastle:
-                {
-                    var rookSourceSquare = Utils.ShortCastleRookSourceSquare(oldSide);
-                    var rookTargetSquare = Utils.ShortCastleRookTargetSquare(oldSide);
-                    var rookIndex = (int)Piece.R + offset;
-
-                    PieceBitBoards[rookIndex].PopBit(rookSourceSquare);
-                    OccupancyBitBoards[(int)Side].PopBit(rookSourceSquare);
-
-                    PieceBitBoards[rookIndex].SetBit(rookTargetSquare);
-                    OccupancyBitBoards[(int)Side].SetBit(rookTargetSquare);
-
-                    UniqueIdentifier ^=
-                        ZobristTable.PieceHash(rookSourceSquare, rookIndex)
-                        ^ ZobristTable.PieceHash(rookTargetSquare, rookIndex);
-
-                    break;
-                }
-            case SpecialMoveType.LongCastle:
-                {
-                    var rookSourceSquare = Utils.LongCastleRookSourceSquare(oldSide);
-                    var rookTargetSquare = Utils.LongCastleRookTargetSquare(oldSide);
-                    var rookIndex = (int)Piece.R + offset;
-
-                    PieceBitBoards[rookIndex].PopBit(rookSourceSquare);
-                    OccupancyBitBoards[(int)Side].PopBit(rookSourceSquare);
-
-                    PieceBitBoards[rookIndex].SetBit(rookTargetSquare);
-                    OccupancyBitBoards[(int)Side].SetBit(rookTargetSquare);
-
-                    UniqueIdentifier ^=
-                        ZobristTable.PieceHash(rookSourceSquare, rookIndex)
-                        ^ ZobristTable.PieceHash(rookTargetSquare, rookIndex);
-
-                    break;
-                }
-
-            case SpecialMoveType.EnPassant:
-                {
-                    var oppositeSideOffset = Utils.PieceOffset(oppositeSide);
-                    var oppositePawnIndex = (int)Piece.P + oppositeSideOffset;
-
-                    var capturedPiece = oppositePawnIndex;
-
-                    var capturedSquare = Constants.EnPassantCaptureSquares[targetSquare];
-                    Utils.Assert(PieceBitBoards[oppositePawnIndex].GetBit(capturedSquare), $"Expected {(Side)oppositeSide} pawn in {capturedSquare}");
-
-                    PieceBitBoards[capturedPiece].PopBit(capturedSquare);
-                    OccupancyBitBoards[oppositeSide].PopBit(capturedSquare);
-                    UniqueIdentifier ^= ZobristTable.PieceHash(capturedSquare, capturedPiece);
-
-                    break;
-                }
-        }
-
-        Side = (Side)oppositeSide;
-        OccupancyBitBoards[(int)Side.Both] = OccupancyBitBoards[(int)Side.White] | OccupancyBitBoards[(int)Side.Black];
-
-        // Updating castling rights
-        Castle &= Constants.CastlingRightsUpdateConstants[sourceSquare];
-        Castle &= Constants.CastlingRightsUpdateConstants[targetSquare];
-
-        UniqueIdentifier ^= ZobristTable.CastleHash(Castle);
-    }
-
-=======
->>>>>>> 7c46200e
-    [MethodImpl(MethodImplOptions.AggressiveInlining)]
-    public void SetNeedsFullEvalRecalculation() => _needsFullEvalRecalculation = true;
-
     [MethodImpl(MethodImplOptions.AggressiveInlining)]
     public GameState MakeMove(Move move)
     {
@@ -437,202 +298,6 @@
     }
 
     [MethodImpl(MethodImplOptions.AggressiveInlining)]
-<<<<<<< HEAD
-    public GameState MakeMoveCalculatingCapturedPiece(ref Move move)
-    {
-        byte castleCopy = Castle;
-        BoardSquare enpassantCopy = EnPassant;
-        long uniqueIdentifierCopy = UniqueIdentifier;
-        int incrementalEvaluationCopy = _incrementalEvaluation;
-        int incrementalPhaseCopy = _incrementalPhase;
-
-        var oldSide = (int)Side;
-        var offset = Utils.PieceOffset(oldSide);
-        var oppositeSide = Utils.OppositeSide(oldSide);
-
-        int sourceSquare = move.SourceSquare();
-        int targetSquare = move.TargetSquare();
-        int piece = move.Piece();
-        int promotedPiece = move.PromotedPiece();
-
-        var newPiece = piece;
-        if (promotedPiece != default)
-        {
-            newPiece = promotedPiece;
-        }
-
-        _needsFullEvalRecalculation = true || _needsFullEvalRecalculation || piece == (int)Piece.K || piece == (int)Piece.k;
-
-        PieceBitBoards[piece].PopBit(sourceSquare);
-        OccupancyBitBoards[oldSide].PopBit(sourceSquare);
-
-        PieceBitBoards[newPiece].SetBit(targetSquare);
-        OccupancyBitBoards[oldSide].SetBit(targetSquare);
-
-        UniqueIdentifier ^=
-            ZobristTable.SideHash()
-            ^ ZobristTable.PieceHash(sourceSquare, piece)
-            ^ ZobristTable.PieceHash(targetSquare, newPiece)
-            ^ ZobristTable.EnPassantHash((int)EnPassant)            // We clear the existing enpassant square, if any
-            ^ ZobristTable.CastleHash(Castle);                      // We clear the existing castle rights
-
-        EnPassant = BoardSquare.noSquare;
-
-        int sameSideBucket = -1, oppositeSideBucket = -1;
-
-        if (!_needsFullEvalRecalculation)
-        {
-            var whiteKing = PieceBitBoards[(int)Piece.K].GetLS1BIndex();
-            var blackKing = PieceBitBoards[(int)Piece.k].GetLS1BIndex();
-
-            var whiteBucket = PSQTBucketLayout[whiteKing];
-            var blackBucket = PSQTBucketLayout[blackKing ^ 56];
-
-            if (oldSide == (int)Side.White)
-            {
-                sameSideBucket = whiteBucket;
-                oppositeSideBucket = blackBucket;
-            }
-            else
-            {
-                sameSideBucket = blackBucket;
-                oppositeSideBucket = whiteBucket;
-            }
-
-            _incrementalEvaluation -= (PSQT(0, sameSideBucket, piece, sourceSquare)
-                                    + PSQT(1, oppositeSideBucket, piece, sourceSquare));
-            _incrementalEvaluation += PSQT(0, sameSideBucket, newPiece, targetSquare)
-                                    + PSQT(1, oppositeSideBucket, newPiece, targetSquare);
-        }
-
-        switch (move.SpecialMoveFlag())
-        {
-            case SpecialMoveType.DoublePawnPush:
-                {
-                    var pawnPush = +8 - (oldSide * 16);
-                    var enPassantSquare = sourceSquare + pawnPush;
-                    Utils.Assert(Constants.EnPassantCaptureSquares.Length > enPassantSquare && Constants.EnPassantCaptureSquares[enPassantSquare] != 0, $"Unexpected en passant square : {(BoardSquare)enPassantSquare}");
-
-                    EnPassant = (BoardSquare)enPassantSquare;
-                    UniqueIdentifier ^= ZobristTable.EnPassantHash(enPassantSquare);
-
-                    break;
-                }
-            case SpecialMoveType.ShortCastle:
-                {
-                    var rookSourceSquare = Utils.ShortCastleRookSourceSquare(oldSide);
-                    var rookTargetSquare = Utils.ShortCastleRookTargetSquare(oldSide);
-                    var rookIndex = (int)Piece.R + offset;
-
-                    PieceBitBoards[rookIndex].PopBit(rookSourceSquare);
-                    OccupancyBitBoards[oldSide].PopBit(rookSourceSquare);
-
-                    PieceBitBoards[rookIndex].SetBit(rookTargetSquare);
-                    OccupancyBitBoards[oldSide].SetBit(rookTargetSquare);
-
-                    UniqueIdentifier ^=
-                        ZobristTable.PieceHash(rookSourceSquare, rookIndex)
-                        ^ ZobristTable.PieceHash(rookTargetSquare, rookIndex);
-
-                    // No need incremental evaluation update, since recalculation is needed anyway
-                    break;
-                }
-            case SpecialMoveType.LongCastle:
-                {
-                    var rookSourceSquare = Utils.LongCastleRookSourceSquare(oldSide);
-                    var rookTargetSquare = Utils.LongCastleRookTargetSquare(oldSide);
-                    var rookIndex = (int)Piece.R + offset;
-
-                    PieceBitBoards[rookIndex].PopBit(rookSourceSquare);
-                    OccupancyBitBoards[oldSide].PopBit(rookSourceSquare);
-
-                    PieceBitBoards[rookIndex].SetBit(rookTargetSquare);
-                    OccupancyBitBoards[oldSide].SetBit(rookTargetSquare);
-
-                    UniqueIdentifier ^=
-                        ZobristTable.PieceHash(rookSourceSquare, rookIndex)
-                        ^ ZobristTable.PieceHash(rookTargetSquare, rookIndex);
-
-                    // No need incremental evaluation update, since recalculation is needed anyway
-                    break;
-                }
-
-            case SpecialMoveType.EnPassant:
-                {
-                    var oppositePawnIndex = (int)Piece.p - offset;
-
-                    var capturedPawnSquare = Constants.EnPassantCaptureSquares[targetSquare];
-                    Utils.Assert(PieceBitBoards[oppositePawnIndex].GetBit(capturedPawnSquare), $"Expected {(Side)oppositeSide} pawn in {capturedPawnSquare}");
-
-                    PieceBitBoards[oppositePawnIndex].PopBit(capturedPawnSquare);
-                    OccupancyBitBoards[oppositeSide].PopBit(capturedPawnSquare);
-                    UniqueIdentifier ^= ZobristTable.PieceHash(capturedPawnSquare, oppositePawnIndex);
-                    move = MoveExtensions.EncodeCapturedPiece(move, oppositePawnIndex);
-
-                    if (!_needsFullEvalRecalculation)
-                    {
-                        _incrementalEvaluation -= (PSQT(0, oppositeSideBucket, oppositePawnIndex, capturedPawnSquare)
-                                            + PSQT(1, sameSideBucket, oppositePawnIndex, capturedPawnSquare));
-                    }
-
-                    break;
-                }
-            default:
-                {
-                    if (move.IsCapture())
-                    {
-                        var oppositePawnIndex = (int)Piece.p - offset;
-
-                        var limit = (int)Piece.K + oppositePawnIndex;
-                        for (int pieceIndex = oppositePawnIndex; pieceIndex < limit; ++pieceIndex)
-                        {
-                            if (PieceBitBoards[pieceIndex].GetBit(targetSquare))
-                            {
-                                PieceBitBoards[pieceIndex].PopBit(targetSquare);
-                                UniqueIdentifier ^= ZobristTable.PieceHash(targetSquare, pieceIndex);
-                                move = MoveExtensions.EncodeCapturedPiece(move, pieceIndex);
-
-                                if (!_needsFullEvalRecalculation)
-                                {
-                                    _incrementalEvaluation -= (PSQT(0, oppositeSideBucket, pieceIndex, targetSquare)
-                                                        + PSQT(1, sameSideBucket, pieceIndex, targetSquare));
-                                }
-                                break;
-                            }
-                        }
-
-                        OccupancyBitBoards[oppositeSide].PopBit(targetSquare);
-                    }
-
-                    break;
-                }
-        }
-
-        Side = (Side)oppositeSide;
-        OccupancyBitBoards[2] = OccupancyBitBoards[1] | OccupancyBitBoards[0];
-
-        // Updating castling rights
-        Castle &= Constants.CastlingRightsUpdateConstants[sourceSquare];
-        Castle &= Constants.CastlingRightsUpdateConstants[targetSquare];
-
-        UniqueIdentifier ^= ZobristTable.CastleHash(Castle);
-
-        if (!_needsFullEvalRecalculation)
-        {
-            var alternativeEval = InitialStaticEvaluation().PackedScore;
-            if (_incrementalEvaluation != alternativeEval)
-            {
-                ;
-                //Console.WriteLine($"{FEN()} -> Incremental = {_incrementalEvaluation} vs Initial = {alternativeEval}");
-            }
-        }
-
-        return new GameState(uniqueIdentifierCopy, incrementalEvaluationCopy, incrementalPhaseCopy, enpassantCopy, castleCopy);
-    }
-
-    [MethodImpl(MethodImplOptions.AggressiveInlining)]
-=======
->>>>>>> 7c46200e
     public void UnmakeMove(Move move, GameState gameState)
     {
         var oppositeSide = (int)Side;
@@ -808,6 +473,10 @@
 
     #region Evaluation
 
+    [MethodImpl(MethodImplOptions.AggressiveInlining)]
+    public void SetNeedsFullEvalRecalculation() => _needsFullEvalRecalculation = true;
+
+    [MethodImpl(MethodImplOptions.AggressiveInlining)]
     public (int PackedScore, int Phase) InitialStaticEvaluation()
     {
         int packedScore = 0;
@@ -925,8 +594,8 @@
         var whiteKing = PieceBitBoards[(int)Piece.K].GetLS1BIndex();
         var blackKing = PieceBitBoards[(int)Piece.k].GetLS1BIndex();
 
-        //var whiteBucket = PSQTBucketLayout[whiteKing];
-        //var blackBucket = PSQTBucketLayout[blackKing ^ 56];
+        var whiteBucket = PSQTBucketLayout[whiteKing];
+        var blackBucket = PSQTBucketLayout[blackKing ^ 56];
 
         // White pieces PSQTs and additional eval, except king
         for (int pieceIndex = (int)Piece.P; pieceIndex < (int)Piece.K; ++pieceIndex)
@@ -974,12 +643,18 @@
         }
 
         // Kings
-        packedScore += PSQT(0, whiteBucket, (int)Piece.K, whiteKing)
-            + PSQT(0, blackBucket, (int)Piece.k, blackKing)
-            + PSQT(1, blackBucket, (int)Piece.K, whiteKing)
-            + PSQT(1, whiteBucket, (int)Piece.k, blackKing)
-            + KingAdditionalEvaluation(whiteKing, (int)Side.White, blackPawnAttacks)
-            - KingAdditionalEvaluation(blackKing, (int)Side.Black, whitePawnAttacks);
+        //if (_needsFullEvalRecalculation)
+        //{
+        //    packedScore +=
+        //PSQT(0, whiteBucket, (int)Piece.K, whiteKing)
+        //+ PSQT(0, blackBucket, (int)Piece.k, blackKing)
+        //+ PSQT(1, blackBucket, (int)Piece.K, whiteKing)
+        //+ PSQT(1, whiteBucket, (int)Piece.k, blackKing)
+        //}
+
+        packedScore +=
+            KingAdditionalEvaluation(whiteKing, (int)Piece.K, blackPawnAttacks)
+            - KingAdditionalEvaluation(blackKing, (int)Piece.k, whitePawnAttacks);
 
         // Bishop pair bonus
         if (PieceBitBoards[(int)Piece.B].CountBits() >= 2)
@@ -999,26 +674,8 @@
 
         // Pieces attacked by pawns bonus
         packedScore += PieceAttackedByPawnPenalty
-<<<<<<< HEAD
-            * ((blackPawnAttacks & OccupancyBitBoards[(int)Side.White]).CountBits()
-                - (whitePawnAttacks & OccupancyBitBoards[(int)Side.Black]).CountBits());
-
-        //if (_needsFullEvalRecalculation)
-        //{
-        //    packedScore +=
-        //          PSQT(0, whiteBucket, (int)Piece.K, whiteKing)
-        //        + PSQT(1, blackBucket, (int)Piece.K, whiteKing)
-        //        + PSQT(0, blackBucket, (int)Piece.k, blackKing)
-        //        + PSQT(1, whiteBucket, (int)Piece.k, blackKing);
-        //}
-=======
             * ((blackPawnAttacks & OccupancyBitBoards[(int)Side.White] /* & (~whitePawns) */).CountBits()
                 - (whitePawnAttacks & OccupancyBitBoards[(int)Side.Black] /* & (~blackPawns) */).CountBits());
->>>>>>> 7c46200e
-
-        packedScore +=
-            KingAdditionalEvaluation(whiteKing, (int)Piece.K)
-            - KingAdditionalEvaluation(blackKing, (int)Piece.k);
 
         if (gamePhase > MaxPhase)    // Early promotions
         {
@@ -1085,8 +742,6 @@
         var middleGameScore = Utils.UnpackMG(packedScore);
         var endGameScore = Utils.UnpackEG(packedScore);
         var eval = ((middleGameScore * gamePhase) + (endGameScore * endGamePhase)) / MaxPhase;
-
-        eval = ScaleEvalWithPawnCount(eval, totalPawnsCount);
 
         eval = ScaleEvalWith50MovesDrawDistance(eval, movesWithoutCaptureOrPawnMove);
 
@@ -1139,20 +794,12 @@
     {
         return pieceIndex switch
         {
-<<<<<<< HEAD
-            (int)Piece.P or (int)Piece.p => PawnAdditionalEvaluation(pieceSquareIndex, pieceIndex),
-            (int)Piece.R or (int)Piece.r => RookAdditionalEvaluation(pieceSquareIndex, pieceIndex),
-            (int)Piece.B or (int)Piece.b => BishopAdditionalEvaluation(pieceSquareIndex, pieceIndex),
-            (int)Piece.N or (int)Piece.n => KnightAdditionalEvaluation(pieceSquareIndex, pieceIndex),
-            (int)Piece.Q or (int)Piece.q => QueenAdditionalEvaluation(pieceSquareIndex),
-            (int)Piece.K or (int)Piece.K => KingAdditionalEvaluation(pieceSquareIndex, pieceIndex),
-=======
             (int)Piece.P or (int)Piece.p => PawnAdditionalEvaluation(bucket, pieceSquareIndex, pieceIndex, sameSideKingSquare, oppositeSideKingSquare),
             (int)Piece.R or (int)Piece.r => RookAdditionalEvaluation(pieceSquareIndex, pieceIndex, pieceSide, oppositeSideKingSquare, enemyPawnAttacks),
             (int)Piece.B or (int)Piece.b => BishopAdditionalEvaluation(pieceSquareIndex, pieceIndex, pieceSide, oppositeSideKingSquare, enemyPawnAttacks),
             (int)Piece.N or (int)Piece.n => KnightAdditionalEvaluation(pieceSquareIndex, pieceSide, oppositeSideKingSquare, enemyPawnAttacks),
             (int)Piece.Q or (int)Piece.q => QueenAdditionalEvaluation(pieceSquareIndex, pieceSide, oppositeSideKingSquare, enemyPawnAttacks),
->>>>>>> 7c46200e
+            (int)Piece.K or (int)Piece.K => KingAdditionalEvaluation(pieceSquareIndex, pieceIndex, enemyPawnAttacks),
             _ => 0
         };
     }
@@ -1334,19 +981,8 @@
         return packedBonus;
     }
 
-<<<<<<< HEAD
-    /// <summary>
-    /// Open and semiopenfile penalties, shield bonus, virtual mobility bonus/penalty
-    /// </summary>
-    /// <param name="squareIndex"></param>
-    /// <param name="pieceIndex"></param>
-    /// <returns></returns>
-    [MethodImpl(MethodImplOptions.AggressiveInlining)]
-    internal int KingAdditionalEvaluation(int squareIndex, int pieceIndex)
-=======
     [MethodImpl(MethodImplOptions.AggressiveInlining)]
     internal int KingAdditionalEvaluation(int squareIndex, int pieceSide, BitBoard enemyPawnAttacks)
->>>>>>> 7c46200e
     {
         // Virtual mobility (as if Queen)
         var attacksCount =
@@ -1354,11 +990,7 @@
             & ~(OccupancyBitBoards[pieceSide] | enemyPawnAttacks)).CountBits();
         int packedBonus = VirtualKingMobilityBonus[attacksCount];
 
-<<<<<<< HEAD
-        var kingSideOffset = 6 * (pieceIndex / (int)Piece.p);
-=======
         var kingSideOffset = Utils.PieceOffset(pieceSide);
->>>>>>> 7c46200e
 
         // Opposite side rooks or queens on the board
         if (PieceBitBoards[(int)Piece.r - kingSideOffset] + PieceBitBoards[(int)Piece.q - kingSideOffset] != 0)
@@ -1382,17 +1014,6 @@
     }
 
     /// <summary>
-<<<<<<< HEAD
-    /// Endgame scaling with pawn count, formula yoinked from Sirius
-    /// </summary>
-    /// <param name="eval"></param>
-    /// <param name="totalPawnsCount"></param>
-    /// <returns></returns>
-    private static int ScaleEvalWithPawnCount(int eval, int totalPawnsCount)
-    {
-        return (int)(eval * ((80 + (totalPawnsCount * 7)) / 128.0));
-    }
-=======
     /// Scales <paramref name="eval"/> with <paramref name="movesWithoutCaptureOrPawnMove"/>, so that
     /// an eval with 100 halfmove counter is half of the value of one with 0 halfmove counter
     /// </summary>
@@ -1402,7 +1023,6 @@
     [MethodImpl(MethodImplOptions.AggressiveInlining)]
     internal static int ScaleEvalWith50MovesDrawDistance(int eval, int movesWithoutCaptureOrPawnMove) =>
         eval * (200 - movesWithoutCaptureOrPawnMove) / 200;
->>>>>>> 7c46200e
 
     #endregion
 
