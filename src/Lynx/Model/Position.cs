--- conflicted
+++ resolved
@@ -1216,11 +1216,6 @@
         const int pawnToBishopOffset = (int)Piece.B - (int)Piece.P;
 
         var offset = Utils.PieceOffset(pieceSide);
-<<<<<<< HEAD
-=======
-        var oppositeRooksIndex = (int)Piece.r - offset;
-        var oppositeQueensIndex = (int)Piece.q - offset;
->>>>>>> 7a6c5796
 
         var occupancy = OccupancyBitBoards[(int)Side.Both];
         var attacks = Attacks.BishopAttacks(squareIndex, occupancy);
@@ -1266,18 +1261,12 @@
 
         packedBonus += CheckBonus[(int)Piece.B] * checks;
 
-<<<<<<< HEAD
         // Threats
         for (int i = (int)Piece.p; i < (int)Piece.k; ++i)
         {
             var therats = attacks & PieceBitBoards[i - offset];
             packedBonus += BishopThreatsBonus[i - 6] * therats.CountBits();
         }
-=======
-        // Major threats
-        packedBonus += BishopRookThreatsBonus * (attacks & PieceBitBoards[oppositeRooksIndex]).CountBits();
-        packedBonus += BishopQueenThreatsBonus * (attacks & PieceBitBoards[oppositeQueensIndex]).CountBits();
->>>>>>> 7a6c5796
 
         return packedBonus;
     }
