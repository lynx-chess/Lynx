using System.Buffers;
using System.Diagnostics;
using System.Runtime.CompilerServices;
using System.Text;

using static Lynx.EvaluationConstants;
using static Lynx.EvaluationParams;
using static Lynx.EvaluationPSQTs;

namespace Lynx.Model;

public class Position : IDisposable
{
    private bool _disposedValue;

    public long UniqueIdentifier { get; private set; }

    /// <summary>
    /// Use <see cref="Piece"/> as index
    /// </summary>
    public BitBoard[] PieceBitBoards { get; }

    /// <summary>
    /// Black, White, Both
    /// </summary>
    public BitBoard[] OccupancyBitBoards { get; }

    public Side Side { get; private set; }

    public BoardSquare EnPassant { get; private set; }

    /// <summary>
    /// See <see cref="<CastlingRights"/>
    /// </summary>
    public byte Castle { get; private set; }

    public BitBoard Queens => PieceBitBoards[(int)Piece.Q] | PieceBitBoards[(int)Piece.q];
    public BitBoard Rooks => PieceBitBoards[(int)Piece.R] | PieceBitBoards[(int)Piece.r];
    public BitBoard Bishops => PieceBitBoards[(int)Piece.B] | PieceBitBoards[(int)Piece.b];
    public BitBoard Knights => PieceBitBoards[(int)Piece.N] | PieceBitBoards[(int)Piece.n];
    public BitBoard Kings => PieceBitBoards[(int)Piece.K] | PieceBitBoards[(int)Piece.k];

    /// <summary>
    /// Beware, half move counter isn't take into account
    /// Use alternative constructor instead and set it externally if relevant
    /// </summary>
    /// <param name="fen"></param>
    public Position(string fen) : this(FENParser.ParseFEN(fen))
    {
    }

    public Position((BitBoard[] PieceBitBoards, BitBoard[] OccupancyBitBoards, Side Side, byte Castle, BoardSquare EnPassant,
        int _/*, int FullMoveCounter*/) parsedFEN)
    {
        PieceBitBoards = parsedFEN.PieceBitBoards;
        OccupancyBitBoards = parsedFEN.OccupancyBitBoards;
        Side = parsedFEN.Side;
        Castle = parsedFEN.Castle;
        EnPassant = parsedFEN.EnPassant;

        UniqueIdentifier = ZobristTable.PositionHash(this);
    }

    /// <summary>
    /// Clone constructor
    /// </summary>
    /// <param name="position"></param>
    [MethodImpl(MethodImplOptions.AggressiveInlining)]
    public Position(Position position)
    {
        UniqueIdentifier = position.UniqueIdentifier;
        PieceBitBoards = ArrayPool<BitBoard>.Shared.Rent(12);
        Array.Copy(position.PieceBitBoards, PieceBitBoards, position.PieceBitBoards.Length);

        OccupancyBitBoards = ArrayPool<BitBoard>.Shared.Rent(3);
        Array.Copy(position.OccupancyBitBoards, OccupancyBitBoards, position.OccupancyBitBoards.Length);

        Side = position.Side;
        Castle = position.Castle;
        EnPassant = position.EnPassant;
    }

    #region Move making

    [MethodImpl(MethodImplOptions.AggressiveInlining)]
    public GameState MakeMove(Move move)
    {
        byte castleCopy = Castle;
        BoardSquare enpassantCopy = EnPassant;
        long uniqueIdentifierCopy = UniqueIdentifier;

        var oldSide = (int)Side;
        var offset = Utils.PieceOffset(oldSide);
        var oppositeSide = Utils.OppositeSide(oldSide);

        int sourceSquare = move.SourceSquare();
        int targetSquare = move.TargetSquare();
        int piece = move.Piece();
        int promotedPiece = move.PromotedPiece();

        var newPiece = piece;
        if (promotedPiece != default)
        {
            newPiece = promotedPiece;
        }

        PieceBitBoards[piece].PopBit(sourceSquare);
        OccupancyBitBoards[oldSide].PopBit(sourceSquare);

        PieceBitBoards[newPiece].SetBit(targetSquare);
        OccupancyBitBoards[oldSide].SetBit(targetSquare);

        UniqueIdentifier ^=
            ZobristTable.SideHash()
            ^ ZobristTable.PieceHash(sourceSquare, piece)
            ^ ZobristTable.PieceHash(targetSquare, newPiece)
            ^ ZobristTable.EnPassantHash((int)EnPassant)            // We clear the existing enpassant square, if any
            ^ ZobristTable.CastleHash(Castle);                      // We clear the existing castle rights

        EnPassant = BoardSquare.noSquare;

        switch (move.SpecialMoveFlag())
        {
            case SpecialMoveType.None:
                {
                    if (move.IsCapture())
                    {
                        var capturedSquare = targetSquare;
                        var capturedPiece = move.CapturedPiece();

                        PieceBitBoards[capturedPiece].PopBit(capturedSquare);
                        OccupancyBitBoards[oppositeSide].PopBit(capturedSquare);
                        UniqueIdentifier ^= ZobristTable.PieceHash(capturedSquare, capturedPiece);
                    }

                    break;
                }
            case SpecialMoveType.DoublePawnPush:
                {
                    var pawnPush = +8 - (oldSide * 16);
                    var enPassantSquare = sourceSquare + pawnPush;
                    Utils.Assert(Constants.EnPassantCaptureSquares.Length > enPassantSquare && Constants.EnPassantCaptureSquares[enPassantSquare] != 0, $"Unexpected en passant square : {(BoardSquare)enPassantSquare}");

                    EnPassant = (BoardSquare)enPassantSquare;
                    UniqueIdentifier ^= ZobristTable.EnPassantHash(enPassantSquare);

                    break;
                }
            case SpecialMoveType.ShortCastle:
                {
                    var rookSourceSquare = Utils.ShortCastleRookSourceSquare(oldSide);
                    var rookTargetSquare = Utils.ShortCastleRookTargetSquare(oldSide);
                    var rookIndex = (int)Piece.R + offset;

                    PieceBitBoards[rookIndex].PopBit(rookSourceSquare);
                    OccupancyBitBoards[oldSide].PopBit(rookSourceSquare);

                    PieceBitBoards[rookIndex].SetBit(rookTargetSquare);
                    OccupancyBitBoards[oldSide].SetBit(rookTargetSquare);

                    UniqueIdentifier ^=
                        ZobristTable.PieceHash(rookSourceSquare, rookIndex)
                        ^ ZobristTable.PieceHash(rookTargetSquare, rookIndex);

                    break;
                }
            case SpecialMoveType.LongCastle:
                {
                    var rookSourceSquare = Utils.LongCastleRookSourceSquare(oldSide);
                    var rookTargetSquare = Utils.LongCastleRookTargetSquare(oldSide);
                    var rookIndex = (int)Piece.R + offset;

                    PieceBitBoards[rookIndex].PopBit(rookSourceSquare);
                    OccupancyBitBoards[oldSide].PopBit(rookSourceSquare);

                    PieceBitBoards[rookIndex].SetBit(rookTargetSquare);
                    OccupancyBitBoards[oldSide].SetBit(rookTargetSquare);

                    UniqueIdentifier ^=
                        ZobristTable.PieceHash(rookSourceSquare, rookIndex)
                        ^ ZobristTable.PieceHash(rookTargetSquare, rookIndex);

                    break;
                }
            case SpecialMoveType.EnPassant:
                {
                    var oppositePawnIndex = (int)Piece.p - offset;

                    var capturedSquare = Constants.EnPassantCaptureSquares[targetSquare];
                    var capturedPiece = oppositePawnIndex;
                    Utils.Assert(PieceBitBoards[oppositePawnIndex].GetBit(capturedSquare), $"Expected {(Side)oppositeSide} pawn in {capturedSquare}");

                    PieceBitBoards[capturedPiece].PopBit(capturedSquare);
                    OccupancyBitBoards[oppositeSide].PopBit(capturedSquare);
                    UniqueIdentifier ^= ZobristTable.PieceHash(capturedSquare, capturedPiece);

                    break;
                }
        }

        Side = (Side)oppositeSide;
        OccupancyBitBoards[2] = OccupancyBitBoards[1] | OccupancyBitBoards[0];

        // Updating castling rights
        Castle &= Constants.CastlingRightsUpdateConstants[sourceSquare];
        Castle &= Constants.CastlingRightsUpdateConstants[targetSquare];

        UniqueIdentifier ^= ZobristTable.CastleHash(Castle);

        return new GameState(uniqueIdentifierCopy, enpassantCopy, castleCopy);
        //var clone = new Position(this);
        //clone.UnmakeMove(move, gameState);
        //if (uniqueIdentifierCopy != clone.UniqueIdentifier)
        //{
        //    throw new($"{FEN()}: {uniqueIdentifierCopy} expected, got {clone.UniqueIdentifier} got after Make/Unmake move {move.ToEPDString()}");
        //}
    }

    [MethodImpl(MethodImplOptions.AggressiveInlining)]
    public GameState MakeMoveCalculatingCapturedPiece(ref Move move)
    {
        byte castleCopy = Castle;
        BoardSquare enpassantCopy = EnPassant;
        long uniqueIdentifierCopy = UniqueIdentifier;

        var oldSide = (int)Side;
        var offset = Utils.PieceOffset(oldSide);
        var oppositeSide = Utils.OppositeSide(oldSide);

        int sourceSquare = move.SourceSquare();
        int targetSquare = move.TargetSquare();
        int piece = move.Piece();
        int promotedPiece = move.PromotedPiece();

        var newPiece = piece;
        if (promotedPiece != default)
        {
            newPiece = promotedPiece;
        }

        PieceBitBoards[piece].PopBit(sourceSquare);
        OccupancyBitBoards[oldSide].PopBit(sourceSquare);

        PieceBitBoards[newPiece].SetBit(targetSquare);
        OccupancyBitBoards[oldSide].SetBit(targetSquare);

        UniqueIdentifier ^=
            ZobristTable.SideHash()
            ^ ZobristTable.PieceHash(sourceSquare, piece)
            ^ ZobristTable.PieceHash(targetSquare, newPiece)
            ^ ZobristTable.EnPassantHash((int)EnPassant)            // We clear the existing enpassant square, if any
            ^ ZobristTable.CastleHash(Castle);                      // We clear the existing castle rights

        EnPassant = BoardSquare.noSquare;

        switch (move.SpecialMoveFlag())
        {
            case SpecialMoveType.DoublePawnPush:
                {
                    var pawnPush = +8 - (oldSide * 16);
                    var enPassantSquare = sourceSquare + pawnPush;
                    Utils.Assert(Constants.EnPassantCaptureSquares.Length > enPassantSquare && Constants.EnPassantCaptureSquares[enPassantSquare] != 0, $"Unexpected en passant square : {(BoardSquare)enPassantSquare}");

                    EnPassant = (BoardSquare)enPassantSquare;
                    UniqueIdentifier ^= ZobristTable.EnPassantHash(enPassantSquare);

                    break;
                }
            case SpecialMoveType.ShortCastle:
                {
                    var rookSourceSquare = Utils.ShortCastleRookSourceSquare(oldSide);
                    var rookTargetSquare = Utils.ShortCastleRookTargetSquare(oldSide);
                    var rookIndex = (int)Piece.R + offset;

                    PieceBitBoards[rookIndex].PopBit(rookSourceSquare);
                    OccupancyBitBoards[oldSide].PopBit(rookSourceSquare);

                    PieceBitBoards[rookIndex].SetBit(rookTargetSquare);
                    OccupancyBitBoards[oldSide].SetBit(rookTargetSquare);

                    UniqueIdentifier ^=
                        ZobristTable.PieceHash(rookSourceSquare, rookIndex)
                        ^ ZobristTable.PieceHash(rookTargetSquare, rookIndex);

                    break;
                }
            case SpecialMoveType.LongCastle:
                {
                    var rookSourceSquare = Utils.LongCastleRookSourceSquare(oldSide);
                    var rookTargetSquare = Utils.LongCastleRookTargetSquare(oldSide);
                    var rookIndex = (int)Piece.R + offset;

                    PieceBitBoards[rookIndex].PopBit(rookSourceSquare);
                    OccupancyBitBoards[oldSide].PopBit(rookSourceSquare);

                    PieceBitBoards[rookIndex].SetBit(rookTargetSquare);
                    OccupancyBitBoards[oldSide].SetBit(rookTargetSquare);

                    UniqueIdentifier ^=
                        ZobristTable.PieceHash(rookSourceSquare, rookIndex)
                        ^ ZobristTable.PieceHash(rookTargetSquare, rookIndex);

                    break;
                }

            case SpecialMoveType.EnPassant:
                {
                    var oppositePawnIndex = (int)Piece.p - offset;

                    var capturedPawnSquare = Constants.EnPassantCaptureSquares[targetSquare];
                    Utils.Assert(PieceBitBoards[oppositePawnIndex].GetBit(capturedPawnSquare), $"Expected {(Side)oppositeSide} pawn in {capturedPawnSquare}");

                    PieceBitBoards[oppositePawnIndex].PopBit(capturedPawnSquare);
                    OccupancyBitBoards[oppositeSide].PopBit(capturedPawnSquare);
                    UniqueIdentifier ^= ZobristTable.PieceHash(capturedPawnSquare, oppositePawnIndex);
                    move = MoveExtensions.EncodeCapturedPiece(move, oppositePawnIndex);

                    break;
                }
            default:
                {
                    if (move.IsCapture())
                    {
                        var oppositePawnIndex = (int)Piece.p - offset;

                        var limit = (int)Piece.K + oppositePawnIndex;
                        for (int pieceIndex = oppositePawnIndex; pieceIndex < limit; ++pieceIndex)
                        {
                            if (PieceBitBoards[pieceIndex].GetBit(targetSquare))
                            {
                                PieceBitBoards[pieceIndex].PopBit(targetSquare);
                                UniqueIdentifier ^= ZobristTable.PieceHash(targetSquare, pieceIndex);
                                move = MoveExtensions.EncodeCapturedPiece(move, pieceIndex);
                                break;
                            }
                        }

                        OccupancyBitBoards[oppositeSide].PopBit(targetSquare);
                    }

                    break;
                }
        }

        Side = (Side)oppositeSide;
        OccupancyBitBoards[2] = OccupancyBitBoards[1] | OccupancyBitBoards[0];

        // Updating castling rights
        Castle &= Constants.CastlingRightsUpdateConstants[sourceSquare];
        Castle &= Constants.CastlingRightsUpdateConstants[targetSquare];

        UniqueIdentifier ^= ZobristTable.CastleHash(Castle);

        return new GameState(uniqueIdentifierCopy, enpassantCopy, castleCopy);
        //var clone = new Position(this);
        //clone.UnmakeMove(move, gameState);
        //if (uniqueIdentifierCopy != clone.UniqueIdentifier)
        //{
        //    throw new($"{FEN()}: {uniqueIdentifierCopy} expected, got {clone.UniqueIdentifier} got after Make/Unmake move {move.ToEPDString()}");
        //}
    }

    [MethodImpl(MethodImplOptions.AggressiveInlining)]
    public void UnmakeMove(Move move, GameState gameState)
    {
        var oppositeSide = (int)Side;
        var side = Utils.OppositeSide(oppositeSide);
        Side = (Side)side;
        var offset = Utils.PieceOffset(side);

        int sourceSquare = move.SourceSquare();
        int targetSquare = move.TargetSquare();
        int piece = move.Piece();
        int promotedPiece = move.PromotedPiece();

        var newPiece = piece;
        if (promotedPiece != default)
        {
            newPiece = promotedPiece;
        }

        PieceBitBoards[newPiece].PopBit(targetSquare);
        OccupancyBitBoards[side].PopBit(targetSquare);

        PieceBitBoards[piece].SetBit(sourceSquare);
        OccupancyBitBoards[side].SetBit(sourceSquare);

        switch (move.SpecialMoveFlag())
        {
            case SpecialMoveType.None:
                {
                    if (move.IsCapture())
                    {
                        PieceBitBoards[move.CapturedPiece()].SetBit(targetSquare);
                        OccupancyBitBoards[oppositeSide].SetBit(targetSquare);
                    }

                    break;
                }
            case SpecialMoveType.ShortCastle:
                {
                    var rookSourceSquare = Utils.ShortCastleRookSourceSquare(side);
                    var rookTargetSquare = Utils.ShortCastleRookTargetSquare(side);
                    var rookIndex = (int)Piece.R + offset;

                    PieceBitBoards[rookIndex].SetBit(rookSourceSquare);
                    OccupancyBitBoards[side].SetBit(rookSourceSquare);

                    PieceBitBoards[rookIndex].PopBit(rookTargetSquare);
                    OccupancyBitBoards[side].PopBit(rookTargetSquare);

                    break;
                }
            case SpecialMoveType.LongCastle:
                {
                    var rookSourceSquare = Utils.LongCastleRookSourceSquare(side);
                    var rookTargetSquare = Utils.LongCastleRookTargetSquare(side);
                    var rookIndex = (int)Piece.R + offset;

                    PieceBitBoards[rookIndex].SetBit(rookSourceSquare);
                    OccupancyBitBoards[side].SetBit(rookSourceSquare);

                    PieceBitBoards[rookIndex].PopBit(rookTargetSquare);
                    OccupancyBitBoards[side].PopBit(rookTargetSquare);

                    break;
                }
            case SpecialMoveType.EnPassant:
                {
                    Debug.Assert(move.IsEnPassant());

                    var oppositePawnIndex = (int)Piece.p - offset;
                    var capturedPawnSquare = Constants.EnPassantCaptureSquares[targetSquare];

                    Utils.Assert(OccupancyBitBoards[(int)Side.Both].GetBit(capturedPawnSquare) == default,
                        $"Expected empty {capturedPawnSquare}");

                    PieceBitBoards[oppositePawnIndex].SetBit(capturedPawnSquare);
                    OccupancyBitBoards[oppositeSide].SetBit(capturedPawnSquare);

                    break;
                }
        }

        OccupancyBitBoards[2] = OccupancyBitBoards[1] | OccupancyBitBoards[0];

        // Updating saved values
        Castle = gameState.Castle;
        EnPassant = gameState.EnPassant;
        UniqueIdentifier = gameState.ZobristKey;
    }

    [MethodImpl(MethodImplOptions.AggressiveInlining)]
    public GameState MakeNullMove()
    {
        Side = (Side)Utils.OppositeSide(Side);
        var oldEnPassant = EnPassant;
        var oldUniqueIdentifier = UniqueIdentifier;
        EnPassant = BoardSquare.noSquare;

        UniqueIdentifier ^=
            ZobristTable.SideHash()
            ^ ZobristTable.EnPassantHash((int)oldEnPassant);

        return new GameState(oldUniqueIdentifier, oldEnPassant, byte.MaxValue);
    }

    [MethodImpl(MethodImplOptions.AggressiveInlining)]
    public void UnMakeNullMove(GameState gameState)
    {
        Side = (Side)Utils.OppositeSide(Side);
        EnPassant = gameState.EnPassant;

        UniqueIdentifier = gameState.ZobristKey;
    }

    /// <summary>
    /// False if any of the kings has been captured, or if the opponent king is in check.
    /// </summary>
    /// <returns></returns>
    [MethodImpl(MethodImplOptions.AggressiveInlining)]
    internal bool IsValid()
    {
        var offset = Utils.PieceOffset(Side);

        var kingBitBoard = PieceBitBoards[(int)Piece.K + offset];
        var kingSquare = kingBitBoard == default ? -1 : kingBitBoard.GetLS1BIndex();

        var oppositeKingBitBoard = PieceBitBoards[(int)Piece.k - offset];
        var oppositeKingSquare = oppositeKingBitBoard == default ? -1 : oppositeKingBitBoard.GetLS1BIndex();

        return kingSquare >= 0 && oppositeKingSquare >= 0
            && !IsSquareAttacked(oppositeKingSquare, Side);
    }

    /// <summary>
    /// Lightweight version of <see cref="IsValid"/>
    /// False if the opponent king is in check.
    /// This method is meant to be invoked only after a pseudolegal <see cref="MakeMove(int)"/>.
    /// i.e. it doesn't ensure that both kings are on the board
    /// </summary>
    /// <returns></returns>
    [MethodImpl(MethodImplOptions.AggressiveInlining)]
    public bool WasProduceByAValidMove()
    {
        var oppositeKingSquare = PieceBitBoards[(int)Piece.k - Utils.PieceOffset(Side)].GetLS1BIndex();

        return !IsSquareAttacked(oppositeKingSquare, Side);
    }

    #endregion

    #region Evaluation

    /// <summary>
    /// Evaluates material and position in a NegaMax style.
    /// That is, positive scores always favour playing <see cref="Side"/>.
    /// </summary>
    /// <returns></returns>
    [MethodImpl(MethodImplOptions.AggressiveInlining)]
    public (int Score, int Phase) StaticEvaluation(int movesWithoutCaptureOrPawnMove = 0)
    {
        //var result = OnlineTablebaseProber.EvaluationSearch(this, movesWithoutCaptureOrPawnMove, cancellationToken);
        //Debug.Assert(result < CheckMateBaseEvaluation, $"position {FEN()} returned tb eval out of bounds: {result}");
        //Debug.Assert(result > -CheckMateBaseEvaluation, $"position {FEN()} returned tb eval out of bounds: {result}");

        //if (result != OnlineTablebaseProber.NoResult)
        //{
        //    return result;
        //}

        int packedScore = 0;
        int gamePhase = 0;

        var whitePawns = PieceBitBoards[(int)Piece.P];
        var blackPawns = PieceBitBoards[(int)Piece.p];

        BitBoard whitePawnAttacks = whitePawns.ShiftUpRight() | whitePawns.ShiftUpLeft();
        BitBoard blackPawnAttacks = blackPawns.ShiftDownRight() | blackPawns.ShiftDownLeft();

        var whiteKing = PieceBitBoards[(int)Piece.K].GetLS1BIndex();
        var blackKing = PieceBitBoards[(int)Piece.k].GetLS1BIndex();

        var whiteBucket = PSQTBucketLayout[whiteKing];
        var blackBucket = PSQTBucketLayout[blackKing ^ 56];

        for (int pieceIndex = (int)Piece.P; pieceIndex < (int)Piece.K; ++pieceIndex)
        {
            // Bitboard copy that we 'empty'
            var bitboard = PieceBitBoards[pieceIndex];

            while (bitboard != default)
            {
                var pieceSquareIndex = bitboard.GetLS1BIndex();
                bitboard.ResetLS1B();

                packedScore += PSQT(0, whiteBucket, pieceIndex, pieceSquareIndex)
                             + PSQT(1, blackBucket, pieceIndex, pieceSquareIndex);

                gamePhase += GamePhaseByPiece[pieceIndex];

                packedScore += AdditionalPieceEvaluation(whiteBucket, pieceSquareIndex, pieceIndex, (int)Side.White, whiteKing, blackKing, blackPawnAttacks);
            }
        }

        for (int pieceIndex = (int)Piece.p; pieceIndex < (int)Piece.k; ++pieceIndex)
        {
            // Bitboard copy that we 'empty'
            var bitboard = PieceBitBoards[pieceIndex];

            while (bitboard != default)
            {
                var pieceSquareIndex = bitboard.GetLS1BIndex();
                bitboard.ResetLS1B();

                packedScore += PSQT(0, blackBucket, pieceIndex, pieceSquareIndex)
                             + PSQT(1, whiteBucket, pieceIndex, pieceSquareIndex);

                gamePhase += GamePhaseByPiece[pieceIndex];

                packedScore -= AdditionalPieceEvaluation(blackBucket, pieceSquareIndex, pieceIndex, (int)Side.Black, blackKing, whiteKing, whitePawnAttacks);
            }
        }

        // Bishop pair bonus
        if (PieceBitBoards[(int)Piece.B].CountBits() >= 2)
        {
            packedScore += BishopPairBonus;
        }

        if (PieceBitBoards[(int)Piece.b].CountBits() >= 2)
        {
            packedScore -= BishopPairBonus;
        }

<<<<<<< HEAD
=======
        // Pawn phalanx
        var whitePawnsRight = whitePawns.ShiftRight();
        var whitePhalanx = whitePawns & whitePawnsRight;
        while (whitePhalanx != 0)
        {
            var square = whitePhalanx.GetLS1BIndex();
            whitePhalanx.ResetLS1B();

            var rank = Constants.Rank[square];
            packedScore += PawnPhalanxBonus[rank];
        }

        var blackPawnsRight = blackPawns.ShiftRight();
        var blackPhalanx = blackPawns & blackPawnsRight;
        while (blackPhalanx != 0)
        {
            var square = blackPhalanx.GetLS1BIndex();
            blackPhalanx.ResetLS1B();

            var rank = 7 - Constants.Rank[square];
            packedScore -= PawnPhalanxBonus[rank];
        }

>>>>>>> 94ed06ec

        // Pieces protected by pawns bonus
        packedScore += PieceProtectedByPawnBonus
            * ((whitePawnAttacks & OccupancyBitBoards[(int)Side.White] /*& (~PieceBitBoards[(int)Piece.P])*/).CountBits()
                - (blackPawnAttacks & OccupancyBitBoards[(int)Side.Black] /*& (~PieceBitBoards[(int)Piece.p])*/).CountBits());

        packedScore += PieceAttackedByPawnPenalty
            * ((blackPawnAttacks & OccupancyBitBoards[(int)Side.White]).CountBits()
                - (whitePawnAttacks & OccupancyBitBoards[(int)Side.Black]).CountBits());

        packedScore += PSQT(0, whiteBucket, (int)Piece.K, whiteKing)
            + PSQT(0, blackBucket, (int)Piece.k, blackKing)
            + PSQT(1, blackBucket, (int)Piece.K, whiteKing)
            + PSQT(1, whiteBucket, (int)Piece.k, blackKing)
            + KingAdditionalEvaluation(whiteKing, (int)Side.White, blackPawnAttacks)
            - KingAdditionalEvaluation(blackKing, (int)Side.Black, whitePawnAttacks);

        const int maxPhase = 24;

        if (gamePhase > maxPhase)    // Early promotions
        {
            gamePhase = maxPhase;
        }

        int totalPawnsCount = whitePawns.CountBits() + blackPawns.CountBits();

        // Pawnless endgames with few pieces
        if (gamePhase <= 3 && totalPawnsCount == 0)
        {
            switch (gamePhase)
            {
                //case 5:
                //    {
                //        // RB vs R, RN vs R - scale it down due to the chances of it being a draw
                //        if (pieceCount[(int)Piece.R] == 1 && pieceCount[(int)Piece.r] == 1)
                //        {
                //            packedScore >>= 1; // /2
                //        }

                //        break;
                //    }
                case 3:
                    {
                        var winningSideOffset = Utils.PieceOffset(packedScore >= 0);

                        if (PieceBitBoards[(int)Piece.N + winningSideOffset].CountBits() == 2)      // NN vs N, NN vs B
                        {
                            return (0, gamePhase);
                        }

                        // Without rooks, only BB vs N is a win and BN vs N can have some chances
                        // Not taking that into account here though, we would need this to rule them out: `pieceCount[(int)Piece.b - winningSideOffset] == 1 || pieceCount[(int)Piece.B + winningSideOffset] <= 1`
                        //if (pieceCount[(int)Piece.R + winningSideOffset] == 0)  // BN vs B, NN vs B, BB vs B, BN vs N, NN vs N
                        //{
                        //    packedScore >>= 1; // /2
                        //}

                        break;
                    }
                case 2:
                    {
                        var whiteKnightsCount = PieceBitBoards[(int)Piece.N].CountBits();

                        if (whiteKnightsCount + PieceBitBoards[(int)Piece.n].CountBits() == 2            // NN vs -, N vs N
                                || whiteKnightsCount + PieceBitBoards[(int)Piece.B].CountBits() == 1)    // B vs N, B vs B
                        {
                            return (0, gamePhase);
                        }

                        break;
                    }
                case 1:
                case 0:
                    {
                        return (0, gamePhase);
                    }
            }
        }

        int endGamePhase = maxPhase - gamePhase;

        var middleGameScore = Utils.UnpackMG(packedScore);
        var endGameScore = Utils.UnpackEG(packedScore);
        var eval = ((middleGameScore * gamePhase) + (endGameScore * endGamePhase)) / maxPhase;

        // Endgame scaling with pawn count, formula yoinked from Sirius
        eval = (int)(eval * ((80 + (totalPawnsCount * 7)) / 128.0));

        eval = ScaleEvalWith50MovesDrawDistance(eval, movesWithoutCaptureOrPawnMove);

        eval = Math.Clamp(eval, MinEval, MaxEval);

        var sideEval = Side == Side.White
            ? eval
            : -eval;

        return (sideEval, gamePhase);
    }

    [MethodImpl(MethodImplOptions.AggressiveInlining)]
    internal static int TaperedEvaluation(TaperedEvaluationTerm taperedEvaluationTerm, int phase)
    {
        return ((Utils.UnpackMG(taperedEvaluationTerm) * phase) + (Utils.UnpackEG(taperedEvaluationTerm) * (24 - phase))) / 24;
    }

    /// <summary>
    /// Assuming a current position has no legal moves (<see cref="AllPossibleMoves"/> doesn't produce any <see cref="IsValid"/> position),
    /// this method determines if a position is a result of either a loss by checkmate or a draw by stalemate.
    /// NegaMax style
    /// </summary>
    /// <param name="ply">Modulates the output, favouring positions with lower ply (i.e. Checkmate in less moves)</param>
    /// <param name="isInCheck"></param>
    /// <returns>At least <see cref="CheckMateEvaluation"/> if Position.Side lost (more extreme values when <paramref name="ply"/> increases)
    /// or 0 if Position.Side was stalemated</returns>
    [MethodImpl(MethodImplOptions.AggressiveInlining)]
    public static int EvaluateFinalPosition(int ply, bool isInCheck)
    {
        if (isInCheck)
        {
            // Checkmate evaluation, but not as bad/shallow as it looks like since we're already searching at a certain depth
            return -CheckMateBaseEvaluation + (CheckmateDepthFactor * ply);
        }
        else
        {
            return 0;
        }
    }

    /// <summary>
    /// Doesn't include <see cref="Piece.K"/> and <see cref="Piece.k"/> evaluation
    /// </summary>
    /// <param name="pieceSquareIndex"></param>
    /// <param name="pieceIndex"></param>
    /// <returns></returns>
    [MethodImpl(MethodImplOptions.AggressiveInlining)]
    internal int AdditionalPieceEvaluation(int bucket, int pieceSquareIndex, int pieceIndex, int pieceSide, int sameSideKingSquare, int oppositeSideKingSquare, BitBoard enemyPawnAttacks)
    {
        return pieceIndex switch
        {
            (int)Piece.P or (int)Piece.p => PawnAdditionalEvaluation(bucket, pieceSquareIndex, pieceIndex, sameSideKingSquare, oppositeSideKingSquare),
            (int)Piece.R or (int)Piece.r => RookAdditionalEvaluation(pieceSquareIndex, pieceIndex, pieceSide, enemyPawnAttacks),
            (int)Piece.B or (int)Piece.b => BishopAdditionalEvaluation(pieceSquareIndex, pieceIndex, pieceSide, enemyPawnAttacks),
            (int)Piece.N or (int)Piece.n => KnightAdditionalEvaluation(pieceSquareIndex, pieceIndex, pieceSide, enemyPawnAttacks),
            (int)Piece.Q or (int)Piece.q => QueenAdditionalEvaluation(pieceSquareIndex, pieceIndex, pieceSide, enemyPawnAttacks),
            _ => 0
        };
    }

    /// <summary>
    /// Doubled pawns penalty, isolated pawns penalty, passed pawns bonus
    /// </summary>
    /// <param name = "squareIndex" ></ param >
    /// < param name="pieceIndex"></param>
    /// <returns></returns>
    [MethodImpl(MethodImplOptions.AggressiveInlining)]
    private int PawnAdditionalEvaluation(int bucket, int squareIndex, int pieceIndex, int sameSideKingSquare, int oppositeSideKingSquare)
    {
        int packedBonus = 0;

        // Isolated pawn
        if ((PieceBitBoards[pieceIndex] & Masks.IsolatedPawnMasks[squareIndex]) == default)
        {
            packedBonus += IsolatedPawnPenalty;
        }

        var rank = Constants.Rank[squareIndex];
        var oppositeSide = (int)Side.Black;
        if (pieceIndex == (int)Piece.p)
        {
            rank = 7 - rank;
            oppositeSide = (int)Side.White;
        }

        // Passed pawn
        ulong passedPawnsMask = Masks.PassedPawns[pieceIndex][squareIndex];
        if ((PieceBitBoards[(int)Piece.p - pieceIndex] & passedPawnsMask) == default)
        {
            // Passed pawn without opponent pieces ahead (in its passed pawn mask)
            if ((passedPawnsMask & OccupancyBitBoards[oppositeSide]) == 0)
            {
                packedBonus += PassedPawnBonusNoEnemiesAheadBonus[bucket][rank];
            }

            var friendlyKingDistance = Constants.ChebyshevDistance[squareIndex][sameSideKingSquare];
            var enemyKingDistance = Constants.ChebyshevDistance[squareIndex][oppositeSideKingSquare];

            packedBonus += PassedPawnBonus[bucket][rank]
                + FriendlyKingDistanceToPassedPawnBonus[friendlyKingDistance]
                + EnemyKingDistanceToPassedPawnPenalty[enemyKingDistance];
        }

        // Pawn phalanx
        if (Constants.File[squareIndex] != 7 && PieceBitBoards[pieceIndex].GetBit(squareIndex + 1))
        {
            packedBonus += PawnPhalanxBonus[rank];
        }

        return packedBonus;
    }

    /// <summary>
    /// Open and semiopen file bonus
    /// </summary>
    /// <param name="squareIndex"></param>
    /// <param name="pieceIndex"></param>
    /// <returns></returns>
    [MethodImpl(MethodImplOptions.AggressiveInlining)]
    private int RookAdditionalEvaluation(int squareIndex, int pieceIndex, int pieceSide, BitBoard enemyPawnAttacks)
    {
        var attacksCount =
            (Attacks.RookAttacks(squareIndex, OccupancyBitBoards[(int)Side.Both])
                & (~(OccupancyBitBoards[pieceSide] | enemyPawnAttacks)))
            .CountBits();

        var packedBonus = RookMobilityBonus[attacksCount];

        const int pawnToRookOffset = (int)Piece.R - (int)Piece.P;

        if (((PieceBitBoards[(int)Piece.P] | PieceBitBoards[(int)Piece.p]) & Masks.FileMasks[squareIndex]) == default)  // isOpenFile
        {
            packedBonus += OpenFileRookBonus;
        }
        else if ((PieceBitBoards[pieceIndex - pawnToRookOffset] & Masks.FileMasks[squareIndex]) == default)  // isSemiOpenFile
        {
            packedBonus += SemiOpenFileRookBonus;
        }

        return packedBonus;
    }

    /// <summary>
    /// Mobility and bishop pair bonus
    /// </summary>
    /// <param name="squareIndex"></param>
    /// <param name="pieceIndex"></param>
    /// <returns></returns>
    [MethodImpl(MethodImplOptions.AggressiveInlining)]
    private int KnightAdditionalEvaluation(int squareIndex, int pieceIndex, int pieceSide, BitBoard enemyPawnAttacks)
    {
        var attacksCount =
            (Attacks.KnightAttacks[squareIndex]
                & (~(OccupancyBitBoards[pieceSide] | enemyPawnAttacks)))
            .CountBits();

        return KnightMobilityBonus[attacksCount];
    }

    /// <summary>
    /// Mobility and bishop pair bonus
    /// </summary>
    /// <param name="squareIndex"></param>
    /// <param name="pieceIndex"></param>
    /// <returns></returns>
    [MethodImpl(MethodImplOptions.AggressiveInlining)]
    private int BishopAdditionalEvaluation(int squareIndex, int pieceIndex, int pieceSide, BitBoard enemyPawnAttacks)
    {
        var attacksCount =
            (Attacks.BishopAttacks(squareIndex, OccupancyBitBoards[(int)Side.Both])
                & (~(OccupancyBitBoards[pieceSide] | enemyPawnAttacks)))
            .CountBits();

        return BishopMobilityBonus[attacksCount];
    }

    /// <summary>
    /// Mobility bonus
    /// </summary>
    /// <param name="squareIndex"></param>
    /// <returns></returns>
    [MethodImpl(MethodImplOptions.AggressiveInlining)]
    private int QueenAdditionalEvaluation(int squareIndex, int pieceIndex, int pieceSide, BitBoard enemyPawnAttacks)
    {
        var attacksCount =
            (Attacks.QueenAttacks(squareIndex, OccupancyBitBoards[(int)Side.Both])
                & (~(OccupancyBitBoards[pieceSide] | enemyPawnAttacks)))
            .CountBits();

        return QueenMobilityBonus[attacksCount];
    }

    /// <summary>
    /// Open and semiopenfile penalties, shield bonus, virtual mobility bonus/penalty
    /// </summary>
    /// <param name="squareIndex"></param>
    /// <param name="pieceSide"></param>
    /// <returns></returns>
    [MethodImpl(MethodImplOptions.AggressiveInlining)]
    internal int KingAdditionalEvaluation(int squareIndex, int pieceSide, BitBoard enemyPawnAttacks)
    {
        var attacksCount =
            (Attacks.QueenAttacks(squareIndex, OccupancyBitBoards[(int)Side.Both])
            & ~(OccupancyBitBoards[pieceSide] | enemyPawnAttacks)).CountBits();
        int packedBonus = VirtualKingMobilityBonus[attacksCount];

        var kingSideOffset = Utils.PieceOffset(pieceSide);

        if (PieceBitBoards[(int)Piece.r - kingSideOffset] + PieceBitBoards[(int)Piece.q - kingSideOffset] != 0) // areThereOppositeSideRooksOrQueens
        {
            if (((PieceBitBoards[(int)Piece.P] | PieceBitBoards[(int)Piece.p]) & Masks.FileMasks[squareIndex]) == 0)  // isOpenFile
            {
                packedBonus += OpenFileKingPenalty;
            }
            else if ((PieceBitBoards[(int)Piece.P + kingSideOffset] & Masks.FileMasks[squareIndex]) == 0) // isSemiOpenFile
            {
                packedBonus += SemiOpenFileKingPenalty;
            }
        }

        var ownPiecesAroundCount = (Attacks.KingAttacks[squareIndex] & PieceBitBoards[(int)Piece.P + kingSideOffset]).CountBits();

        return packedBonus + (ownPiecesAroundCount * KingShieldBonus);
    }

    /// <summary>
    /// Scales <paramref name="eval"/> with <paramref name="movesWithoutCaptureOrPawnMove"/>, so that
    /// an eval with 100 halfmove counter is half of the value of one with 0 halfmove counter
    /// </summary>
    /// <param name="eval"></param>
    /// <param name="movesWithoutCaptureOrPawnMove"></param>
    /// <returns></returns>
    [MethodImpl(MethodImplOptions.AggressiveInlining)]
    internal static int ScaleEvalWith50MovesDrawDistance(int eval, int movesWithoutCaptureOrPawnMove) =>
        eval * (200 - movesWithoutCaptureOrPawnMove) / 200;

    #endregion

    #region Attacks

    [MethodImpl(MethodImplOptions.AggressiveInlining)]
    public ulong AllAttackersTo(int square, BitBoard occupancy)
    {
        Debug.Assert(square != (int)BoardSquare.noSquare);

        var queens = Queens;
        var rooks = queens | Rooks;
        var bishops = queens | Bishops;

        return (rooks & Attacks.RookAttacks(square, occupancy))
            | (bishops & Attacks.BishopAttacks(square, occupancy))
            | (PieceBitBoards[(int)Piece.p] & Attacks.PawnAttacks[(int)Side.White][square])
            | (PieceBitBoards[(int)Piece.P] & Attacks.PawnAttacks[(int)Side.Black][square])
            | (Knights & Attacks.KnightAttacks[square])
            | (Kings & Attacks.KingAttacks[square]);
    }

    /// <summary>
    /// Overload that has rooks and bishops precalculated for the position
    /// </summary>
    /// <param name="square"></param>
    /// <param name="occupancy"></param>
    /// <param name="rooks">Includes Queen bitboard</param>
    /// <param name="bishops">Includes Queen bitboard</param>
    /// <returns></returns>
    [MethodImpl(MethodImplOptions.AggressiveInlining)]
    public ulong AllAttackersTo(int square, BitBoard occupancy, BitBoard rooks, BitBoard bishops)
    {
        Debug.Assert(square != (int)BoardSquare.noSquare);

        return (rooks & Attacks.RookAttacks(square, occupancy))
            | (bishops & Attacks.BishopAttacks(square, occupancy))
            | (PieceBitBoards[(int)Piece.p] & Attacks.PawnAttacks[(int)Side.White][square])
            | (PieceBitBoards[(int)Piece.P] & Attacks.PawnAttacks[(int)Side.Black][square])
            | (Knights & Attacks.KnightAttacks[square])
            | (Kings & Attacks.KingAttacks[square]);
    }

    [MethodImpl(MethodImplOptions.AggressiveInlining)]
    public bool IsSquareAttackedBySide(int squaredIndex, Side sideToMove) => IsSquareAttacked(squaredIndex, sideToMove);

    [MethodImpl(MethodImplOptions.AggressiveInlining)]
    public bool IsSquareAttacked(int squareIndex, Side sideToMove)
    {
        Utils.Assert(sideToMove != Side.Both);

        var sideToMoveInt = (int)sideToMove;
        var offset = Utils.PieceOffset(sideToMoveInt);
        var bothSidesOccupancy = OccupancyBitBoards[(int)Side.Both];

        // I tried to order them from most to least likely - not tested
        return
            IsSquareAttackedByPawns(squareIndex, sideToMoveInt, offset)
            || IsSquareAttackedByKing(squareIndex, offset)
            || IsSquareAttackedByKnights(squareIndex, offset)
            || IsSquareAttackedByBishops(squareIndex, offset, bothSidesOccupancy, out var bishopAttacks)
            || IsSquareAttackedByRooks(squareIndex, offset, bothSidesOccupancy, out var rookAttacks)
            || IsSquareAttackedByQueens(offset, bishopAttacks, rookAttacks);
    }

    [MethodImpl(MethodImplOptions.AggressiveInlining)]
    public bool IsInCheck()
    {
        var oppositeSideInt = Utils.OppositeSide(Side);
        var oppositeSideOffset = Utils.PieceOffset(oppositeSideInt);

        var kingSquare = PieceBitBoards[(int)Piece.k - oppositeSideOffset].GetLS1BIndex();

        var bothSidesOccupancy = OccupancyBitBoards[(int)Side.Both];

        // I tried to order them from most to least likely - not tested
        return
            IsSquareAttackedByRooks(kingSquare, oppositeSideOffset, bothSidesOccupancy, out var rookAttacks)
            || IsSquareAttackedByBishops(kingSquare, oppositeSideOffset, bothSidesOccupancy, out var bishopAttacks)
            || IsSquareAttackedByQueens(oppositeSideOffset, bishopAttacks, rookAttacks)
            || IsSquareAttackedByKnights(kingSquare, oppositeSideOffset)
            || IsSquareAttackedByPawns(kingSquare, oppositeSideInt, oppositeSideOffset);
    }

    [MethodImpl(MethodImplOptions.AggressiveInlining)]
    private bool IsSquareAttackedByPawns(int squareIndex, int sideToMove, int offset)
    {
        var oppositeColorIndex = sideToMove ^ 1;

        return (Attacks.PawnAttacks[oppositeColorIndex][squareIndex] & PieceBitBoards[offset]) != default;
    }

    [MethodImpl(MethodImplOptions.AggressiveInlining)]
    private bool IsSquareAttackedByKnights(int squareIndex, int offset)
    {
        return (Attacks.KnightAttacks[squareIndex] & PieceBitBoards[(int)Piece.N + offset]) != default;
    }

    [MethodImpl(MethodImplOptions.AggressiveInlining)]
    private bool IsSquareAttackedByKing(int squareIndex, int offset)
    {
        return (Attacks.KingAttacks[squareIndex] & PieceBitBoards[(int)Piece.K + offset]) != default;
    }

    [MethodImpl(MethodImplOptions.AggressiveInlining)]
    private bool IsSquareAttackedByBishops(int squareIndex, int offset, BitBoard bothSidesOccupancy, out BitBoard bishopAttacks)
    {
        bishopAttacks = Attacks.BishopAttacks(squareIndex, bothSidesOccupancy);
        return (bishopAttacks & PieceBitBoards[(int)Piece.B + offset]) != default;
    }

    [MethodImpl(MethodImplOptions.AggressiveInlining)]
    private bool IsSquareAttackedByRooks(int squareIndex, int offset, BitBoard bothSidesOccupancy, out BitBoard rookAttacks)
    {
        rookAttacks = Attacks.RookAttacks(squareIndex, bothSidesOccupancy);
        return (rookAttacks & PieceBitBoards[(int)Piece.R + offset]) != default;
    }

    [MethodImpl(MethodImplOptions.AggressiveInlining)]
    private bool IsSquareAttackedByQueens(int offset, BitBoard bishopAttacks, BitBoard rookAttacks)
    {
        var queenAttacks = Attacks.QueenAttacks(rookAttacks, bishopAttacks);
        return (queenAttacks & PieceBitBoards[(int)Piece.Q + offset]) != default;
    }

    #endregion

    [MethodImpl(MethodImplOptions.AggressiveInlining)]
    public int CountPieces() => PieceBitBoards.Sum(b => b.CountBits());

    /// <summary>
    /// Based on Stormphrax
    /// </summary>
    /// <param name="square"></param>
    /// <returns></returns>
    [MethodImpl(MethodImplOptions.AggressiveInlining)]
    public int PieceAt(int square)
    {
        var bit = BitBoardExtensions.SquareBit(square);

        Side color;

        if ((OccupancyBitBoards[(int)Side.Black] & bit) != default)
        {
            color = Side.Black;
        }
        else if ((OccupancyBitBoards[(int)Side.White] & bit) != default)
        {
            color = Side.White;
        }
        else
        {
            return (int)Piece.None;
        }

        var offset = Utils.PieceOffset(color);

        for (int pieceIndex = offset; pieceIndex < 6 + offset; ++pieceIndex)
        {
            if (!(PieceBitBoards[pieceIndex] & bit).Empty())
            {
                return pieceIndex;
            }
        }

        Debug.Fail($"Bit set in {Side} occupancy bitboard, but not piece found");

        return (int)Piece.None;
    }

    [MethodImpl(MethodImplOptions.AggressiveInlining)]
    public string FEN(int halfMovesWithoutCaptureOrPawnMove = 0, int fullMoveClock = 1)
    {
        var sb = new StringBuilder(100);

        var squaresPerFile = 0;

        int squaresWithoutPiece = 0;
        int lengthBeforeSlash = sb.Length;
        for (int square = 0; square < 64; ++square)
        {
            int foundPiece = -1;
            for (var pieceBoardIndex = 0; pieceBoardIndex < 12; ++pieceBoardIndex)
            {
                if (PieceBitBoards[pieceBoardIndex].GetBit(square))
                {
                    foundPiece = pieceBoardIndex;
                    break;
                }
            }

            if (foundPiece != -1)
            {
                if (squaresWithoutPiece != 0)
                {
                    sb.Append(squaresWithoutPiece);
                    squaresWithoutPiece = 0;
                }

                sb.Append(Constants.AsciiPieces[foundPiece]);
            }
            else
            {
                ++squaresWithoutPiece;
            }

            squaresPerFile = (squaresPerFile + 1) % 8;
            if (squaresPerFile == 0)
            {
                if (squaresWithoutPiece != 0)
                {
                    sb.Append(squaresWithoutPiece);
                    squaresWithoutPiece = 0;
                }

                if (square != 63)
                {
                    if (sb.Length == lengthBeforeSlash)
                    {
                        sb.Append('8');
                    }
                    sb.Append('/');
                    lengthBeforeSlash = sb.Length;
                    squaresWithoutPiece = 0;
                }
            }
        }

        sb.Append(' ');
        sb.Append(Side == Side.White ? 'w' : 'b');

        sb.Append(' ');
        var length = sb.Length;

        if ((Castle & (int)CastlingRights.WK) != default)
        {
            sb.Append('K');
        }
        if ((Castle & (int)CastlingRights.WQ) != default)
        {
            sb.Append('Q');
        }
        if ((Castle & (int)CastlingRights.BK) != default)
        {
            sb.Append('k');
        }
        if ((Castle & (int)CastlingRights.BQ) != default)
        {
            sb.Append('q');
        }

        if (sb.Length == length)
        {
            sb.Append('-');
        }

        sb.Append(' ');

        sb.Append(EnPassant == BoardSquare.noSquare ? "-" : Constants.Coordinates[(int)EnPassant]);

        sb.Append(' ').Append(halfMovesWithoutCaptureOrPawnMove).Append(' ').Append(fullMoveClock);

        return sb.ToString();
    }

    /// <summary>
    /// Combines <see cref="PieceBitBoards"/>, <see cref="Side"/>, <see cref="Castle"/> and <see cref="EnPassant"/>
    /// into a human-friendly representation
    /// </summary>
    public void Print()
    {
        const string separator = "____________________________________________________";
        Console.WriteLine(separator + Environment.NewLine);

        for (var rank = 0; rank < 8; ++rank)
        {
            for (var file = 0; file < 8; ++file)
            {
                if (file == 0)
                {
                    Console.Write($"{8 - rank}  ");
                }

                var squareIndex = BitBoardExtensions.SquareIndex(rank, file);

                var piece = -1;

                for (int bbIndex = 0; bbIndex < PieceBitBoards.Length; ++bbIndex)
                {
                    if (PieceBitBoards[bbIndex].GetBit(squareIndex))
                    {
                        piece = bbIndex;
                    }
                }

                var pieceRepresentation = piece == -1
                    ? '.'
                    : Constants.AsciiPieces[piece];

                Console.Write($" {pieceRepresentation}");
            }

            Console.WriteLine();
        }

        Console.Write("\n    a b c d e f g h\n");

#pragma warning disable RCS1214 // Unnecessary interpolated string.
        Console.WriteLine();
        Console.WriteLine($"    Side:\t{Side}");
        Console.WriteLine($"    Enpassant:\t{(EnPassant == BoardSquare.noSquare ? "no" : Constants.Coordinates[(int)EnPassant])}");
        Console.WriteLine($"    Castling:\t" +
            $"{((Castle & (int)CastlingRights.WK) != default ? 'K' : '-')}" +
            $"{((Castle & (int)CastlingRights.WQ) != default ? 'Q' : '-')} | " +
            $"{((Castle & (int)CastlingRights.BK) != default ? 'k' : '-')}" +
            $"{((Castle & (int)CastlingRights.BQ) != default ? 'q' : '-')}"
            );
        Console.WriteLine($"    FEN:\t{FEN()}");
#pragma warning restore RCS1214 // Unnecessary interpolated string.

        Console.WriteLine(separator);
    }

    public void PrintAttackedSquares(Side sideToMove)
    {
        const string separator = "____________________________________________________";
        Console.WriteLine(separator);

        for (var rank = 0; rank < 8; ++rank)
        {
            for (var file = 0; file < 8; ++file)
            {
                if (file == 0)
                {
                    Console.Write($"{8 - rank}  ");
                }

                var squareIndex = BitBoardExtensions.SquareIndex(rank, file);

                var pieceRepresentation = IsSquareAttacked(squareIndex, sideToMove)
                    ? '1'
                    : '.';

                Console.Write($" {pieceRepresentation}");
            }

            Console.WriteLine();
        }

        Console.Write("\n    a b c d e f g h\n");
        Console.WriteLine(separator);
    }

    public void FreeResources()
    {
        ArrayPool<BitBoard>.Shared.Return(PieceBitBoards, clearArray: true);
        ArrayPool<BitBoard>.Shared.Return(OccupancyBitBoards, clearArray: true);

        _disposedValue = true;
    }

    protected virtual void Dispose(bool disposing)
    {
        if (!_disposedValue)
        {
            if (disposing)
            {
                FreeResources();
            }
            _disposedValue = true;
        }
    }

    public void Dispose()
    {
        // Do not change this code. Put cleanup code in 'Dispose(bool disposing)' method
        Dispose(disposing: true);
        GC.SuppressFinalize(this);
    }
}<|MERGE_RESOLUTION|>--- conflicted
+++ resolved
@@ -592,33 +592,6 @@
         {
             packedScore -= BishopPairBonus;
         }
-
-<<<<<<< HEAD
-=======
-        // Pawn phalanx
-        var whitePawnsRight = whitePawns.ShiftRight();
-        var whitePhalanx = whitePawns & whitePawnsRight;
-        while (whitePhalanx != 0)
-        {
-            var square = whitePhalanx.GetLS1BIndex();
-            whitePhalanx.ResetLS1B();
-
-            var rank = Constants.Rank[square];
-            packedScore += PawnPhalanxBonus[rank];
-        }
-
-        var blackPawnsRight = blackPawns.ShiftRight();
-        var blackPhalanx = blackPawns & blackPawnsRight;
-        while (blackPhalanx != 0)
-        {
-            var square = blackPhalanx.GetLS1BIndex();
-            blackPhalanx.ResetLS1B();
-
-            var rank = 7 - Constants.Rank[square];
-            packedScore -= PawnPhalanxBonus[rank];
-        }
-
->>>>>>> 94ed06ec
 
         // Pieces protected by pawns bonus
         packedScore += PieceProtectedByPawnBonus
