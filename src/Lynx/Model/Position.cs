using System.Diagnostics;
using System.Runtime.CompilerServices;
using System.Text;

using static Lynx.EvaluationConstants;
using static Lynx.EvaluationParams;

namespace Lynx.Model;

public class Position
{
    public long UniqueIdentifier { get; private set; }

    /// <summary>
    /// Use <see cref="Piece"/> as index
    /// </summary>
    public BitBoard[] PieceBitBoards { get; }

    /// <summary>
    /// Black, White, Both
    /// </summary>
    public BitBoard[] OccupancyBitBoards { get; }

    public Side Side { get; private set; }

    public BoardSquare EnPassant { get; private set; }

    /// <summary>
    /// See <see cref="<CastlingRights"/>
    /// </summary>
    public byte Castle { get; private set; }

    public BitBoard Queens => PieceBitBoards[(int)Piece.Q] | PieceBitBoards[(int)Piece.q];
    public BitBoard Rooks => PieceBitBoards[(int)Piece.R] | PieceBitBoards[(int)Piece.r];
    public BitBoard Bishops => PieceBitBoards[(int)Piece.B] | PieceBitBoards[(int)Piece.b];
    public BitBoard Knights => PieceBitBoards[(int)Piece.N] | PieceBitBoards[(int)Piece.n];
    public BitBoard Kings => PieceBitBoards[(int)Piece.K] | PieceBitBoards[(int)Piece.k];

    /// <summary>
    /// Beware, half move counter isn't take into account
    /// Use alternative constructor instead and set it externally if relevant
    /// </summary>
    /// <param name="fen"></param>
    public Position(string fen) : this(FENParser.ParseFEN(fen))
    {
    }

    public Position((BitBoard[] PieceBitBoards, BitBoard[] OccupancyBitBoards, Side Side, byte Castle, BoardSquare EnPassant,
        int _/*, int FullMoveCounter*/) parsedFEN)
    {
        PieceBitBoards = parsedFEN.PieceBitBoards;
        OccupancyBitBoards = parsedFEN.OccupancyBitBoards;
        Side = parsedFEN.Side;
        Castle = parsedFEN.Castle;
        EnPassant = parsedFEN.EnPassant;

        UniqueIdentifier = ZobristTable.PositionHash(this);
    }

    /// <summary>
    /// Clone constructor
    /// </summary>
    /// <param name="position"></param>
    [MethodImpl(MethodImplOptions.AggressiveInlining)]
    public Position(Position position)
    {
        UniqueIdentifier = position.UniqueIdentifier;
        PieceBitBoards = new BitBoard[12];
        Array.Copy(position.PieceBitBoards, PieceBitBoards, position.PieceBitBoards.Length);

        OccupancyBitBoards = new BitBoard[3];
        Array.Copy(position.OccupancyBitBoards, OccupancyBitBoards, position.OccupancyBitBoards.Length);

        Side = position.Side;
        Castle = position.Castle;
        EnPassant = position.EnPassant;
    }

    #region Move making

    /// <summary>
    /// Null moves constructor
    /// </summary>
    /// <param name="position"></param>
    /// <param name="nullMove"></param>
    [MethodImpl(MethodImplOptions.AggressiveInlining)]
#pragma warning disable RCS1163, IDE0060 // Unused parameter.
    public Position(Position position, bool nullMove)
    {
        UniqueIdentifier = position.UniqueIdentifier;
        PieceBitBoards = new BitBoard[12];
        Array.Copy(position.PieceBitBoards, PieceBitBoards, position.PieceBitBoards.Length);

        OccupancyBitBoards = new BitBoard[3];
        Array.Copy(position.OccupancyBitBoards, OccupancyBitBoards, position.OccupancyBitBoards.Length);

        Side = (Side)Utils.OppositeSide(position.Side);
        Castle = position.Castle;
        EnPassant = BoardSquare.noSquare;

        UniqueIdentifier ^=
            ZobristTable.SideHash()
            ^ ZobristTable.EnPassantHash((int)position.EnPassant);
    }

    /// <summary>
    /// Slower than make-unmake move method
    /// </summary>
    /// <param name="position"></param>
    /// <param name="move"></param>
    [MethodImpl(MethodImplOptions.AggressiveInlining)]
    public Position(Position position, Move move) : this(position)
    {
        var oldSide = Side;
        var offset = Utils.PieceOffset(oldSide);
        var oppositeSide = Utils.OppositeSide(oldSide);

        int sourceSquare = move.SourceSquare();
        int targetSquare = move.TargetSquare();
        int piece = move.Piece();
        int promotedPiece = move.PromotedPiece();

        var newPiece = piece;
        if (promotedPiece != default)
        {
            newPiece = promotedPiece;
        }

        EnPassant = BoardSquare.noSquare;

        PieceBitBoards[piece].PopBit(sourceSquare);
        OccupancyBitBoards[(int)Side].PopBit(sourceSquare);

        PieceBitBoards[newPiece].SetBit(targetSquare);
        OccupancyBitBoards[(int)Side].SetBit(targetSquare);

        UniqueIdentifier ^=
            ZobristTable.SideHash()
            ^ ZobristTable.PieceHash(sourceSquare, piece)
            ^ ZobristTable.PieceHash(targetSquare, newPiece)
            ^ ZobristTable.EnPassantHash((int)position.EnPassant)
            ^ ZobristTable.CastleHash(position.Castle);

        switch (move.SpecialMoveFlag())
        {
            case SpecialMoveType.None:
                {
                    if (move.IsCapture())
                    {
                        var capturedSquare = targetSquare;
                        var capturedPiece = move.CapturedPiece();

                        PieceBitBoards[capturedPiece].PopBit(capturedSquare);
                        OccupancyBitBoards[oppositeSide].PopBit(capturedSquare);
                        UniqueIdentifier ^= ZobristTable.PieceHash(capturedSquare, capturedPiece);
                    }

                    break;
                }
            case SpecialMoveType.DoublePawnPush:
                {
                    var pawnPush = +8 - ((int)oldSide * 16);
                    var enPassantSquare = sourceSquare + pawnPush;
                    Utils.Assert(Constants.EnPassantCaptureSquares.Length > enPassantSquare && Constants.EnPassantCaptureSquares[enPassantSquare] != 0, $"Unexpected en passant square : {(BoardSquare)enPassantSquare}");

                    EnPassant = (BoardSquare)enPassantSquare;
                    UniqueIdentifier ^= ZobristTable.EnPassantHash(enPassantSquare);

                    break;
                }
            case SpecialMoveType.ShortCastle:
                {
                    var rookSourceSquare = Utils.ShortCastleRookSourceSquare(oldSide);
                    var rookTargetSquare = Utils.ShortCastleRookTargetSquare(oldSide);
                    var rookIndex = (int)Piece.R + offset;

                    PieceBitBoards[rookIndex].PopBit(rookSourceSquare);
                    OccupancyBitBoards[(int)Side].PopBit(rookSourceSquare);

                    PieceBitBoards[rookIndex].SetBit(rookTargetSquare);
                    OccupancyBitBoards[(int)Side].SetBit(rookTargetSquare);

                    UniqueIdentifier ^=
                        ZobristTable.PieceHash(rookSourceSquare, rookIndex)
                        ^ ZobristTable.PieceHash(rookTargetSquare, rookIndex);

                    break;
                }
            case SpecialMoveType.LongCastle:
                {
                    var rookSourceSquare = Utils.LongCastleRookSourceSquare(oldSide);
                    var rookTargetSquare = Utils.LongCastleRookTargetSquare(oldSide);
                    var rookIndex = (int)Piece.R + offset;

                    PieceBitBoards[rookIndex].PopBit(rookSourceSquare);
                    OccupancyBitBoards[(int)Side].PopBit(rookSourceSquare);

                    PieceBitBoards[rookIndex].SetBit(rookTargetSquare);
                    OccupancyBitBoards[(int)Side].SetBit(rookTargetSquare);

                    UniqueIdentifier ^=
                        ZobristTable.PieceHash(rookSourceSquare, rookIndex)
                        ^ ZobristTable.PieceHash(rookTargetSquare, rookIndex);

                    break;
                }

            case SpecialMoveType.EnPassant:
                {
                    var oppositeSideOffset = Utils.PieceOffset(oppositeSide);
                    var oppositePawnIndex = (int)Piece.P + oppositeSideOffset;

                    var capturedPiece = oppositePawnIndex;

                    var capturedSquare = Constants.EnPassantCaptureSquares[targetSquare];
                    Utils.Assert(PieceBitBoards[oppositePawnIndex].GetBit(capturedSquare), $"Expected {(Side)oppositeSide} pawn in {capturedSquare}");

                    PieceBitBoards[capturedPiece].PopBit(capturedSquare);
                    OccupancyBitBoards[oppositeSide].PopBit(capturedSquare);
                    UniqueIdentifier ^= ZobristTable.PieceHash(capturedSquare, capturedPiece);

                    break;
                }
        }

        Side = (Side)oppositeSide;
        OccupancyBitBoards[(int)Side.Both] = OccupancyBitBoards[(int)Side.White] | OccupancyBitBoards[(int)Side.Black];

        // Updating castling rights
        Castle &= Constants.CastlingRightsUpdateConstants[sourceSquare];
        Castle &= Constants.CastlingRightsUpdateConstants[targetSquare];

        UniqueIdentifier ^= ZobristTable.CastleHash(Castle);
    }

    [MethodImpl(MethodImplOptions.AggressiveInlining)]
    public GameState MakeMove(Move move)
    {
        byte castleCopy = Castle;
        BoardSquare enpassantCopy = EnPassant;
        long uniqueIdentifierCopy = UniqueIdentifier;

        var oldSide = (int)Side;
        var offset = Utils.PieceOffset(oldSide);
        var oppositeSide = Utils.OppositeSide(oldSide);

        int sourceSquare = move.SourceSquare();
        int targetSquare = move.TargetSquare();
        int piece = move.Piece();
        int promotedPiece = move.PromotedPiece();

        var newPiece = piece;
        if (promotedPiece != default)
        {
            newPiece = promotedPiece;
        }

        PieceBitBoards[piece].PopBit(sourceSquare);
        OccupancyBitBoards[oldSide].PopBit(sourceSquare);

        PieceBitBoards[newPiece].SetBit(targetSquare);
        OccupancyBitBoards[oldSide].SetBit(targetSquare);

        UniqueIdentifier ^=
            ZobristTable.SideHash()
            ^ ZobristTable.PieceHash(sourceSquare, piece)
            ^ ZobristTable.PieceHash(targetSquare, newPiece)
            ^ ZobristTable.EnPassantHash((int)EnPassant)            // We clear the existing enpassant square, if any
            ^ ZobristTable.CastleHash(Castle);                      // We clear the existing castle rights

        EnPassant = BoardSquare.noSquare;

        switch (move.SpecialMoveFlag())
        {
            case SpecialMoveType.None:
                {
                    if (move.IsCapture())
                    {
                        var capturedSquare = targetSquare;
                        var capturedPiece = move.CapturedPiece();

                        PieceBitBoards[capturedPiece].PopBit(capturedSquare);
                        OccupancyBitBoards[oppositeSide].PopBit(capturedSquare);
                        UniqueIdentifier ^= ZobristTable.PieceHash(capturedSquare, capturedPiece);
                    }

                    break;
                }
            case SpecialMoveType.DoublePawnPush:
                {
                    var pawnPush = +8 - (oldSide * 16);
                    var enPassantSquare = sourceSquare + pawnPush;
                    Utils.Assert(Constants.EnPassantCaptureSquares.Length > enPassantSquare && Constants.EnPassantCaptureSquares[enPassantSquare] != 0, $"Unexpected en passant square : {(BoardSquare)enPassantSquare}");

                    EnPassant = (BoardSquare)enPassantSquare;
                    UniqueIdentifier ^= ZobristTable.EnPassantHash(enPassantSquare);

                    break;
                }
            case SpecialMoveType.ShortCastle:
                {
                    var rookSourceSquare = Utils.ShortCastleRookSourceSquare(oldSide);
                    var rookTargetSquare = Utils.ShortCastleRookTargetSquare(oldSide);
                    var rookIndex = (int)Piece.R + offset;

                    PieceBitBoards[rookIndex].PopBit(rookSourceSquare);
                    OccupancyBitBoards[oldSide].PopBit(rookSourceSquare);

                    PieceBitBoards[rookIndex].SetBit(rookTargetSquare);
                    OccupancyBitBoards[oldSide].SetBit(rookTargetSquare);

                    UniqueIdentifier ^=
                        ZobristTable.PieceHash(rookSourceSquare, rookIndex)
                        ^ ZobristTable.PieceHash(rookTargetSquare, rookIndex);

                    break;
                }
            case SpecialMoveType.LongCastle:
                {
                    var rookSourceSquare = Utils.LongCastleRookSourceSquare(oldSide);
                    var rookTargetSquare = Utils.LongCastleRookTargetSquare(oldSide);
                    var rookIndex = (int)Piece.R + offset;

                    PieceBitBoards[rookIndex].PopBit(rookSourceSquare);
                    OccupancyBitBoards[oldSide].PopBit(rookSourceSquare);

                    PieceBitBoards[rookIndex].SetBit(rookTargetSquare);
                    OccupancyBitBoards[oldSide].SetBit(rookTargetSquare);

                    UniqueIdentifier ^=
                        ZobristTable.PieceHash(rookSourceSquare, rookIndex)
                        ^ ZobristTable.PieceHash(rookTargetSquare, rookIndex);

                    break;
                }
            case SpecialMoveType.EnPassant:
                {
                    var oppositePawnIndex = (int)Piece.p - offset;

                    var capturedSquare = Constants.EnPassantCaptureSquares[targetSquare];
                    var capturedPiece = oppositePawnIndex;
                    Utils.Assert(PieceBitBoards[oppositePawnIndex].GetBit(capturedSquare), $"Expected {(Side)oppositeSide} pawn in {capturedSquare}");

                    PieceBitBoards[capturedPiece].PopBit(capturedSquare);
                    OccupancyBitBoards[oppositeSide].PopBit(capturedSquare);
                    UniqueIdentifier ^= ZobristTable.PieceHash(capturedSquare, capturedPiece);

                    break;
                }
        }

        Side = (Side)oppositeSide;
        OccupancyBitBoards[2] = OccupancyBitBoards[1] | OccupancyBitBoards[0];

        // Updating castling rights
        Castle &= Constants.CastlingRightsUpdateConstants[sourceSquare];
        Castle &= Constants.CastlingRightsUpdateConstants[targetSquare];

        UniqueIdentifier ^= ZobristTable.CastleHash(Castle);

        return new GameState(uniqueIdentifierCopy, enpassantCopy, castleCopy);
        //var clone = new Position(this);
        //clone.UnmakeMove(move, gameState);
        //if (uniqueIdentifierCopy != clone.UniqueIdentifier)
        //{
        //    throw new($"{FEN()}: {uniqueIdentifierCopy} expected, got {clone.UniqueIdentifier} got after Make/Unmake move {move.ToEPDString()}");
        //}
    }

    [MethodImpl(MethodImplOptions.AggressiveInlining)]
    public GameState MakeMoveCalculatingCapturedPiece(ref Move move)
    {
        byte castleCopy = Castle;
        BoardSquare enpassantCopy = EnPassant;
        long uniqueIdentifierCopy = UniqueIdentifier;

        var oldSide = (int)Side;
        var offset = Utils.PieceOffset(oldSide);
        var oppositeSide = Utils.OppositeSide(oldSide);

        int sourceSquare = move.SourceSquare();
        int targetSquare = move.TargetSquare();
        int piece = move.Piece();
        int promotedPiece = move.PromotedPiece();

        var newPiece = piece;
        if (promotedPiece != default)
        {
            newPiece = promotedPiece;
        }

        PieceBitBoards[piece].PopBit(sourceSquare);
        OccupancyBitBoards[oldSide].PopBit(sourceSquare);

        PieceBitBoards[newPiece].SetBit(targetSquare);
        OccupancyBitBoards[oldSide].SetBit(targetSquare);

        UniqueIdentifier ^=
            ZobristTable.SideHash()
            ^ ZobristTable.PieceHash(sourceSquare, piece)
            ^ ZobristTable.PieceHash(targetSquare, newPiece)
            ^ ZobristTable.EnPassantHash((int)EnPassant)            // We clear the existing enpassant square, if any
            ^ ZobristTable.CastleHash(Castle);                      // We clear the existing castle rights

        EnPassant = BoardSquare.noSquare;

        switch (move.SpecialMoveFlag())
        {
            case SpecialMoveType.DoublePawnPush:
                {
                    var pawnPush = +8 - (oldSide * 16);
                    var enPassantSquare = sourceSquare + pawnPush;
                    Utils.Assert(Constants.EnPassantCaptureSquares.Length > enPassantSquare && Constants.EnPassantCaptureSquares[enPassantSquare] != 0, $"Unexpected en passant square : {(BoardSquare)enPassantSquare}");

                    EnPassant = (BoardSquare)enPassantSquare;
                    UniqueIdentifier ^= ZobristTable.EnPassantHash(enPassantSquare);

                    break;
                }
            case SpecialMoveType.ShortCastle:
                {
                    var rookSourceSquare = Utils.ShortCastleRookSourceSquare(oldSide);
                    var rookTargetSquare = Utils.ShortCastleRookTargetSquare(oldSide);
                    var rookIndex = (int)Piece.R + offset;

                    PieceBitBoards[rookIndex].PopBit(rookSourceSquare);
                    OccupancyBitBoards[oldSide].PopBit(rookSourceSquare);

                    PieceBitBoards[rookIndex].SetBit(rookTargetSquare);
                    OccupancyBitBoards[oldSide].SetBit(rookTargetSquare);

                    UniqueIdentifier ^=
                        ZobristTable.PieceHash(rookSourceSquare, rookIndex)
                        ^ ZobristTable.PieceHash(rookTargetSquare, rookIndex);

                    break;
                }
            case SpecialMoveType.LongCastle:
                {
                    var rookSourceSquare = Utils.LongCastleRookSourceSquare(oldSide);
                    var rookTargetSquare = Utils.LongCastleRookTargetSquare(oldSide);
                    var rookIndex = (int)Piece.R + offset;

                    PieceBitBoards[rookIndex].PopBit(rookSourceSquare);
                    OccupancyBitBoards[oldSide].PopBit(rookSourceSquare);

                    PieceBitBoards[rookIndex].SetBit(rookTargetSquare);
                    OccupancyBitBoards[oldSide].SetBit(rookTargetSquare);

                    UniqueIdentifier ^=
                        ZobristTable.PieceHash(rookSourceSquare, rookIndex)
                        ^ ZobristTable.PieceHash(rookTargetSquare, rookIndex);

                    break;
                }

            case SpecialMoveType.EnPassant:
                {
                    var oppositePawnIndex = (int)Piece.p - offset;

                    var capturedPawnSquare = Constants.EnPassantCaptureSquares[targetSquare];
                    Utils.Assert(PieceBitBoards[oppositePawnIndex].GetBit(capturedPawnSquare), $"Expected {(Side)oppositeSide} pawn in {capturedPawnSquare}");

                    PieceBitBoards[oppositePawnIndex].PopBit(capturedPawnSquare);
                    OccupancyBitBoards[oppositeSide].PopBit(capturedPawnSquare);
                    UniqueIdentifier ^= ZobristTable.PieceHash(capturedPawnSquare, oppositePawnIndex);
                    move = MoveExtensions.EncodeCapturedPiece(move, oppositePawnIndex);

                    break;
                }
            default:
                {
                    if (move.IsCapture())
                    {
                        var oppositePawnIndex = (int)Piece.p - offset;

                        var limit = (int)Piece.K + oppositePawnIndex;
                        for (int pieceIndex = oppositePawnIndex; pieceIndex < limit; ++pieceIndex)
                        {
                            if (PieceBitBoards[pieceIndex].GetBit(targetSquare))
                            {
                                PieceBitBoards[pieceIndex].PopBit(targetSquare);
                                UniqueIdentifier ^= ZobristTable.PieceHash(targetSquare, pieceIndex);
                                move = MoveExtensions.EncodeCapturedPiece(move, pieceIndex);
                                break;
                            }
                        }

                        OccupancyBitBoards[oppositeSide].PopBit(targetSquare);
                    }

                    break;
                }
        }

        Side = (Side)oppositeSide;
        OccupancyBitBoards[2] = OccupancyBitBoards[1] | OccupancyBitBoards[0];

        // Updating castling rights
        Castle &= Constants.CastlingRightsUpdateConstants[sourceSquare];
        Castle &= Constants.CastlingRightsUpdateConstants[targetSquare];

        UniqueIdentifier ^= ZobristTable.CastleHash(Castle);

        return new GameState(uniqueIdentifierCopy, enpassantCopy, castleCopy);
        //var clone = new Position(this);
        //clone.UnmakeMove(move, gameState);
        //if (uniqueIdentifierCopy != clone.UniqueIdentifier)
        //{
        //    throw new($"{FEN()}: {uniqueIdentifierCopy} expected, got {clone.UniqueIdentifier} got after Make/Unmake move {move.ToEPDString()}");
        //}
    }

    [MethodImpl(MethodImplOptions.AggressiveInlining)]
    public void UnmakeMove(Move move, GameState gameState)
    {
        var oppositeSide = (int)Side;
        var side = Utils.OppositeSide(oppositeSide);
        Side = (Side)side;
        var offset = Utils.PieceOffset(side);

        int sourceSquare = move.SourceSquare();
        int targetSquare = move.TargetSquare();
        int piece = move.Piece();
        int promotedPiece = move.PromotedPiece();

        var newPiece = piece;
        if (promotedPiece != default)
        {
            newPiece = promotedPiece;
        }

        PieceBitBoards[newPiece].PopBit(targetSquare);
        OccupancyBitBoards[side].PopBit(targetSquare);

        PieceBitBoards[piece].SetBit(sourceSquare);
        OccupancyBitBoards[side].SetBit(sourceSquare);

        switch (move.SpecialMoveFlag())
        {
            case SpecialMoveType.None:
                {
                    if (move.IsCapture())
                    {
                        PieceBitBoards[move.CapturedPiece()].SetBit(targetSquare);
                        OccupancyBitBoards[oppositeSide].SetBit(targetSquare);
                    }

                    break;
                }
            case SpecialMoveType.ShortCastle:
                {
                    var rookSourceSquare = Utils.ShortCastleRookSourceSquare(side);
                    var rookTargetSquare = Utils.ShortCastleRookTargetSquare(side);
                    var rookIndex = (int)Piece.R + offset;

                    PieceBitBoards[rookIndex].SetBit(rookSourceSquare);
                    OccupancyBitBoards[side].SetBit(rookSourceSquare);

                    PieceBitBoards[rookIndex].PopBit(rookTargetSquare);
                    OccupancyBitBoards[side].PopBit(rookTargetSquare);

                    break;
                }
            case SpecialMoveType.LongCastle:
                {
                    var rookSourceSquare = Utils.LongCastleRookSourceSquare(side);
                    var rookTargetSquare = Utils.LongCastleRookTargetSquare(side);
                    var rookIndex = (int)Piece.R + offset;

                    PieceBitBoards[rookIndex].SetBit(rookSourceSquare);
                    OccupancyBitBoards[side].SetBit(rookSourceSquare);

                    PieceBitBoards[rookIndex].PopBit(rookTargetSquare);
                    OccupancyBitBoards[side].PopBit(rookTargetSquare);

                    break;
                }
            case SpecialMoveType.EnPassant:
                {
                    Debug.Assert(move.IsEnPassant());

                    var oppositePawnIndex = (int)Piece.p - offset;
                    var capturedPawnSquare = Constants.EnPassantCaptureSquares[targetSquare];

                    Utils.Assert(OccupancyBitBoards[(int)Side.Both].GetBit(capturedPawnSquare) == default,
                        $"Expected empty {capturedPawnSquare}");

                    PieceBitBoards[oppositePawnIndex].SetBit(capturedPawnSquare);
                    OccupancyBitBoards[oppositeSide].SetBit(capturedPawnSquare);

                    break;
                }
        }

        OccupancyBitBoards[2] = OccupancyBitBoards[1] | OccupancyBitBoards[0];

        // Updating saved values
        Castle = gameState.Castle;
        EnPassant = gameState.EnPassant;
        UniqueIdentifier = gameState.ZobristKey;
    }

    [MethodImpl(MethodImplOptions.AggressiveInlining)]
    public GameState MakeNullMove()
    {
        Side = (Side)Utils.OppositeSide(Side);
        var oldEnPassant = EnPassant;
        var oldUniqueIdentifier = UniqueIdentifier;
        EnPassant = BoardSquare.noSquare;

        UniqueIdentifier ^=
            ZobristTable.SideHash()
            ^ ZobristTable.EnPassantHash((int)oldEnPassant);

        return new GameState(oldUniqueIdentifier, oldEnPassant, byte.MaxValue);
    }

    [MethodImpl(MethodImplOptions.AggressiveInlining)]
    public void UnMakeNullMove(GameState gameState)
    {
        Side = (Side)Utils.OppositeSide(Side);
        EnPassant = gameState.EnPassant;

        UniqueIdentifier = gameState.ZobristKey;
    }

    /// <summary>
    /// False if any of the kings has been captured, or if the opponent king is in check.
    /// </summary>
    /// <returns></returns>
    [MethodImpl(MethodImplOptions.AggressiveInlining)]
    internal bool IsValid()
    {
        var offset = Utils.PieceOffset(Side);

        var kingBitBoard = PieceBitBoards[(int)Piece.K + offset];
        var kingSquare = kingBitBoard == default ? -1 : kingBitBoard.GetLS1BIndex();

        var oppositeKingBitBoard = PieceBitBoards[(int)Piece.k - offset];
        var oppositeKingSquare = oppositeKingBitBoard == default ? -1 : oppositeKingBitBoard.GetLS1BIndex();

        return kingSquare >= 0 && oppositeKingSquare >= 0
            && !IsSquareAttacked(oppositeKingSquare, Side);
    }

    /// <summary>
    /// Lightweight version of <see cref="IsValid"/>
    /// False if the opponent king is in check.
    /// This method is meant to be invoked only after a pseudolegal <see cref="Position(Position, Move)"/> or <see cref="MakeMove(int)"/>.
    /// i.e. it doesn't ensure that both kings are on the board
    /// </summary>
    /// <returns></returns>
    [MethodImpl(MethodImplOptions.AggressiveInlining)]
    public bool WasProduceByAValidMove()
    {
        var oppositeKingSquare = PieceBitBoards[(int)Piece.k - Utils.PieceOffset(Side)].GetLS1BIndex();

        return !IsSquareAttacked(oppositeKingSquare, Side);
    }

    #endregion

    #region Evaluation

    /// <summary>
    /// Evaluates material and position in a NegaMax style.
    /// That is, positive scores always favour playing <see cref="Side"/>.
    /// </summary>
    /// <returns></returns>
    [MethodImpl(MethodImplOptions.AggressiveInlining)]
    public (int Score, int Phase) StaticEvaluation()
    {
        //var result = OnlineTablebaseProber.EvaluationSearch(this, movesWithoutCaptureOrPawnMove, cancellationToken);
        //Debug.Assert(result < CheckMateBaseEvaluation, $"position {FEN()} returned tb eval out of bounds: {result}");
        //Debug.Assert(result > -CheckMateBaseEvaluation, $"position {FEN()} returned tb eval out of bounds: {result}");

        //if (result != OnlineTablebaseProber.NoResult)
        //{
        //    return result;
        //}

        int packedScore = 0;
        int gamePhase = 0;

        BitBoard whitePawnAttacks = PieceBitBoards[(int)Piece.P].ShiftUpRight() | PieceBitBoards[(int)Piece.P].ShiftUpLeft();
        BitBoard blackPawnAttacks = PieceBitBoards[(int)Piece.p].ShiftDownRight() | PieceBitBoards[(int)Piece.p].ShiftDownLeft();

        var whiteKing = PieceBitBoards[(int)Piece.K].GetLS1BIndex();
        var blackKing = PieceBitBoards[(int)Piece.k].GetLS1BIndex();

        var whiteBucket = PSQTBucketLayout[whiteKing];
        var blackBucket = PSQTBucketLayout[blackKing ^ 56];

        for (int pieceIndex = (int)Piece.P; pieceIndex < (int)Piece.K; ++pieceIndex)
        {
            // Bitboard copy that we 'empty'
            var bitboard = PieceBitBoards[pieceIndex];

            while (bitboard != default)
            {
                var pieceSquareIndex = bitboard.GetLS1BIndex();
                bitboard.ResetLS1B();

<<<<<<< HEAD
                packedScore += PSQT(whiteBucket, pieceIndex, pieceSquareIndex);
=======
                packedScore += PackedPSQT[0][whiteBucket][pieceIndex][pieceSquareIndex]
                            + PackedPSQT[1][blackBucket][pieceIndex][pieceSquareIndex];
>>>>>>> addb5359
                gamePhase += GamePhaseByPiece[pieceIndex];

                packedScore += AdditionalPieceEvaluation(pieceSquareIndex, pieceIndex);
            }
        }

        for (int pieceIndex = (int)Piece.p; pieceIndex < (int)Piece.k; ++pieceIndex)
        {
            // Bitboard copy that we 'empty'
            var bitboard = PieceBitBoards[pieceIndex];

            while (bitboard != default)
            {
                var pieceSquareIndex = bitboard.GetLS1BIndex();
                bitboard.ResetLS1B();

<<<<<<< HEAD
                packedScore += PSQT(blackBucket, pieceIndex, pieceSquareIndex);
=======
                packedScore += PackedPSQT[0][blackBucket][pieceIndex][pieceSquareIndex]
                            + PackedPSQT[1][whiteBucket][pieceIndex][pieceSquareIndex];
>>>>>>> addb5359
                gamePhase += GamePhaseByPiece[pieceIndex];

                packedScore -= AdditionalPieceEvaluation(pieceSquareIndex, pieceIndex);
            }
        }

        // Bishop pair bonus
        if (PieceBitBoards[(int)Piece.B].CountBits() >= 2)
        {
            packedScore += BishopPairBonus.PackedEvaluation;
        }

        if (PieceBitBoards[(int)Piece.b].CountBits() >= 2)
        {
            packedScore -= BishopPairBonus.PackedEvaluation;
        }

        // Pieces protected by pawns bonus
        packedScore += PieceProtectedByPawnBonus.PackedEvaluation
            * ((whitePawnAttacks & OccupancyBitBoards[(int)Side.White] /*& (~PieceBitBoards[(int)Piece.P])*/).CountBits()
                - (blackPawnAttacks & OccupancyBitBoards[(int)Side.Black] /*& (~PieceBitBoards[(int)Piece.p])*/).CountBits());

        packedScore += PieceAttackedByPawnPenalty.PackedEvaluation
            * ((blackPawnAttacks & OccupancyBitBoards[(int)Side.White]).CountBits()
                - (whitePawnAttacks & OccupancyBitBoards[(int)Side.Black]).CountBits());

<<<<<<< HEAD
        packedScore += PSQT(whiteBucket, (int)Piece.K, whiteKing)
            + PSQT(blackBucket, (int)Piece.k, blackKing)
=======
        packedScore += PackedPSQT[0][whiteBucket][(int)Piece.K][whiteKing]
            + PackedPSQT[0][blackBucket][(int)Piece.k][blackKing]
            + PackedPSQT[1][blackBucket][(int)Piece.K][whiteKing]
            + PackedPSQT[1][whiteBucket][(int)Piece.k][blackKing]
>>>>>>> addb5359
            + KingAdditionalEvaluation(whiteKing, Side.White)
            - KingAdditionalEvaluation(blackKing, Side.Black);

        const int maxPhase = 24;

        if (gamePhase > maxPhase)    // Early promotions
        {
            gamePhase = maxPhase;
        }

        int totalPawnsCount = int.MinValue;

        // Pawnless endgames with few pieces
        if (gamePhase <= 3)
        {
            totalPawnsCount = PieceBitBoards[(int)Piece.P].CountBits() + PieceBitBoards[(int)Piece.p].CountBits();

            if (totalPawnsCount == 0)
            {
                switch (gamePhase)
                {
                    //case 5:
                    //    {
                    //        // RB vs R, RN vs R - scale it down due to the chances of it being a draw
                    //        if (pieceCount[(int)Piece.R] == 1 && pieceCount[(int)Piece.r] == 1)
                    //        {
                    //            packedScore >>= 1; // /2
                    //        }

                    //        break;
                    //    }
                    case 3:
                        {
                            var winningSideOffset = Utils.PieceOffset(packedScore >= 0);

                            if (PieceBitBoards[(int)Piece.N + winningSideOffset].CountBits() == 2)      // NN vs N, NN vs B
                            {
                                return (0, gamePhase);
                            }

                            // Without rooks, only BB vs N is a win and BN vs N can have some chances
                            // Not taking that into account here though, we would need this to rule them out: `pieceCount[(int)Piece.b - winningSideOffset] == 1 || pieceCount[(int)Piece.B + winningSideOffset] <= 1`
                            //if (pieceCount[(int)Piece.R + winningSideOffset] == 0)  // BN vs B, NN vs B, BB vs B, BN vs N, NN vs N
                            //{
                            //    packedScore >>= 1; // /2
                            //}

                            break;
                        }
                    case 2:
                        {
                            var whiteKnightsCount = PieceBitBoards[(int)Piece.N].CountBits();

                            if (whiteKnightsCount + PieceBitBoards[(int)Piece.n].CountBits() == 2            // NN vs -, N vs N
                                    || whiteKnightsCount + PieceBitBoards[(int)Piece.B].CountBits() == 1)    // B vs N, B vs B
                            {
                                return (0, gamePhase);
                            }

                            break;
                        }
                    case 1:
                    case 0:
                        {
                            return (0, gamePhase);
                        }
                }
            }
        }

        int endGamePhase = maxPhase - gamePhase;

        var middleGameScore = Utils.UnpackMG(packedScore);
        var endGameScore = Utils.UnpackEG(packedScore);
        var eval = ((middleGameScore * gamePhase) + (endGameScore * endGamePhase)) / maxPhase;

        if (gamePhase <= 3)
        {
            var pawnScalingPenalty = 16 - totalPawnsCount;

            if (eval > 1)
            {
                pawnScalingPenalty = Math.Min(eval - 1, pawnScalingPenalty);
                eval -= pawnScalingPenalty;
            }
            else if (eval < -1)
            {
                pawnScalingPenalty = Math.Min(-eval - 1, pawnScalingPenalty);
                eval += pawnScalingPenalty;
            }
        }

        eval = Math.Clamp(eval, MinEval, MaxEval);

        var sideEval = Side == Side.White
            ? eval
            : -eval;

        return (sideEval, gamePhase);
    }

    [MethodImpl(MethodImplOptions.AggressiveInlining)]
    internal static int TaperedEvaluation(TaperedEvaluationTerm taperedEvaluationTerm, int phase)
    {
        return ((taperedEvaluationTerm.MG * phase) + (taperedEvaluationTerm.EG * (24 - phase))) / 24;
    }

    /// <summary>
    /// Assuming a current position has no legal moves (<see cref="AllPossibleMoves"/> doesn't produce any <see cref="IsValid"/> position),
    /// this method determines if a position is a result of either a loss by checkmate or a draw by stalemate.
    /// NegaMax style
    /// </summary>
    /// <param name="ply">Modulates the output, favouring positions with lower ply (i.e. Checkmate in less moves)</param>
    /// <param name="isInCheck"></param>
    /// <returns>At least <see cref="CheckMateEvaluation"/> if Position.Side lost (more extreme values when <paramref name="ply"/> increases)
    /// or 0 if Position.Side was stalemated</returns>
    [MethodImpl(MethodImplOptions.AggressiveInlining)]
    public static int EvaluateFinalPosition(int ply, bool isInCheck)
    {
        if (isInCheck)
        {
            // Checkmate evaluation, but not as bad/shallow as it looks like since we're already searching at a certain depth
            return -CheckMateBaseEvaluation + (CheckmateDepthFactor * ply);
        }
        else
        {
            return 0;
        }
    }

    /// <summary>
    /// Doesn't include <see cref="Piece.K"/> and <see cref="Piece.k"/> evaluation
    /// </summary>
    /// <param name="pieceSquareIndex"></param>
    /// <param name="pieceIndex"></param>
    /// <returns></returns>
    [MethodImpl(MethodImplOptions.AggressiveInlining)]
    internal int AdditionalPieceEvaluation(int pieceSquareIndex, int pieceIndex)
    {
        return pieceIndex switch
        {
            (int)Piece.P or (int)Piece.p => PawnAdditionalEvaluation(pieceSquareIndex, pieceIndex),
            (int)Piece.R or (int)Piece.r => RookAdditionalEvaluation(pieceSquareIndex, pieceIndex),
            (int)Piece.B or (int)Piece.b => BishopAdditionalEvaluation(pieceSquareIndex, pieceIndex),
            (int)Piece.N or (int)Piece.n => KnightAdditionalEvaluation(pieceSquareIndex, pieceIndex),
            (int)Piece.Q or (int)Piece.q => QueenAdditionalEvaluation(pieceSquareIndex),
            _ => 0
        };
    }

    /// <summary>
    /// Doubled pawns penalty, isolated pawns penalty, passed pawns bonus
    /// </summary>
    /// <param name = "squareIndex" ></ param >
    /// < param name="pieceIndex"></param>
    /// <returns></returns>
    [MethodImpl(MethodImplOptions.AggressiveInlining)]
    private int PawnAdditionalEvaluation(int squareIndex, int pieceIndex)
    {
        int packedBonus = 0;

        if ((PieceBitBoards[pieceIndex] & Masks.IsolatedPawnMasks[squareIndex]) == default) // isIsolatedPawn
        {
            packedBonus += IsolatedPawnPenalty.PackedEvaluation;
        }

        if ((PieceBitBoards[(int)Piece.p - pieceIndex] & Masks.PassedPawns[pieceIndex][squareIndex]) == default)    // isPassedPawn
        {
            var rank = Constants.Rank[squareIndex];
            if (pieceIndex == (int)Piece.p)
            {
                rank = 7 - rank;
            }
            packedBonus += PassedPawnBonus[rank].PackedEvaluation;
        }

        return packedBonus;
    }

    /// <summary>
    /// Open and semiopen file bonus
    /// </summary>
    /// <param name="squareIndex"></param>
    /// <param name="pieceIndex"></param>
    /// <returns></returns>
    [MethodImpl(MethodImplOptions.AggressiveInlining)]
    private int RookAdditionalEvaluation(int squareIndex, int pieceIndex)
    {
        var sameSide = pieceIndex == (int)Piece.R
            ? (int)Side.White
            : (int)Side.Black;

        var attacksCount =
            (Attacks.RookAttacks(squareIndex, OccupancyBitBoards[(int)Side.Both])
                & (~OccupancyBitBoards[sameSide]))
            .CountBits();

        var packedBonus = RookMobilityBonus[attacksCount].PackedEvaluation;

        const int pawnToRookOffset = (int)Piece.R - (int)Piece.P;

        if (((PieceBitBoards[(int)Piece.P] | PieceBitBoards[(int)Piece.p]) & Masks.FileMasks[squareIndex]) == default)  // isOpenFile
        {
            packedBonus += OpenFileRookBonus.PackedEvaluation;
        }
        else if ((PieceBitBoards[pieceIndex - pawnToRookOffset] & Masks.FileMasks[squareIndex]) == default)  // isSemiOpenFile
        {
            packedBonus += SemiOpenFileRookBonus.PackedEvaluation;
        }

        return packedBonus;
    }

    /// <summary>
    /// Mobility and bishop pair bonus
    /// </summary>
    /// <param name="squareIndex"></param>
    /// <param name="pieceIndex"></param>
    /// <returns></returns>
    [MethodImpl(MethodImplOptions.AggressiveInlining)]
    private int KnightAdditionalEvaluation(int squareIndex, int pieceIndex)
    {
        var sameSide = pieceIndex == (int)Piece.N
            ? (int)Side.White
            : (int)Side.Black;

        var attacksCount =
            (Attacks.KnightAttacks[squareIndex] & (~OccupancyBitBoards[sameSide]))
            .CountBits();

        return KnightMobilityBonus[attacksCount].PackedEvaluation;
    }

    /// <summary>
    /// Mobility and bishop pair bonus
    /// </summary>
    /// <param name="squareIndex"></param>
    /// <param name="pieceIndex"></param>
    /// <returns></returns>
    [MethodImpl(MethodImplOptions.AggressiveInlining)]
    private int BishopAdditionalEvaluation(int squareIndex, int pieceIndex)
    {
        var attacksCount = Attacks.BishopAttacks(squareIndex, OccupancyBitBoards[(int)Side.Both]).CountBits();

        return BishopMobilityBonus[attacksCount].PackedEvaluation;
    }

    /// <summary>
    /// Mobility bonus
    /// </summary>
    /// <param name="squareIndex"></param>
    /// <returns></returns>
    [MethodImpl(MethodImplOptions.AggressiveInlining)]
    private int QueenAdditionalEvaluation(int squareIndex)
    {
        var attacksCount = Attacks.QueenAttacks(squareIndex, OccupancyBitBoards[(int)Side.Both]).CountBits();

        return attacksCount * QueenMobilityBonus.PackedEvaluation;
    }

    /// <summary>
    /// Open and semiopenfile penalties, shield bonus, virtual mobility bonus/penalty
    /// </summary>
    /// <param name="squareIndex"></param>
    /// <param name="kingSide"></param>
    /// <returns></returns>
    [MethodImpl(MethodImplOptions.AggressiveInlining)]
    internal int KingAdditionalEvaluation(int squareIndex, Side kingSide)
    {
        var attacksCount = Attacks.QueenAttacks(squareIndex, OccupancyBitBoards[(int)Side.Both]).CountBits();
        int packedBonus = VirtualKingMobilityBonus[attacksCount].PackedEvaluation;

        var kingSideOffset = Utils.PieceOffset(kingSide);

        if (PieceBitBoards[(int)Piece.r - kingSideOffset] + PieceBitBoards[(int)Piece.q - kingSideOffset] != 0) // areThereOppositeSideRooksOrQueens
        {
            if (((PieceBitBoards[(int)Piece.P] | PieceBitBoards[(int)Piece.p]) & Masks.FileMasks[squareIndex]) == 0)  // isOpenFile
            {
                packedBonus += OpenFileKingPenalty.PackedEvaluation;
            }
            else if ((PieceBitBoards[(int)Piece.P + kingSideOffset] & Masks.FileMasks[squareIndex]) == 0) // isSemiOpenFile
            {
                packedBonus += SemiOpenFileKingPenalty.PackedEvaluation;
            }
        }

        var ownPiecesAroundCount = (Attacks.KingAttacks[squareIndex] & PieceBitBoards[(int)Piece.P + kingSideOffset]).CountBits();

        return packedBonus + (ownPiecesAroundCount * KingShieldBonus.PackedEvaluation);
    }

    #endregion

    #region Attacks

    [MethodImpl(MethodImplOptions.AggressiveInlining)]
    public ulong AllAttackersTo(int square, BitBoard occupancy)
    {
        Debug.Assert(square != (int)BoardSquare.noSquare);

        var queens = Queens;
        var rooks = queens | Rooks;
        var bishops = queens | Bishops;

        return (rooks & Attacks.RookAttacks(square, occupancy))
            | (bishops & Attacks.BishopAttacks(square, occupancy))
            | (PieceBitBoards[(int)Piece.p] & Attacks.PawnAttacks[(int)Side.White][square])
            | (PieceBitBoards[(int)Piece.P] & Attacks.PawnAttacks[(int)Side.Black][square])
            | (Knights & Attacks.KnightAttacks[square])
            | (Kings & Attacks.KingAttacks[square]);
    }

    /// <summary>
    /// Overload that has rooks and bishops precalculated for the position
    /// </summary>
    /// <param name="square"></param>
    /// <param name="occupancy"></param>
    /// <param name="rooks">Includes Queen bitboard</param>
    /// <param name="bishops">Includes Queen bitboard</param>
    /// <returns></returns>
    [MethodImpl(MethodImplOptions.AggressiveInlining)]
    public ulong AllAttackersTo(int square, BitBoard occupancy, BitBoard rooks, BitBoard bishops)
    {
        Debug.Assert(square != (int)BoardSquare.noSquare);

        return (rooks & Attacks.RookAttacks(square, occupancy))
            | (bishops & Attacks.BishopAttacks(square, occupancy))
            | (PieceBitBoards[(int)Piece.p] & Attacks.PawnAttacks[(int)Side.White][square])
            | (PieceBitBoards[(int)Piece.P] & Attacks.PawnAttacks[(int)Side.Black][square])
            | (Knights & Attacks.KnightAttacks[square])
            | (Kings & Attacks.KingAttacks[square]);
    }

    [MethodImpl(MethodImplOptions.AggressiveInlining)]
    public bool IsSquareAttackedBySide(int squaredIndex, Side sideToMove) => IsSquareAttacked(squaredIndex, sideToMove);

    [MethodImpl(MethodImplOptions.AggressiveInlining)]
    public bool IsSquareAttacked(int squareIndex, Side sideToMove)
    {
        Utils.Assert(sideToMove != Side.Both);

        var sideToMoveInt = (int)sideToMove;
        var offset = Utils.PieceOffset(sideToMoveInt);
        var bothSidesOccupancy = OccupancyBitBoards[(int)Side.Both];

        // I tried to order them from most to least likely - not tested
        return
            IsSquareAttackedByPawns(squareIndex, sideToMoveInt, offset)
            || IsSquareAttackedByKing(squareIndex, offset)
            || IsSquareAttackedByKnights(squareIndex, offset)
            || IsSquareAttackedByBishops(squareIndex, offset, bothSidesOccupancy, out var bishopAttacks)
            || IsSquareAttackedByRooks(squareIndex, offset, bothSidesOccupancy, out var rookAttacks)
            || IsSquareAttackedByQueens(offset, bishopAttacks, rookAttacks);
    }

    [MethodImpl(MethodImplOptions.AggressiveInlining)]
    public bool IsInCheck()
    {
        var oppositeSideInt = Utils.OppositeSide(Side);
        var oppositeSideOffset = Utils.PieceOffset(oppositeSideInt);

        var kingSquare = PieceBitBoards[(int)Piece.k - oppositeSideOffset].GetLS1BIndex();

        var bothSidesOccupancy = OccupancyBitBoards[(int)Side.Both];

        // I tried to order them from most to least likely - not tested
        return
            IsSquareAttackedByRooks(kingSquare, oppositeSideOffset, bothSidesOccupancy, out var rookAttacks)
            || IsSquareAttackedByBishops(kingSquare, oppositeSideOffset, bothSidesOccupancy, out var bishopAttacks)
            || IsSquareAttackedByQueens(oppositeSideOffset, bishopAttacks, rookAttacks)
            || IsSquareAttackedByKnights(kingSquare, oppositeSideOffset)
            || IsSquareAttackedByPawns(kingSquare, oppositeSideInt, oppositeSideOffset);
    }

    [MethodImpl(MethodImplOptions.AggressiveInlining)]
    private bool IsSquareAttackedByPawns(int squareIndex, int sideToMove, int offset)
    {
        var oppositeColorIndex = sideToMove ^ 1;

        return (Attacks.PawnAttacks[oppositeColorIndex][squareIndex] & PieceBitBoards[offset]) != default;
    }

    [MethodImpl(MethodImplOptions.AggressiveInlining)]
    private bool IsSquareAttackedByKnights(int squareIndex, int offset)
    {
        return (Attacks.KnightAttacks[squareIndex] & PieceBitBoards[(int)Piece.N + offset]) != default;
    }

    [MethodImpl(MethodImplOptions.AggressiveInlining)]
    private bool IsSquareAttackedByKing(int squareIndex, int offset)
    {
        return (Attacks.KingAttacks[squareIndex] & PieceBitBoards[(int)Piece.K + offset]) != default;
    }

    [MethodImpl(MethodImplOptions.AggressiveInlining)]
    private bool IsSquareAttackedByBishops(int squareIndex, int offset, BitBoard bothSidesOccupancy, out BitBoard bishopAttacks)
    {
        bishopAttacks = Attacks.BishopAttacks(squareIndex, bothSidesOccupancy);
        return (bishopAttacks & PieceBitBoards[(int)Piece.B + offset]) != default;
    }

    [MethodImpl(MethodImplOptions.AggressiveInlining)]
    private bool IsSquareAttackedByRooks(int squareIndex, int offset, BitBoard bothSidesOccupancy, out BitBoard rookAttacks)
    {
        rookAttacks = Attacks.RookAttacks(squareIndex, bothSidesOccupancy);
        return (rookAttacks & PieceBitBoards[(int)Piece.R + offset]) != default;
    }

    [MethodImpl(MethodImplOptions.AggressiveInlining)]
    private bool IsSquareAttackedByQueens(int offset, BitBoard bishopAttacks, BitBoard rookAttacks)
    {
        var queenAttacks = Attacks.QueenAttacks(rookAttacks, bishopAttacks);
        return (queenAttacks & PieceBitBoards[(int)Piece.Q + offset]) != default;
    }

    #endregion

    [MethodImpl(MethodImplOptions.AggressiveInlining)]
    public int CountPieces() => PieceBitBoards.Sum(b => b.CountBits());

    /// <summary>
    /// Based on Stormphrax
    /// </summary>
    /// <param name="square"></param>
    /// <returns></returns>
    [MethodImpl(MethodImplOptions.AggressiveInlining)]
    public int PieceAt(int square)
    {
        var bit = BitBoardExtensions.SquareBit(square);

        Side color;

        if ((OccupancyBitBoards[(int)Side.Black] & bit) != default)
        {
            color = Side.Black;
        }
        else if ((OccupancyBitBoards[(int)Side.White] & bit) != default)
        {
            color = Side.White;
        }
        else
        {
            return (int)Piece.None;
        }

        var offset = Utils.PieceOffset(color);

        for (int pieceIndex = offset; pieceIndex < 6 + offset; ++pieceIndex)
        {
            if (!(PieceBitBoards[pieceIndex] & bit).Empty())
            {
                return pieceIndex;
            }
        }

        Debug.Fail($"Bit set in {Side} occupancy bitboard, but not piece found");

        return (int)Piece.None;
    }

    [MethodImpl(MethodImplOptions.AggressiveInlining)]
    public string FEN(int halfMovesWithoutCaptureOrPawnMove = 0, int fullMoveClock = 1)
    {
        var sb = new StringBuilder(100);

        var squaresPerFile = 0;

        int squaresWithoutPiece = 0;
        int lengthBeforeSlash = sb.Length;
        for (int square = 0; square < 64; ++square)
        {
            int foundPiece = -1;
            for (var pieceBoardIndex = 0; pieceBoardIndex < 12; ++pieceBoardIndex)
            {
                if (PieceBitBoards[pieceBoardIndex].GetBit(square))
                {
                    foundPiece = pieceBoardIndex;
                    break;
                }
            }

            if (foundPiece != -1)
            {
                if (squaresWithoutPiece != 0)
                {
                    sb.Append(squaresWithoutPiece);
                    squaresWithoutPiece = 0;
                }

                sb.Append(Constants.AsciiPieces[foundPiece]);
            }
            else
            {
                ++squaresWithoutPiece;
            }

            squaresPerFile = (squaresPerFile + 1) % 8;
            if (squaresPerFile == 0)
            {
                if (squaresWithoutPiece != 0)
                {
                    sb.Append(squaresWithoutPiece);
                    squaresWithoutPiece = 0;
                }

                if (square != 63)
                {
                    if (sb.Length == lengthBeforeSlash)
                    {
                        sb.Append('8');
                    }
                    sb.Append('/');
                    lengthBeforeSlash = sb.Length;
                    squaresWithoutPiece = 0;
                }
            }
        }

        sb.Append(' ');
        sb.Append(Side == Side.White ? 'w' : 'b');

        sb.Append(' ');
        var length = sb.Length;

        if ((Castle & (int)CastlingRights.WK) != default)
        {
            sb.Append('K');
        }
        if ((Castle & (int)CastlingRights.WQ) != default)
        {
            sb.Append('Q');
        }
        if ((Castle & (int)CastlingRights.BK) != default)
        {
            sb.Append('k');
        }
        if ((Castle & (int)CastlingRights.BQ) != default)
        {
            sb.Append('q');
        }

        if (sb.Length == length)
        {
            sb.Append('-');
        }

        sb.Append(' ');

        sb.Append(EnPassant == BoardSquare.noSquare ? "-" : Constants.Coordinates[(int)EnPassant]);

        sb.Append(' ').Append(halfMovesWithoutCaptureOrPawnMove).Append(' ').Append(fullMoveClock);

        return sb.ToString();
    }

    /// <summary>
    /// Combines <see cref="PieceBitBoards"/>, <see cref="Side"/>, <see cref="Castle"/> and <see cref="EnPassant"/>
    /// into a human-friendly representation
    /// </summary>
    public void Print()
    {
        const string separator = "____________________________________________________";
        Console.WriteLine(separator + Environment.NewLine);

        for (var rank = 0; rank < 8; ++rank)
        {
            for (var file = 0; file < 8; ++file)
            {
                if (file == 0)
                {
                    Console.Write($"{8 - rank}  ");
                }

                var squareIndex = BitBoardExtensions.SquareIndex(rank, file);

                var piece = -1;

                for (int bbIndex = 0; bbIndex < PieceBitBoards.Length; ++bbIndex)
                {
                    if (PieceBitBoards[bbIndex].GetBit(squareIndex))
                    {
                        piece = bbIndex;
                    }
                }

                var pieceRepresentation = piece == -1
                    ? '.'
                    : Constants.AsciiPieces[piece];

                Console.Write($" {pieceRepresentation}");
            }

            Console.WriteLine();
        }

        Console.Write("\n    a b c d e f g h\n");

#pragma warning disable RCS1214 // Unnecessary interpolated string.
        Console.WriteLine();
        Console.WriteLine($"    Side:\t{Side}");
        Console.WriteLine($"    Enpassant:\t{(EnPassant == BoardSquare.noSquare ? "no" : Constants.Coordinates[(int)EnPassant])}");
        Console.WriteLine($"    Castling:\t" +
            $"{((Castle & (int)CastlingRights.WK) != default ? 'K' : '-')}" +
            $"{((Castle & (int)CastlingRights.WQ) != default ? 'Q' : '-')} | " +
            $"{((Castle & (int)CastlingRights.BK) != default ? 'k' : '-')}" +
            $"{((Castle & (int)CastlingRights.BQ) != default ? 'q' : '-')}"
            );
        Console.WriteLine($"    FEN:\t{FEN()}");
#pragma warning restore RCS1214 // Unnecessary interpolated string.

        Console.WriteLine(separator);
    }

    public void PrintAttackedSquares(Side sideToMove)
    {
        const string separator = "____________________________________________________";
        Console.WriteLine(separator);

        for (var rank = 0; rank < 8; ++rank)
        {
            for (var file = 0; file < 8; ++file)
            {
                if (file == 0)
                {
                    Console.Write($"{8 - rank}  ");
                }

                var squareIndex = BitBoardExtensions.SquareIndex(rank, file);

                var pieceRepresentation = IsSquareAttacked(squareIndex, sideToMove)
                    ? '1'
                    : '.';

                Console.Write($" {pieceRepresentation}");
            }

            Console.WriteLine();
        }

        Console.Write("\n    a b c d e f g h\n");
        Console.WriteLine(separator);
    }
}<|MERGE_RESOLUTION|>--- conflicted
+++ resolved
@@ -702,12 +702,8 @@
                 var pieceSquareIndex = bitboard.GetLS1BIndex();
                 bitboard.ResetLS1B();
 
-<<<<<<< HEAD
-                packedScore += PSQT(whiteBucket, pieceIndex, pieceSquareIndex);
-=======
-                packedScore += PackedPSQT[0][whiteBucket][pieceIndex][pieceSquareIndex]
-                            + PackedPSQT[1][blackBucket][pieceIndex][pieceSquareIndex];
->>>>>>> addb5359
+                packedScore += PSQT(0, whiteBucket, pieceIndex, pieceSquareIndex)
+                             + PSQT(1, blackBucket, pieceIndex, pieceSquareIndex);
                 gamePhase += GamePhaseByPiece[pieceIndex];
 
                 packedScore += AdditionalPieceEvaluation(pieceSquareIndex, pieceIndex);
@@ -724,12 +720,8 @@
                 var pieceSquareIndex = bitboard.GetLS1BIndex();
                 bitboard.ResetLS1B();
 
-<<<<<<< HEAD
-                packedScore += PSQT(blackBucket, pieceIndex, pieceSquareIndex);
-=======
-                packedScore += PackedPSQT[0][blackBucket][pieceIndex][pieceSquareIndex]
-                            + PackedPSQT[1][whiteBucket][pieceIndex][pieceSquareIndex];
->>>>>>> addb5359
+                packedScore += PSQT(0, blackBucket, pieceIndex, pieceSquareIndex)
+                    + PSQT(1, whiteBucket, pieceIndex, pieceSquareIndex);
                 gamePhase += GamePhaseByPiece[pieceIndex];
 
                 packedScore -= AdditionalPieceEvaluation(pieceSquareIndex, pieceIndex);
@@ -756,15 +748,10 @@
             * ((blackPawnAttacks & OccupancyBitBoards[(int)Side.White]).CountBits()
                 - (whitePawnAttacks & OccupancyBitBoards[(int)Side.Black]).CountBits());
 
-<<<<<<< HEAD
-        packedScore += PSQT(whiteBucket, (int)Piece.K, whiteKing)
-            + PSQT(blackBucket, (int)Piece.k, blackKing)
-=======
-        packedScore += PackedPSQT[0][whiteBucket][(int)Piece.K][whiteKing]
-            + PackedPSQT[0][blackBucket][(int)Piece.k][blackKing]
-            + PackedPSQT[1][blackBucket][(int)Piece.K][whiteKing]
-            + PackedPSQT[1][whiteBucket][(int)Piece.k][blackKing]
->>>>>>> addb5359
+        packedScore += PSQT(0, whiteBucket, (int)Piece.K, whiteKing)
+            + PSQT(0, blackBucket, (int)Piece.k, blackKing)
+            + PSQT(1, blackBucket, (int)Piece.K, whiteKing)
+            + PSQT(1, whiteBucket, (int)Piece.k, blackKing)
             + KingAdditionalEvaluation(whiteKing, Side.White)
             - KingAdditionalEvaluation(blackKing, Side.Black);
 
