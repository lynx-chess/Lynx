--- conflicted
+++ resolved
@@ -1155,13 +1155,8 @@
             + PSQT(1, whiteBucket, (int)Piece.k, blackKing);
 
         packedScore +=
-<<<<<<< HEAD
             KingAdditionalEvaluation(ref evaluationContext, whiteKing, whiteBucket, (int)Side.White, blackPawnAttacks)
             - KingAdditionalEvaluation(ref evaluationContext, blackKing, blackBucket, (int)Side.Black, whitePawnAttacks);
-=======
-            KingAdditionalEvaluation(ref evaluationContext, whiteKing, (int)Side.White, blackPawnAttacks)
-            - KingAdditionalEvaluation(ref evaluationContext, blackKing, (int)Side.Black, whitePawnAttacks);
->>>>>>> e66a0566
 
         AssertAttackPopulation(ref evaluationContext);
 
