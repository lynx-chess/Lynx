using System.Buffers;
using System.Diagnostics;
using System.Runtime.CompilerServices;
using System.Text;

using static Lynx.EvaluationConstants;
using static Lynx.EvaluationParams;
using static Lynx.EvaluationPSQTs;

namespace Lynx.Model;

public class Position : IDisposable
{
    private bool _disposedValue;

    private int _incrementalEvalAccumulator;
    private bool _isIncrementalEval;

    public ulong UniqueIdentifier { get; private set; }

    /// <summary>
    /// Use <see cref="Piece"/> as index
    /// </summary>
    public BitBoard[] PieceBitBoards { get; }

    /// <summary>
    /// Black, White, Both
    /// </summary>
    public BitBoard[] OccupancyBitBoards { get; }

    /// <summary>
    /// Piece location indexed by square
    /// </summary>
    public int[] Board { get; }

    public Side Side { get; private set; }

    public BoardSquare EnPassant { get; private set; }

    /// <summary>
    /// See <see cref="<CastlingRights"/>
    /// </summary>
    public byte Castle { get; private set; }

    public BitBoard Queens => PieceBitBoards[(int)Piece.Q] | PieceBitBoards[(int)Piece.q];
    public BitBoard Rooks => PieceBitBoards[(int)Piece.R] | PieceBitBoards[(int)Piece.r];
    public BitBoard Bishops => PieceBitBoards[(int)Piece.B] | PieceBitBoards[(int)Piece.b];
    public BitBoard Knights => PieceBitBoards[(int)Piece.N] | PieceBitBoards[(int)Piece.n];
    public BitBoard Kings => PieceBitBoards[(int)Piece.K] | PieceBitBoards[(int)Piece.k];

    /// <summary>
    /// Beware, half move counter isn't take into account
    /// Use alternative constructor instead and set it externally if relevant
    /// </summary>
    public Position(string fen) : this(FENParser.ParseFEN(fen))
    {
    }

    public Position((BitBoard[] PieceBitBoards, BitBoard[] OccupancyBitBoards, int[] Board, Side Side, byte Castle, BoardSquare EnPassant,
        int _/*, int FullMoveCounter*/) parsedFEN)
    {
        PieceBitBoards = parsedFEN.PieceBitBoards;
        OccupancyBitBoards = parsedFEN.OccupancyBitBoards;
        Board = parsedFEN.Board;
        Side = parsedFEN.Side;
        Castle = parsedFEN.Castle;
        EnPassant = parsedFEN.EnPassant;

#pragma warning disable S3366 // "this" should not be exposed from constructors
        UniqueIdentifier = ZobristTable.PositionHash(this);
#pragma warning restore S3366 // "this" should not be exposed from constructors

        _isIncrementalEval = false;
    }

    /// <summary>
    /// Clone constructor
    /// </summary>
    [MethodImpl(MethodImplOptions.AggressiveInlining)]
    public Position(Position position)
    {
        UniqueIdentifier = position.UniqueIdentifier;
        PieceBitBoards = ArrayPool<BitBoard>.Shared.Rent(12);
        Array.Copy(position.PieceBitBoards, PieceBitBoards, position.PieceBitBoards.Length);

        OccupancyBitBoards = ArrayPool<BitBoard>.Shared.Rent(3);
        Array.Copy(position.OccupancyBitBoards, OccupancyBitBoards, position.OccupancyBitBoards.Length);

        Board = ArrayPool<int>.Shared.Rent(64);
        Array.Copy(position.Board, Board, position.Board.Length);

        Side = position.Side;
        Castle = position.Castle;
        EnPassant = position.EnPassant;

        _isIncrementalEval = true;
        _incrementalEvalAccumulator = position._incrementalEvalAccumulator;
    }

    #region Move making

    [MethodImpl(MethodImplOptions.AggressiveInlining)]
    public GameState MakeMove(Move move)
    {
        byte castleCopy = Castle;
        BoardSquare enpassantCopy = EnPassant;
        ulong uniqueIdentifierCopy = UniqueIdentifier;
        int incrementalEvalAccumulatorCopy = _incrementalEvalAccumulator;
        // We also save a copy of _isIncrementalEval, so that current move doesn't affect 'sibling' moves exploration
        bool isIncrementalEvalCopy = _isIncrementalEval;

        var oldSide = (int)Side;
        var offset = Utils.PieceOffset(oldSide);
        var oppositeSide = Utils.OppositeSide(oldSide);

        int sourceSquare = move.SourceSquare();
        int targetSquare = move.TargetSquare();
        int piece = move.Piece();
        int promotedPiece = move.PromotedPiece();

        // King (and castling) moves require calculating king buckets twice, so skipping incremetal eval for those cases for now
        _isIncrementalEval = _isIncrementalEval
            && !(piece == (int)Piece.K
                || piece == (int)Piece.k
                //|| move.IsCastle()    // Not needed for now, see CastlingMovesAreKingMoves test
                );

        var newPiece = piece;
        if (promotedPiece != default)
        {
            newPiece = promotedPiece;
        }

        PieceBitBoards[piece].PopBit(sourceSquare);
        OccupancyBitBoards[oldSide].PopBit(sourceSquare);
        Board[sourceSquare] = (int)Piece.None;

        PieceBitBoards[newPiece].SetBit(targetSquare);
        OccupancyBitBoards[oldSide].SetBit(targetSquare);
        Board[targetSquare] = newPiece;

        UniqueIdentifier ^=
            ZobristTable.SideHash()
            ^ ZobristTable.PieceHash(sourceSquare, piece)
            ^ ZobristTable.PieceHash(targetSquare, newPiece)
            ^ ZobristTable.EnPassantHash((int)EnPassant)            // We clear the existing enpassant square, if any
            ^ ZobristTable.CastleHash(Castle);                      // We clear the existing castle rights

        EnPassant = BoardSquare.noSquare;

        // _incrementalEvalAccumulator updates
        if (_isIncrementalEval)
        {
            var whiteKing = PieceBitBoards[(int)Piece.K].GetLS1BIndex();
            var blackKing = PieceBitBoards[(int)Piece.k].GetLS1BIndex();
            var whiteBucket = PSQTBucketLayout[whiteKing];
            var blackBucket = PSQTBucketLayout[blackKing ^ 56];

            int sameSideBucket = whiteBucket;
            int opposideSideBucket = blackBucket;
            if (Side == Side.Black)
            {
                (sameSideBucket, opposideSideBucket) = (opposideSideBucket, sameSideBucket);
            }

            _incrementalEvalAccumulator -= PSQT(0, sameSideBucket, piece, sourceSquare);
            _incrementalEvalAccumulator -= PSQT(1, opposideSideBucket, piece, sourceSquare);

            _incrementalEvalAccumulator += PSQT(0, sameSideBucket, newPiece, targetSquare);
            _incrementalEvalAccumulator += PSQT(1, opposideSideBucket, newPiece, targetSquare);

            switch (move.SpecialMoveFlag())
            {
                case SpecialMoveType.None:
                    {
                        if (move.IsCapture())
                        {
                            var capturedSquare = targetSquare;
                            var capturedPiece = move.CapturedPiece();

                            PieceBitBoards[capturedPiece].PopBit(capturedSquare);
                            OccupancyBitBoards[oppositeSide].PopBit(capturedSquare);
                            UniqueIdentifier ^= ZobristTable.PieceHash(capturedSquare, capturedPiece);

                            _incrementalEvalAccumulator -= PSQT(0, opposideSideBucket, capturedPiece, capturedSquare);
                            _incrementalEvalAccumulator -= PSQT(1, sameSideBucket, capturedPiece, capturedSquare);
                        }

                        break;
                    }
                case SpecialMoveType.DoublePawnPush:
                    {
                        var pawnPush = +8 - (oldSide * 16);
                        var enPassantSquare = sourceSquare + pawnPush;
                        Utils.Assert(Constants.EnPassantCaptureSquares.Length > enPassantSquare && Constants.EnPassantCaptureSquares[enPassantSquare] != 0, $"Unexpected en passant square : {(BoardSquare)enPassantSquare}");

                        EnPassant = (BoardSquare)enPassantSquare;
                        UniqueIdentifier ^= ZobristTable.EnPassantHash(enPassantSquare);

                        break;
                    }
                case SpecialMoveType.ShortCastle:
                    {
                        var rookSourceSquare = Utils.ShortCastleRookSourceSquare(oldSide);
                        var rookTargetSquare = Utils.ShortCastleRookTargetSquare(oldSide);
                        var rookIndex = (int)Piece.R + offset;

                        PieceBitBoards[rookIndex].PopBit(rookSourceSquare);
                        OccupancyBitBoards[oldSide].PopBit(rookSourceSquare);
                        Board[rookSourceSquare] = (int)Piece.None;

                        PieceBitBoards[rookIndex].SetBit(rookTargetSquare);
                        OccupancyBitBoards[oldSide].SetBit(rookTargetSquare);
                        Board[rookTargetSquare] = rookIndex;

                        UniqueIdentifier ^=
                            ZobristTable.PieceHash(rookSourceSquare, rookIndex)
                            ^ ZobristTable.PieceHash(rookTargetSquare, rookIndex);

                        _incrementalEvalAccumulator -= PSQT(0, sameSideBucket, rookIndex, rookSourceSquare);
                        _incrementalEvalAccumulator -= PSQT(1, opposideSideBucket, rookIndex, rookSourceSquare);

                        _incrementalEvalAccumulator += PSQT(0, sameSideBucket, rookIndex, rookTargetSquare);
                        _incrementalEvalAccumulator += PSQT(1, opposideSideBucket, rookIndex, rookTargetSquare);

                        break;
                    }
                case SpecialMoveType.LongCastle:
                    {
                        var rookSourceSquare = Utils.LongCastleRookSourceSquare(oldSide);
                        var rookTargetSquare = Utils.LongCastleRookTargetSquare(oldSide);
                        var rookIndex = (int)Piece.R + offset;

                        PieceBitBoards[rookIndex].PopBit(rookSourceSquare);
                        OccupancyBitBoards[oldSide].PopBit(rookSourceSquare);
                        Board[rookSourceSquare] = (int)Piece.None;

                        PieceBitBoards[rookIndex].SetBit(rookTargetSquare);
                        OccupancyBitBoards[oldSide].SetBit(rookTargetSquare);
                        Board[rookTargetSquare] = rookIndex;

                        UniqueIdentifier ^=
                            ZobristTable.PieceHash(rookSourceSquare, rookIndex)
                            ^ ZobristTable.PieceHash(rookTargetSquare, rookIndex);

                        _incrementalEvalAccumulator -= PSQT(0, sameSideBucket, rookIndex, rookSourceSquare);
                        _incrementalEvalAccumulator -= PSQT(1, opposideSideBucket, rookIndex, rookSourceSquare);

                        _incrementalEvalAccumulator += PSQT(0, sameSideBucket, rookIndex, rookTargetSquare);
                        _incrementalEvalAccumulator += PSQT(1, opposideSideBucket, rookIndex, rookTargetSquare);

                        break;
                    }
                case SpecialMoveType.EnPassant:
                    {
                        var oppositePawnIndex = (int)Piece.p - offset;

                        var capturedSquare = Constants.EnPassantCaptureSquares[targetSquare];
                        var capturedPiece = oppositePawnIndex;
                        Utils.Assert(PieceBitBoards[oppositePawnIndex].GetBit(capturedSquare), $"Expected {(Side)oppositeSide} pawn in {capturedSquare}");

                        PieceBitBoards[capturedPiece].PopBit(capturedSquare);
                        OccupancyBitBoards[oppositeSide].PopBit(capturedSquare);
                        Board[capturedSquare] = (int)Piece.None;
                        UniqueIdentifier ^= ZobristTable.PieceHash(capturedSquare, capturedPiece);

                        _incrementalEvalAccumulator -= PSQT(0, opposideSideBucket, capturedPiece, capturedSquare);
                        _incrementalEvalAccumulator -= PSQT(1, sameSideBucket, capturedPiece, capturedSquare);

                        break;
                    }
            }
        }
        // No _incrementalEvalAccumulator updates
        else
        {
            switch (move.SpecialMoveFlag())
            {
                case SpecialMoveType.None:
                    {
                        if (move.IsCapture())
                        {
                            var capturedSquare = targetSquare;
                            var capturedPiece = move.CapturedPiece();

                            PieceBitBoards[capturedPiece].PopBit(capturedSquare);
                            OccupancyBitBoards[oppositeSide].PopBit(capturedSquare);
                            UniqueIdentifier ^= ZobristTable.PieceHash(capturedSquare, capturedPiece);
                        }

                        break;
                    }
                case SpecialMoveType.DoublePawnPush:
                    {
                        var pawnPush = +8 - (oldSide * 16);
                        var enPassantSquare = sourceSquare + pawnPush;
                        Utils.Assert(Constants.EnPassantCaptureSquares.Length > enPassantSquare && Constants.EnPassantCaptureSquares[enPassantSquare] != 0, $"Unexpected en passant square : {(BoardSquare)enPassantSquare}");

                        EnPassant = (BoardSquare)enPassantSquare;
                        UniqueIdentifier ^= ZobristTable.EnPassantHash(enPassantSquare);

                        break;
                    }
                case SpecialMoveType.ShortCastle:
                    {
                        var rookSourceSquare = Utils.ShortCastleRookSourceSquare(oldSide);
                        var rookTargetSquare = Utils.ShortCastleRookTargetSquare(oldSide);
                        var rookIndex = (int)Piece.R + offset;

                        PieceBitBoards[rookIndex].PopBit(rookSourceSquare);
                        OccupancyBitBoards[oldSide].PopBit(rookSourceSquare);
                        Board[rookSourceSquare] = (int)Piece.None;

                        PieceBitBoards[rookIndex].SetBit(rookTargetSquare);
                        OccupancyBitBoards[oldSide].SetBit(rookTargetSquare);
                        Board[rookTargetSquare] = rookIndex;

                        UniqueIdentifier ^=
                            ZobristTable.PieceHash(rookSourceSquare, rookIndex)
                            ^ ZobristTable.PieceHash(rookTargetSquare, rookIndex);

                        break;
                    }
                case SpecialMoveType.LongCastle:
                    {
                        var rookSourceSquare = Utils.LongCastleRookSourceSquare(oldSide);
                        var rookTargetSquare = Utils.LongCastleRookTargetSquare(oldSide);
                        var rookIndex = (int)Piece.R + offset;

                        PieceBitBoards[rookIndex].PopBit(rookSourceSquare);
                        OccupancyBitBoards[oldSide].PopBit(rookSourceSquare);
                        Board[rookSourceSquare] = (int)Piece.None;

                        PieceBitBoards[rookIndex].SetBit(rookTargetSquare);
                        OccupancyBitBoards[oldSide].SetBit(rookTargetSquare);
                        Board[rookTargetSquare] = rookIndex;

                        UniqueIdentifier ^=
                            ZobristTable.PieceHash(rookSourceSquare, rookIndex)
                            ^ ZobristTable.PieceHash(rookTargetSquare, rookIndex);

                        break;
                    }
                case SpecialMoveType.EnPassant:
                    {
                        var oppositePawnIndex = (int)Piece.p - offset;

                        var capturedSquare = Constants.EnPassantCaptureSquares[targetSquare];
                        var capturedPiece = oppositePawnIndex;
                        Utils.Assert(PieceBitBoards[oppositePawnIndex].GetBit(capturedSquare), $"Expected {(Side)oppositeSide} pawn in {capturedSquare}");

                        PieceBitBoards[capturedPiece].PopBit(capturedSquare);
                        OccupancyBitBoards[oppositeSide].PopBit(capturedSquare);
                        Board[capturedSquare] = (int)Piece.None;
                        UniqueIdentifier ^= ZobristTable.PieceHash(capturedSquare, capturedPiece);

                        break;
                    }
            }
        }

        Side = (Side)oppositeSide;
        OccupancyBitBoards[2] = OccupancyBitBoards[1] | OccupancyBitBoards[0];

        // Updating castling rights
        Castle &= Constants.CastlingRightsUpdateConstants[sourceSquare];
        Castle &= Constants.CastlingRightsUpdateConstants[targetSquare];

        UniqueIdentifier ^= ZobristTable.CastleHash(Castle);

        return new GameState(uniqueIdentifierCopy, incrementalEvalAccumulatorCopy, enpassantCopy, castleCopy, isIncrementalEvalCopy);
    }

    [MethodImpl(MethodImplOptions.AggressiveInlining)]
    public void UnmakeMove(Move move, GameState gameState)
    {
        var oppositeSide = (int)Side;
        var side = Utils.OppositeSide(oppositeSide);
        Side = (Side)side;
        var offset = Utils.PieceOffset(side);

        int sourceSquare = move.SourceSquare();
        int targetSquare = move.TargetSquare();
        int piece = move.Piece();
        int promotedPiece = move.PromotedPiece();

        var newPiece = piece;
        if (promotedPiece != default)
        {
            newPiece = promotedPiece;
        }

        PieceBitBoards[newPiece].PopBit(targetSquare);
        OccupancyBitBoards[side].PopBit(targetSquare);
        Board[targetSquare] = (int)Piece.None;

        PieceBitBoards[piece].SetBit(sourceSquare);
        OccupancyBitBoards[side].SetBit(sourceSquare);
        Board[sourceSquare] = piece;

        switch (move.SpecialMoveFlag())
        {
            case SpecialMoveType.None:
                {
                    if (move.IsCapture())
                    {
                        var capturedPiece = move.CapturedPiece();

                        PieceBitBoards[capturedPiece].SetBit(targetSquare);
                        OccupancyBitBoards[oppositeSide].SetBit(targetSquare);
                        Board[targetSquare] = capturedPiece;
                    }

                    break;
                }
            case SpecialMoveType.ShortCastle:
                {
                    var rookSourceSquare = Utils.ShortCastleRookSourceSquare(side);
                    var rookTargetSquare = Utils.ShortCastleRookTargetSquare(side);
                    var rookIndex = (int)Piece.R + offset;

                    PieceBitBoards[rookIndex].SetBit(rookSourceSquare);
                    OccupancyBitBoards[side].SetBit(rookSourceSquare);
                    Board[rookSourceSquare] = rookIndex;

                    PieceBitBoards[rookIndex].PopBit(rookTargetSquare);
                    OccupancyBitBoards[side].PopBit(rookTargetSquare);
                    Board[rookTargetSquare] = (int)Piece.None;

                    break;
                }
            case SpecialMoveType.LongCastle:
                {
                    var rookSourceSquare = Utils.LongCastleRookSourceSquare(side);
                    var rookTargetSquare = Utils.LongCastleRookTargetSquare(side);
                    var rookIndex = (int)Piece.R + offset;

                    PieceBitBoards[rookIndex].SetBit(rookSourceSquare);
                    OccupancyBitBoards[side].SetBit(rookSourceSquare);
                    Board[rookSourceSquare] = rookIndex;

                    PieceBitBoards[rookIndex].PopBit(rookTargetSquare);
                    OccupancyBitBoards[side].PopBit(rookTargetSquare);
                    Board[rookTargetSquare] = (int)Piece.None;

                    break;
                }
            case SpecialMoveType.EnPassant:
                {
                    Debug.Assert(move.IsEnPassant());

                    var oppositePawnIndex = (int)Piece.p - offset;
                    var capturedPawnSquare = Constants.EnPassantCaptureSquares[targetSquare];

                    Utils.Assert(OccupancyBitBoards[(int)Side.Both].GetBit(capturedPawnSquare) == default,
                        $"Expected empty {capturedPawnSquare}");

                    PieceBitBoards[oppositePawnIndex].SetBit(capturedPawnSquare);
                    OccupancyBitBoards[oppositeSide].SetBit(capturedPawnSquare);
                    Board[capturedPawnSquare] = oppositePawnIndex;

                    break;
                }
        }

        OccupancyBitBoards[2] = OccupancyBitBoards[1] | OccupancyBitBoards[0];

        // Updating saved values
        Castle = gameState.Castle;
        EnPassant = gameState.EnPassant;
        UniqueIdentifier = gameState.ZobristKey;
        _incrementalEvalAccumulator = gameState.IncremetalEvalAccumulator;
        _isIncrementalEval = gameState.IsIncrementalEval;
    }

    [MethodImpl(MethodImplOptions.AggressiveInlining)]
    public GameState MakeNullMove()
    {
        Side = (Side)Utils.OppositeSide(Side);
        var oldEnPassant = EnPassant;
        var oldUniqueIdentifier = UniqueIdentifier;
        EnPassant = BoardSquare.noSquare;

        UniqueIdentifier ^=
            ZobristTable.SideHash()
            ^ ZobristTable.EnPassantHash((int)oldEnPassant);

        return new GameState(oldUniqueIdentifier, _incrementalEvalAccumulator, oldEnPassant, byte.MaxValue, _isIncrementalEval);
    }

    [MethodImpl(MethodImplOptions.AggressiveInlining)]
    public void UnMakeNullMove(GameState gameState)
    {
        Side = (Side)Utils.OppositeSide(Side);
        EnPassant = gameState.EnPassant;
        UniqueIdentifier = gameState.ZobristKey;
        _incrementalEvalAccumulator = gameState.IncremetalEvalAccumulator;
        _isIncrementalEval = gameState.IsIncrementalEval;
    }

    /// <summary>
    /// False if any of the kings has been captured, or if the opponent king is in check.
    /// </summary>
    [MethodImpl(MethodImplOptions.AggressiveInlining)]
    internal bool IsValid()
    {
        var offset = Utils.PieceOffset(Side);

        var kingBitBoard = PieceBitBoards[(int)Piece.K + offset];
        var kingSquare = kingBitBoard == default ? -1 : kingBitBoard.GetLS1BIndex();

        var oppositeKingBitBoard = PieceBitBoards[(int)Piece.k - offset];
        var oppositeKingSquare = oppositeKingBitBoard == default ? -1 : oppositeKingBitBoard.GetLS1BIndex();

        return kingSquare >= 0 && oppositeKingSquare >= 0
            && !IsSquareAttacked(oppositeKingSquare, Side);
    }

    /// <summary>
    /// Lightweight version of <see cref="IsValid"/>
    /// False if the opponent king is in check.
    /// This method is meant to be invoked only after a pseudolegal <see cref="MakeMove(int)"/>.
    /// i.e. it doesn't ensure that both kings are on the board
    /// </summary>
    [MethodImpl(MethodImplOptions.AggressiveInlining)]
    public bool WasProduceByAValidMove()
    {
        Debug.Assert(PieceBitBoards[(int)Piece.k - Utils.PieceOffset(Side)].CountBits() == 1);
        var oppositeKingSquare = PieceBitBoards[(int)Piece.k - Utils.PieceOffset(Side)].GetLS1BIndex();

        return !IsSquareAttacked(oppositeKingSquare, Side);
    }

    #endregion

    #region Evaluation

    /// <summary>
    /// Evaluates material and position in a NegaMax style.
    /// That is, positive scores always favour playing <see cref="Side"/>.
    /// </summary>
    [MethodImpl(MethodImplOptions.AggressiveInlining)]
    public (int Score, int Phase) StaticEvaluation(int movesWithoutCaptureOrPawnMove = 0)
    {
        //var result = OnlineTablebaseProber.EvaluationSearch(this, movesWithoutCaptureOrPawnMove, cancellationToken);
        //Debug.Assert(result < CheckMateBaseEvaluation, $"position {FEN()} returned tb eval out of bounds: {result}");
        //Debug.Assert(result > -CheckMateBaseEvaluation, $"position {FEN()} returned tb eval out of bounds: {result}");

        //if (result != OnlineTablebaseProber.NoResult)
        //{
        //    return result;
        //}

        int packedScore = 0;
        int gamePhase = 0;

        var whitePawns = PieceBitBoards[(int)Piece.P];
        var blackPawns = PieceBitBoards[(int)Piece.p];

        BitBoard whitePawnAttacks = whitePawns.ShiftUpRight() | whitePawns.ShiftUpLeft();
        BitBoard blackPawnAttacks = blackPawns.ShiftDownRight() | blackPawns.ShiftDownLeft();

        var whiteKing = PieceBitBoards[(int)Piece.K].GetLS1BIndex();
        var blackKing = PieceBitBoards[(int)Piece.k].GetLS1BIndex();

        var whiteBucket = PSQTBucketLayout[whiteKing];
        var blackBucket = PSQTBucketLayout[blackKing ^ 56];

        if (_isIncrementalEval)
        {
            packedScore = _incrementalEvalAccumulator;

            // White pieces additional eval, except king
            for (int pieceIndex = (int)Piece.P; pieceIndex < (int)Piece.K; ++pieceIndex)
            {
                // Bitboard copy that we 'empty'
                var bitboard = PieceBitBoards[pieceIndex];

                packedScore += PieceProtectedByPawnBonus[whiteBucket][pieceIndex] * (whitePawnAttacks & bitboard).CountBits();

                while (bitboard != default)
                {
                    var pieceSquareIndex = bitboard.GetLS1BIndex();
                    bitboard.ResetLS1B();

                    gamePhase += GamePhaseByPiece[pieceIndex];
                    packedScore += AdditionalPieceEvaluation(whiteBucket, pieceSquareIndex, pieceIndex, (int)Side.White, whiteKing, blackKing, blackPawnAttacks);
                }
            }

            // Black pieces additional eval, except king
            for (int pieceIndex = (int)Piece.p; pieceIndex < (int)Piece.k; ++pieceIndex)
            {
                // Bitboard copy that we 'empty'
                var bitboard = PieceBitBoards[pieceIndex];

                // Pieces protected by pawns bonus
                packedScore -= PieceProtectedByPawnBonus[blackBucket][pieceIndex - 6] * (blackPawnAttacks & bitboard).CountBits();

                while (bitboard != default)
                {
                    var pieceSquareIndex = bitboard.GetLS1BIndex();
                    bitboard.ResetLS1B();

<<<<<<< HEAD
                packedScore += AdditionalPieceEvaluation(whiteBucket, blackBucket, pieceSquareIndex, pieceIndex, (int)Side.White, whiteKing, blackKing, blackPawnAttacks);
=======
                    gamePhase += GamePhaseByPiece[pieceIndex];
                    packedScore -= AdditionalPieceEvaluation(blackBucket, pieceSquareIndex, pieceIndex, (int)Side.Black, blackKing, whiteKing, whitePawnAttacks);
                }
>>>>>>> c0848837
            }
        }
        else
        {
            _incrementalEvalAccumulator = 0;

            // White pieces PSQTs and additional eval, except king
            for (int pieceIndex = (int)Piece.P; pieceIndex < (int)Piece.K; ++pieceIndex)
            {
                // Bitboard copy that we 'empty'
                var bitboard = PieceBitBoards[pieceIndex];

                packedScore += PieceProtectedByPawnBonus[whiteBucket][pieceIndex] * (whitePawnAttacks & bitboard).CountBits();

                while (bitboard != default)
                {
                    var pieceSquareIndex = bitboard.GetLS1BIndex();
                    bitboard.ResetLS1B();

                    _incrementalEvalAccumulator += PSQT(0, whiteBucket, pieceIndex, pieceSquareIndex)
                                                + PSQT(1, blackBucket, pieceIndex, pieceSquareIndex);

                    gamePhase += GamePhaseByPiece[pieceIndex];

                    packedScore += AdditionalPieceEvaluation(whiteBucket, pieceSquareIndex, pieceIndex, (int)Side.White, whiteKing, blackKing, blackPawnAttacks);
                }
            }

            // Black pieces PSQTs and additional eval, except king
            for (int pieceIndex = (int)Piece.p; pieceIndex < (int)Piece.k; ++pieceIndex)
            {
                // Bitboard copy that we 'empty'
                var bitboard = PieceBitBoards[pieceIndex];

                // Pieces protected by pawns bonus
                packedScore -= PieceProtectedByPawnBonus[blackBucket][pieceIndex - 6] * (blackPawnAttacks & bitboard).CountBits();

                while (bitboard != default)
                {
                    var pieceSquareIndex = bitboard.GetLS1BIndex();
                    bitboard.ResetLS1B();

                    _incrementalEvalAccumulator += PSQT(0, blackBucket, pieceIndex, pieceSquareIndex)
                                                + PSQT(1, whiteBucket, pieceIndex, pieceSquareIndex);

                    gamePhase += GamePhaseByPiece[pieceIndex];

<<<<<<< HEAD
                packedScore -= AdditionalPieceEvaluation(blackBucket, whiteBucket, pieceSquareIndex, pieceIndex, (int)Side.Black, blackKing, whiteKing, whitePawnAttacks);
=======
                    packedScore -= AdditionalPieceEvaluation(blackBucket, pieceSquareIndex, pieceIndex, (int)Side.Black, blackKing, whiteKing, whitePawnAttacks);
                }
>>>>>>> c0848837
            }

            // Kings
            _incrementalEvalAccumulator +=
                PSQT(0, whiteBucket, (int)Piece.K, whiteKing)
                + PSQT(1, blackBucket, (int)Piece.K, whiteKing)
                + PSQT(0, blackBucket, (int)Piece.k, blackKing)
                + PSQT(1, whiteBucket, (int)Piece.k, blackKing);

            packedScore += _incrementalEvalAccumulator;
            _isIncrementalEval = true;
        }

        packedScore +=
            KingAdditionalEvaluation(whiteKing, (int)Side.White, blackPawnAttacks)
            - KingAdditionalEvaluation(blackKing, (int)Side.Black, whitePawnAttacks);

        // Bishop pair bonus
        if (PieceBitBoards[(int)Piece.B].CountBits() >= 2)
        {
            packedScore += BishopPairBonus;
        }

        if (PieceBitBoards[(int)Piece.b].CountBits() >= 2)
        {
            packedScore -= BishopPairBonus;
        }

        // Pieces attacked by pawns bonus
        packedScore += PieceAttackedByPawnPenalty
            * ((blackPawnAttacks & OccupancyBitBoards[(int)Side.White] /* & (~whitePawns) */).CountBits()
                - (whitePawnAttacks & OccupancyBitBoards[(int)Side.Black] /* & (~blackPawns) */).CountBits());

        if (gamePhase > MaxPhase)    // Early promotions
        {
            gamePhase = MaxPhase;
        }

        int totalPawnsCount = whitePawns.CountBits() + blackPawns.CountBits();

        // Pawnless endgames with few pieces
        if (gamePhase <= 3 && totalPawnsCount == 0)
        {
            switch (gamePhase)
            {
                //case 5:
                //    {
                //        // RB vs R, RN vs R - scale it down due to the chances of it being a draw
                //        if (pieceCount[(int)Piece.R] == 1 && pieceCount[(int)Piece.r] == 1)
                //        {
                //            packedScore >>= 1; // /2
                //        }

                //        break;
                //    }
                case 3:
                    {
                        var winningSideOffset = Utils.PieceOffset(packedScore >= 0);

                        if (PieceBitBoards[(int)Piece.N + winningSideOffset].CountBits() == 2)      // NN vs N, NN vs B
                        {
                            return (0, gamePhase);
                        }

                        // Without rooks, only BB vs N is a win and BN vs N can have some chances
                        // Not taking that into account here though, we would need this to rule them out: `pieceCount[(int)Piece.b - winningSideOffset] == 1 || pieceCount[(int)Piece.B + winningSideOffset] <= 1`
                        //if (pieceCount[(int)Piece.R + winningSideOffset] == 0)  // BN vs B, NN vs B, BB vs B, BN vs N, NN vs N
                        //{
                        //    packedScore >>= 1; // /2
                        //}

                        break;
                    }
                case 2:
                    {
                        var whiteKnightsCount = PieceBitBoards[(int)Piece.N].CountBits();

                        if (whiteKnightsCount + PieceBitBoards[(int)Piece.n].CountBits() == 2            // NN vs -, N vs N
                                || whiteKnightsCount + PieceBitBoards[(int)Piece.B].CountBits() == 1)    // B vs N, B vs B
                        {
                            return (0, gamePhase);
                        }

                        break;
                    }
                case 1:
                case 0:
                    {
                        return (0, gamePhase);
                    }
            }
        }

        int endGamePhase = MaxPhase - gamePhase;

        var middleGameScore = Utils.UnpackMG(packedScore);
        var endGameScore = Utils.UnpackEG(packedScore);
        var eval = ((middleGameScore * gamePhase) + (endGameScore * endGamePhase)) / MaxPhase;

        // Endgame scaling with pawn count, formula yoinked from Sirius
        eval = (int)(eval * ((80 + (totalPawnsCount * 7)) / 128.0));

        eval = ScaleEvalWith50MovesDrawDistance(eval, movesWithoutCaptureOrPawnMove);

        eval = Math.Clamp(eval, MinStaticEval, MaxStaticEval);

        var sideEval = Side == Side.White
            ? eval
            : -eval;

        return (sideEval, gamePhase);
    }

    [MethodImpl(MethodImplOptions.AggressiveInlining)]
    public int Phase()
    {
        int gamePhase =
             ((PieceBitBoards[(int)Piece.N] | PieceBitBoards[(int)Piece.n]).CountBits() * GamePhaseByPiece[(int)Piece.N])
            + ((PieceBitBoards[(int)Piece.B] | PieceBitBoards[(int)Piece.b]).CountBits() * GamePhaseByPiece[(int)Piece.B])
            + ((PieceBitBoards[(int)Piece.R] | PieceBitBoards[(int)Piece.r]).CountBits() * GamePhaseByPiece[(int)Piece.R])
            + ((PieceBitBoards[(int)Piece.Q] | PieceBitBoards[(int)Piece.q]).CountBits() * GamePhaseByPiece[(int)Piece.Q]);

        if (gamePhase > MaxPhase)    // Early promotions
        {
            gamePhase = MaxPhase;
        }

        return gamePhase;
    }

    [MethodImpl(MethodImplOptions.AggressiveInlining)]
    internal static int TaperedEvaluation(int taperedEvaluationTerm, int phase)
    {
        return ((Utils.UnpackMG(taperedEvaluationTerm) * phase) + (Utils.UnpackEG(taperedEvaluationTerm) * (24 - phase))) / 24;
    }

    /// <summary>
    /// Assuming a current position has no legal moves (<see cref="AllPossibleMoves"/> doesn't produce any <see cref="IsValid"/> position),
    /// this method determines if a position is a result of either a loss by checkmate or a draw by stalemate.
    /// NegaMax style
    /// </summary>
    /// <param name="ply">Modulates the output, favouring positions with lower ply (i.e. Checkmate in less moves)</param>
    /// <returns>At least <see cref="CheckMateEvaluation"/> if Position.Side lost (more extreme values when <paramref name="ply"/> increases)
    /// or 0 if Position.Side was stalemated</returns>
    [MethodImpl(MethodImplOptions.AggressiveInlining)]
    public static int EvaluateFinalPosition(int ply, bool isInCheck)
    {
        if (isInCheck)
        {
            // Checkmate evaluation, but not as bad/shallow as it looks like since we're already searching at a certain depth
            return -CheckMateBaseEvaluation + ply;
        }
        else
        {
            return 0;
        }
    }

    /// <summary>
    /// Doesn't include <see cref="Piece.K"/> and <see cref="Piece.k"/> evaluation
    /// </summary>
    [MethodImpl(MethodImplOptions.AggressiveInlining)]
    internal int AdditionalPieceEvaluation(int bucket, int oppositeSideBucket, int pieceSquareIndex, int pieceIndex, int pieceSide, int sameSideKingSquare, int oppositeSideKingSquare, BitBoard enemyPawnAttacks)
    {
        return pieceIndex switch
        {
            (int)Piece.P or (int)Piece.p => PawnAdditionalEvaluation(bucket, oppositeSideBucket, pieceSquareIndex, pieceIndex, sameSideKingSquare, oppositeSideKingSquare),
            (int)Piece.R or (int)Piece.r => RookAdditionalEvaluation(pieceSquareIndex, pieceIndex, pieceSide, oppositeSideKingSquare, enemyPawnAttacks),
            (int)Piece.B or (int)Piece.b => BishopAdditionalEvaluation(pieceSquareIndex, pieceIndex, pieceSide, oppositeSideKingSquare, enemyPawnAttacks),
            (int)Piece.N or (int)Piece.n => KnightAdditionalEvaluation(pieceSquareIndex, pieceSide, oppositeSideKingSquare, enemyPawnAttacks),
            (int)Piece.Q or (int)Piece.q => QueenAdditionalEvaluation(pieceSquareIndex, pieceSide, oppositeSideKingSquare, enemyPawnAttacks),
            _ => 0
        };
    }

    [MethodImpl(MethodImplOptions.AggressiveInlining)]
    private int PawnAdditionalEvaluation(int bucket, int oppositeSideBucket, int squareIndex, int pieceIndex, int sameSideKingSquare, int oppositeSideKingSquare)
    {
        int packedBonus = 0;

        var rank = Constants.Rank[squareIndex];
        var oppositeSide = (int)Side.Black;

        if (pieceIndex == (int)Piece.p)
        {
            rank = 7 - rank;
            oppositeSide = (int)Side.White;
        }

        // Isolated pawn
        if ((PieceBitBoards[pieceIndex] & Masks.IsolatedPawnMasks[squareIndex]) == default)
        {
            packedBonus += IsolatedPawnPenalty;
        }

        // Passed pawn
        ulong passedPawnsMask = Masks.PassedPawns[pieceIndex][squareIndex];
        if ((PieceBitBoards[(int)Piece.p - pieceIndex] & passedPawnsMask) == default)
        {
            // Passed pawn without opponent pieces ahead (in its passed pawn mask)
            if ((passedPawnsMask & OccupancyBitBoards[oppositeSide]) == 0)
            {
                packedBonus += PassedPawnBonusNoEnemiesAheadBonus[bucket][rank];
                packedBonus += PassedPawnBonusNoEnemiesAheadEnemyBonus[oppositeSideBucket][rank];
            }

            // King distance to passed pawn
            var friendlyKingDistance = Constants.ChebyshevDistance[squareIndex][sameSideKingSquare];

            // Enemy king distance to passed pawn
            var enemyKingDistance = Constants.ChebyshevDistance[squareIndex][oppositeSideKingSquare];

            packedBonus += PassedPawnBonus[bucket][rank]
                + PassedPawnEnemyBonus[oppositeSideBucket][rank]
                + FriendlyKingDistanceToPassedPawnBonus[friendlyKingDistance]
                + EnemyKingDistanceToPassedPawnPenalty[enemyKingDistance];
        }

        // Pawn phalanx
        if (Constants.File[squareIndex] != 7 && PieceBitBoards[pieceIndex].GetBit(squareIndex + 1))
        {
            packedBonus += PawnPhalanxBonus[rank];
        }

        return packedBonus;
    }

    [MethodImpl(MethodImplOptions.AggressiveInlining)]
    private int RookAdditionalEvaluation(int squareIndex, int pieceIndex, int pieceSide, int oppositeSideKingSquare, BitBoard enemyPawnAttacks)
    {
        const int pawnToRookOffset = (int)Piece.R - (int)Piece.P;

        var occupancy = OccupancyBitBoards[(int)Side.Both];
        var attacks = Attacks.RookAttacks(squareIndex, occupancy);

        // Mobility
        var attacksCount =
            (attacks
                & (~(OccupancyBitBoards[pieceSide] | enemyPawnAttacks)))
            .CountBits();

        var packedBonus = RookMobilityBonus[attacksCount];

        // Rook on open file
        if (((PieceBitBoards[(int)Piece.P] | PieceBitBoards[(int)Piece.p]) & Masks.FileMasks[squareIndex]) == default)
        {
            packedBonus += OpenFileRookBonus;
        }
        // Rook on semi-open file
        else if ((PieceBitBoards[pieceIndex - pawnToRookOffset] & Masks.FileMasks[squareIndex]) == default)
        {
            packedBonus += SemiOpenFileRookBonus;
        }

        // Checks
        var enemyKingCheckThreats = Attacks.RookAttacks(oppositeSideKingSquare, occupancy);
        var checks = (attacks & enemyKingCheckThreats).CountBits();

        packedBonus += CheckBonus[(int)Piece.R] * checks;

        return packedBonus;
    }

    [MethodImpl(MethodImplOptions.AggressiveInlining)]
    private int KnightAdditionalEvaluation(int squareIndex, int pieceSide, int oppositeSideKingSquare, BitBoard enemyPawnAttacks)
    {
        var attacks = Attacks.KnightAttacks[squareIndex];

        // Mobility
        var attacksCount =
            (attacks
                & (~(OccupancyBitBoards[pieceSide] | enemyPawnAttacks)))
            .CountBits();

        var packedBonus = KnightMobilityBonus[attacksCount];

        // Checks
        var enemyKingCheckThreats = Attacks.KnightAttacks[oppositeSideKingSquare];
        var checks = (attacks & enemyKingCheckThreats).CountBits();

        packedBonus += CheckBonus[(int)Piece.N] * checks;

        return packedBonus;
    }

    [MethodImpl(MethodImplOptions.AggressiveInlining)]
    private int BishopAdditionalEvaluation(int squareIndex, int pieceIndex, int pieceSide, int oppositeSideKingSquare, BitBoard enemyPawnAttacks)
    {
        const int pawnToBishopOffset = (int)Piece.B - (int)Piece.P;

        var occupancy = OccupancyBitBoards[(int)Side.Both];
        var attacks = Attacks.BishopAttacks(squareIndex, occupancy);

        // Mobility
        var attacksCount =
            (attacks
                & (~(OccupancyBitBoards[pieceSide] | enemyPawnAttacks)))
            .CountBits();

        var packedBonus = BishopMobilityBonus[attacksCount];

        // Bad bishop
        var sameSidePawns = PieceBitBoards[pieceIndex - pawnToBishopOffset];

        var sameColorPawns = sameSidePawns &
            (Constants.DarkSquares[squareIndex] == 1
                ? Constants.DarkSquaresBitBoard
                : Constants.LightSquaresBitBoard);

        packedBonus += BadBishop_SameColorPawnsPenalty[sameColorPawns.CountBits()];

        // Blocked central pawns
        var sameSideCentralPawns = sameSidePawns & Constants.CentralFiles;

        var pawnBlockerSquares = pieceSide == (int)Side.White
            ? sameSideCentralPawns.ShiftUp()
            : sameSideCentralPawns.ShiftDown();

        var pawnBlockers = pawnBlockerSquares & OccupancyBitBoards[Utils.OppositeSide(pieceSide)];

        packedBonus += BadBishop_BlockedCentralPawnsPenalty[pawnBlockers.CountBits()];

        // Checks
        var enemyKingCheckThreats = Attacks.BishopAttacks(oppositeSideKingSquare, occupancy);
        var checks = (attacks & enemyKingCheckThreats).CountBits();

        packedBonus += CheckBonus[(int)Piece.B] * checks;

        return packedBonus;
    }

    [MethodImpl(MethodImplOptions.AggressiveInlining)]
    private int QueenAdditionalEvaluation(int squareIndex, int pieceSide, int oppositeSideKingSquare, BitBoard enemyPawnAttacks)
    {
        var occupancy = OccupancyBitBoards[(int)Side.Both];
        var attacks = Attacks.QueenAttacks(squareIndex, occupancy);

        // Mobility
        var attacksCount =
            (attacks
                & (~(OccupancyBitBoards[pieceSide] | enemyPawnAttacks)))
            .CountBits();

        var packedBonus = QueenMobilityBonus[attacksCount];

        // Checks
        var enemyKingCheckThreats = Attacks.QueenAttacks(oppositeSideKingSquare, occupancy);
        var checks = (attacks & enemyKingCheckThreats).CountBits();

        packedBonus += CheckBonus[(int)Piece.Q] * checks;

        return packedBonus;
    }

    [MethodImpl(MethodImplOptions.AggressiveInlining)]
    internal int KingAdditionalEvaluation(int squareIndex, int pieceSide, BitBoard enemyPawnAttacks)
    {
        // Virtual mobility (as if Queen)
        var attacksCount =
            (Attacks.QueenAttacks(squareIndex, OccupancyBitBoards[(int)Side.Both])
            & ~(OccupancyBitBoards[pieceSide] | enemyPawnAttacks)).CountBits();
        int packedBonus = VirtualKingMobilityBonus[attacksCount];

        var kingSideOffset = Utils.PieceOffset(pieceSide);

        // Opposite side rooks or queens on the board
        if (PieceBitBoards[(int)Piece.r - kingSideOffset] + PieceBitBoards[(int)Piece.q - kingSideOffset] != 0)
        {
            // King on open file
            if (((PieceBitBoards[(int)Piece.P] | PieceBitBoards[(int)Piece.p]) & Masks.FileMasks[squareIndex]) == 0)
            {
                packedBonus += OpenFileKingPenalty;
            }
            // King on semi-open file
            else if ((PieceBitBoards[(int)Piece.P + kingSideOffset] & Masks.FileMasks[squareIndex]) == 0)
            {
                packedBonus += SemiOpenFileKingPenalty;
            }
        }

        // King shield
        var ownPiecesAroundCount = (Attacks.KingAttacks[squareIndex] & PieceBitBoards[(int)Piece.P + kingSideOffset]).CountBits();

        return packedBonus + (ownPiecesAroundCount * KingShieldBonus);
    }

    /// <summary>
    /// Scales <paramref name="eval"/> with <paramref name="movesWithoutCaptureOrPawnMove"/>, so that
    /// an eval with 100 halfmove counter is half of the value of one with 0 halfmove counter
    /// </summary>
    [MethodImpl(MethodImplOptions.AggressiveInlining)]
    internal static int ScaleEvalWith50MovesDrawDistance(int eval, int movesWithoutCaptureOrPawnMove) =>
        eval * (200 - movesWithoutCaptureOrPawnMove) / 200;

    #endregion

    #region Attacks

    /// <summary>
    /// Overload that has rooks and bishops precalculated for the position
    /// </summary>
    /// <param name="rooks">Includes Queen bitboard</param>
    /// <param name="bishops">Includes Queen bitboard</param>
    [MethodImpl(MethodImplOptions.AggressiveInlining)]
    public ulong AllAttackersTo(int square, BitBoard occupancy, BitBoard rooks, BitBoard bishops)
    {
        Debug.Assert(square != (int)BoardSquare.noSquare);

        return (rooks & Attacks.RookAttacks(square, occupancy))
            | (bishops & Attacks.BishopAttacks(square, occupancy))
            | (PieceBitBoards[(int)Piece.p] & Attacks.PawnAttacks[(int)Side.White][square])
            | (PieceBitBoards[(int)Piece.P] & Attacks.PawnAttacks[(int)Side.Black][square])
            | (Knights & Attacks.KnightAttacks[square])
            | (Kings & Attacks.KingAttacks[square]);
    }

    [MethodImpl(MethodImplOptions.AggressiveInlining)]
    public ulong AllAttackersTo(int square)
    {
        Debug.Assert(square != (int)BoardSquare.noSquare);

        var occupancy = OccupancyBitBoards[(int)Side.Both];
        var queens = Queens;
        var rooks = queens | Rooks;
        var bishops = queens | Bishops;

        return (rooks & Attacks.RookAttacks(square, occupancy))
            | (bishops & Attacks.BishopAttacks(square, occupancy))
            | (PieceBitBoards[(int)Piece.p] & Attacks.PawnAttacks[(int)Side.White][square])
            | (PieceBitBoards[(int)Piece.P] & Attacks.PawnAttacks[(int)Side.Black][square])
            | (Knights & Attacks.KnightAttacks[square])
            | (Kings & Attacks.KingAttacks[square]);
    }

    [MethodImpl(MethodImplOptions.AggressiveInlining)]
    public ulong AllSideAttackersTo(int square, int side)
    {
        Debug.Assert(square != (int)BoardSquare.noSquare);
        Debug.Assert(side != (int)Side.Both);

        var offset = Utils.PieceOffset(side);

        var occupancy = OccupancyBitBoards[(int)Side.Both];

        var queens = PieceBitBoards[(int)Piece.q - offset];
        var rooks = queens | PieceBitBoards[(int)Piece.r - offset];
        var bishops = queens | PieceBitBoards[(int)Piece.b - offset];

        return (rooks & Attacks.RookAttacks(square, occupancy))
            | (bishops & Attacks.BishopAttacks(square, occupancy))
            | (PieceBitBoards[(int)Piece.p - offset] & Attacks.PawnAttacks[side][square])
            | (PieceBitBoards[(int)Piece.n - offset] & Attacks.KnightAttacks[square]);
    }

    [MethodImpl(MethodImplOptions.AggressiveInlining)]
    public bool IsSquareAttackedBySide(int squaredIndex, Side sideToMove) => IsSquareAttacked(squaredIndex, sideToMove);

    [MethodImpl(MethodImplOptions.AggressiveInlining)]
    public bool IsSquareAttacked(int squareIndex, Side sideToMove)
    {
        Utils.Assert(sideToMove != Side.Both);

        var sideToMoveInt = (int)sideToMove;
        var offset = Utils.PieceOffset(sideToMoveInt);
        var bothSidesOccupancy = OccupancyBitBoards[(int)Side.Both];

        // I tried to order them from most to least likely - not tested
        return
            IsSquareAttackedByPawns(squareIndex, sideToMoveInt, offset)
            || IsSquareAttackedByKing(squareIndex, offset)
            || IsSquareAttackedByKnights(squareIndex, offset)
            || IsSquareAttackedByBishops(squareIndex, offset, bothSidesOccupancy, out var bishopAttacks)
            || IsSquareAttackedByRooks(squareIndex, offset, bothSidesOccupancy, out var rookAttacks)
            || IsSquareAttackedByQueens(offset, bishopAttacks, rookAttacks);
    }

    [MethodImpl(MethodImplOptions.AggressiveInlining)]
    public bool IsInCheck()
    {
        var oppositeSideInt = Utils.OppositeSide(Side);
        var oppositeSideOffset = Utils.PieceOffset(oppositeSideInt);

        var kingSquare = PieceBitBoards[(int)Piece.k - oppositeSideOffset].GetLS1BIndex();

        var bothSidesOccupancy = OccupancyBitBoards[(int)Side.Both];

        // I tried to order them from most to least likely - not tested
        return
            IsSquareAttackedByRooks(kingSquare, oppositeSideOffset, bothSidesOccupancy, out var rookAttacks)
            || IsSquareAttackedByBishops(kingSquare, oppositeSideOffset, bothSidesOccupancy, out var bishopAttacks)
            || IsSquareAttackedByQueens(oppositeSideOffset, bishopAttacks, rookAttacks)
            || IsSquareAttackedByKnights(kingSquare, oppositeSideOffset)
            || IsSquareAttackedByPawns(kingSquare, oppositeSideInt, oppositeSideOffset);
    }

    [MethodImpl(MethodImplOptions.AggressiveInlining)]
    private bool IsSquareAttackedByPawns(int squareIndex, int sideToMove, int offset)
    {
        var oppositeColorIndex = sideToMove ^ 1;

        return (Attacks.PawnAttacks[oppositeColorIndex][squareIndex] & PieceBitBoards[offset]) != default;
    }

    [MethodImpl(MethodImplOptions.AggressiveInlining)]
    private bool IsSquareAttackedByKnights(int squareIndex, int offset)
    {
        return (Attacks.KnightAttacks[squareIndex] & PieceBitBoards[(int)Piece.N + offset]) != default;
    }

    [MethodImpl(MethodImplOptions.AggressiveInlining)]
    private bool IsSquareAttackedByKing(int squareIndex, int offset)
    {
        return (Attacks.KingAttacks[squareIndex] & PieceBitBoards[(int)Piece.K + offset]) != default;
    }

    [MethodImpl(MethodImplOptions.AggressiveInlining)]
    private bool IsSquareAttackedByBishops(int squareIndex, int offset, BitBoard bothSidesOccupancy, out BitBoard bishopAttacks)
    {
        bishopAttacks = Attacks.BishopAttacks(squareIndex, bothSidesOccupancy);
        return (bishopAttacks & PieceBitBoards[(int)Piece.B + offset]) != default;
    }

    [MethodImpl(MethodImplOptions.AggressiveInlining)]
    private bool IsSquareAttackedByRooks(int squareIndex, int offset, BitBoard bothSidesOccupancy, out BitBoard rookAttacks)
    {
        rookAttacks = Attacks.RookAttacks(squareIndex, bothSidesOccupancy);
        return (rookAttacks & PieceBitBoards[(int)Piece.R + offset]) != default;
    }

    [MethodImpl(MethodImplOptions.AggressiveInlining)]
    private bool IsSquareAttackedByQueens(int offset, BitBoard bishopAttacks, BitBoard rookAttacks)
    {
        var queenAttacks = Attacks.QueenAttacks(rookAttacks, bishopAttacks);
        return (queenAttacks & PieceBitBoards[(int)Piece.Q + offset]) != default;
    }

    #endregion

    [MethodImpl(MethodImplOptions.AggressiveInlining)]
    public int CountPieces() => PieceBitBoards.Sum(b => b.CountBits());

    /// <summary>
    /// Based on Stormphrax
    /// </summary>
    [MethodImpl(MethodImplOptions.AggressiveInlining)]
    public int PieceAt(int square)
    {
        var bit = BitBoardExtensions.SquareBit(square);

        Side color;

        if ((OccupancyBitBoards[(int)Side.Black] & bit) != default)
        {
            color = Side.Black;
        }
        else if ((OccupancyBitBoards[(int)Side.White] & bit) != default)
        {
            color = Side.White;
        }
        else
        {
            return (int)Piece.None;
        }

        var offset = Utils.PieceOffset(color);

        for (int pieceIndex = offset; pieceIndex < 6 + offset; ++pieceIndex)
        {
            if (!(PieceBitBoards[pieceIndex] & bit).Empty())
            {
                return pieceIndex;
            }
        }

        Debug.Fail($"Bit set in {Side} occupancy bitboard, but not piece found");

        return (int)Piece.None;
    }

    [MethodImpl(MethodImplOptions.AggressiveInlining)]
    public string FEN(int halfMovesWithoutCaptureOrPawnMove = 0, int fullMoveClock = 1)
    {
        var sb = new StringBuilder(100);

        var squaresPerFile = 0;

        int squaresWithoutPiece = 0;
        int lengthBeforeSlash = sb.Length;
        for (int square = 0; square < 64; ++square)
        {
            int foundPiece = -1;
            for (var pieceBoardIndex = 0; pieceBoardIndex < 12; ++pieceBoardIndex)
            {
                if (PieceBitBoards[pieceBoardIndex].GetBit(square))
                {
                    foundPiece = pieceBoardIndex;
                    break;
                }
            }

            if (foundPiece != -1)
            {
                if (squaresWithoutPiece != 0)
                {
                    sb.Append(squaresWithoutPiece);
                    squaresWithoutPiece = 0;
                }

                sb.Append(Constants.AsciiPieces[foundPiece]);
            }
            else
            {
                ++squaresWithoutPiece;
            }

            squaresPerFile = (squaresPerFile + 1) % 8;
            if (squaresPerFile == 0)
            {
                if (squaresWithoutPiece != 0)
                {
                    sb.Append(squaresWithoutPiece);
                    squaresWithoutPiece = 0;
                }

                if (square != 63)
                {
                    if (sb.Length == lengthBeforeSlash)
                    {
                        sb.Append('8');
                    }
                    sb.Append('/');
                    lengthBeforeSlash = sb.Length;
                    squaresWithoutPiece = 0;
                }
            }
        }

        sb.Append(' ');
        sb.Append(Side == Side.White ? 'w' : 'b');

        sb.Append(' ');
        var length = sb.Length;

        if ((Castle & (int)CastlingRights.WK) != default)
        {
            sb.Append('K');
        }
        if ((Castle & (int)CastlingRights.WQ) != default)
        {
            sb.Append('Q');
        }
        if ((Castle & (int)CastlingRights.BK) != default)
        {
            sb.Append('k');
        }
        if ((Castle & (int)CastlingRights.BQ) != default)
        {
            sb.Append('q');
        }

        if (sb.Length == length)
        {
            sb.Append('-');
        }

        sb.Append(' ');

        sb.Append(EnPassant == BoardSquare.noSquare ? "-" : Constants.Coordinates[(int)EnPassant]);

        sb.Append(' ').Append(halfMovesWithoutCaptureOrPawnMove).Append(' ').Append(fullMoveClock);

        return sb.ToString();
    }

#pragma warning disable S106, S2228 // Standard outputs should not be used directly to log anything

    /// <summary>
    /// Combines <see cref="PieceBitBoards"/>, <see cref="Side"/>, <see cref="Castle"/> and <see cref="EnPassant"/>
    /// into a human-friendly representation
    /// </summary>
    public void Print()
    {
        const string separator = "____________________________________________________";
        Console.WriteLine(separator + Environment.NewLine);

        for (var rank = 0; rank < 8; ++rank)
        {
            for (var file = 0; file < 8; ++file)
            {
                if (file == 0)
                {
                    Console.Write($"{8 - rank}  ");
                }

                var squareIndex = BitBoardExtensions.SquareIndex(rank, file);

                var piece = -1;

                for (int bbIndex = 0; bbIndex < PieceBitBoards.Length; ++bbIndex)
                {
                    if (PieceBitBoards[bbIndex].GetBit(squareIndex))
                    {
                        piece = bbIndex;
                    }
                }

                var pieceRepresentation = piece == -1
                    ? '.'
                    : Constants.AsciiPieces[piece];

                Console.Write($" {pieceRepresentation}");
            }

            Console.WriteLine();
        }

        Console.Write("\n    a b c d e f g h\n");

#pragma warning disable RCS1214 // Unnecessary interpolated string.
        Console.WriteLine();
        Console.WriteLine($"    Side:\t{Side}");
        Console.WriteLine($"    Enpassant:\t{(EnPassant == BoardSquare.noSquare ? "no" : Constants.Coordinates[(int)EnPassant])}");
        Console.WriteLine($"    Castling:\t" +
            $"{((Castle & (int)CastlingRights.WK) != default ? 'K' : '-')}" +
            $"{((Castle & (int)CastlingRights.WQ) != default ? 'Q' : '-')} | " +
            $"{((Castle & (int)CastlingRights.BK) != default ? 'k' : '-')}" +
            $"{((Castle & (int)CastlingRights.BQ) != default ? 'q' : '-')}"
            );
        Console.WriteLine($"    FEN:\t{FEN()}");
#pragma warning restore RCS1214 // Unnecessary interpolated string.

        Console.WriteLine(separator);
    }

    public void PrintAttackedSquares(Side sideToMove)
    {
        const string separator = "____________________________________________________";
        Console.WriteLine(separator);

        for (var rank = 0; rank < 8; ++rank)
        {
            for (var file = 0; file < 8; ++file)
            {
                if (file == 0)
                {
                    Console.Write($"{8 - rank}  ");
                }

                var squareIndex = BitBoardExtensions.SquareIndex(rank, file);

                var pieceRepresentation = IsSquareAttacked(squareIndex, sideToMove)
                    ? '1'
                    : '.';

                Console.Write($" {pieceRepresentation}");
            }

            Console.WriteLine();
        }

        Console.Write("\n    a b c d e f g h\n");
        Console.WriteLine(separator);
    }

#pragma warning restore S106, S2228 // Standard outputs should not be used directly to log anything

    public void FreeResources()
    {
        ArrayPool<BitBoard>.Shared.Return(PieceBitBoards, clearArray: true);
        ArrayPool<BitBoard>.Shared.Return(OccupancyBitBoards, clearArray: true);
        // No need to clear, since we always have to initialize it to Piece.None after renting it anyway
#pragma warning disable S3254 // Default parameter values should not be passed as arguments
        ArrayPool<int>.Shared.Return(Board, clearArray: false);
#pragma warning restore S3254 // Default parameter values should not be passed as arguments

        _disposedValue = true;
    }

    protected virtual void Dispose(bool disposing)
    {
        if (!_disposedValue)
        {
            if (disposing)
            {
                FreeResources();
            }
            _disposedValue = true;
        }
    }

    public void Dispose()
    {
        // Do not change this code. Put cleanup code in 'Dispose(bool disposing)' method
        Dispose(disposing: true);
        GC.SuppressFinalize(this);
    }
}<|MERGE_RESOLUTION|>--- conflicted
+++ resolved
@@ -602,13 +602,9 @@
                     var pieceSquareIndex = bitboard.GetLS1BIndex();
                     bitboard.ResetLS1B();
 
-<<<<<<< HEAD
-                packedScore += AdditionalPieceEvaluation(whiteBucket, blackBucket, pieceSquareIndex, pieceIndex, (int)Side.White, whiteKing, blackKing, blackPawnAttacks);
-=======
                     gamePhase += GamePhaseByPiece[pieceIndex];
                     packedScore -= AdditionalPieceEvaluation(blackBucket, pieceSquareIndex, pieceIndex, (int)Side.Black, blackKing, whiteKing, whitePawnAttacks);
                 }
->>>>>>> c0848837
             }
         }
         else
@@ -633,7 +629,7 @@
 
                     gamePhase += GamePhaseByPiece[pieceIndex];
 
-                    packedScore += AdditionalPieceEvaluation(whiteBucket, pieceSquareIndex, pieceIndex, (int)Side.White, whiteKing, blackKing, blackPawnAttacks);
+                    packedScore += AdditionalPieceEvaluation(whiteBucket, blackBucket, pieceSquareIndex, pieceIndex, (int)Side.White, whiteKing, blackKing, blackPawnAttacks);
                 }
             }
 
@@ -656,12 +652,8 @@
 
                     gamePhase += GamePhaseByPiece[pieceIndex];
 
-<<<<<<< HEAD
-                packedScore -= AdditionalPieceEvaluation(blackBucket, whiteBucket, pieceSquareIndex, pieceIndex, (int)Side.Black, blackKing, whiteKing, whitePawnAttacks);
-=======
-                    packedScore -= AdditionalPieceEvaluation(blackBucket, pieceSquareIndex, pieceIndex, (int)Side.Black, blackKing, whiteKing, whitePawnAttacks);
+                    packedScore -= AdditionalPieceEvaluation(blackBucket, whiteBucket, pieceSquareIndex, pieceIndex, (int)Side.Black, blackKing, whiteKing, whitePawnAttacks);
                 }
->>>>>>> c0848837
             }
 
             // Kings
