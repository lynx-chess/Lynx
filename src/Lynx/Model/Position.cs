using System.Buffers;
using System.Diagnostics;
using System.Runtime.CompilerServices;
using System.Text;
using static Lynx.EvaluationConstants;
using static Lynx.EvaluationParams;
using static Lynx.EvaluationPSQTs;

namespace Lynx.Model;

public class Position : IDisposable
{
    private bool _disposedValue;

    internal int _incrementalEvalAccumulator;
    internal int _incrementalPhaseAccumulator;
    internal bool _isIncrementalEval;

    private ulong _uniqueIdentifier;
    private ulong _kingPawnUniqueIdentifier;
    private readonly ulong[] _nonPawnHash;
    private ulong _minorHash;
    private ulong _majorHash;

    private readonly ulong[] _pieceBitBoards;
    private readonly ulong[] _occupancyBitBoards;
    private readonly int[] _board;

    private byte _castle;

#pragma warning disable S3887, CA1051
    private readonly byte[] _castlingRightsUpdateConstants;
    public readonly ulong[] KingsideCastlingFreeSquares;
    public readonly ulong[] KingsideCastlingNonAttackedSquares;
    public readonly ulong[] QueensideCastlingFreeSquares;
    public readonly ulong[] QueensideCastlingNonAttackedSquares;

#pragma warning disable IDE1006 // Naming Styles
    internal readonly int WhiteShortCastle;
    internal readonly int WhiteLongCastle;
    internal readonly int BlackShortCastle;
    internal readonly int BlackLongCastle;
#pragma warning restore IDE1006 // Naming Styles
#pragma warning restore S3887, CA1051

#if DEBUG
    private readonly int[] _initialKingsideRookSquares;
    private readonly int[] _initialQueensideRookSquares;
    private readonly int[] _initialKingSquares;
#endif

    private BoardSquare _enPassant;
    private Side _side;

#pragma warning disable RCS1085 // Use auto-implemented property

    public ulong UniqueIdentifier => _uniqueIdentifier;

    public ulong KingPawnUniqueIdentifier => _kingPawnUniqueIdentifier;

    public ulong[] NonPawnHash => _nonPawnHash;

    public ulong MinorHash => _minorHash;

    public ulong MajorHash => _majorHash;

    /// <summary>
    /// Use <see cref="Piece"/> as index
    /// </summary>
    public BitBoard[] PieceBitBoards => _pieceBitBoards;

    /// <summary>
    /// Black, White, Both
    /// </summary>
    public BitBoard[] OccupancyBitBoards => _occupancyBitBoards;

    /// <summary>
    /// Piece location indexed by square
    /// </summary>
    public int[] Board => _board;

    public Side Side => _side;

    public BoardSquare EnPassant => _enPassant;

    /// <summary>
    /// See <see cref="<CastlingRights"/>
    /// </summary>
    public byte Castle { get => _castle; private set => _castle = value; }

#pragma warning restore RCS1085 // Use auto-implemented property

    public BitBoard Queens => _pieceBitBoards[(int)Piece.Q] | _pieceBitBoards[(int)Piece.q];
    public BitBoard Rooks => _pieceBitBoards[(int)Piece.R] | _pieceBitBoards[(int)Piece.r];
    public BitBoard Bishops => _pieceBitBoards[(int)Piece.B] | _pieceBitBoards[(int)Piece.b];
    public BitBoard Knights => _pieceBitBoards[(int)Piece.N] | _pieceBitBoards[(int)Piece.n];
    public BitBoard Kings => _pieceBitBoards[(int)Piece.K] | _pieceBitBoards[(int)Piece.k];

    public int WhiteKingSquare => _pieceBitBoards[(int)Piece.K].GetLS1BIndex();
    public int BlackKingSquare => _pieceBitBoards[(int)Piece.k].GetLS1BIndex();

    /// <summary>
    /// Beware, half move counter isn't take into account
    /// Use alternative constructor instead and set it externally if relevant
    /// </summary>
    public Position(string fen) : this(FENParser.ParseFEN(fen))
    {
    }

    public Position(ParseFENResult parsedFEN)
    {
        _pieceBitBoards = parsedFEN.PieceBitBoards;
        _occupancyBitBoards = parsedFEN.OccupancyBitBoards;
        _board = parsedFEN.Board;

        _side = parsedFEN.Side;
        _castle = parsedFEN.Castle;
        _enPassant = parsedFEN.EnPassant;

#pragma warning disable S3366 // "this" should not be exposed from constructors
        _nonPawnHash = ArrayPool<ulong>.Shared.Rent(2);
        _nonPawnHash[(int)Side.White] = ZobristTable.NonPawnSideHash(this, (int)Side.White);
        _nonPawnHash[(int)Side.Black] = ZobristTable.NonPawnSideHash(this, (int)Side.Black);

        _minorHash = ZobristTable.MinorHash(this);
        _majorHash = ZobristTable.MajorHash(this);
        _kingPawnUniqueIdentifier = ZobristTable.KingPawnHash(this);

        _uniqueIdentifier = ZobristTable.PositionHash(this, _kingPawnUniqueIdentifier, _nonPawnHash[(int)Side.White], _nonPawnHash[(int)Side.Black]);

        Debug.Assert(_uniqueIdentifier == ZobristTable.PositionHash(this));
#pragma warning restore S3366 // "this" should not be exposed from constructors

        _isIncrementalEval = false;

        _castlingRightsUpdateConstants = ArrayPool<byte>.Shared.Rent(64);
        Array.Fill(_castlingRightsUpdateConstants, Constants.NoUpdateCastlingRight, 0, 64);

        // It won't be possible to add castling rights to a position created froma FEN without them
        if (_castle == (int)CastlingRights.None)
        {
            KingsideCastlingFreeSquares = [];
            QueensideCastlingFreeSquares = [];
            KingsideCastlingNonAttackedSquares = [];
            QueensideCastlingNonAttackedSquares = [];

#if DEBUG
            _initialKingSquares = [];
            _initialKingsideRookSquares = [];
            _initialQueensideRookSquares = [];
#endif
        }
        else
        {
            var whiteKingSquare = WhiteKingSquare;
            var blackKingSquare = BlackKingSquare;

            _castlingRightsUpdateConstants[whiteKingSquare] = Constants.WhiteKingCastlingRight;
            _castlingRightsUpdateConstants[blackKingSquare] = Constants.BlackKingCastlingRight;

            var castlingData = parsedFEN.CastlingData;

            var whiteKingsideRook = castlingData.WhiteKingsideRook;
            if (whiteKingsideRook != CastlingData.DefaultValues)
            {
                _castlingRightsUpdateConstants[whiteKingsideRook] = Constants.WhiteKingSideRookCastlingRight;
            }

            var whiteQueensideRook = castlingData.WhiteQueensideRook;
            if (whiteQueensideRook != CastlingData.DefaultValues)
            {
                _castlingRightsUpdateConstants[whiteQueensideRook] = Constants.WhiteQueenSideRookCastlingRight;
            }

            var blackKingsideRook = castlingData.BlackKingsideRook;
            if (blackKingsideRook != CastlingData.DefaultValues)
            {
                _castlingRightsUpdateConstants[blackKingsideRook] = Constants.BlackKingSideRookCastlingRight;
            }

            var blackQueensideRook = castlingData.BlackQueensideRook;
            if (blackQueensideRook != CastlingData.DefaultValues)
            {
                _castlingRightsUpdateConstants[blackQueensideRook] = Constants.BlackQueenSideRookCastlingRight;
            }

            KingsideCastlingNonAttackedSquares = ArrayPool<ulong>.Shared.Rent(2);
            KingsideCastlingNonAttackedSquares[(int)Side.White] = BitBoardExtensions.MaskBetweenTwoSquaresSameRankInclusive(whiteKingSquare, Constants.WhiteKingShortCastleSquare);
            KingsideCastlingNonAttackedSquares[(int)Side.Black] = BitBoardExtensions.MaskBetweenTwoSquaresSameRankInclusive(blackKingSquare, Constants.BlackKingShortCastleSquare);

            QueensideCastlingNonAttackedSquares = ArrayPool<ulong>.Shared.Rent(2);
            QueensideCastlingNonAttackedSquares[(int)Side.White] = BitBoardExtensions.MaskBetweenTwoSquaresSameRankInclusive(whiteKingSquare, Constants.WhiteKingLongCastleSquare);
            QueensideCastlingNonAttackedSquares[(int)Side.Black] = BitBoardExtensions.MaskBetweenTwoSquaresSameRankInclusive(blackKingSquare, Constants.BlackKingLongCastleSquare);

            // This could be simplified/harcoded for standard chess, see FreeAndNonAttackedSquares
            KingsideCastlingFreeSquares = ArrayPool<ulong>.Shared.Rent(2);

            var whiteKingsideFreeMask = KingsideCastlingNonAttackedSquares[(int)Side.White]
                | BitBoardExtensions.MaskBetweenTwoSquaresSameRankInclusive(whiteKingsideRook, Constants.WhiteRookShortCastleSquare);
            whiteKingsideFreeMask.PopBit(whiteKingSquare);
            whiteKingsideFreeMask.PopBit(whiteKingsideRook);

            var blackKingsideFreeMask = KingsideCastlingNonAttackedSquares[(int)Side.Black]
                | BitBoardExtensions.MaskBetweenTwoSquaresSameRankInclusive(blackKingsideRook, Constants.BlackRookShortCastleSquare);
            blackKingsideFreeMask.PopBit(blackKingSquare);
            blackKingsideFreeMask.PopBit(blackKingsideRook);

            KingsideCastlingFreeSquares[(int)Side.White] = whiteKingsideFreeMask;
            KingsideCastlingFreeSquares[(int)Side.Black] = blackKingsideFreeMask;

            // This could be simplified/harcoded for standard chess, see FreeAndNonAttackedSquares
            QueensideCastlingFreeSquares = ArrayPool<ulong>.Shared.Rent(2);

            var whiteQueensideFreeMask = QueensideCastlingNonAttackedSquares[(int)Side.White]
                | BitBoardExtensions.MaskBetweenTwoSquaresSameRankInclusive(whiteQueensideRook, Constants.WhiteRookLongCastleSquare);
            whiteQueensideFreeMask.PopBit(whiteKingSquare);
            whiteQueensideFreeMask.PopBit(whiteQueensideRook);

            var blackQueensideFreeMask = QueensideCastlingNonAttackedSquares[(int)Side.Black]
                | BitBoardExtensions.MaskBetweenTwoSquaresSameRankInclusive(blackQueensideRook, Constants.BlackRookLongCastleSquare);
            blackQueensideFreeMask.PopBit(blackKingSquare);
            blackQueensideFreeMask.PopBit(blackQueensideRook);

            QueensideCastlingFreeSquares[(int)Side.White] = whiteQueensideFreeMask;
            QueensideCastlingFreeSquares[(int)Side.Black] = blackQueensideFreeMask;

            // Usual encoding for standard chess, King to target square
            if (!Configuration.EngineSettings.IsChess960)
            {
                WhiteShortCastle = MoveExtensions.EncodeShortCastle(whiteKingSquare, Constants.WhiteKingShortCastleSquare, (int)Piece.K);
                WhiteLongCastle = MoveExtensions.EncodeLongCastle(whiteKingSquare, Constants.WhiteKingLongCastleSquare, (int)Piece.K);

                BlackShortCastle = MoveExtensions.EncodeShortCastle(blackKingSquare, Constants.BlackKingShortCastleSquare, (int)Piece.k);
                BlackLongCastle = MoveExtensions.EncodeLongCastle(blackKingSquare, Constants.BlackKingLongCastleSquare, (int)Piece.k);
            }
            // KxR encoding for DFRC
            else
            {
                WhiteShortCastle = MoveExtensions.EncodeShortCastle(whiteKingSquare, whiteKingsideRook, (int)Piece.K);
                WhiteLongCastle = MoveExtensions.EncodeLongCastle(whiteKingSquare, whiteQueensideRook, (int)Piece.K);

                BlackShortCastle = MoveExtensions.EncodeShortCastle(blackKingSquare, blackKingsideRook, (int)Piece.k);
                BlackLongCastle = MoveExtensions.EncodeLongCastle(blackKingSquare, blackQueensideRook, (int)Piece.k);
            }

#if DEBUG
            _initialKingSquares = ArrayPool<int>.Shared.Rent(2);
            _initialKingSquares[(int)Side.White] = whiteKingSquare;
            _initialKingSquares[(int)Side.Black] = blackKingSquare;

            _initialKingsideRookSquares = ArrayPool<int>.Shared.Rent(2);
            _initialKingsideRookSquares[(int)Side.White] = whiteKingsideRook;
            _initialKingsideRookSquares[(int)Side.Black] = blackKingsideRook;

            _initialQueensideRookSquares = ArrayPool<int>.Shared.Rent(2);
            _initialQueensideRookSquares[(int)Side.White] = whiteQueensideRook;
            _initialQueensideRookSquares[(int)Side.Black] = blackQueensideRook;
#endif
        }

        Validate();
    }

    /// <summary>
    /// Clone constructor
    /// </summary>
    [MethodImpl(MethodImplOptions.AggressiveInlining)]
    public Position(Position position)
    {
        _uniqueIdentifier = position._uniqueIdentifier;
        _kingPawnUniqueIdentifier = position._kingPawnUniqueIdentifier;
        _minorHash = position._minorHash;
        _majorHash = position._majorHash;

        _nonPawnHash = ArrayPool<ulong>.Shared.Rent(2);
        _nonPawnHash[(int)Side.White] = position._nonPawnHash[(int)Side.White];
        _nonPawnHash[(int)Side.Black] = position._nonPawnHash[(int)Side.Black];

        _pieceBitBoards = ArrayPool<BitBoard>.Shared.Rent(12);
        Array.Copy(position._pieceBitBoards, _pieceBitBoards, 12);

        _occupancyBitBoards = ArrayPool<BitBoard>.Shared.Rent(3);
        Array.Copy(position._occupancyBitBoards, _occupancyBitBoards, 3);

        _board = ArrayPool<int>.Shared.Rent(64);
        Array.Copy(position._board, _board, 64);

        _side = position._side;
        _castle = position._castle;
        _enPassant = position._enPassant;

        _isIncrementalEval = position._isIncrementalEval;
        _incrementalEvalAccumulator = position._incrementalEvalAccumulator;
        _incrementalPhaseAccumulator = position._incrementalPhaseAccumulator;

        _castlingRightsUpdateConstants = ArrayPool<byte>.Shared.Rent(64);
        Array.Copy(position._castlingRightsUpdateConstants, _castlingRightsUpdateConstants, 64);

        // Avoid allocating arrays when the position to clone never had castling rights
        if (position.KingsideCastlingNonAttackedSquares.Length == 0)
        {
#if DEBUG
            _initialKingSquares = [];
            _initialKingsideRookSquares = [];
            _initialQueensideRookSquares = [];
#endif

            KingsideCastlingFreeSquares = [];
            QueensideCastlingFreeSquares = [];
            KingsideCastlingNonAttackedSquares = [];
            QueensideCastlingNonAttackedSquares = [];
        }
        else
        {
#if DEBUG
            _initialKingSquares = ArrayPool<int>.Shared.Rent(2);
            _initialKingSquares[(int)Side.White] = position._initialKingSquares[(int)Side.White];
            _initialKingSquares[(int)Side.Black] = position._initialKingSquares[(int)Side.Black];

            _initialKingsideRookSquares = ArrayPool<int>.Shared.Rent(2);
            _initialKingsideRookSquares[(int)Side.White] = position._initialKingsideRookSquares[(int)Side.White];
            _initialKingsideRookSquares[(int)Side.Black] = position._initialKingsideRookSquares[(int)Side.Black];

            _initialQueensideRookSquares = ArrayPool<int>.Shared.Rent(2);
            _initialQueensideRookSquares[(int)Side.White] = position._initialQueensideRookSquares[(int)Side.White];
            _initialQueensideRookSquares[(int)Side.Black] = position._initialQueensideRookSquares[(int)Side.Black];
#endif

            KingsideCastlingFreeSquares = ArrayPool<ulong>.Shared.Rent(2);
            KingsideCastlingFreeSquares[(int)Side.White] = position.KingsideCastlingFreeSquares[(int)Side.White];
            KingsideCastlingFreeSquares[(int)Side.Black] = position.KingsideCastlingFreeSquares[(int)Side.Black];

            KingsideCastlingNonAttackedSquares = ArrayPool<ulong>.Shared.Rent(2);
            KingsideCastlingNonAttackedSquares[(int)Side.White] = position.KingsideCastlingNonAttackedSquares[(int)Side.White];
            KingsideCastlingNonAttackedSquares[(int)Side.Black] = position.KingsideCastlingNonAttackedSquares[(int)Side.Black];

            QueensideCastlingFreeSquares = ArrayPool<ulong>.Shared.Rent(2);
            QueensideCastlingFreeSquares[(int)Side.White] = position.QueensideCastlingFreeSquares[(int)Side.White];
            QueensideCastlingFreeSquares[(int)Side.Black] = position.QueensideCastlingFreeSquares[(int)Side.Black];

            QueensideCastlingNonAttackedSquares = ArrayPool<ulong>.Shared.Rent(2);
            QueensideCastlingNonAttackedSquares[(int)Side.White] = position.QueensideCastlingNonAttackedSquares[(int)Side.White];
            QueensideCastlingNonAttackedSquares[(int)Side.Black] = position.QueensideCastlingNonAttackedSquares[(int)Side.Black];

            WhiteShortCastle = position.WhiteShortCastle;
            WhiteLongCastle = position.WhiteLongCastle;
            BlackShortCastle = position.BlackShortCastle;
            BlackLongCastle = position.BlackLongCastle;
        }

        Validate();
    }

    public int InitialKingSquare(int side) => side == (int)Side.White
        ? WhiteShortCastle.SourceSquare()
        : BlackShortCastle.SourceSquare();

    #region Move making

    [MethodImpl(MethodImplOptions.AggressiveInlining)]
    public GameState MakeMove(Move move)
    {
        Debug.Assert(ZobristTable.PositionHash(this) == _uniqueIdentifier);
        Debug.Assert(ZobristTable.NonPawnSideHash(this, (int)Side.White) == _nonPawnHash[(int)Side.White]);
        Debug.Assert(ZobristTable.NonPawnSideHash(this, (int)Side.Black) == _nonPawnHash[(int)Side.Black]);
        Debug.Assert(ZobristTable.MinorHash(this) == _minorHash);
        Debug.Assert(ZobristTable.MajorHash(this) == _majorHash);

        var gameState = new GameState(this);

        var oldSide = (int)_side;
        var offset = Utils.PieceOffset(oldSide);
        var oppositeSide = Utils.OppositeSide(oldSide);

        int sourceSquare = move.SourceSquare();
        int targetSquare = move.TargetSquare();
        int piece = move.Piece();
        int promotedPiece = move.PromotedPiece();

        var newPiece = piece;
        int extraPhaseIfIncremental = 0;
        if (promotedPiece != default)
        {
            newPiece = promotedPiece;
            extraPhaseIfIncremental = GamePhaseByPiece[promotedPiece]; // - GamePhaseByPiece[piece];
        }

        _pieceBitBoards[piece].PopBit(sourceSquare);
        _occupancyBitBoards[oldSide].PopBit(sourceSquare);
        _board[sourceSquare] = (int)Piece.None;

        _pieceBitBoards[newPiece].SetBit(targetSquare);
        _occupancyBitBoards[oldSide].SetBit(targetSquare);
        _board[targetSquare] = newPiece;

        var sourcePieceHash = ZobristTable.PieceHash(sourceSquare, piece);
        var targetPieceHash = ZobristTable.PieceHash(targetSquare, newPiece);
        var fullPieceMovementHash = sourcePieceHash ^ targetPieceHash;

        _uniqueIdentifier ^=
            ZobristTable.SideHash()
            ^ fullPieceMovementHash
            ^ ZobristTable.EnPassantHash((int)_enPassant)            // We clear the existing enpassant square, if any
            ^ ZobristTable.CastleHash(_castle);                      // We clear the existing castle rights

        if (piece == (int)Piece.P || piece == (int)Piece.p)
        {
            _kingPawnUniqueIdentifier ^= sourcePieceHash;       // We remove pawn from start square

            if (promotedPiece == default)
            {
                _kingPawnUniqueIdentifier ^= targetPieceHash;   // We add pawn again to end square
            }
            else
            {
                // In case of promotion, the promoted piece won't be a pawn or a king, so no need to update the KingPawn hash with it, just to remove the pawn (done right above)
                // We do need to update the NonPawn hash
                _nonPawnHash[oldSide] ^= targetPieceHash;       // We add piece piece to the end square

                if (Utils.IsMinorPiece(newPiece))
                {
                    _minorHash ^= targetPieceHash;
                }
                else if (Utils.IsMajorPiece(newPiece))
                {
                    _majorHash ^= targetPieceHash;
                }
            }
        }
        else
        {
            _nonPawnHash[oldSide] ^= fullPieceMovementHash;

            if (piece == (int)Piece.K || piece == (int)Piece.k)
            {
                // King (and castling) moves require calculating king buckets twice and recalculating all related parameters, so skipping incremental eval for those cases for now
                // No need to check for move.IsCastle(), see CastlingMovesAreKingMoves test
                _isIncrementalEval = false;

                _kingPawnUniqueIdentifier ^= fullPieceMovementHash;
            }
            else if (Utils.IsMinorPiece(piece))
            {
                _minorHash ^= fullPieceMovementHash;
            }
            else if (Utils.IsMajorPiece(piece))
            {
                _majorHash ^= fullPieceMovementHash;
            }
        }

        _enPassant = BoardSquare.noSquare;

        // _incrementalEvalAccumulator updates
        if (_isIncrementalEval)
        {
            var whiteKing = _pieceBitBoards[(int)Piece.K].GetLS1BIndex();
            var blackKing = _pieceBitBoards[(int)Piece.k].GetLS1BIndex();
            var whiteBucket = PSQTBucketLayout[whiteKing];
            var blackBucket = PSQTBucketLayout[blackKing ^ 56];

            int sameSideBucket = whiteBucket;
            int opposideSideBucket = blackBucket;
            if (_side == Side.Black)
            {
                (sameSideBucket, opposideSideBucket) = (opposideSideBucket, sameSideBucket);
            }

            _incrementalEvalAccumulator -= PSQT(0, sameSideBucket, piece, sourceSquare);
            _incrementalEvalAccumulator -= PSQT(1, opposideSideBucket, piece, sourceSquare);

            _incrementalEvalAccumulator += PSQT(0, sameSideBucket, newPiece, targetSquare);
            _incrementalEvalAccumulator += PSQT(1, opposideSideBucket, newPiece, targetSquare);

            _incrementalPhaseAccumulator += extraPhaseIfIncremental;

            // No need to check for castling if it's incremental eval
            switch (move.SpecialMoveFlag())
            {
                case SpecialMoveType.None:
                    {
                        var capturedPiece = move.CapturedPiece();
                        if (capturedPiece != (int)Piece.None)
                        {
                            var capturedSquare = targetSquare;

                            _pieceBitBoards[capturedPiece].PopBit(capturedSquare);
                            _occupancyBitBoards[oppositeSide].PopBit(capturedSquare);

                            var capturedPieceHash = ZobristTable.PieceHash(capturedSquare, capturedPiece);
                            _uniqueIdentifier ^= capturedPieceHash;

                            // Kings can't be captured
                            if (capturedPiece == (int)Piece.P || capturedPiece == (int)Piece.p)
                            {
                                _kingPawnUniqueIdentifier ^= capturedPieceHash;
                            }
                            else
                            {
                                _nonPawnHash[oppositeSide] ^= capturedPieceHash;

                                if (Utils.IsMinorPiece(capturedPiece))
                                {
                                    _minorHash ^= capturedPieceHash;
                                }
                                else if (Utils.IsMajorPiece(capturedPiece))
                                {
                                    _majorHash ^= capturedPieceHash;
                                }
                            }

                            _incrementalEvalAccumulator -= PSQT(0, opposideSideBucket, capturedPiece, capturedSquare);
                            _incrementalEvalAccumulator -= PSQT(1, sameSideBucket, capturedPiece, capturedSquare);

                            _incrementalPhaseAccumulator -= GamePhaseByPiece[capturedPiece];
                        }

                        break;
                    }
                case SpecialMoveType.DoublePawnPush:
                    {
                        var pawnPush = +8 - (oldSide * 16);
                        var enPassantSquare = sourceSquare + pawnPush;
                        Utils.Assert(Constants.EnPassantCaptureSquares.Length > enPassantSquare && Constants.EnPassantCaptureSquares[enPassantSquare] != 0, $"Unexpected en passant square : {(BoardSquare)enPassantSquare}");

                        _enPassant = (BoardSquare)enPassantSquare;
                        _uniqueIdentifier ^= ZobristTable.EnPassantHash(enPassantSquare);

                        break;
                    }
                case SpecialMoveType.EnPassant:
                    {
                        var oppositePawnIndex = (int)Piece.p - offset;

                        var capturedSquare = Constants.EnPassantCaptureSquares[targetSquare];
                        var capturedPiece = oppositePawnIndex;
                        Utils.Assert(_pieceBitBoards[oppositePawnIndex].GetBit(capturedSquare), $"Expected {(Side)oppositeSide} pawn in {capturedSquare}");

                        _pieceBitBoards[capturedPiece].PopBit(capturedSquare);
                        _occupancyBitBoards[oppositeSide].PopBit(capturedSquare);
                        _board[capturedSquare] = (int)Piece.None;

                        var capturedPawnHash = ZobristTable.PieceHash(capturedSquare, capturedPiece);
                        _uniqueIdentifier ^= capturedPawnHash;
                        _kingPawnUniqueIdentifier ^= capturedPawnHash;

                        _incrementalEvalAccumulator -= PSQT(0, opposideSideBucket, capturedPiece, capturedSquare);
                        _incrementalEvalAccumulator -= PSQT(1, sameSideBucket, capturedPiece, capturedSquare);

                        //_incrementalPhaseAccumulator -= GamePhaseByPiece[capturedPiece];
                        break;
                    }
            }
        }
        // No _incrementalEvalAccumulator updates
        else
        {
            switch (move.SpecialMoveFlag())
            {
                case SpecialMoveType.None:
                    {
                        var capturedPiece = move.CapturedPiece();

                        if (capturedPiece != (int)Piece.None)
                        {
                            var capturedSquare = targetSquare;

                            _pieceBitBoards[capturedPiece].PopBit(capturedSquare);
                            _occupancyBitBoards[oppositeSide].PopBit(capturedSquare);

                            ulong capturedPieceHash = ZobristTable.PieceHash(capturedSquare, capturedPiece);
                            _uniqueIdentifier ^= capturedPieceHash;

                            // Kings can't be captured
                            if (capturedPiece == (int)Piece.P || capturedPiece == (int)Piece.p)
                            {
                                _kingPawnUniqueIdentifier ^= capturedPieceHash;
                            }
                            else
                            {
                                _nonPawnHash[oppositeSide] ^= capturedPieceHash;

                                if (Utils.IsMinorPiece(capturedPiece))
                                {
                                    _minorHash ^= capturedPieceHash;
                                }
                                else if (Utils.IsMajorPiece(capturedPiece))
                                {
                                    _majorHash ^= capturedPieceHash;
                                }
                            }
                        }

                        break;
                    }
                case SpecialMoveType.DoublePawnPush:
                    {
                        var pawnPush = +8 - (oldSide * 16);
                        var enPassantSquare = sourceSquare + pawnPush;
                        Utils.Assert(Constants.EnPassantCaptureSquares.Length > enPassantSquare && Constants.EnPassantCaptureSquares[enPassantSquare] != 0, $"Unexpected en passant square : {(BoardSquare)enPassantSquare}");

                        _enPassant = (BoardSquare)enPassantSquare;
                        _uniqueIdentifier ^= ZobristTable.EnPassantHash(enPassantSquare);

                        break;
                    }
                case SpecialMoveType.ShortCastle:
                    {
                        var rookSourceSquare = Configuration.EngineSettings.IsChess960
                            ? targetSquare
                            : Utils.ShortCastleRookSourceSquare(oldSide);
                        var rookTargetSquare = Utils.ShortCastleRookTargetSquare(oldSide);
                        var rookIndex = (int)Piece.R + offset;

                        _pieceBitBoards[rookIndex].PopBit(rookSourceSquare);

                        var kingTargetSquare = Utils.KingShortCastleSquare(oldSide);

                        if (Configuration.EngineSettings.IsChess960)
                        {
                            // In DFRC castling moves are encoded as KxR, so the target square in the move isn't really the king target square
                            // We need to revert the incorect changes + apply the right ones
                            // This could be avoided by adding a branch above for all moves and set the right target square for DFRC
                            // But that hurts performance, see https://github.com/lynx-chess/Lynx/pull/2043
                            _pieceBitBoards[newPiece].PopBit(targetSquare);
                            _occupancyBitBoards[oldSide].PopBit(targetSquare);
                            _board[targetSquare] = (int)Piece.None;
                            var hashToRevert = ZobristTable.PieceHash(targetSquare, newPiece);

                            _pieceBitBoards[newPiece].SetBit(kingTargetSquare);
                            _occupancyBitBoards[oldSide].SetBit(kingTargetSquare);
                            _board[kingTargetSquare] = newPiece;
                            var hashToApply = ZobristTable.PieceHash(kingTargetSquare, newPiece);

                            var hashFix = hashToRevert ^ hashToApply;

                            _uniqueIdentifier ^= hashFix;
                            _nonPawnHash[oldSide] ^= hashFix;
                            _kingPawnUniqueIdentifier ^= hashFix;
                        }

                        // In DFRC the square where the rook was could be occupied by the king after castling
                        // This guard could maybe be removed if we ever move the Sets after the switch, same as we did in Unmake
                        if (rookSourceSquare != kingTargetSquare)
                        {
                            _occupancyBitBoards[oldSide].PopBit(rookSourceSquare);
                            _board[rookSourceSquare] = (int)Piece.None;
                        }

                        _pieceBitBoards[rookIndex].SetBit(rookTargetSquare);
                        _occupancyBitBoards[oldSide].SetBit(rookTargetSquare);
                        _board[rookTargetSquare] = rookIndex;

                        var hashChange = ZobristTable.PieceHash(rookSourceSquare, rookIndex)
                            ^ ZobristTable.PieceHash(rookTargetSquare, rookIndex);

                        _uniqueIdentifier ^= hashChange;
                        _nonPawnHash[oldSide] ^= hashChange;
                        _majorHash ^= hashChange;

                        break;
                    }
                case SpecialMoveType.LongCastle:
                    {
                        var rookSourceSquare = Configuration.EngineSettings.IsChess960
                            ? targetSquare
                            : Utils.LongCastleRookSourceSquare(oldSide);
                        var rookTargetSquare = Utils.LongCastleRookTargetSquare(oldSide);
                        var rookIndex = (int)Piece.R + offset;

                        _pieceBitBoards[rookIndex].PopBit(rookSourceSquare);

                        var kingTargetSquare = Utils.KingLongCastleSquare(oldSide);

                        if (Configuration.EngineSettings.IsChess960)
                        {
                            // In DFRC castling moves are encoded as KxR, so the target square in the move isn't really the king target square
                            // We need to revert the incorect changes + apply the right ones
                            // This could be avoided by adding a branch above for all moves and set the right target square for DFRC
                            // But that hurts performance, see https://github.com/lynx-chess/Lynx/pull/2043
                            _pieceBitBoards[newPiece].PopBit(targetSquare);
                            _occupancyBitBoards[oldSide].PopBit(targetSquare);
                            _board[targetSquare] = (int)Piece.None;
                            var hashToRevert = ZobristTable.PieceHash(targetSquare, newPiece);

                            _pieceBitBoards[newPiece].SetBit(kingTargetSquare);
                            _occupancyBitBoards[oldSide].SetBit(kingTargetSquare);
                            _board[kingTargetSquare] = newPiece;
                            var hashToApply = ZobristTable.PieceHash(kingTargetSquare, newPiece);

                            var hashFix = hashToRevert ^ hashToApply;

                            _uniqueIdentifier ^= hashFix;
                            _nonPawnHash[oldSide] ^= hashFix;
                            _kingPawnUniqueIdentifier ^= hashFix;
                        }

                        // In DFRC the square where the rook was could be occupied by the king after castling
                        // This guard could maybe be removed if we ever move the Sets after the switch, same as we did in Unmake
                        if (rookSourceSquare != kingTargetSquare)
                        {
                            _occupancyBitBoards[oldSide].PopBit(rookSourceSquare);
                            _board[rookSourceSquare] = (int)Piece.None;
                        }

                        _pieceBitBoards[rookIndex].SetBit(rookTargetSquare);
                        _occupancyBitBoards[oldSide].SetBit(rookTargetSquare);
                        _board[rookTargetSquare] = rookIndex;

                        var hashChange = ZobristTable.PieceHash(rookSourceSquare, rookIndex)
                            ^ ZobristTable.PieceHash(rookTargetSquare, rookIndex);

                        _uniqueIdentifier ^= hashChange;
                        _nonPawnHash[oldSide] ^= hashChange;
                        _majorHash ^= hashChange;

                        break;
                    }
                case SpecialMoveType.EnPassant:
                    {
                        var oppositePawnIndex = (int)Piece.p - offset;

                        var capturedSquare = Constants.EnPassantCaptureSquares[targetSquare];
                        var capturedPiece = oppositePawnIndex;
                        Utils.Assert(_pieceBitBoards[oppositePawnIndex].GetBit(capturedSquare), $"Expected {(Side)oppositeSide} pawn in {capturedSquare}");

                        _pieceBitBoards[capturedPiece].PopBit(capturedSquare);
                        _occupancyBitBoards[oppositeSide].PopBit(capturedSquare);
                        _board[capturedSquare] = (int)Piece.None;

                        ulong capturedPawnHash = ZobristTable.PieceHash(capturedSquare, capturedPiece);
                        _uniqueIdentifier ^= capturedPawnHash;
                        _kingPawnUniqueIdentifier ^= capturedPawnHash;

                        break;
                    }
            }
        }

        _side = (Side)oppositeSide;
        _occupancyBitBoards[2] = _occupancyBitBoards[1] | _occupancyBitBoards[0];

        // Updating castling rights
        _castle &= _castlingRightsUpdateConstants[sourceSquare];
        _castle &= _castlingRightsUpdateConstants[targetSquare];

        _uniqueIdentifier ^= ZobristTable.CastleHash(_castle);

        Debug.Assert(ZobristTable.PositionHash(this) == _uniqueIdentifier);
        Debug.Assert(ZobristTable.NonPawnSideHash(this, (int)Side.White) == _nonPawnHash[(int)Side.White]);
        Debug.Assert(ZobristTable.NonPawnSideHash(this, (int)Side.Black) == _nonPawnHash[(int)Side.Black]);
        Debug.Assert(ZobristTable.MinorHash(this) == _minorHash);
        Debug.Assert(ZobristTable.MajorHash(this) == _majorHash);

        // KingPawn hash assert won't work due to PassedPawnBonusNoEnemiesAheadBonus
        //Debug.Assert(ZobristTable.PawnKingHash(this) != _kingPawnUniqueIdentifier && WasProduceByAValidMove());

        return gameState;
    }

    [MethodImpl(MethodImplOptions.AggressiveInlining)]
    public void UnmakeMove(Move move, GameState gameState)
    {
        var oppositeSide = (int)_side;
        var side = Utils.OppositeSide(oppositeSide);
        _side = (Side)side;
        var offset = Utils.PieceOffset(side);

        int sourceSquare = move.SourceSquare();
        int targetSquare = move.TargetSquare();
        int piece = move.Piece();
        int promotedPiece = move.PromotedPiece();

        var newPiece = piece;
        if (promotedPiece != default)
        {
            newPiece = promotedPiece;
        }

        _pieceBitBoards[newPiece].PopBit(targetSquare);
        _occupancyBitBoards[side].PopBit(targetSquare);
        _board[targetSquare] = (int)Piece.None;

        // We purposedly delay the sets here until after the switch

        switch (move.SpecialMoveFlag())
        {
            case SpecialMoveType.None:
                {
                    var capturedPiece = move.CapturedPiece();

                    if (capturedPiece != (int)Piece.None)
                    {
                        _pieceBitBoards[capturedPiece].SetBit(targetSquare);
                        _occupancyBitBoards[oppositeSide].SetBit(targetSquare);
                        _board[targetSquare] = capturedPiece;
                    }

                    break;
                }
            case SpecialMoveType.ShortCastle:
                {
                    int rookSourceSquare;
                    if (Configuration.EngineSettings.IsChess960)
                    {
                        // In DFRC castling moves are encoded as KxR, so the target square in the move isn't really the king target square
                        // However, that target square can only be potentially occupied by the castling rook, so all the ops done over it
                        // have already been undone by the rook ops above, or don't matter (removig the king from the target square, where it isn't anyway)

                        // However, the kings needs to be removed from the real target square, providing that's not also its soure square
                        // We do it before the rook adjustments, to avoid wrongly emptying rook squares
                        var kingTargetSquare = Utils.KingShortCastleSquare(side);
                        // Since we set the king squares after the switch, we don't need the guard here
                        // if (kingTargetSquare != sourceSquare)
                        //{
                        _pieceBitBoards[newPiece].PopBit(kingTargetSquare);
                        _occupancyBitBoards[side].PopBit(kingTargetSquare);
                        _board[kingTargetSquare] = (int)Piece.None;
                        //}

                        rookSourceSquare = targetSquare;
                    }
                    else
                    {
                        rookSourceSquare = Utils.ShortCastleRookSourceSquare(side);
                    }

                    var rookTargetSquare = Utils.ShortCastleRookTargetSquare(side);
                    var rookIndex = (int)Piece.R + offset;

                    // Popping before setting, because in DFRC they can be the same square
                    _pieceBitBoards[rookIndex].PopBit(rookTargetSquare);

                    // In DFRC the square where the rook ended could be occupied by the king before castling
                    // Since we set the king squares after the switch, we don't need the guard here
                    //if (rookTargetSquare != InitialKingSquares[side])
                    //{
                    _occupancyBitBoards[side].PopBit(rookTargetSquare);
                    _board[rookTargetSquare] = (int)Piece.None;
                    //}

                    _pieceBitBoards[rookIndex].SetBit(rookSourceSquare);
                    _occupancyBitBoards[side].SetBit(rookSourceSquare);
                    _board[rookSourceSquare] = rookIndex;

                    break;
                }
            case SpecialMoveType.LongCastle:
                {
                    int rookSourceSquare;
                    if (Configuration.EngineSettings.IsChess960)
                    {
                        // In DFRC castling moves are encoded as KxR, so the target square in the move isn't really the king target square
                        // However, that target square can only be potentially occupied by the castling rook, so all the ops done over it
                        // have already been undone by the rook ops above, or don't matter (removig the king from the target square, where it isn't anyway)

                        // However, the kings needs to be removed from the real target square
                        // We do it before the rook adjustments, to avoid wrongly emptying rook squares
                        var kingTargetSquare = Utils.KingLongCastleSquare(side);
                        // Since we set the king squares after the switch, we don't need the guard here
                        //if (kingTargetSquare != sourceSquare)
                        //{

                        _pieceBitBoards[newPiece].PopBit(kingTargetSquare);
                        _occupancyBitBoards[side].PopBit(kingTargetSquare);
                        _board[kingTargetSquare] = (int)Piece.None;
                        //}

                        rookSourceSquare = targetSquare;
                    }
                    else
                    {
                        rookSourceSquare = Utils.LongCastleRookSourceSquare(side);
                    }

                    var rookTargetSquare = Utils.LongCastleRookTargetSquare(side);
                    var rookIndex = (int)Piece.R + offset;

                    // Popping before setting, because in DFRC they can be the same square
                    _pieceBitBoards[rookIndex].PopBit(rookTargetSquare);

                    // In DFRC the square where the rook ended could be occupied by the king before castling
                    // Since we set the king squares after the switch, we don't need the guard here
                    //if (rookTargetSquare != InitialKingSquares[side])
                    //{
                    _occupancyBitBoards[side].PopBit(rookTargetSquare);
                    _board[rookTargetSquare] = (int)Piece.None;
                    //}

                    _pieceBitBoards[rookIndex].SetBit(rookSourceSquare);
                    _occupancyBitBoards[side].SetBit(rookSourceSquare);
                    _board[rookSourceSquare] = rookIndex;

                    break;
                }
            case SpecialMoveType.EnPassant:
                {
                    Debug.Assert(move.IsEnPassant());

                    var oppositePawnIndex = (int)Piece.p - offset;
                    var capturedPawnSquare = Constants.EnPassantCaptureSquares[targetSquare];

                    Utils.Assert(_occupancyBitBoards[(int)Side.Both].GetBit(capturedPawnSquare) == default,
                        $"Expected empty {capturedPawnSquare}");

                    _pieceBitBoards[oppositePawnIndex].SetBit(capturedPawnSquare);
                    _occupancyBitBoards[oppositeSide].SetBit(capturedPawnSquare);
                    _board[capturedPawnSquare] = oppositePawnIndex;

                    break;
                }
        }

        _pieceBitBoards[piece].SetBit(sourceSquare);
        _occupancyBitBoards[side].SetBit(sourceSquare);
        _board[sourceSquare] = piece;

        _occupancyBitBoards[2] = _occupancyBitBoards[1] | _occupancyBitBoards[0];

        // Updating saved values
        _castle = gameState.Castle;
        _enPassant = gameState.EnPassant;

        _uniqueIdentifier = gameState.ZobristKey;
        _kingPawnUniqueIdentifier = gameState.KingPawnKey;
        _minorHash = gameState.MinorKey;
        _majorHash = gameState.MajorKey;
        _nonPawnHash[(int)Side.White] = gameState.NonPawnWhiteKey;
        _nonPawnHash[(int)Side.Black] = gameState.NonPawnBlackKey;

        _incrementalEvalAccumulator = gameState.IncrementalEvalAccumulator;
        _incrementalPhaseAccumulator = gameState.IncrementalPhaseAccumulator;
        _isIncrementalEval = gameState.IsIncrementalEval;

        Validate();
    }

    [MethodImpl(MethodImplOptions.AggressiveInlining)]
    public NullMoveGameState MakeNullMove()
    {
        var gameState = new NullMoveGameState(this);

        _uniqueIdentifier ^=
            ZobristTable.SideHash()
            ^ ZobristTable.EnPassantHash((int)_enPassant);

        _side = (Side)Utils.OppositeSide((int)_side);
        _enPassant = BoardSquare.noSquare;

        Validate();

        return gameState;
    }

    [MethodImpl(MethodImplOptions.AggressiveInlining)]
    public void UnMakeNullMove(NullMoveGameState gameState)
    {
        _side = (Side)Utils.OppositeSide((int)_side);
        _enPassant = gameState.EnPassant;
        _uniqueIdentifier = gameState.ZobristKey;

        Validate();
    }

    /// <summary>
    /// False if any of the kings has been captured, or if the opponent king is in check.
    /// </summary>
    [MethodImpl(MethodImplOptions.AggressiveInlining)]
    internal bool IsValid()
    {
        var offset = Utils.PieceOffset((int)_side);

        var kingBitBoard = _pieceBitBoards[(int)Piece.K + offset];
        var kingSquare = kingBitBoard == default ? -1 : kingBitBoard.GetLS1BIndex();

        var oppositeKingBitBoard = _pieceBitBoards[(int)Piece.k - offset];
        var oppositeKingSquare = oppositeKingBitBoard == default ? -1 : oppositeKingBitBoard.GetLS1BIndex();

        return kingSquare >= 0 && oppositeKingSquare >= 0
            && !IsSquareAttacked(oppositeKingSquare, _side);
    }

    /// <summary>
    /// Lightweight version of <see cref="IsValid"/>
    /// False if the opponent king is in check.
    /// This method is meant to be invoked only after a pseudolegal <see cref="MakeMove(int)"/>.
    /// i.e. it doesn't ensure that both kings are on the board
    /// </summary>
    [MethodImpl(MethodImplOptions.AggressiveInlining)]
    public bool WasProduceByAValidMove()
    {
        Debug.Assert(_pieceBitBoards[(int)Piece.k - Utils.PieceOffset((int)_side)].CountBits() == 1);

        var oppositeKingSquare = _pieceBitBoards[(int)Piece.k - Utils.PieceOffset((int)_side)].GetLS1BIndex();

#if DEBUG
        var isValid = !IsSquareAttacked(oppositeKingSquare, _side);

        if (isValid)
        {
            Validate();
        }

        return isValid;
#else
        return !IsSquareAttacked(oppositeKingSquare, _side);
#endif
    }

    /// <summary>
    /// Inspired by rawr's validation method
    /// </summary>
    [Conditional("DEBUG")]
    public void Validate()
    {
        const string failureMessage = "Position validation failed";

        Debug.Assert(Side != Side.Both, failureMessage, "Side == Side.Both");

        var whitePawns = _pieceBitBoards[(int)Piece.P];
        var blackPawns = _pieceBitBoards[(int)Piece.p];
        var whiteKnights = _pieceBitBoards[(int)Piece.N];
        var whiteBishops = _pieceBitBoards[(int)Piece.B];
        var whiteRooks = _pieceBitBoards[(int)Piece.R];
        var whiteQueens = _pieceBitBoards[(int)Piece.Q];
        var whiteKings = _pieceBitBoards[(int)Piece.K];
        var blackKnights = _pieceBitBoards[(int)Piece.n];
        var blackBishops = _pieceBitBoards[(int)Piece.b];
        var blackRooks = _pieceBitBoards[(int)Piece.r];
        var blackQueens = _pieceBitBoards[(int)Piece.q];
        var blackKings = _pieceBitBoards[(int)Piece.k];

        // No pawns in 1 and 8 ranks
        Debug.Assert((whitePawns & Constants.PawnSquares) == whitePawns, failureMessage, "White pawn(s) un 1-8");
        Debug.Assert((blackPawns & Constants.PawnSquares) == blackPawns, failureMessage, "Black pawn(s) un 1-8");

        // No side occupancy overlap
        Debug.Assert((_occupancyBitBoards[(int)Side.White] & _occupancyBitBoards[(int)Side.Black]) == 0, failureMessage, "White and Black overlap");

        // Side.Both occupancy overlap
        Debug.Assert((_occupancyBitBoards[(int)Side.White] | _occupancyBitBoards[(int)Side.Black]) == _occupancyBitBoards[(int)Side.Both], failureMessage, "Occupancy not correct");

        // No piece overlap
        const string pieceOverlapMessage = "Piece overlap";
        // Pawns
        Debug.Assert((whitePawns & whiteKnights) == 0, failureMessage, pieceOverlapMessage);
        Debug.Assert((whitePawns & whiteBishops) == 0, failureMessage, pieceOverlapMessage);
        Debug.Assert((whitePawns & whiteRooks) == 0, failureMessage, pieceOverlapMessage);
        Debug.Assert((whitePawns & whiteQueens) == 0, failureMessage, pieceOverlapMessage);
        Debug.Assert((whitePawns & whiteKings) == 0, failureMessage, pieceOverlapMessage);

        Debug.Assert((whitePawns & blackPawns) == 0, failureMessage, pieceOverlapMessage);
        Debug.Assert((whitePawns & blackKnights) == 0, failureMessage, pieceOverlapMessage);
        Debug.Assert((whitePawns & blackBishops) == 0, failureMessage, pieceOverlapMessage);
        Debug.Assert((whitePawns & blackRooks) == 0, failureMessage, pieceOverlapMessage);
        Debug.Assert((whitePawns & blackQueens) == 0, failureMessage, pieceOverlapMessage);
        Debug.Assert((whitePawns & blackKings) == 0, failureMessage, pieceOverlapMessage);

        Debug.Assert((blackPawns & blackKnights) == 0, failureMessage, pieceOverlapMessage);
        Debug.Assert((blackPawns & blackBishops) == 0, failureMessage, pieceOverlapMessage);
        Debug.Assert((blackPawns & blackRooks) == 0, failureMessage, pieceOverlapMessage);
        Debug.Assert((blackPawns & blackQueens) == 0, failureMessage, pieceOverlapMessage);
        Debug.Assert((blackPawns & blackKings) == 0, failureMessage, pieceOverlapMessage);

        // Knights
        Debug.Assert((whiteKnights & whiteBishops) == 0, failureMessage, pieceOverlapMessage);
        Debug.Assert((whiteKnights & whiteRooks) == 0, failureMessage, pieceOverlapMessage);
        Debug.Assert((whiteKnights & whiteQueens) == 0, failureMessage, pieceOverlapMessage);
        Debug.Assert((whiteKnights & whiteKings) == 0, failureMessage, pieceOverlapMessage);

        Debug.Assert((whiteKnights & blackPawns) == 0, failureMessage, pieceOverlapMessage);
        Debug.Assert((whiteKnights & blackKnights) == 0, failureMessage, pieceOverlapMessage);
        Debug.Assert((whiteKnights & blackBishops) == 0, failureMessage, pieceOverlapMessage);
        Debug.Assert((whiteKnights & blackRooks) == 0, failureMessage, pieceOverlapMessage);
        Debug.Assert((whiteKnights & blackQueens) == 0, failureMessage, pieceOverlapMessage);
        Debug.Assert((whiteKnights & blackKings) == 0, failureMessage, pieceOverlapMessage);

        Debug.Assert((blackKnights & blackBishops) == 0, failureMessage, pieceOverlapMessage);
        Debug.Assert((blackKnights & blackRooks) == 0, failureMessage, pieceOverlapMessage);
        Debug.Assert((blackKnights & blackQueens) == 0, failureMessage, pieceOverlapMessage);
        Debug.Assert((blackKnights & blackKings) == 0, failureMessage, pieceOverlapMessage);

        // Bishops
        Debug.Assert((whiteBishops & whiteRooks) == 0, failureMessage, pieceOverlapMessage);
        Debug.Assert((whiteBishops & whiteQueens) == 0, failureMessage, pieceOverlapMessage);
        Debug.Assert((whiteBishops & whiteKings) == 0, failureMessage, pieceOverlapMessage);

        Debug.Assert((whiteBishops & blackPawns) == 0, failureMessage, pieceOverlapMessage);
        Debug.Assert((whiteBishops & blackKnights) == 0, failureMessage, pieceOverlapMessage);
        Debug.Assert((whiteBishops & blackBishops) == 0, failureMessage, pieceOverlapMessage);
        Debug.Assert((whiteBishops & blackRooks) == 0, failureMessage, pieceOverlapMessage);
        Debug.Assert((whiteBishops & blackQueens) == 0, failureMessage, pieceOverlapMessage);
        Debug.Assert((whiteBishops & blackKings) == 0, failureMessage, pieceOverlapMessage);

        Debug.Assert((blackBishops & blackRooks) == 0, failureMessage, pieceOverlapMessage);
        Debug.Assert((blackBishops & blackQueens) == 0, failureMessage, pieceOverlapMessage);
        Debug.Assert((blackBishops & blackKings) == 0, failureMessage, pieceOverlapMessage);

        // Rooks
        Debug.Assert((whiteRooks & whiteQueens) == 0, failureMessage, pieceOverlapMessage);
        Debug.Assert((whiteRooks & whiteKings) == 0, failureMessage, pieceOverlapMessage);

        Debug.Assert((whiteRooks & blackPawns) == 0, failureMessage, pieceOverlapMessage);
        Debug.Assert((whiteRooks & blackKnights) == 0, failureMessage, pieceOverlapMessage);
        Debug.Assert((whiteRooks & blackBishops) == 0, failureMessage, pieceOverlapMessage);
        Debug.Assert((whiteRooks & blackRooks) == 0, failureMessage, pieceOverlapMessage);
        Debug.Assert((whiteRooks & blackQueens) == 0, failureMessage, pieceOverlapMessage);
        Debug.Assert((whiteRooks & blackKings) == 0, failureMessage, pieceOverlapMessage);

        Debug.Assert((blackRooks & blackQueens) == 0, failureMessage, pieceOverlapMessage);
        Debug.Assert((blackRooks & blackKings) == 0, failureMessage, pieceOverlapMessage);

        // Queens
        Debug.Assert((whiteQueens & whiteKings) == 0, failureMessage, pieceOverlapMessage);

        Debug.Assert((whiteQueens & blackPawns) == 0, failureMessage, pieceOverlapMessage);
        Debug.Assert((whiteQueens & blackKnights) == 0, failureMessage, pieceOverlapMessage);
        Debug.Assert((whiteQueens & blackBishops) == 0, failureMessage, pieceOverlapMessage);
        Debug.Assert((whiteQueens & blackRooks) == 0, failureMessage, pieceOverlapMessage);
        Debug.Assert((whiteQueens & blackQueens) == 0, failureMessage, pieceOverlapMessage);
        Debug.Assert((whiteQueens & blackKings) == 0, failureMessage, pieceOverlapMessage);

        Debug.Assert((blackQueens & blackKings) == 0, failureMessage, pieceOverlapMessage);

        // Kings
        Debug.Assert((whiteKings & blackPawns) == 0, failureMessage, pieceOverlapMessage);
        Debug.Assert((whiteKings & blackKnights) == 0, failureMessage, pieceOverlapMessage);
        Debug.Assert((whiteKings & blackBishops) == 0, failureMessage, pieceOverlapMessage);
        Debug.Assert((whiteKings & blackRooks) == 0, failureMessage, pieceOverlapMessage);
        Debug.Assert((whiteKings & blackQueens) == 0, failureMessage, pieceOverlapMessage);
        Debug.Assert((whiteKings & blackKings) == 0, failureMessage, pieceOverlapMessage);

        // 1 king per side
        Debug.Assert(whiteKings.CountBits() == 1, failureMessage, $"More than one white king, or none: {whiteKings}");
        Debug.Assert(blackKings.CountBits() == 1, failureMessage, $"More than one black king, or none: {blackKings}");

#if DEBUG
        if (_castle != 0)
        {
            var whiteKingSourceSquare = _initialKingSquares[(int)Side.White];

            // Castling rights and king/rook positions
            if ((_castle & (int)CastlingRights.WK) != 0)
            {
                Debug.Assert(whiteKings.GetBit(whiteKingSourceSquare), failureMessage, "No white king on e1 when short castling rights");

                Debug.Assert(_initialKingsideRookSquares[(int)Side.White] != CastlingData.DefaultValues, failureMessage, "White initial kingside rook not set");
                Debug.Assert(whiteRooks.GetBit(_initialKingsideRookSquares[(int)Side.White]), failureMessage, $"No white rook on {(BoardSquare)_initialKingsideRookSquares[(int)Side.White]} when short castling rights");
            }

            if ((_castle & (int)CastlingRights.WQ) != 0)
            {
                Debug.Assert(whiteKings.GetBit(whiteKingSourceSquare), failureMessage, "No white king on e1 when long castling rights");

                Debug.Assert(whiteRooks.GetBit(_initialQueensideRookSquares[(int)Side.White]), failureMessage, $"No white rook on {(BoardSquare)_initialQueensideRookSquares[(int)Side.White]} when long castling rights");
                Debug.Assert(_initialQueensideRookSquares[(int)Side.White] != CastlingData.DefaultValues, failureMessage, "White initial queenside rook not set");
            }

            var blackKingSourceSquare = _initialKingSquares[(int)Side.Black];

            if ((_castle & (int)CastlingRights.BK) != 0)
            {
                Debug.Assert(blackKings.GetBit(blackKingSourceSquare), failureMessage, "No black king on e8 when short castling rights");

                Debug.Assert(_initialKingsideRookSquares[(int)Side.Black] != CastlingData.DefaultValues, failureMessage, "Black initial kingside rook not set");
                Debug.Assert(blackRooks.GetBit(_initialKingsideRookSquares[(int)Side.Black]), failureMessage, $"No black rook on {(BoardSquare)_initialKingsideRookSquares[(int)Side.Black]} when short castling rights");
            }

            if ((_castle & (int)CastlingRights.BQ) != 0)
            {
                Debug.Assert(blackKings.GetBit(blackKingSourceSquare), failureMessage, "No black king on e8 when long castling rights");

                Debug.Assert(blackRooks.GetBit(_initialQueensideRookSquares[(int)Side.Black]), failureMessage, $"No black rook on {(BoardSquare)_initialQueensideRookSquares[(int)Side.Black]} when long castling rights");
                Debug.Assert(_initialQueensideRookSquares[(int)Side.Black] != CastlingData.DefaultValues, failureMessage, "Black initial queenside rook not set");
            }
        }
#endif

        // En-passant and pawn to be captured position
        if (_enPassant != BoardSquare.noSquare)
        {
<<<<<<< HEAD
            Debug.Assert(!OccupancyBitBoards[(int)Side.Both].GetBit((int)_enPassant), failureMessage, $"Non-empty en passant square {_enPassant}");
=======
            Debug.Assert(!_occupancyBitBoards[(int)Side.Both].GetBit(_enPassant), failureMessage, $"Non-empty en passant square {_enPassant}");
>>>>>>> 5335b3dc

            var rank = Constants.Rank[(int)_enPassant];
            Debug.Assert(rank == 2 || rank == 5, failureMessage, $"Wrong en-passant rank for {_enPassant}");

            var pawnToCaptureSquare = Constants.EnPassantCaptureSquares[(int)_enPassant];

            if (Side == Side.White)
            {
                Debug.Assert(blackPawns.GetBit(pawnToCaptureSquare), failureMessage, $"No black pawn on en-passant capture square for {_enPassant}");
            }
            else
            {
                Debug.Assert(whitePawns.GetBit(pawnToCaptureSquare), failureMessage, $"No white pawn on en-passant capture square for {_enPassant}");
            }
        }

        // Can't capture opponent's king
        Debug.Assert(!IsSquareAttacked(_pieceBitBoards[(int)Piece.k - Utils.PieceOffset((int)_side)].GetLS1BIndex(), Side), failureMessage, "Can't capture opponent's king");
    }

    #endregion

    #region Evaluation

    /// <summary>
    /// Evaluates material and position in a NegaMax style.
    /// That is, positive scores always favour playing <see cref="_side"/>.
    /// </summary>
    public (int Score, int Phase) StaticEvaluation() => StaticEvaluation(0);

    /// <summary>
    /// Evaluates material and position in a NegaMax style.
    /// That is, positive scores always favour playing <see cref="_side"/>.
    /// </summary>
    public (int Score, int Phase) StaticEvaluation(int movesWithoutCaptureOrPawnMove)
    {
        var kingPawnTable = new PawnTableElement[Constants.KingPawnHashSize];

        Span<BitBoard> attacks = stackalloc BitBoard[12];
        Span<BitBoard> attacksBySide = stackalloc BitBoard[2];
        var evaluationContext = new EvaluationContext(attacks, attacksBySide);

        return StaticEvaluation(movesWithoutCaptureOrPawnMove, kingPawnTable, ref evaluationContext);
    }

    /// <summary>
    /// Evaluates material and position in a NegaMax style.
    /// That is, positive scores always favour playing <see cref="_side"/>.
    /// </summary>
    [MethodImpl(MethodImplOptions.AggressiveInlining)]
    public (int Score, int Phase) StaticEvaluation(int movesWithoutCaptureOrPawnMove, PawnTableElement[] pawnEvalTable, ref EvaluationContext evaluationContext)
    {
        //var result = OnlineTablebaseProber.EvaluationSearch(this, movesWithoutCaptureOrPawnMove, cancellationToken);
        //Debug.Assert(result < CheckMateBaseEvaluation, $"position {FEN()} returned tb eval out of bounds: {result}");
        //Debug.Assert(result > -CheckMateBaseEvaluation, $"position {FEN()} returned tb eval out of bounds: {result}");

        //if (result != OnlineTablebaseProber.NoResult)
        //{
        //    return result;
        //}

        int packedScore = 0;
        int gamePhase = 0;

        var whitePawns = _pieceBitBoards[(int)Piece.P];
        var blackPawns = _pieceBitBoards[(int)Piece.p];

        BitBoard whitePawnAttacks = whitePawns.ShiftUpRightAndLeft();
        BitBoard blackPawnAttacks = blackPawns.ShiftDownRightAndLeft();

        evaluationContext.AttacksBySide[(int)Side.White] = evaluationContext.Attacks[(int)Piece.P] = whitePawnAttacks;
        evaluationContext.AttacksBySide[(int)Side.Black] = evaluationContext.Attacks[(int)Piece.p] = blackPawnAttacks;

        var whiteKing = _pieceBitBoards[(int)Piece.K].GetLS1BIndex();
        var blackKing = _pieceBitBoards[(int)Piece.k].GetLS1BIndex();

        var whiteBucket = PSQTBucketLayout[whiteKing];
        var blackBucket = PSQTBucketLayout[blackKing ^ 56];

        if (_isIncrementalEval)
        {
            packedScore = _incrementalEvalAccumulator;
            gamePhase = _incrementalPhaseAccumulator;

            var kingPawnIndex = _kingPawnUniqueIdentifier & Constants.KingPawnHashMask;
            ref var entry = ref pawnEvalTable[kingPawnIndex];

            // pawnEvalTable hit: We can reuse cached eval for pawn additional evaluation + PieceProtectedByPawnBonus + KingShieldBonus
            if (entry.Key == _kingPawnUniqueIdentifier)
            {
                packedScore += entry.PackedScore;
            }
            // Not hit in pawnEvalTable table
            else
            {
                var pawnScore = 0;

                // White pawns

                // King pawn shield bonus
                pawnScore += KingPawnShield(whiteKing, whitePawns);

                // Pieces protected by pawns bonus
                pawnScore += PieceProtectedByPawnBonus[(int)Piece.P] * (whitePawnAttacks & whitePawns).CountBits();

                // Bitboard copy that we 'empty'
                var whitePawnsCopy = whitePawns;
                while (whitePawnsCopy != default)
                {
                    whitePawnsCopy = whitePawnsCopy.WithoutLS1B(out var pieceSquareIndex);

                    pawnScore += PawnAdditionalEvaluation(ref evaluationContext, whiteBucket, blackBucket, pieceSquareIndex, (int)Piece.P, whiteKing, blackKing);
                }

                // Black pawns

                // King pawn shield bonus
                pawnScore -= KingPawnShield(blackKing, blackPawns);

                // Pieces protected by pawns bonus
                pawnScore -= PieceProtectedByPawnBonus[(int)Piece.P] * (blackPawnAttacks & blackPawns).CountBits();

                // Bitboard copy that we 'empty'
                var blackPawnsCopy = blackPawns;
                while (blackPawnsCopy != default)
                {
                    blackPawnsCopy = blackPawnsCopy.WithoutLS1B(out var pieceSquareIndex);

                    pawnScore -= PawnAdditionalEvaluation(ref evaluationContext, blackBucket, whiteBucket, pieceSquareIndex, (int)Piece.p, blackKing, whiteKing);
                }

                // Pawn islands
                pawnScore += PawnIslands(whitePawns, blackPawns);

                entry.Update(_kingPawnUniqueIdentifier, pawnScore);
                packedScore += pawnScore;
            }

            // White pieces additional eval and pawn attacks, except pawn and king
            for (int pieceIndex = (int)Piece.N; pieceIndex < (int)Piece.K; ++pieceIndex)
            {
                // Bitboard copy that we 'empty'
                var bitboard = _pieceBitBoards[pieceIndex];

                packedScore += PieceProtectedByPawnBonus[pieceIndex] * (whitePawnAttacks & bitboard).CountBits();

                while (bitboard != default)
                {
                    bitboard = bitboard.WithoutLS1B(out var pieceSquareIndex);

                    packedScore += AdditionalPieceEvaluation(ref evaluationContext, pieceSquareIndex, whiteBucket, blackBucket, pieceIndex, (int)Side.White, blackPawnAttacks, blackKing);
                }
            }

            // Black pieces additional eval and pawn attacks, except pawn and king
            for (int pieceIndex = (int)Piece.n; pieceIndex < (int)Piece.k; ++pieceIndex)
            {
                // Bitboard copy that we 'empty'
                var bitboard = _pieceBitBoards[pieceIndex];

                // Pieces protected by pawns bonus
                packedScore -= PieceProtectedByPawnBonus[pieceIndex - 6] * (blackPawnAttacks & bitboard).CountBits();

                while (bitboard != default)
                {
                    bitboard = bitboard.WithoutLS1B(out var pieceSquareIndex);

                    packedScore -= AdditionalPieceEvaluation(ref evaluationContext, pieceSquareIndex, blackBucket, whiteBucket, pieceIndex, (int)Side.Black, whitePawnAttacks, whiteKing);
                }
            }
        }
        else
        {
            _incrementalEvalAccumulator = 0;
            _incrementalPhaseAccumulator = 0;

            var kingPawnIndex = _kingPawnUniqueIdentifier & Constants.KingPawnHashMask;
            ref var entry = ref pawnEvalTable[kingPawnIndex];

            // pawnTable hit: We can reuse cached eval for pawn additional evaluation + PieceProtectedByPawnBonus + KingShieldBonus
            if (entry.Key == _kingPawnUniqueIdentifier)
            {
                packedScore += entry.PackedScore;

                // White pawns
                // No PieceProtectedByPawnBonus - included in pawn table | packedScore += PieceProtectedByPawnBonus[...]

                // Bitboard copy that we 'empty'
                var whitePawnsCopy = _pieceBitBoards[(int)Piece.P];
                while (whitePawnsCopy != default)
                {
                    whitePawnsCopy = whitePawnsCopy.WithoutLS1B(out var pieceSquareIndex);

                    _incrementalEvalAccumulator += PSQT(0, whiteBucket, (int)Piece.P, pieceSquareIndex)
                                                + PSQT(1, blackBucket, (int)Piece.P, pieceSquareIndex);

                    // No incremental eval - included in pawn table | packedScore += AdditionalPieceEvaluation(...);
                }

                // Black pawns
                // No PieceProtectedByPawnBonus - included in pawn table | packedScore -= PieceProtectedByPawnBonus .Length[...]

                // Bitboard copy that we 'empty'
                var blackPawnsCopy = _pieceBitBoards[(int)Piece.p];
                while (blackPawnsCopy != default)
                {
                    blackPawnsCopy = blackPawnsCopy.WithoutLS1B(out var pieceSquareIndex);

                    _incrementalEvalAccumulator += PSQT(0, blackBucket, (int)Piece.p, pieceSquareIndex)
                                                + PSQT(1, whiteBucket, (int)Piece.p, pieceSquareIndex);

                    // No incremental eval - included in pawn table | packedScore -= AdditionalPieceEvaluation(...);
                }
            }
            // Not hit in pawnTable table
            else
            {
                var pawnScore = 0;

                // White pawns

                // King pawn shield bonus
                pawnScore += KingPawnShield(whiteKing, whitePawns);

                // Pieces protected by pawns bonus
                pawnScore += PieceProtectedByPawnBonus[(int)Piece.P] * (whitePawnAttacks & whitePawns).CountBits();

                // Bitboard copy that we 'empty'
                var whitePawnsCopy = _pieceBitBoards[(int)Piece.P];
                while (whitePawnsCopy != default)
                {
                    whitePawnsCopy = whitePawnsCopy.WithoutLS1B(out var pieceSquareIndex);

                    _incrementalEvalAccumulator += PSQT(0, whiteBucket, (int)Piece.P, pieceSquareIndex)
                                                + PSQT(1, blackBucket, (int)Piece.P, pieceSquareIndex);

                    pawnScore += PawnAdditionalEvaluation(ref evaluationContext, whiteBucket, blackBucket, pieceSquareIndex, (int)Piece.P, whiteKing, blackKing);
                }

                // Black pawns

                // King pawn shield bonus
                pawnScore -= KingPawnShield(blackKing, blackPawns);

                // Pieces protected by pawns bonus
                pawnScore -= PieceProtectedByPawnBonus[(int)Piece.P] * (blackPawnAttacks & blackPawns).CountBits();

                // Bitboard copy that we 'empty'
                var blackPawnsCopy = _pieceBitBoards[(int)Piece.p];
                while (blackPawnsCopy != default)
                {
                    blackPawnsCopy = blackPawnsCopy.WithoutLS1B(out var pieceSquareIndex);

                    _incrementalEvalAccumulator += PSQT(0, blackBucket, (int)Piece.p, pieceSquareIndex)
                                                + PSQT(1, whiteBucket, (int)Piece.p, pieceSquareIndex);

                    pawnScore -= PawnAdditionalEvaluation(ref evaluationContext, blackBucket, whiteBucket, pieceSquareIndex, (int)Piece.p, blackKing, whiteKing);
                }

                // Pawn islands
                pawnScore += PawnIslands(whitePawns, blackPawns);

                entry.Update(_kingPawnUniqueIdentifier, pawnScore);
                packedScore += pawnScore;
            }

            // White pieces PSQTs and additional eval and pawn attacks, except king and pawn
            for (int pieceIndex = (int)Piece.N; pieceIndex < (int)Piece.K; ++pieceIndex)
            {
                // Bitboard copy that we 'empty'
                var bitboard = _pieceBitBoards[pieceIndex];

                packedScore += PieceProtectedByPawnBonus[pieceIndex] * (whitePawnAttacks & bitboard).CountBits();

                while (bitboard != default)
                {
                    bitboard = bitboard.WithoutLS1B(out var pieceSquareIndex);

                    _incrementalEvalAccumulator += PSQT(0, whiteBucket, pieceIndex, pieceSquareIndex)
                                                + PSQT(1, blackBucket, pieceIndex, pieceSquareIndex);

                    _incrementalPhaseAccumulator += GamePhaseByPiece[pieceIndex];

                    packedScore += AdditionalPieceEvaluation(ref evaluationContext, pieceSquareIndex, whiteBucket, blackBucket, pieceIndex, (int)Side.White, blackPawnAttacks, blackKing);
                }
            }

            // Black pieces PSQTs and additional eval and pawn attacks, except king and pawn
            for (int pieceIndex = (int)Piece.n; pieceIndex < (int)Piece.k; ++pieceIndex)
            {
                // Bitboard copy that we 'empty'
                var bitboard = _pieceBitBoards[pieceIndex];

                // Pieces protected by pawns bonus
                packedScore -= PieceProtectedByPawnBonus[pieceIndex - 6] * (blackPawnAttacks & bitboard).CountBits();

                while (bitboard != default)
                {
                    bitboard = bitboard.WithoutLS1B(out var pieceSquareIndex);

                    _incrementalEvalAccumulator += PSQT(0, blackBucket, pieceIndex, pieceSquareIndex)
                                                + PSQT(1, whiteBucket, pieceIndex, pieceSquareIndex);

                    _incrementalPhaseAccumulator += GamePhaseByPiece[pieceIndex];

                    packedScore -= AdditionalPieceEvaluation(ref evaluationContext, pieceSquareIndex, blackBucket, whiteBucket, pieceIndex, (int)Side.Black, whitePawnAttacks, whiteKing);
                }
            }

            packedScore += _incrementalEvalAccumulator;
            gamePhase += _incrementalPhaseAccumulator;
            _isIncrementalEval = true;
        }

        // Kings - they can't be incremental due to the king buckets
        packedScore +=
            PSQT(0, whiteBucket, (int)Piece.K, whiteKing)
            + PSQT(1, blackBucket, (int)Piece.K, whiteKing)
            + PSQT(0, blackBucket, (int)Piece.k, blackKing)
            + PSQT(1, whiteBucket, (int)Piece.k, blackKing);

        packedScore +=
            KingAdditionalEvaluation(ref evaluationContext, whiteKing, whiteBucket, (int)Side.White, blackPawnAttacks)
            - KingAdditionalEvaluation(ref evaluationContext, blackKing, blackBucket, (int)Side.Black, whitePawnAttacks);

        AssertAttackPopulation(ref evaluationContext);

        // Total king rings ttacks
        packedScore +=
            TotalKingRingAttacksBonus[Math.Min(13, evaluationContext.WhiteKingRingAttacks)]
            - TotalKingRingAttacksBonus[Math.Min(13, evaluationContext.BlackKingRingAttacks)];

        // Bishop pair bonus
        if (_pieceBitBoards[(int)Piece.B].CountBits() >= 2)
        {
            packedScore += BishopPairBonus;
        }

        if (_pieceBitBoards[(int)Piece.b].CountBits() >= 2)
        {
            packedScore -= BishopPairBonus;
        }

        // Pieces attacked by pawns bonus
        packedScore += PieceAttackedByPawnPenalty
            * ((blackPawnAttacks & _occupancyBitBoards[(int)Side.White] /* & (~whitePawns) */).CountBits()
                - (whitePawnAttacks & _occupancyBitBoards[(int)Side.Black] /* & (~blackPawns) */).CountBits());

        // Threats
        packedScore += Threats(evaluationContext, oppositeSide: (int)Side.Black)
            - Threats(evaluationContext, oppositeSide: (int)Side.White);

        // Checks
        packedScore += Checks(evaluationContext, (int)Side.White, (int)Side.Black)
            - Checks(evaluationContext, (int)Side.Black, (int)Side.White);

        if (gamePhase > MaxPhase)    // Early promotions
        {
            gamePhase = MaxPhase;
        }

        int endGamePhase = MaxPhase - gamePhase;

        var middleGameScore = Utils.UnpackMG(packedScore);
        var endGameScore = Utils.UnpackEG(packedScore);
        var eval = ((middleGameScore * gamePhase) + (endGameScore * endGamePhase)) / MaxPhase;

        int totalPawnsCount = whitePawns.CountBits() + blackPawns.CountBits();

        // Few pieces endgames
        if (gamePhase <= 5)
        {
            // Pawnless endgames
            if (totalPawnsCount == 0)
            {
                switch (gamePhase)
                {
                    case 5:
                        {
                            // RB vs R, RN vs R - scale it down due to the chances of it being a draw
                            if (_pieceBitBoards[(int)Piece.R].CountBits() == 1 && _pieceBitBoards[(int)Piece.r].CountBits() == 1)
                            {
                                eval >>= 1; // /2
                            }

                            break;
                        }
                    case 4:
                        {
                            // Rook vs 2 minors and R vs r should be a draw
                            if ((_pieceBitBoards[(int)Piece.R] != 0 && (_pieceBitBoards[(int)Piece.B] | _pieceBitBoards[(int)Piece.N]) == 0)
                                || (_pieceBitBoards[(int)Piece.r] != 0 && (_pieceBitBoards[(int)Piece.b] | _pieceBitBoards[(int)Piece.n]) == 0))
                            {
                                eval >>= 1; // /2
                            }

                            break;
                        }
                    case 3:
                        {
                            var winningSideOffset = Utils.PieceOffset(eval >= 0);

                            if (_pieceBitBoards[(int)Piece.N + winningSideOffset].CountBits() == 2)      // NN vs N, NN vs B
                            {
                                return (0, gamePhase);
                            }

                            // Rook vs a minor is a draw
                            // Without rooks, only BB vs N is a win and BN vs N can have some chances

                            eval >>= 1; // /2

                            break;
                        }
                    case 2:
                        {
                            var whiteKnightsCount = _pieceBitBoards[(int)Piece.N].CountBits();

                            if (whiteKnightsCount + _pieceBitBoards[(int)Piece.n].CountBits() == 2            // NN vs -, N vs N
                                    || whiteKnightsCount + _pieceBitBoards[(int)Piece.B].CountBits() == 1)    // B vs N, B vs B
                            {
                                return (0, gamePhase);
                            }

                            break;
                        }
                    case 1:
                    case 0:
                        {
                            return (0, gamePhase);
                        }
                }
            }
            else
            {
                var winningSideOffset = Utils.PieceOffset(eval >= 0);

                if (gamePhase == 1)
                {
                    // Bishop vs A/H pawns: if the defending king reaches the corner, and the corner is the opposite color of the bishop, it's a draw
                    // TODO implement that
                    // For now, we reduce all endgames that only have one bishop and A/H pawns
                    if (_pieceBitBoards[(int)Piece.B + winningSideOffset] != 0
                        && (_pieceBitBoards[(int)Piece.P + winningSideOffset] & Constants.NotAorH) == 0)
                    {
                        eval >>= 1; // /2
                    }
                }
                else if (gamePhase == 2)
                {
                    var whiteBishops = _pieceBitBoards[(int)Piece.B];
                    var blackBishops = _pieceBitBoards[(int)Piece.b];

                    // Opposite color bishop endgame with pawns are drawish
                    if (whiteBishops > 0
                        && blackBishops > 0
                        && Constants.DarkSquares[whiteBishops.GetLS1BIndex()] !=
                            Constants.DarkSquares[blackBishops.GetLS1BIndex()])
                    {
                        eval >>= 1; // /2
                    }
                }
            }
        }

        // Endgame scaling with pawn count, formula yoinked from Sirius
        eval = (int)(eval * ((80 + (totalPawnsCount * 7)) / 128.0));

        // 50 moves rule distance scaling
        eval = ScaleEvalWith50MovesDrawDistance(eval, movesWithoutCaptureOrPawnMove);

        eval = Math.Clamp(eval, MinStaticEval, MaxStaticEval);

        var sideEval = _side == Side.White
            ? eval
            : -eval;

        return (sideEval, gamePhase);
    }

    [MethodImpl(MethodImplOptions.AggressiveInlining)]
    public int Phase()
    {
        int gamePhase =
             ((_pieceBitBoards[(int)Piece.N] | _pieceBitBoards[(int)Piece.n]).CountBits() * GamePhaseByPiece[(int)Piece.N])
            + ((_pieceBitBoards[(int)Piece.B] | _pieceBitBoards[(int)Piece.b]).CountBits() * GamePhaseByPiece[(int)Piece.B])
            + ((_pieceBitBoards[(int)Piece.R] | _pieceBitBoards[(int)Piece.r]).CountBits() * GamePhaseByPiece[(int)Piece.R])
            + ((_pieceBitBoards[(int)Piece.Q] | _pieceBitBoards[(int)Piece.q]).CountBits() * GamePhaseByPiece[(int)Piece.Q]);

        if (gamePhase > MaxPhase)    // Early promotions
        {
            gamePhase = MaxPhase;
        }

        return gamePhase;
    }

    [MethodImpl(MethodImplOptions.AggressiveInlining)]
    internal static int TaperedEvaluation(int taperedEvaluationTerm, int phase)
    {
        return ((Utils.UnpackMG(taperedEvaluationTerm) * phase) + (Utils.UnpackEG(taperedEvaluationTerm) * (24 - phase))) / 24;
    }

    /// <summary>
    /// Assuming a current position has no legal moves (<see cref="AllPossibleMoves"/> doesn't produce any <see cref="IsValid"/> position),
    /// this method determines if a position is a result of either a loss by checkmate or a draw by stalemate.
    /// NegaMax style
    /// </summary>
    /// <param name="ply">Modulates the output, favouring positions with lower ply (i.e. Checkmate in less moves)</param>
    /// <returns>At least <see cref="CheckMateEvaluation"/> if Position.Side lost (more extreme values when <paramref name="ply"/> increases)
    /// or 0 if Position.Side was stalemated</returns>
    [MethodImpl(MethodImplOptions.AggressiveInlining)]
    public static int EvaluateFinalPosition(int ply, bool isInCheck)
    {
        if (isInCheck)
        {
            // Checkmate evaluation, but not as bad/shallow as it looks like since we're already searching at a certain depth
            return -CheckMateBaseEvaluation + ply;
        }
        else
        {
            return 0;
        }
    }

    /// <summary>
    /// Doesn't include <see cref="Piece.P"/>, <see cref="Piece.p"/>, <see cref="Piece.K"/> and <see cref="Piece.k"/> evaluation
    /// </summary>
    [MethodImpl(MethodImplOptions.AggressiveInlining)]
    private int AdditionalPieceEvaluation(ref EvaluationContext evaluationContext, int pieceSquareIndex, int bucket, int oppositeSideBucket, int pieceIndex, int pieceSide, BitBoard enemyPawnAttacks, int oppositeSideKingSquare)
    {
        return pieceIndex switch
        {
            (int)Piece.R or (int)Piece.r => RookAdditionalEvaluation(ref evaluationContext, pieceSquareIndex, bucket, oppositeSideBucket, pieceIndex, pieceSide, enemyPawnAttacks, oppositeSideKingSquare),
            (int)Piece.B or (int)Piece.b => BishopAdditionalEvaluation(ref evaluationContext, pieceSquareIndex, pieceIndex, pieceSide, enemyPawnAttacks, oppositeSideKingSquare),
            (int)Piece.N or (int)Piece.n => KnightAdditionalEvaluation(ref evaluationContext, pieceSquareIndex, pieceIndex, pieceSide, enemyPawnAttacks, oppositeSideKingSquare),
            (int)Piece.Q or (int)Piece.q => QueenAdditionalEvaluation(ref evaluationContext, pieceSquareIndex, pieceIndex, pieceSide, enemyPawnAttacks, oppositeSideKingSquare),
            _ => 0
        };
    }

    /// <summary>
    /// Doesn't include <see cref="Piece.K"/> and <see cref="Piece.k"/> evaluation
    /// </summary>
    [Obsolete("Test only")]
    internal int AdditionalPieceEvaluation(ref EvaluationContext evaluationContext, int bucket, int oppositeSideBucket, int pieceSquareIndex, int pieceIndex, int pieceSide, int sameSideKingSquare, int oppositeSideKingSquare, BitBoard enemyPawnAttacks)
    {
        return pieceIndex switch
        {
            (int)Piece.P or (int)Piece.p => PawnAdditionalEvaluation(ref evaluationContext, bucket, oppositeSideBucket, pieceSquareIndex, pieceIndex, sameSideKingSquare, oppositeSideKingSquare),

            (int)Piece.R or (int)Piece.r => RookAdditionalEvaluation(ref evaluationContext, pieceSquareIndex, bucket, oppositeSideBucket, pieceIndex, pieceSide, enemyPawnAttacks, oppositeSideKingSquare),
            (int)Piece.B or (int)Piece.b => BishopAdditionalEvaluation(ref evaluationContext, pieceSquareIndex, pieceIndex, pieceSide, enemyPawnAttacks, oppositeSideKingSquare),
            (int)Piece.N or (int)Piece.n => KnightAdditionalEvaluation(ref evaluationContext, pieceSquareIndex, pieceIndex, pieceSide, enemyPawnAttacks, oppositeSideKingSquare),
            (int)Piece.Q or (int)Piece.q => QueenAdditionalEvaluation(ref evaluationContext, pieceSquareIndex, pieceIndex, pieceSide, enemyPawnAttacks, oppositeSideKingSquare),
            _ => 0
        };
    }

    [MethodImpl(MethodImplOptions.AggressiveInlining)]
    private int PawnAdditionalEvaluation(ref EvaluationContext evaluationContext, int bucket, int oppositeSideBucket, int squareIndex, int pieceIndex, int sameSideKingSquare, int oppositeSideKingSquare)
    {
        int packedBonus = 0;

        var rank = Constants.Rank[squareIndex];
        var oppositeSide = (int)Side.Black;
        ulong passedPawnsMask;
        int pushSquare;

        if (pieceIndex == (int)Piece.p)
        {
            rank = 7 - rank;
            oppositeSide = (int)Side.White;
            passedPawnsMask = Masks.BlackPassedPawnMasks[squareIndex];
            pushSquare = squareIndex + 8;
        }
        else
        {
            passedPawnsMask = Masks.WhitePassedPawnMasks[squareIndex];
            pushSquare = squareIndex - 8;
        }

        var oppositeSidePawns = _pieceBitBoards[(int)Piece.p - pieceIndex];

        // Isolated pawn
        if ((_pieceBitBoards[pieceIndex] & Masks.IsolatedPawnMasks[squareIndex]) == default)
        {
            packedBonus += IsolatedPawnPenalty[Constants.File[squareIndex]];
        }
        // Backwards pawn
        else if (!evaluationContext.Attacks[pieceIndex].GetBit(squareIndex)
            && (oppositeSidePawns.GetBit(pushSquare)                                            // Blocked
                || evaluationContext.Attacks[(int)Piece.p - pieceIndex].GetBit(pushSquare)))    // Push square attacked by opponent pawns
        {
            packedBonus += BackwardsPawnPenalty[rank];
        }

        // Passed pawn
        if ((oppositeSidePawns & passedPawnsMask) == default)
        {
            // Passed pawn without opponent pieces ahead (in its passed pawn mask)
            if ((passedPawnsMask & _occupancyBitBoards[oppositeSide]) == 0)
            {
                packedBonus += PassedPawnBonusNoEnemiesAheadBonus[bucket][rank];
                packedBonus += PassedPawnBonusNoEnemiesAheadEnemyBonus[oppositeSideBucket][rank];
            }

            // King distance to passed pawn
            var friendlyKingDistance = Constants.ChebyshevDistance[squareIndex][sameSideKingSquare];

            // Enemy king distance to passed pawn
            var enemyKingDistance = Constants.ChebyshevDistance[squareIndex][oppositeSideKingSquare];

            packedBonus += PassedPawnBonus[bucket][rank]
                + PassedPawnEnemyBonus[oppositeSideBucket][rank]
                + FriendlyKingDistanceToPassedPawnBonus[friendlyKingDistance]
                + EnemyKingDistanceToPassedPawnPenalty[enemyKingDistance];
        }

        // Pawn phalanx
        if (Constants.File[squareIndex] != 7 && _pieceBitBoards[pieceIndex].GetBit(squareIndex + 1))
        {
            packedBonus += PawnPhalanxBonus[rank];
        }

        return packedBonus;
    }

    [MethodImpl(MethodImplOptions.AggressiveInlining)]
    private int RookAdditionalEvaluation(ref EvaluationContext evaluationContext, int squareIndex, int bucket, int oppositeSideBucket, int pieceIndex, int pieceSide, BitBoard enemyPawnAttacks, int oppositeSideKingSquare)
    {
        const int pawnToRookOffset = (int)Piece.R - (int)Piece.P;
        var sameSidePawns = _pieceBitBoards[pieceIndex - pawnToRookOffset];

        var occupancy = _occupancyBitBoards[(int)Side.Both];
        var attacks = Attacks.RookAttacks(squareIndex, occupancy);
        evaluationContext.Attacks[(int)Piece.R + Utils.PieceOffset(pieceSide)] |= attacks;
        evaluationContext.AttacksBySide[pieceSide] |= attacks;

        // Mobility
        var squaresToExcludeFromMobility = ~(sameSidePawns | enemyPawnAttacks);
        var mobility = (attacks & squaresToExcludeFromMobility).CountBits();
        var packedBonus = RookMobilityBonus[mobility];

        // King ring attacks
        var kingRing = KingRing[oppositeSideKingSquare];
        var kingRingAttacksCount = (attacks & kingRing).CountBits();
        packedBonus += RookKingRingAttacksBonus * kingRingAttacksCount;

        evaluationContext.IncreaseKingRingAttacks(pieceSide, kingRingAttacksCount);

        var fileMask = Masks.FileMask(squareIndex);

        // Rook on open file
        if (((_pieceBitBoards[(int)Piece.P] | _pieceBitBoards[(int)Piece.p]) & fileMask) == default)
        {
            var file = Constants.File[squareIndex];
            packedBonus += OpenFileRookBonus[bucket][file];
            packedBonus += OpenFileRookEnemyBonus[oppositeSideBucket][file];
        }
        // Rook on semi-open file
        else if ((sameSidePawns & fileMask) == default)
        {
            var file = Constants.File[squareIndex];
            packedBonus += SemiOpenFileRookBonus[bucket][file];
            packedBonus += SemiOpenFileRookEnemyBonus[oppositeSideBucket][file];
        }

        // Connected rooks
        if ((attacks & _pieceBitBoards[pieceIndex]).CountBits() >= 1)
        {
            var rank = Constants.Rank[squareIndex];

            if (pieceIndex == (int)Piece.r)
            {
                rank = 7 - rank;
            }

            packedBonus += ConnectedRooksBonus[rank];
        }

        return packedBonus;
    }

    [MethodImpl(MethodImplOptions.AggressiveInlining)]
    private int KnightAdditionalEvaluation(ref EvaluationContext evaluationContext, int squareIndex, int pieceIndex, int pieceSide, BitBoard enemyPawnAttacks, int oppositeSideKingSquare)
    {
        const int pawnToKnightOffset = (int)Piece.N - (int)Piece.P;
        var sameSidePawns = _pieceBitBoards[pieceIndex - pawnToKnightOffset];

        var attacks = Attacks.KnightAttacks[squareIndex];
        evaluationContext.Attacks[(int)Piece.N + Utils.PieceOffset(pieceSide)] |= attacks;
        evaluationContext.AttacksBySide[pieceSide] |= attacks;

        // Mobility
        var squaresToExcludeFromMobility = ~(sameSidePawns | enemyPawnAttacks);
        var mobility = (attacks & squaresToExcludeFromMobility).CountBits();
        var packedBonus = KnightMobilityBonus[mobility];

        // King ring attacks
        var kingRing = KingRing[oppositeSideKingSquare];
        var kingRingAttacksCount = (attacks & kingRing).CountBits();
        packedBonus += KnightKingRingAttacksBonus * kingRingAttacksCount;

        evaluationContext.IncreaseKingRingAttacks(pieceSide, kingRingAttacksCount);

        return packedBonus;
    }

    [MethodImpl(MethodImplOptions.AggressiveInlining)]
    private int BishopAdditionalEvaluation(ref EvaluationContext evaluationContext, int squareIndex, int pieceIndex, int pieceSide, BitBoard enemyPawnAttacks, int oppositeSideKingSquare)
    {
        const int pawnToBishopOffset = (int)Piece.B - (int)Piece.P;
        var sameSidePawns = _pieceBitBoards[pieceIndex - pawnToBishopOffset];

        var offset = Utils.PieceOffset(pieceSide);

        var occupancy = _occupancyBitBoards[(int)Side.Both];
        var attacks = Attacks.BishopAttacks(squareIndex, occupancy);
        evaluationContext.Attacks[(int)Piece.B + offset] |= attacks;
        evaluationContext.AttacksBySide[pieceSide] |= attacks;

        // Mobility
        var squaresToExcludeFromMobility = ~(sameSidePawns | enemyPawnAttacks);
        var mobility = (attacks & squaresToExcludeFromMobility).CountBits();
        var packedBonus = BishopMobilityBonus[mobility];

        // King ring attacks
        var kingRing = KingRing[oppositeSideKingSquare];
        var kingRingAttacksCount = (attacks & kingRing).CountBits();
        packedBonus += BishopKingRingAttacksBonus * kingRingAttacksCount;

        evaluationContext.IncreaseKingRingAttacks(pieceSide, kingRingAttacksCount);

        // Bad bishop
        var sameColorPawns = sameSidePawns &
            (Constants.DarkSquares[squareIndex] == 1
                ? Constants.DarkSquaresBitBoard
                : Constants.LightSquaresBitBoard);

        // Allowing playing positions with > 8 pawns
        var sameColorPawnsCount = sameColorPawns.CountBits() % 9;

        packedBonus += BadBishop_SameColorPawnsPenalty[sameColorPawnsCount];

        // Blocked central pawns
        var sameSideCentralPawns = sameSidePawns & Constants.CentralFiles;

        var pawnBlockerSquares = pieceSide == (int)Side.White
            ? sameSideCentralPawns.ShiftUp()
            : sameSideCentralPawns.ShiftDown();

        var pawnBlockers = pawnBlockerSquares & _occupancyBitBoards[Utils.OppositeSide(pieceSide)];

        packedBonus += BadBishop_BlockedCentralPawnsPenalty[pawnBlockers.CountBits()];

        // Bishop in unblocked long diagonals
        if ((attacks & Constants.CentralSquares).CountBits() == 2)
        {
            packedBonus += BishopInUnblockedLongDiagonalBonus;
        }

        if (!Configuration.EngineSettings.IsChess960        // Can't happen in standard chess
            || !Constants.Corners.GetBit(squareIndex))      // Saves some checks if no bishop in a corner at all
        {
            return packedBonus;
        }

        // Cornered/trapped bishop
        if (pieceIndex == (int)Piece.B)
        {
            if (squareIndex == (int)BoardSquare.a1 && _board[(int)BoardSquare.b2] == (int)Piece.P)
            {
                if (_board[(int)BoardSquare.b3] == (int)Piece.None)
                {
                    packedBonus += BishopCorneredPenalty;
                }
                else
                {
                    packedBonus += BishopCorneredAndBlockedPenalty;
                }

            }
            else if (squareIndex == (int)BoardSquare.h1 && _board[(int)BoardSquare.g2] == (int)Piece.P)
            {
                if (_board[(int)BoardSquare.g3] == (int)Piece.None)
                {
                    packedBonus += BishopCorneredPenalty;
                }
                else
                {
                    packedBonus += BishopCorneredAndBlockedPenalty;
                }
            }
        }
        else
        {

            if (squareIndex == (int)BoardSquare.a8 && _board[(int)BoardSquare.b7] == (int)Piece.p)
            {
                if (_board[(int)BoardSquare.b6] == (int)Piece.None)
                {
                    packedBonus += BishopCorneredPenalty;
                }
                else
                {
                    packedBonus += BishopCorneredAndBlockedPenalty;
                }
            }
            else if (squareIndex == (int)BoardSquare.h8 && _board[(int)BoardSquare.g7] == (int)Piece.p)
            {
                if (_board[(int)BoardSquare.g6] == (int)Piece.None)
                {
                    packedBonus += BishopCorneredPenalty;
                }
                else
                {
                    packedBonus += BishopCorneredAndBlockedPenalty;
                }
            }
        }

        return packedBonus;
    }

    [MethodImpl(MethodImplOptions.AggressiveInlining)]
    private int QueenAdditionalEvaluation(ref EvaluationContext evaluationContext, int squareIndex, int pieceIndex, int pieceSide, BitBoard enemyPawnAttacks, int oppositeSideKingSquare)
    {
        const int pawnToQueenOffset = (int)Piece.Q - (int)Piece.P;
        var sameSidePawns = _pieceBitBoards[pieceIndex - pawnToQueenOffset];

        var occupancy = _occupancyBitBoards[(int)Side.Both];
        var attacks = Attacks.QueenAttacks(squareIndex, occupancy);
        evaluationContext.Attacks[(int)Piece.Q + Utils.PieceOffset(pieceSide)] |= attacks;
        evaluationContext.AttacksBySide[pieceSide] |= attacks;

        // Mobility
        var squaresToExcludeFromMobility = ~(sameSidePawns | enemyPawnAttacks);
        var mobility = (attacks & squaresToExcludeFromMobility).CountBits();
        var packedBonus = QueenMobilityBonus[mobility];

        // King ring attacks
        var kingRing = KingRing[oppositeSideKingSquare];
        var kingRingAttacksCount = (attacks & kingRing).CountBits();
        packedBonus += QueenKingRingAttacksBonus * kingRingAttacksCount;

        evaluationContext.IncreaseKingRingAttacks(pieceSide, kingRingAttacksCount);

        return packedBonus;
    }

    [MethodImpl(MethodImplOptions.AggressiveInlining)]
    internal int KingAdditionalEvaluation(ref EvaluationContext evaluationContext, int squareIndex, int bucket, int pieceSide, BitBoard enemyPawnAttacks)
    {
        var attacks = Attacks.KingAttacks[squareIndex];
        evaluationContext.Attacks[(int)Piece.K + Utils.PieceOffset(pieceSide)] |= attacks;
        evaluationContext.AttacksBySide[pieceSide] |= attacks;

        // Virtual mobility (as if Queen)
        var attacksCount =
            (Attacks.QueenAttacks(squareIndex, _occupancyBitBoards[(int)Side.Both])
            & ~(_occupancyBitBoards[pieceSide] | enemyPawnAttacks)).CountBits();
        int packedBonus = VirtualKingMobilityBonus[attacksCount];

        var kingSideOffset = Utils.PieceOffset(pieceSide);

        // Opposite side rooks or queens on the board
        if (_pieceBitBoards[(int)Piece.r - kingSideOffset] + _pieceBitBoards[(int)Piece.q - kingSideOffset] != 0)
        {
            var file = Masks.FileMask(squareIndex);

            // King on open file
            if (((_pieceBitBoards[(int)Piece.P] | _pieceBitBoards[(int)Piece.p]) & file) == 0)
            {
                packedBonus += OpenFileKingPenalty[bucket][Constants.File[squareIndex]];
            }
            // King on semi-open file
            else if ((_pieceBitBoards[(int)Piece.P + kingSideOffset] & file) == 0)
            {
                packedBonus += SemiOpenFileKingPenalty[bucket][Constants.File[squareIndex]];
            }
        }

        // Pawn king shield included next to pawn additional eval

        return packedBonus;
    }

    [MethodImpl(MethodImplOptions.AggressiveInlining)]
    private static int KingPawnShield(int squareIndex, BitBoard sameSidePawns)
    {
        var ownPawnsAroundKingCount = (Attacks.KingAttacks[squareIndex] & sameSidePawns).CountBits();

        return ownPawnsAroundKingCount * KingShieldBonus;
    }

    [MethodImpl(MethodImplOptions.AggressiveInlining)]
    public static int PawnIslands(BitBoard whitePawns, BitBoard blackPawns)
    {
        var whiteIslandCount = CountPawnIslands(whitePawns);
        var blackIslandCount = CountPawnIslands(blackPawns);

        return PawnIslandsBonus[whiteIslandCount] - PawnIslandsBonus[blackIslandCount];

        [MethodImpl(MethodImplOptions.AggressiveInlining)]
        static int CountPawnIslands(BitBoard pawns)
        {
            const int n = 1;
            Span<int> files = stackalloc int[8];

            while (pawns != default)
            {
                pawns = pawns.WithoutLS1B(out var squareIndex);

                files[Constants.File[squareIndex]] = n;
            }

            var islandCount = 0;
            var isIsland = false;

            for (int file = 0; file < files.Length; ++file)
            {
                if (files[file] == n)
                {
                    if (!isIsland)
                    {
                        isIsland = true;
                        ++islandCount;
                    }
                }
                else
                {
                    isIsland = false;
                }
            }

            return islandCount;
        }
    }

    private static readonly int[][] _defendedThreatsBonus =
    [
        [],
        KnightThreatsBonus_Defended,
        BishopThreatsBonus_Defended,
        RookThreatsBonus_Defended,
        QueenThreatsBonus_Defended,
        KingThreatsBonus_Defended
    ];

    private static readonly int[][] _undefendedThreatsBonus =
    [
        [],
        KnightThreatsBonus,
        BishopThreatsBonus,
        RookThreatsBonus,
        QueenThreatsBonus,
        KingThreatsBonus
    ];

    [MethodImpl(MethodImplOptions.AggressiveInlining)]
    public void CalculateThreats(ref EvaluationContext evaluationContext)
    {
        var occupancy = _occupancyBitBoards[(int)Side.Both];

        for (int pieceIndex = (int)Piece.P; pieceIndex <= (int)Piece.K; ++pieceIndex)
        {
            var board = _pieceBitBoards[pieceIndex];
            var attacks = MoveGenerator._pieceAttacks[pieceIndex];

            while (board != 0)
            {
                board = board.WithoutLS1B(out var square);
                evaluationContext.Attacks[pieceIndex] |= attacks(square, occupancy);
            }

            evaluationContext.AttacksBySide[(int)Side.White] |= evaluationContext.Attacks[pieceIndex];
        }

        for (int pieceIndex = (int)Piece.p; pieceIndex <= (int)Piece.k; ++pieceIndex)
        {
            var board = _pieceBitBoards[pieceIndex];
            var attacks = MoveGenerator._pieceAttacks[pieceIndex];

            while (board != 0)
            {
                board = board.WithoutLS1B(out var square);
                evaluationContext.Attacks[pieceIndex] |= attacks(square, occupancy);
            }

            evaluationContext.AttacksBySide[(int)Side.Black] |= evaluationContext.Attacks[pieceIndex];
        }
    }

    [MethodImpl(MethodImplOptions.AggressiveInlining)]
    private int Threats(EvaluationContext evaluationContext, int oppositeSide)
    {
        var oppositeSideOffset = Utils.PieceOffset(oppositeSide);
        var oppositeSidePieces = _occupancyBitBoards[oppositeSide];
        int packedBonus = 0;

        var attacks = evaluationContext.Attacks;
        var board = _board;
        var defendedThreatsBonus = _defendedThreatsBonus;
        var undefendedThreatsBonus = _undefendedThreatsBonus;

        var defendedSquares = attacks[(int)Piece.P + oppositeSideOffset];

        for (int i = (int)Piece.N; i <= (int)Piece.K; ++i)
        {
            var threats = attacks[6 + i - oppositeSideOffset] & oppositeSidePieces;

            var defended = threats & defendedSquares;
            while (defended != 0)
            {
                defended = defended.WithoutLS1B(out var square);
                var attackedPiece = board[square];

                packedBonus += defendedThreatsBonus[i][attackedPiece - oppositeSideOffset];
            }

            var undefended = threats & ~defendedSquares;
            while (undefended != 0)
            {
                undefended = undefended.WithoutLS1B(out var square);
                var attackedPiece = board[square];

                packedBonus += undefendedThreatsBonus[i][attackedPiece - oppositeSideOffset];
            }
        }

        return packedBonus;
    }

    [MethodImpl(MethodImplOptions.AggressiveInlining)]
    private int Checks(EvaluationContext evaluationContext, int side, int oppositeSide)
    {
        int packedBonus = 0;

        var offset = Utils.PieceOffset(side);
        var occupancy = _occupancyBitBoards[(int)Side.Both];

        var oppositeSideKingSquare = _pieceBitBoards[(int)Piece.k - offset].GetLS1BIndex();
        var oppositeSideAttacks = evaluationContext.AttacksBySide[oppositeSide];

        Span<BitBoard> checkThreats = stackalloc BitBoard[5];

        var bishopAttacks = Attacks.BishopAttacks(oppositeSideKingSquare, occupancy);
        var rookAttacks = Attacks.RookAttacks(oppositeSideKingSquare, occupancy);

        checkThreats[(int)Piece.N] = Attacks.KnightAttacks[oppositeSideKingSquare];
        checkThreats[(int)Piece.B] = bishopAttacks;
        checkThreats[(int)Piece.R] = rookAttacks;
        checkThreats[(int)Piece.Q] = Attacks.QueenAttacks(rookAttacks, bishopAttacks);

        for (int piece = (int)Piece.N; piece < (int)Piece.K; ++piece)
        {
            var checks = evaluationContext.Attacks[piece + offset] & checkThreats[piece];
            var checksCount = checks.CountBits();

            var unsafeChecksCount = (checks & oppositeSideAttacks).CountBits();
            var safeChecksCount = checksCount - unsafeChecksCount;

            packedBonus += SafeCheckBonus[piece] * safeChecksCount;
            packedBonus += UnsafeCheckBonus[piece] * unsafeChecksCount;
        }

        return packedBonus;
    }

    /// <summary>
    /// Scales <paramref name="eval"/> with <paramref name="movesWithoutCaptureOrPawnMove"/>, so that
    /// an eval with 100 halfmove counter is half of the value of one with 0 halfmove counter
    /// </summary>
    [MethodImpl(MethodImplOptions.AggressiveInlining)]
    internal static int ScaleEvalWith50MovesDrawDistance(int eval, int movesWithoutCaptureOrPawnMove) =>
    eval * (200 - movesWithoutCaptureOrPawnMove) / 200;

    #endregion

    #region Attacks

    /// <summary>
    /// Overload that has rooks and bishops precalculated for the position
    /// </summary>
    /// <param name="rooks">Includes Queen bitboard</param>
    /// <param name="bishops">Includes Queen bitboard</param>
    [MethodImpl(MethodImplOptions.AggressiveInlining)]
    public ulong AllAttackersTo(int square, BitBoard occupancy, BitBoard rooks, BitBoard bishops)
    {
        Debug.Assert(square != (int)BoardSquare.noSquare);

        return (rooks & Attacks.RookAttacks(square, occupancy))
            | (bishops & Attacks.BishopAttacks(square, occupancy))
            | (_pieceBitBoards[(int)Piece.p] & Attacks.PawnAttacks[(int)Side.White][square])
            | (_pieceBitBoards[(int)Piece.P] & Attacks.PawnAttacks[(int)Side.Black][square])
            | (Knights & Attacks.KnightAttacks[square])
            | (Kings & Attacks.KingAttacks[square]);
    }

    [MethodImpl(MethodImplOptions.AggressiveInlining)]
    public ulong AllAttackersTo(int square)
    {
        Debug.Assert(square != (int)BoardSquare.noSquare);

        var occupancy = _occupancyBitBoards[(int)Side.Both];
        var queens = Queens;
        var rooks = queens | Rooks;
        var bishops = queens | Bishops;

        return (rooks & Attacks.RookAttacks(square, occupancy))
            | (bishops & Attacks.BishopAttacks(square, occupancy))
            | (_pieceBitBoards[(int)Piece.p] & Attacks.PawnAttacks[(int)Side.White][square])
            | (_pieceBitBoards[(int)Piece.P] & Attacks.PawnAttacks[(int)Side.Black][square])
            | (Knights & Attacks.KnightAttacks[square])
            | (Kings & Attacks.KingAttacks[square]);
    }

    [MethodImpl(MethodImplOptions.AggressiveInlining)]
    public ulong AllSideAttackersTo(int square, int side)
    {
        Debug.Assert(square != (int)BoardSquare.noSquare);
        Debug.Assert(side != (int)Side.Both);

        var offset = Utils.PieceOffset(side);

        var occupancy = _occupancyBitBoards[(int)Side.Both];

        var queens = _pieceBitBoards[(int)Piece.q - offset];
        var rooks = queens | _pieceBitBoards[(int)Piece.r - offset];
        var bishops = queens | _pieceBitBoards[(int)Piece.b - offset];

        return (rooks & Attacks.RookAttacks(square, occupancy))
            | (bishops & Attacks.BishopAttacks(square, occupancy))
            | (_pieceBitBoards[(int)Piece.p - offset] & Attacks.PawnAttacks[side][square])
            | (_pieceBitBoards[(int)Piece.n - offset] & Attacks.KnightAttacks[square]);
    }

    [MethodImpl(MethodImplOptions.AggressiveInlining)]
    public bool IsSquareAttacked(int squareIndex, Side sideToMove)
    {
        Debug.Assert(sideToMove != Side.Both);

        var sideToMoveInt = (int)sideToMove;
        var offset = Utils.PieceOffset(sideToMoveInt);
        var bothSidesOccupancy = _occupancyBitBoards[(int)Side.Both];

        // I tried to order them from most to least likely - not tested
        return
            IsSquareAttackedByPawns(squareIndex, sideToMoveInt, offset)
            || IsSquareAttackedByKing(squareIndex, offset)
            || IsSquareAttackedByKnights(squareIndex, offset)
            || IsSquareAttackedByBishops(squareIndex, offset, bothSidesOccupancy, out var bishopAttacks)
            || IsSquareAttackedByRooks(squareIndex, offset, bothSidesOccupancy, out var rookAttacks)
            || IsSquareAttackedByQueens(offset, bishopAttacks, rookAttacks);
    }

    [MethodImpl(MethodImplOptions.AggressiveInlining)]
    public bool AreSquaresAttacked(ulong squaresBitboard, Side attackingSide, ref EvaluationContext evaluationContext)
    {
        var attacks = evaluationContext.AttacksBySide[(int)attackingSide];

        if (attacks != 0)
        {
            return (attacks & squaresBitboard) != 0;
        }

        // Fallback: no threats
        while (squaresBitboard != 0)
        {
            squaresBitboard = squaresBitboard.WithoutLS1B(out var square);

            if (IsSquareAttacked(square, attackingSide))
            {
                return true;
            }
        }

        return false;
    }

    [MethodImpl(MethodImplOptions.AggressiveInlining)]
    public bool IsInCheck()
    {
        var oppositeSideInt = Utils.OppositeSide((int)_side);
        var oppositeSideOffset = Utils.PieceOffset(oppositeSideInt);

        var kingSquare = _pieceBitBoards[(int)Piece.k - oppositeSideOffset].GetLS1BIndex();

        var bothSidesOccupancy = _occupancyBitBoards[(int)Side.Both];

        // I tried to order them from most to least likely - not tested
        return
            IsSquareAttackedByRooks(kingSquare, oppositeSideOffset, bothSidesOccupancy, out var rookAttacks)
            || IsSquareAttackedByBishops(kingSquare, oppositeSideOffset, bothSidesOccupancy, out var bishopAttacks)
            || IsSquareAttackedByQueens(oppositeSideOffset, bishopAttacks, rookAttacks)
            || IsSquareAttackedByKnights(kingSquare, oppositeSideOffset)
            || IsSquareAttackedByPawns(kingSquare, oppositeSideInt, oppositeSideOffset);
    }

    [MethodImpl(MethodImplOptions.AggressiveInlining)]
    private bool IsSquareAttackedByPawns(int squareIndex, int sideToMove, int offset)
    {
        var oppositeColorIndex = sideToMove ^ 1;

        return (Attacks.PawnAttacks[oppositeColorIndex][squareIndex] & _pieceBitBoards[offset]) != default;
    }

    [MethodImpl(MethodImplOptions.AggressiveInlining)]
    private bool IsSquareAttackedByKnights(int squareIndex, int offset)
    {
        return (Attacks.KnightAttacks[squareIndex] & _pieceBitBoards[(int)Piece.N + offset]) != default;
    }

    [MethodImpl(MethodImplOptions.AggressiveInlining)]
    private bool IsSquareAttackedByKing(int squareIndex, int offset)
    {
        return (Attacks.KingAttacks[squareIndex] & _pieceBitBoards[(int)Piece.K + offset]) != default;
    }

    [MethodImpl(MethodImplOptions.AggressiveInlining)]
    private bool IsSquareAttackedByBishops(int squareIndex, int offset, BitBoard bothSidesOccupancy, out BitBoard bishopAttacks)
    {
        bishopAttacks = Attacks.BishopAttacks(squareIndex, bothSidesOccupancy);
        return (bishopAttacks & _pieceBitBoards[(int)Piece.B + offset]) != default;
    }

    [MethodImpl(MethodImplOptions.AggressiveInlining)]
    private bool IsSquareAttackedByRooks(int squareIndex, int offset, BitBoard bothSidesOccupancy, out BitBoard rookAttacks)
    {
        rookAttacks = Attacks.RookAttacks(squareIndex, bothSidesOccupancy);
        return (rookAttacks & _pieceBitBoards[(int)Piece.R + offset]) != default;
    }

    [MethodImpl(MethodImplOptions.AggressiveInlining)]
    private bool IsSquareAttackedByQueens(int offset, BitBoard bishopAttacks, BitBoard rookAttacks)
    {
        var queenAttacks = Attacks.QueenAttacks(rookAttacks, bishopAttacks);
        return (queenAttacks & _pieceBitBoards[(int)Piece.Q + offset]) != default;
    }

    #endregion

    [MethodImpl(MethodImplOptions.AggressiveInlining)]
    public int CountPieces() => _pieceBitBoards.Sum(b => b.CountBits());

    /// <summary>
    /// Based on Stormphrax
    /// </summary>
    [MethodImpl(MethodImplOptions.AggressiveInlining)]
    public int PieceAt(int square)
    {
        var bit = BitBoardExtensions.SquareBit(square);

        Side color;

        if ((_occupancyBitBoards[(int)Side.Black] & bit) != default)
        {
            color = Side.Black;
        }
        else if ((_occupancyBitBoards[(int)Side.White] & bit) != default)
        {
            color = Side.White;
        }
        else
        {
            return (int)Piece.None;
        }

        var offset = Utils.PieceOffset((int)color);

        for (int pieceIndex = offset; pieceIndex < 6 + offset; ++pieceIndex)
        {
            if (!(_pieceBitBoards[pieceIndex] & bit).Empty())
            {
                return pieceIndex;
            }
        }

        Debug.Fail($"Bit set in {_side} occupancy bitboard, but not piece found");

        return (int)Piece.None;
    }

    [MethodImpl(MethodImplOptions.AggressiveInlining)]
    public string FEN(int halfMovesWithoutCaptureOrPawnMove = 0, int fullMoveClock = 1)
    {
        var sb = new StringBuilder(100);

        var squaresPerFile = 0;

        int squaresWithoutPiece = 0;
        int lengthBeforeSlash = sb.Length;
        for (int square = 0; square < 64; ++square)
        {
            int foundPiece = -1;
            for (var pieceBoardIndex = 0; pieceBoardIndex < 12; ++pieceBoardIndex)
            {
                if (_pieceBitBoards[pieceBoardIndex].GetBit(square))
                {
                    foundPiece = pieceBoardIndex;
                    break;
                }
            }

            if (foundPiece != -1)
            {
                if (squaresWithoutPiece != 0)
                {
                    sb.Append(squaresWithoutPiece);
                    squaresWithoutPiece = 0;
                }

                sb.Append(Constants.AsciiPieces[foundPiece]);
            }
            else
            {
                ++squaresWithoutPiece;
            }

            squaresPerFile = (squaresPerFile + 1) % 8;
            if (squaresPerFile == 0)
            {
                if (squaresWithoutPiece != 0)
                {
                    sb.Append(squaresWithoutPiece);
                    squaresWithoutPiece = 0;
                }

                if (square != 63)
                {
                    if (sb.Length == lengthBeforeSlash)
                    {
                        sb.Append('8');
                    }
                    sb.Append('/');
                    lengthBeforeSlash = sb.Length;
                    squaresWithoutPiece = 0;
                }
            }
        }

        sb.Append(' ');
        sb.Append(_side == Side.White ? 'w' : 'b');

        sb.Append(' ');
        var lengthBeforeCastlingRights = sb.Length;

        if (!Configuration.EngineSettings.IsChess960)
        {
            if ((_castle & (int)CastlingRights.WK) != default)
            {
                sb.Append('K');
            }
            if ((_castle & (int)CastlingRights.WQ) != default)
            {
                sb.Append('Q');
            }
            if ((_castle & (int)CastlingRights.BK) != default)
            {
                sb.Append('k');
            }
            if ((_castle & (int)CastlingRights.BQ) != default)
            {
                sb.Append('q');
            }
        }
        else
        {
            // Shredder-FEN style (always showing columns), no support for X-FEN style yet (showking KQkq when not-ambiguous)
            if ((_castle & (int)CastlingRights.WK) != default)
            {
                char file = (char)('A' + Constants.File[WhiteShortCastle.TargetSquare()]);
                sb.Append(file);
            }
            if ((_castle & (int)CastlingRights.WQ) != default)
            {
                char file = (char)('A' + Constants.File[WhiteLongCastle.TargetSquare()]);
                sb.Append(file);
            }
            if ((_castle & (int)CastlingRights.BK) != default)
            {
                char file = (char)('a' + Constants.File[BlackShortCastle.TargetSquare()]);
                sb.Append(file);
            }
            if ((_castle & (int)CastlingRights.BQ) != default)
            {
                char file = (char)('a' + Constants.File[BlackLongCastle.TargetSquare()]);
                sb.Append(file);
            }
        }

        if (sb.Length == lengthBeforeCastlingRights)
        {
            sb.Append('-');
        }

        sb.Append(' ');

        sb.Append(_enPassant == BoardSquare.noSquare ? "-" : Constants.Coordinates[(int)_enPassant]);

        sb.Append(' ').Append(halfMovesWithoutCaptureOrPawnMove).Append(' ').Append(fullMoveClock);

        return sb.ToString();
    }

#pragma warning disable S106, S2228 // Standard outputs should not be used directly to log anything

    /// <summary>
    /// Combines <see cref="_pieceBitBoards"/>, <see cref="_side"/>, <see cref="_castle"/> and <see cref="_enPassant"/>
    /// into a human-friendly representation
    /// </summary>
    public void Print(int halfMovesWithoutCaptureOrPawnMove = -1)
    {
        const string separator = "____________________________________________________";
        Console.WriteLine(separator + Environment.NewLine);

        for (var rank = 0; rank < 8; ++rank)
        {
            for (var file = 0; file < 8; ++file)
            {
                if (file == 0)
                {
                    Console.Write($"{8 - rank}  ");
                }

                var squareIndex = BitBoardExtensions.SquareIndex(rank, file);

                var piece = -1;

                for (int bbIndex = 0; bbIndex < _pieceBitBoards.Length; ++bbIndex)
                {
                    if (_pieceBitBoards[bbIndex].GetBit(squareIndex))
                    {
                        piece = bbIndex;
                    }
                }

                var pieceRepresentation = piece == -1
                    ? '.'
                    : Constants.AsciiPieces[piece];

                Console.Write($" {pieceRepresentation}");
            }

            Console.WriteLine();
        }

        Console.Write("\n    a b c d e f g h\n");

#pragma warning disable RCS1214 // Unnecessary interpolated string.
        Console.WriteLine();
        Console.WriteLine($"    Side:\t{_side}");
        Console.WriteLine($"    Enpassant:\t{(_enPassant == BoardSquare.noSquare ? "no" : Constants.Coordinates[(int)_enPassant])}");

        if (!Configuration.EngineSettings.IsChess960)
        {
            Console.WriteLine($"    Castling:\t" +
                $"{((_castle & (int)CastlingRights.WK) != default ? 'K' : '-')}" +
                $"{((_castle & (int)CastlingRights.WQ) != default ? 'Q' : '-')} | " +
                $"{((_castle & (int)CastlingRights.BK) != default ? 'k' : '-')}" +
                $"{((_castle & (int)CastlingRights.BQ) != default ? 'q' : '-')}");
        }
        else
        {
            char whitekingSide = '-', whiteQueenside = '-', blackKingside = '-', blackQueenside = '-';

            if ((_castle & (int)CastlingRights.WK) != default)
            {
                whitekingSide = (char)('A' + Constants.File[WhiteShortCastle.TargetSquare()]);
            }
            if ((_castle & (int)CastlingRights.WQ) != default)
            {
                whiteQueenside = (char)('A' + Constants.File[WhiteLongCastle.TargetSquare()]);
            }
            if ((_castle & (int)CastlingRights.BK) != default)
            {
                blackKingside = (char)('a' + Constants.File[BlackShortCastle.TargetSquare()]);
            }
            if ((_castle & (int)CastlingRights.BQ) != default)
            {
                blackQueenside = (char)('a' + Constants.File[BlackLongCastle.TargetSquare()]);
            }

            Console.WriteLine($"    Castling:\t" +
                whitekingSide +
                $"{whiteQueenside} | " +
                blackKingside +
                $"{blackQueenside}");
        }

        if (halfMovesWithoutCaptureOrPawnMove != -1)
        {
            Console.WriteLine($"    Half-moves:\t{halfMovesWithoutCaptureOrPawnMove}");
        }

        Console.WriteLine($"    FEN:\t{FEN()}");
#pragma warning restore RCS1214 // Unnecessary interpolated string.

        Console.WriteLine(separator);
    }

    [Conditional("DEBUG")]
    public void PrintAttackedSquares(Side sideToMove)
    {
        const string separator = "____________________________________________________";
        Console.WriteLine(separator);

        for (var rank = 0; rank < 8; ++rank)
        {
            for (var file = 0; file < 8; ++file)
            {
                if (file == 0)
                {
                    Console.Write($"{8 - rank}  ");
                }

                var squareIndex = BitBoardExtensions.SquareIndex(rank, file);

                var pieceRepresentation = IsSquareAttacked(squareIndex, sideToMove)
                    ? '1'
                    : '.';

                Console.Write($" {pieceRepresentation}");
            }

            Console.WriteLine();
        }

        Console.Write("\n    a b c d e f g h\n");
        Console.WriteLine(separator);
    }

#pragma warning restore S106, S2228 // Standard outputs should not be used directly to log anything

    [Conditional("DEBUG")]
    private void AssertAttackPopulation(ref EvaluationContext evaluationContext)
    {
        var attacks = evaluationContext.Attacks;

        Debug.Assert(_pieceBitBoards[(int)Piece.P] == 0 || attacks[(int)Piece.P] != 0);
        Debug.Assert(_pieceBitBoards[(int)Piece.N] == 0 || attacks[(int)Piece.N] != 0);
        Debug.Assert(_pieceBitBoards[(int)Piece.B] == 0 || attacks[(int)Piece.B] != 0);
        Debug.Assert(_pieceBitBoards[(int)Piece.R] == 0 || attacks[(int)Piece.R] != 0);
        Debug.Assert(_pieceBitBoards[(int)Piece.Q] == 0 || attacks[(int)Piece.Q] != 0);
        Debug.Assert(attacks[(int)Piece.K] != 0);
        Debug.Assert(evaluationContext.AttacksBySide[(int)Side.White] != 0);

        Debug.Assert(_pieceBitBoards[(int)Piece.p] == 0 || attacks[(int)Piece.p] != 0);
        Debug.Assert(_pieceBitBoards[(int)Piece.n] == 0 || attacks[(int)Piece.n] != 0);
        Debug.Assert(_pieceBitBoards[(int)Piece.b] == 0 || attacks[(int)Piece.b] != 0);
        Debug.Assert(_pieceBitBoards[(int)Piece.r] == 0 || attacks[(int)Piece.r] != 0);
        Debug.Assert(_pieceBitBoards[(int)Piece.q] == 0 || attacks[(int)Piece.q] != 0);
        Debug.Assert(attacks[(int)Piece.k] != 0);
        Debug.Assert(evaluationContext.AttacksBySide[(int)Side.Black] != 0);
    }

    protected virtual void Dispose(bool disposing)
    {
        if (!_disposedValue)
        {
            if (disposing)
            {
                ArrayPool<BitBoard>.Shared.Return(_pieceBitBoards, clearArray: true);
                ArrayPool<BitBoard>.Shared.Return(_occupancyBitBoards, clearArray: true);
                ArrayPool<ulong>.Shared.Return(_nonPawnHash, clearArray: true);

                ArrayPool<byte>.Shared.Return(_castlingRightsUpdateConstants, clearArray: true);
                ArrayPool<ulong>.Shared.Return(KingsideCastlingFreeSquares, clearArray: true);
                ArrayPool<ulong>.Shared.Return(QueensideCastlingFreeSquares, clearArray: true);
                ArrayPool<ulong>.Shared.Return(KingsideCastlingNonAttackedSquares, clearArray: true);
                ArrayPool<ulong>.Shared.Return(QueensideCastlingNonAttackedSquares, clearArray: true);

#if DEBUG
                ArrayPool<int>.Shared.Return(_initialKingSquares, clearArray: true);
                ArrayPool<int>.Shared.Return(_initialKingsideRookSquares, clearArray: true);
                ArrayPool<int>.Shared.Return(_initialQueensideRookSquares, clearArray: true);
#endif

                // No need to clear, since we always have to initialize it to Piece.None after renting it anyway
#pragma warning disable S3254 // Default parameter values should not be passed as arguments
                ArrayPool<int>.Shared.Return(_board, clearArray: false);
#pragma warning restore S3254 // Default parameter values should not be passed as arguments
            }
            _disposedValue = true;
        }
    }

    public void Dispose()
    {
        // Do not change this code. Put cleanup code in 'Dispose(bool disposing)' method
        Dispose(disposing: true);
        GC.SuppressFinalize(this);
    }
}<|MERGE_RESOLUTION|>--- conflicted
+++ resolved
@@ -1179,11 +1179,7 @@
         // En-passant and pawn to be captured position
         if (_enPassant != BoardSquare.noSquare)
         {
-<<<<<<< HEAD
-            Debug.Assert(!OccupancyBitBoards[(int)Side.Both].GetBit((int)_enPassant), failureMessage, $"Non-empty en passant square {_enPassant}");
-=======
-            Debug.Assert(!_occupancyBitBoards[(int)Side.Both].GetBit(_enPassant), failureMessage, $"Non-empty en passant square {_enPassant}");
->>>>>>> 5335b3dc
+            Debug.Assert(!_occupancyBitBoards[(int)Side.Both].GetBit((int)_enPassant), failureMessage, $"Non-empty en passant square {_enPassant}");
 
             var rank = Constants.Rank[(int)_enPassant];
             Debug.Assert(rank == 2 || rank == 5, failureMessage, $"Wrong en-passant rank for {_enPassant}");
