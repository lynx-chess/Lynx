using System.Buffers;
using System.Diagnostics;
using System.Runtime.CompilerServices;
using System.Text;

using static Lynx.EvaluationConstants;
using static Lynx.EvaluationParams;
using static Lynx.EvaluationPSQTs;

namespace Lynx.Model;

public class Position : IDisposable
{
    private bool _disposedValue;

    private int _incrementalEvalAccumulator;
    private int _incrementalPhaseAccumulator;
    private bool _isIncrementalEval;

    public ulong UniqueIdentifier { get; private set; }

    // TODO rename: CamelCase
    public ulong _kingPawnUniqueIdentifier { get; private set; }

    public ulong NonPawnWhiteHash { get; private set; }

    public ulong NonPawnBlackHash { get; private set; }

    /// <summary>
    /// Use <see cref="Piece"/> as index
    /// </summary>
    public BitBoard[] PieceBitBoards { get; }

    /// <summary>
    /// Black, White, Both
    /// </summary>
    public BitBoard[] OccupancyBitBoards { get; }

    /// <summary>
    /// Piece location indexed by square
    /// </summary>
    public int[] Board { get; }

    public Side Side { get; private set; }

    public BoardSquare EnPassant { get; private set; }

    /// <summary>
    /// See <see cref="<CastlingRights"/>
    /// </summary>
    public byte Castle { get; private set; }

    public BitBoard Queens => PieceBitBoards[(int)Piece.Q] | PieceBitBoards[(int)Piece.q];
    public BitBoard Rooks => PieceBitBoards[(int)Piece.R] | PieceBitBoards[(int)Piece.r];
    public BitBoard Bishops => PieceBitBoards[(int)Piece.B] | PieceBitBoards[(int)Piece.b];
    public BitBoard Knights => PieceBitBoards[(int)Piece.N] | PieceBitBoards[(int)Piece.n];
    public BitBoard Kings => PieceBitBoards[(int)Piece.K] | PieceBitBoards[(int)Piece.k];

    public int WhiteKingSquare => PieceBitBoards[(int)Piece.K].GetLS1BIndex();
    public int BlackKingSquare => PieceBitBoards[(int)Piece.k].GetLS1BIndex();

    /// <summary>
    /// Beware, half move counter isn't take into account
    /// Use alternative constructor instead and set it externally if relevant
    /// </summary>
    public Position(string fen) : this(FENParser.ParseFEN(fen))
    {
    }

    public Position((BitBoard[] PieceBitBoards, BitBoard[] OccupancyBitBoards, int[] Board, Side Side, byte Castle, BoardSquare EnPassant,
        int _/*, int FullMoveCounter*/) parsedFEN)
    {
        PieceBitBoards = parsedFEN.PieceBitBoards;
        OccupancyBitBoards = parsedFEN.OccupancyBitBoards;
        Board = parsedFEN.Board;
        Side = parsedFEN.Side;
        Castle = parsedFEN.Castle;
        EnPassant = parsedFEN.EnPassant;

#pragma warning disable S3366 // "this" should not be exposed from constructors
<<<<<<< HEAD
        NonPawnWhiteHash = ZobristTable.NonPawnSideHash(this, (int)Side.White);
        NonPawnBlackHash = ZobristTable.NonPawnSideHash(this, (int)Side.Black);
        _kingPawnUniqueIdentifier = ZobristTable.KingPawnHash(this);
        UniqueIdentifier = ZobristTable.PositionHash(this, _kingPawnUniqueIdentifier, NonPawnWhiteHash, NonPawnBlackHash);

        Debug.Assert(UniqueIdentifier == ZobristTable.PositionHash(this));
=======
        UniqueIdentifier = ZobristTable.PositionHash(this);
        _kingPawnUniqueIdentifier = ZobristTable.PawnKingHash(this);

        Debug.Assert(ZobristTable.PositionHash(this) == UniqueIdentifier);

>>>>>>> f0329052
#pragma warning restore S3366 // "this" should not be exposed from constructors

        _isIncrementalEval = false;
    }

    /// <summary>
    /// Clone constructor
    /// </summary>
    [MethodImpl(MethodImplOptions.AggressiveInlining)]
    public Position(Position position)
    {
        UniqueIdentifier = position.UniqueIdentifier;
        _kingPawnUniqueIdentifier = position._kingPawnUniqueIdentifier;
        PieceBitBoards = ArrayPool<BitBoard>.Shared.Rent(12);
        Array.Copy(position.PieceBitBoards, PieceBitBoards, position.PieceBitBoards.Length);

        OccupancyBitBoards = ArrayPool<BitBoard>.Shared.Rent(3);
        Array.Copy(position.OccupancyBitBoards, OccupancyBitBoards, position.OccupancyBitBoards.Length);

        Board = ArrayPool<int>.Shared.Rent(64);
        Array.Copy(position.Board, Board, position.Board.Length);

        Side = position.Side;
        Castle = position.Castle;
        EnPassant = position.EnPassant;

        _isIncrementalEval = position._isIncrementalEval;
        _incrementalEvalAccumulator = position._incrementalEvalAccumulator;
        _incrementalPhaseAccumulator = position._incrementalPhaseAccumulator;
    }

    #region Move making

    [MethodImpl(MethodImplOptions.AggressiveInlining)]
    public GameState MakeMove(Move move)
    {
        Debug.Assert(ZobristTable.PositionHash(this) == UniqueIdentifier);

        byte castleCopy = Castle;
        BoardSquare enpassantCopy = EnPassant;
        ulong uniqueIdentifierCopy = UniqueIdentifier;
        ulong kingPawnKeyUniqueIdentifierCopy = _kingPawnUniqueIdentifier;
        ulong nonPawnWhiteHashCopy = NonPawnWhiteHash;
        ulong nonPawnBlackHashCopy = NonPawnBlackHash;
        int incrementalEvalAccumulatorCopy = _incrementalEvalAccumulator;
        int incrementalPhaseAccumulatorCopy = _incrementalPhaseAccumulator;
        // We also save a copy of _isIncrementalEval, so that current move doesn't affect 'sibling' moves exploration
        bool isIncrementalEvalCopy = _isIncrementalEval;

        var oldSide = (int)Side;
        var offset = Utils.PieceOffset(oldSide);
        var oppositeSide = Utils.OppositeSide(oldSide);

        int sourceSquare = move.SourceSquare();
        int targetSquare = move.TargetSquare();
        int piece = move.Piece();
        int promotedPiece = move.PromotedPiece();

        var newPiece = piece;
        int extraPhaseIfIncremental = 0;
        if (promotedPiece != default)
        {
            newPiece = promotedPiece;
            extraPhaseIfIncremental = GamePhaseByPiece[promotedPiece]; // - GamePhaseByPiece[piece];
        }

        PieceBitBoards[piece].PopBit(sourceSquare);
        OccupancyBitBoards[oldSide].PopBit(sourceSquare);
        Board[sourceSquare] = (int)Piece.None;

        PieceBitBoards[newPiece].SetBit(targetSquare);
        OccupancyBitBoards[oldSide].SetBit(targetSquare);
        Board[targetSquare] = newPiece;

        var sourcePieceHash = ZobristTable.PieceHash(sourceSquare, piece);
        var targetPieceHash = ZobristTable.PieceHash(targetSquare, newPiece);

        UniqueIdentifier ^=
            ZobristTable.SideHash()
            ^ sourcePieceHash
            ^ targetPieceHash
            ^ ZobristTable.EnPassantHash((int)EnPassant)            // We clear the existing enpassant square, if any
            ^ ZobristTable.CastleHash(Castle);                      // We clear the existing castle rights

        if (piece == (int)Piece.P || piece == (int)Piece.p)
        {
            _kingPawnUniqueIdentifier ^= sourcePieceHash;

            // In case of promotion, the promoted piece won't be a pawn or a king, so no need to update the key with it
            if (promotedPiece == default)
            {
                _kingPawnUniqueIdentifier ^= targetPieceHash;
            }
        }
        else if (piece == (int)Piece.K || piece == (int)Piece.k)
        {
            // King (and castling) moves require calculating king buckets twice and recalculating all related parameters, so skipping incremental eval for those cases for now
            // No need to check for move.IsCastle(), see CastlingMovesAreKingMoves test
            _isIncrementalEval = false;

            _kingPawnUniqueIdentifier ^=
                sourcePieceHash
                ^ targetPieceHash;
        }

        EnPassant = BoardSquare.noSquare;

        // _incrementalEvalAccumulator updates
        if (_isIncrementalEval)
        {
            var whiteKing = PieceBitBoards[(int)Piece.K].GetLS1BIndex();
            var blackKing = PieceBitBoards[(int)Piece.k].GetLS1BIndex();
            var whiteBucket = PSQTBucketLayout[whiteKing];
            var blackBucket = PSQTBucketLayout[blackKing ^ 56];

            int sameSideBucket = whiteBucket;
            int opposideSideBucket = blackBucket;
            if (Side == Side.Black)
            {
                (sameSideBucket, opposideSideBucket) = (opposideSideBucket, sameSideBucket);
            }

            _incrementalEvalAccumulator -= PSQT(0, sameSideBucket, piece, sourceSquare);
            _incrementalEvalAccumulator -= PSQT(1, opposideSideBucket, piece, sourceSquare);

            _incrementalEvalAccumulator += PSQT(0, sameSideBucket, newPiece, targetSquare);
            _incrementalEvalAccumulator += PSQT(1, opposideSideBucket, newPiece, targetSquare);

            _incrementalPhaseAccumulator += extraPhaseIfIncremental;

            switch (move.SpecialMoveFlag())
            {
                case SpecialMoveType.None:
                    {
                        if (move.IsCapture())
                        {
                            var capturedSquare = targetSquare;
                            var capturedPiece = move.CapturedPiece();

                            PieceBitBoards[capturedPiece].PopBit(capturedSquare);
                            OccupancyBitBoards[oppositeSide].PopBit(capturedSquare);

                            var capturedPieceHash = ZobristTable.PieceHash(capturedSquare, capturedPiece);
                            UniqueIdentifier ^= capturedPieceHash;

                            // Kings can't be captured
                            if (capturedPiece == (int)Piece.P || capturedPiece == (int)Piece.p)
                            {
                                _kingPawnUniqueIdentifier ^= capturedPieceHash;
                            }

                            _incrementalEvalAccumulator -= PSQT(0, opposideSideBucket, capturedPiece, capturedSquare);
                            _incrementalEvalAccumulator -= PSQT(1, sameSideBucket, capturedPiece, capturedSquare);

                            _incrementalPhaseAccumulator -= GamePhaseByPiece[capturedPiece];
                        }

                        break;
                    }
                case SpecialMoveType.DoublePawnPush:
                    {
                        var pawnPush = +8 - (oldSide * 16);
                        var enPassantSquare = sourceSquare + pawnPush;
                        Utils.Assert(Constants.EnPassantCaptureSquares.Length > enPassantSquare && Constants.EnPassantCaptureSquares[enPassantSquare] != 0, $"Unexpected en passant square : {(BoardSquare)enPassantSquare}");

                        EnPassant = (BoardSquare)enPassantSquare;
                        UniqueIdentifier ^= ZobristTable.EnPassantHash(enPassantSquare);

                        break;
                    }
                case SpecialMoveType.ShortCastle:
                    {
                        var rookSourceSquare = Utils.ShortCastleRookSourceSquare(oldSide);
                        var rookTargetSquare = Utils.ShortCastleRookTargetSquare(oldSide);
                        var rookIndex = (int)Piece.R + offset;

                        PieceBitBoards[rookIndex].PopBit(rookSourceSquare);
                        OccupancyBitBoards[oldSide].PopBit(rookSourceSquare);
                        Board[rookSourceSquare] = (int)Piece.None;

                        PieceBitBoards[rookIndex].SetBit(rookTargetSquare);
                        OccupancyBitBoards[oldSide].SetBit(rookTargetSquare);
                        Board[rookTargetSquare] = rookIndex;

                        UniqueIdentifier ^=
                            ZobristTable.PieceHash(rookSourceSquare, rookIndex)
                            ^ ZobristTable.PieceHash(rookTargetSquare, rookIndex);

                        _incrementalEvalAccumulator -= PSQT(0, sameSideBucket, rookIndex, rookSourceSquare);
                        _incrementalEvalAccumulator -= PSQT(1, opposideSideBucket, rookIndex, rookSourceSquare);

                        _incrementalEvalAccumulator += PSQT(0, sameSideBucket, rookIndex, rookTargetSquare);
                        _incrementalEvalAccumulator += PSQT(1, opposideSideBucket, rookIndex, rookTargetSquare);

                        break;
                    }
                case SpecialMoveType.LongCastle:
                    {
                        var rookSourceSquare = Utils.LongCastleRookSourceSquare(oldSide);
                        var rookTargetSquare = Utils.LongCastleRookTargetSquare(oldSide);
                        var rookIndex = (int)Piece.R + offset;

                        PieceBitBoards[rookIndex].PopBit(rookSourceSquare);
                        OccupancyBitBoards[oldSide].PopBit(rookSourceSquare);
                        Board[rookSourceSquare] = (int)Piece.None;

                        PieceBitBoards[rookIndex].SetBit(rookTargetSquare);
                        OccupancyBitBoards[oldSide].SetBit(rookTargetSquare);
                        Board[rookTargetSquare] = rookIndex;

                        UniqueIdentifier ^=
                            ZobristTable.PieceHash(rookSourceSquare, rookIndex)
                            ^ ZobristTable.PieceHash(rookTargetSquare, rookIndex);

                        _incrementalEvalAccumulator -= PSQT(0, sameSideBucket, rookIndex, rookSourceSquare);
                        _incrementalEvalAccumulator -= PSQT(1, opposideSideBucket, rookIndex, rookSourceSquare);

                        _incrementalEvalAccumulator += PSQT(0, sameSideBucket, rookIndex, rookTargetSquare);
                        _incrementalEvalAccumulator += PSQT(1, opposideSideBucket, rookIndex, rookTargetSquare);

                        break;
                    }
                case SpecialMoveType.EnPassant:
                    {
                        var oppositePawnIndex = (int)Piece.p - offset;

                        var capturedSquare = Constants.EnPassantCaptureSquares[targetSquare];
                        var capturedPiece = oppositePawnIndex;
                        Utils.Assert(PieceBitBoards[oppositePawnIndex].GetBit(capturedSquare), $"Expected {(Side)oppositeSide} pawn in {capturedSquare}");

                        PieceBitBoards[capturedPiece].PopBit(capturedSquare);
                        OccupancyBitBoards[oppositeSide].PopBit(capturedSquare);
                        Board[capturedSquare] = (int)Piece.None;

                        var capturedPawnHash = ZobristTable.PieceHash(capturedSquare, capturedPiece);
                        UniqueIdentifier ^= capturedPawnHash;
                        _kingPawnUniqueIdentifier ^= capturedPawnHash;

                        _incrementalEvalAccumulator -= PSQT(0, opposideSideBucket, capturedPiece, capturedSquare);
                        _incrementalEvalAccumulator -= PSQT(1, sameSideBucket, capturedPiece, capturedSquare);

                        //_incrementalPhaseAccumulator -= GamePhaseByPiece[capturedPiece];
                        break;
                    }
            }
        }
        // No _incrementalEvalAccumulator updates
        else
        {
            switch (move.SpecialMoveFlag())
            {
                case SpecialMoveType.None:
                    {
                        if (move.IsCapture())
                        {
                            var capturedSquare = targetSquare;
                            var capturedPiece = move.CapturedPiece();

                            PieceBitBoards[capturedPiece].PopBit(capturedSquare);
                            OccupancyBitBoards[oppositeSide].PopBit(capturedSquare);

                            ulong capturedPieceHash = ZobristTable.PieceHash(capturedSquare, capturedPiece);
                            UniqueIdentifier ^= capturedPieceHash;

                            // Kings can't be captured
                            if (capturedPiece == (int)Piece.P || capturedPiece == (int)Piece.p)
                            {
                                _kingPawnUniqueIdentifier ^= capturedPieceHash;
                            }
                        }

                        break;
                    }
                case SpecialMoveType.DoublePawnPush:
                    {
                        var pawnPush = +8 - (oldSide * 16);
                        var enPassantSquare = sourceSquare + pawnPush;
                        Utils.Assert(Constants.EnPassantCaptureSquares.Length > enPassantSquare && Constants.EnPassantCaptureSquares[enPassantSquare] != 0, $"Unexpected en passant square : {(BoardSquare)enPassantSquare}");

                        EnPassant = (BoardSquare)enPassantSquare;
                        UniqueIdentifier ^= ZobristTable.EnPassantHash(enPassantSquare);

                        break;
                    }
                case SpecialMoveType.ShortCastle:
                    {
                        var rookSourceSquare = Utils.ShortCastleRookSourceSquare(oldSide);
                        var rookTargetSquare = Utils.ShortCastleRookTargetSquare(oldSide);
                        var rookIndex = (int)Piece.R + offset;

                        PieceBitBoards[rookIndex].PopBit(rookSourceSquare);
                        OccupancyBitBoards[oldSide].PopBit(rookSourceSquare);
                        Board[rookSourceSquare] = (int)Piece.None;

                        PieceBitBoards[rookIndex].SetBit(rookTargetSquare);
                        OccupancyBitBoards[oldSide].SetBit(rookTargetSquare);
                        Board[rookTargetSquare] = rookIndex;

                        UniqueIdentifier ^=
                            ZobristTable.PieceHash(rookSourceSquare, rookIndex)
                            ^ ZobristTable.PieceHash(rookTargetSquare, rookIndex);

                        break;
                    }
                case SpecialMoveType.LongCastle:
                    {
                        var rookSourceSquare = Utils.LongCastleRookSourceSquare(oldSide);
                        var rookTargetSquare = Utils.LongCastleRookTargetSquare(oldSide);
                        var rookIndex = (int)Piece.R + offset;

                        PieceBitBoards[rookIndex].PopBit(rookSourceSquare);
                        OccupancyBitBoards[oldSide].PopBit(rookSourceSquare);
                        Board[rookSourceSquare] = (int)Piece.None;

                        PieceBitBoards[rookIndex].SetBit(rookTargetSquare);
                        OccupancyBitBoards[oldSide].SetBit(rookTargetSquare);
                        Board[rookTargetSquare] = rookIndex;

                        UniqueIdentifier ^=
                            ZobristTable.PieceHash(rookSourceSquare, rookIndex)
                            ^ ZobristTable.PieceHash(rookTargetSquare, rookIndex);

                        break;
                    }
                case SpecialMoveType.EnPassant:
                    {
                        var oppositePawnIndex = (int)Piece.p - offset;

                        var capturedSquare = Constants.EnPassantCaptureSquares[targetSquare];
                        var capturedPiece = oppositePawnIndex;
                        Utils.Assert(PieceBitBoards[oppositePawnIndex].GetBit(capturedSquare), $"Expected {(Side)oppositeSide} pawn in {capturedSquare}");

                        PieceBitBoards[capturedPiece].PopBit(capturedSquare);
                        OccupancyBitBoards[oppositeSide].PopBit(capturedSquare);
                        Board[capturedSquare] = (int)Piece.None;

                        ulong capturedPawnHash = ZobristTable.PieceHash(capturedSquare, capturedPiece);
                        UniqueIdentifier ^= capturedPawnHash;
                        _kingPawnUniqueIdentifier ^= capturedPawnHash;

                        break;
                    }
            }
        }

        Side = (Side)oppositeSide;
        OccupancyBitBoards[2] = OccupancyBitBoards[1] | OccupancyBitBoards[0];

        // Updating castling rights
        Castle &= Constants.CastlingRightsUpdateConstants[sourceSquare];
        Castle &= Constants.CastlingRightsUpdateConstants[targetSquare];

        UniqueIdentifier ^= ZobristTable.CastleHash(Castle);

        Debug.Assert(ZobristTable.PositionHash(this) == UniqueIdentifier);

<<<<<<< HEAD
        // This won't work due to PassedPawnBonusNoEnemiesAheadBonus
=======
        // KingPawn hash assert won't work due to PassedPawnBonusNoEnemiesAheadBonus
>>>>>>> f0329052
        //Debug.Assert(ZobristTable.PawnKingHash(this) != _kingPawnUniqueIdentifier && WasProduceByAValidMove());

        return new GameState(uniqueIdentifierCopy, kingPawnKeyUniqueIdentifierCopy, nonPawnWhiteHashCopy, nonPawnBlackHashCopy, incrementalEvalAccumulatorCopy, incrementalPhaseAccumulatorCopy, enpassantCopy, castleCopy, isIncrementalEvalCopy);
    }

    [MethodImpl(MethodImplOptions.AggressiveInlining)]
    public void UnmakeMove(Move move, GameState gameState)
    {
        var oppositeSide = (int)Side;
        var side = Utils.OppositeSide(oppositeSide);
        Side = (Side)side;
        var offset = Utils.PieceOffset(side);

        int sourceSquare = move.SourceSquare();
        int targetSquare = move.TargetSquare();
        int piece = move.Piece();
        int promotedPiece = move.PromotedPiece();

        var newPiece = piece;
        if (promotedPiece != default)
        {
            newPiece = promotedPiece;
        }

        PieceBitBoards[newPiece].PopBit(targetSquare);
        OccupancyBitBoards[side].PopBit(targetSquare);
        Board[targetSquare] = (int)Piece.None;

        PieceBitBoards[piece].SetBit(sourceSquare);
        OccupancyBitBoards[side].SetBit(sourceSquare);
        Board[sourceSquare] = piece;

        switch (move.SpecialMoveFlag())
        {
            case SpecialMoveType.None:
                {
                    if (move.IsCapture())
                    {
                        var capturedPiece = move.CapturedPiece();

                        PieceBitBoards[capturedPiece].SetBit(targetSquare);
                        OccupancyBitBoards[oppositeSide].SetBit(targetSquare);
                        Board[targetSquare] = capturedPiece;
                    }

                    break;
                }
            case SpecialMoveType.ShortCastle:
                {
                    var rookSourceSquare = Utils.ShortCastleRookSourceSquare(side);
                    var rookTargetSquare = Utils.ShortCastleRookTargetSquare(side);
                    var rookIndex = (int)Piece.R + offset;

                    PieceBitBoards[rookIndex].SetBit(rookSourceSquare);
                    OccupancyBitBoards[side].SetBit(rookSourceSquare);
                    Board[rookSourceSquare] = rookIndex;

                    PieceBitBoards[rookIndex].PopBit(rookTargetSquare);
                    OccupancyBitBoards[side].PopBit(rookTargetSquare);
                    Board[rookTargetSquare] = (int)Piece.None;

                    break;
                }
            case SpecialMoveType.LongCastle:
                {
                    var rookSourceSquare = Utils.LongCastleRookSourceSquare(side);
                    var rookTargetSquare = Utils.LongCastleRookTargetSquare(side);
                    var rookIndex = (int)Piece.R + offset;

                    PieceBitBoards[rookIndex].SetBit(rookSourceSquare);
                    OccupancyBitBoards[side].SetBit(rookSourceSquare);
                    Board[rookSourceSquare] = rookIndex;

                    PieceBitBoards[rookIndex].PopBit(rookTargetSquare);
                    OccupancyBitBoards[side].PopBit(rookTargetSquare);
                    Board[rookTargetSquare] = (int)Piece.None;

                    break;
                }
            case SpecialMoveType.EnPassant:
                {
                    Debug.Assert(move.IsEnPassant());

                    var oppositePawnIndex = (int)Piece.p - offset;
                    var capturedPawnSquare = Constants.EnPassantCaptureSquares[targetSquare];

                    Utils.Assert(OccupancyBitBoards[(int)Side.Both].GetBit(capturedPawnSquare) == default,
                        $"Expected empty {capturedPawnSquare}");

                    PieceBitBoards[oppositePawnIndex].SetBit(capturedPawnSquare);
                    OccupancyBitBoards[oppositeSide].SetBit(capturedPawnSquare);
                    Board[capturedPawnSquare] = oppositePawnIndex;

                    break;
                }
        }

        OccupancyBitBoards[2] = OccupancyBitBoards[1] | OccupancyBitBoards[0];

        // Updating saved values
        Castle = gameState.Castle;
        EnPassant = gameState.EnPassant;
        UniqueIdentifier = gameState.ZobristKey;
        _kingPawnUniqueIdentifier = gameState.KingPawnKey;
        NonPawnWhiteHash = gameState.NonPawnWhiteKey;
        NonPawnBlackHash = gameState.NonPawnBlackKey;
        _incrementalEvalAccumulator = gameState.IncremetalEvalAccumulator;
        _incrementalPhaseAccumulator = gameState.IncrementalPhaseAccumulator;
        _isIncrementalEval = gameState.IsIncrementalEval;
    }

    [MethodImpl(MethodImplOptions.AggressiveInlining)]
    public GameState MakeNullMove()
    {
        Side = (Side)Utils.OppositeSide(Side);
        var oldEnPassant = EnPassant;
        var oldUniqueIdentifier = UniqueIdentifier;
        EnPassant = BoardSquare.noSquare;

        UniqueIdentifier ^=
            ZobristTable.SideHash()
            ^ ZobristTable.EnPassantHash((int)oldEnPassant);

        return new GameState(oldUniqueIdentifier, _kingPawnUniqueIdentifier, NonPawnWhiteHash, NonPawnBlackHash,
            _incrementalEvalAccumulator, _incrementalPhaseAccumulator, oldEnPassant, byte.MaxValue, _isIncrementalEval);
    }

    [MethodImpl(MethodImplOptions.AggressiveInlining)]
    public void UnMakeNullMove(GameState gameState)
    {
        Side = (Side)Utils.OppositeSide(Side);
        EnPassant = gameState.EnPassant;
        UniqueIdentifier = gameState.ZobristKey;
        _kingPawnUniqueIdentifier = gameState.KingPawnKey;
        NonPawnWhiteHash = gameState.NonPawnWhiteKey;
        NonPawnBlackHash = gameState.NonPawnBlackKey;
        _incrementalEvalAccumulator = gameState.IncremetalEvalAccumulator;
        _incrementalPhaseAccumulator = gameState.IncrementalPhaseAccumulator;
        _isIncrementalEval = gameState.IsIncrementalEval;
    }

    /// <summary>
    /// False if any of the kings has been captured, or if the opponent king is in check.
    /// </summary>
    [MethodImpl(MethodImplOptions.AggressiveInlining)]
    internal bool IsValid()
    {
        var offset = Utils.PieceOffset(Side);

        var kingBitBoard = PieceBitBoards[(int)Piece.K + offset];
        var kingSquare = kingBitBoard == default ? -1 : kingBitBoard.GetLS1BIndex();

        var oppositeKingBitBoard = PieceBitBoards[(int)Piece.k - offset];
        var oppositeKingSquare = oppositeKingBitBoard == default ? -1 : oppositeKingBitBoard.GetLS1BIndex();

        return kingSquare >= 0 && oppositeKingSquare >= 0
            && !IsSquareAttacked(oppositeKingSquare, Side);
    }

    /// <summary>
    /// Lightweight version of <see cref="IsValid"/>
    /// False if the opponent king is in check.
    /// This method is meant to be invoked only after a pseudolegal <see cref="MakeMove(int)"/>.
    /// i.e. it doesn't ensure that both kings are on the board
    /// </summary>
    [MethodImpl(MethodImplOptions.AggressiveInlining)]
    public bool WasProduceByAValidMove()
    {
        Debug.Assert(PieceBitBoards[(int)Piece.k - Utils.PieceOffset(Side)].CountBits() == 1);
        var oppositeKingSquare = PieceBitBoards[(int)Piece.k - Utils.PieceOffset(Side)].GetLS1BIndex();

        return !IsSquareAttacked(oppositeKingSquare, Side);
    }

    #endregion

    #region Evaluation

    /// <summary>
    /// Evaluates material and position in a NegaMax style.
    /// That is, positive scores always favour playing <see cref="Side"/>.
    /// </summary>
    public (int Score, int Phase) StaticEvaluation() => StaticEvaluation(0);

    /// <summary>
    /// Evaluates material and position in a NegaMax style.
    /// That is, positive scores always favour playing <see cref="Side"/>.
    /// </summary>
    public (int Score, int Phase) StaticEvaluation(int movesWithoutCaptureOrPawnMove)
    {
        var kingPawnTable = new PawnTableElement[Constants.KingPawnHashSize];

        return StaticEvaluation(movesWithoutCaptureOrPawnMove, kingPawnTable);
    }

    /// <summary>
    /// Evaluates material and position in a NegaMax style.
    /// That is, positive scores always favour playing <see cref="Side"/>.
    /// </summary>
    [MethodImpl(MethodImplOptions.AggressiveInlining)]
    public (int Score, int Phase) StaticEvaluation(int movesWithoutCaptureOrPawnMove, PawnTableElement[] pawnEvalTable)
    {
        //var result = OnlineTablebaseProber.EvaluationSearch(this, movesWithoutCaptureOrPawnMove, cancellationToken);
        //Debug.Assert(result < CheckMateBaseEvaluation, $"position {FEN()} returned tb eval out of bounds: {result}");
        //Debug.Assert(result > -CheckMateBaseEvaluation, $"position {FEN()} returned tb eval out of bounds: {result}");

        //if (result != OnlineTablebaseProber.NoResult)
        //{
        //    return result;
        //}

        int packedScore = 0;
        int gamePhase = 0;

        var whitePawns = PieceBitBoards[(int)Piece.P];
        var blackPawns = PieceBitBoards[(int)Piece.p];

        BitBoard whitePawnAttacks = whitePawns.ShiftUpRight() | whitePawns.ShiftUpLeft();
        BitBoard blackPawnAttacks = blackPawns.ShiftDownRight() | blackPawns.ShiftDownLeft();

        var whiteKing = PieceBitBoards[(int)Piece.K].GetLS1BIndex();
        var blackKing = PieceBitBoards[(int)Piece.k].GetLS1BIndex();

        var whiteBucket = PSQTBucketLayout[whiteKing];
        var blackBucket = PSQTBucketLayout[blackKing ^ 56];

        if (_isIncrementalEval)
        {
            packedScore = _incrementalEvalAccumulator;
            gamePhase = _incrementalPhaseAccumulator;

            var kingPawnIndex = _kingPawnUniqueIdentifier & Constants.KingPawnHashMask;
            ref var entry = ref pawnEvalTable[kingPawnIndex];

            // pawnEvalTable hit: We can reuse cached eval for pawn additional evaluation + PieceProtectedByPawnBonus + KingShieldBonus
            if (entry.Key == _kingPawnUniqueIdentifier)
            {
                packedScore += entry.PackedScore;
            }
            // Not hit in pawnEvalTable table
            else
            {
                var pawnScore = 0;

                // White pawns

                // King pawn shield bonus
                pawnScore += KingPawnShield(whiteKing, whitePawns);

                // Pieces protected by pawns bonus
                pawnScore += PieceProtectedByPawnBonus[whiteBucket][(int)Piece.P] * (whitePawnAttacks & whitePawns).CountBits();

                // Bitboard copy that we 'empty'
                var whitePawnsCopy = whitePawns;
                while (whitePawnsCopy != default)
                {
                    whitePawnsCopy = whitePawnsCopy.WithoutLS1B(out var pieceSquareIndex);

                    pawnScore += PawnAdditionalEvaluation(whiteBucket, blackBucket, pieceSquareIndex, (int)Piece.P, whiteKing, blackKing);
                }

                // Black pawns

                // King pawn shield bonus
                pawnScore -= KingPawnShield(blackKing, blackPawns);

                // Pieces protected by pawns bonus
                pawnScore -= PieceProtectedByPawnBonus[blackBucket][(int)Piece.P] * (blackPawnAttacks & blackPawns).CountBits();

                // Bitboard copy that we 'empty'
                var blackPawnsCopy = blackPawns;
                while (blackPawnsCopy != default)
                {
                    blackPawnsCopy = blackPawnsCopy.WithoutLS1B(out var pieceSquareIndex);

                    pawnScore -= PawnAdditionalEvaluation(blackBucket, whiteBucket, pieceSquareIndex, (int)Piece.p, blackKing, whiteKing);
                }

                // Pawn islands
                pawnScore += PawnIslands(whitePawns, blackPawns);

                entry.Update(_kingPawnUniqueIdentifier, pawnScore);
                packedScore += pawnScore;
            }

            // White pieces additional eval and pawn attacks, except pawn and king
            for (int pieceIndex = (int)Piece.N; pieceIndex < (int)Piece.K; ++pieceIndex)
            {
                // Bitboard copy that we 'empty'
                var bitboard = PieceBitBoards[pieceIndex];

                packedScore += PieceProtectedByPawnBonus[whiteBucket][pieceIndex] * (whitePawnAttacks & bitboard).CountBits();

                while (bitboard != default)
                {
                    bitboard = bitboard.WithoutLS1B(out var pieceSquareIndex);

                    packedScore += AdditionalPieceEvaluation(pieceSquareIndex, pieceIndex, (int)Side.White, blackKing, blackPawnAttacks);
                }
            }

            // Black pieces additional eval and pawn attacks, except pawn and king
            for (int pieceIndex = (int)Piece.n; pieceIndex < (int)Piece.k; ++pieceIndex)
            {
                // Bitboard copy that we 'empty'
                var bitboard = PieceBitBoards[pieceIndex];

                // Pieces protected by pawns bonus
                packedScore -= PieceProtectedByPawnBonus[blackBucket][pieceIndex - 6] * (blackPawnAttacks & bitboard).CountBits();

                while (bitboard != default)
                {
                    bitboard = bitboard.WithoutLS1B(out var pieceSquareIndex);

                    packedScore -= AdditionalPieceEvaluation(pieceSquareIndex, pieceIndex, (int)Side.Black, whiteKing, whitePawnAttacks);
                }
            }
        }
        else
        {
            _incrementalEvalAccumulator = 0;
            _incrementalPhaseAccumulator = 0;

            var kingPawnIndex = _kingPawnUniqueIdentifier & Constants.KingPawnHashMask;
            ref var entry = ref pawnEvalTable[kingPawnIndex];

            // pawnTable hit: We can reuse cached eval for pawn additional evaluation + PieceProtectedByPawnBonus + KingShieldBonus
            if (entry.Key == _kingPawnUniqueIdentifier)
            {
                packedScore += entry.PackedScore;

                // White pawns
                // No PieceProtectedByPawnBonus - included in pawn table | packedScore += PieceProtectedByPawnBonus[...]

                // Bitboard copy that we 'empty'
                var whitePawnsCopy = PieceBitBoards[(int)Piece.P];
                while (whitePawnsCopy != default)
                {
                    whitePawnsCopy = whitePawnsCopy.WithoutLS1B(out var pieceSquareIndex);

                    _incrementalEvalAccumulator += PSQT(0, whiteBucket, (int)Piece.P, pieceSquareIndex)
                                                + PSQT(1, blackBucket, (int)Piece.P, pieceSquareIndex);

                    // No incremental eval - included in pawn table | packedScore += AdditionalPieceEvaluation(...);
                }

                // Black pawns
                // No PieceProtectedByPawnBonus - included in pawn table | packedScore -= PieceProtectedByPawnBonus .Length[...]

                // Bitboard copy that we 'empty'
                var blackPawnsCopy = PieceBitBoards[(int)Piece.p];
                while (blackPawnsCopy != default)
                {
                    blackPawnsCopy = blackPawnsCopy.WithoutLS1B(out var pieceSquareIndex);

                    _incrementalEvalAccumulator += PSQT(0, blackBucket, (int)Piece.p, pieceSquareIndex)
                                                + PSQT(1, whiteBucket, (int)Piece.p, pieceSquareIndex);

                    // No incremental eval - included in pawn table | packedScore -= AdditionalPieceEvaluation(...);
                }
            }
            // Not hit in pawnTable table
            else
            {
                var pawnScore = 0;

                // White pawns

                // King pawn shield bonus
                pawnScore += KingPawnShield(whiteKing, whitePawns);

                // Pieces protected by pawns bonus
                pawnScore += PieceProtectedByPawnBonus[whiteBucket][(int)Piece.P] * (whitePawnAttacks & whitePawns).CountBits();

                // Bitboard copy that we 'empty'
                var whitePawnsCopy = PieceBitBoards[(int)Piece.P];
                while (whitePawnsCopy != default)
                {
                    whitePawnsCopy = whitePawnsCopy.WithoutLS1B(out var pieceSquareIndex);

                    _incrementalEvalAccumulator += PSQT(0, whiteBucket, (int)Piece.P, pieceSquareIndex)
                                                + PSQT(1, blackBucket, (int)Piece.P, pieceSquareIndex);

                    pawnScore += PawnAdditionalEvaluation(whiteBucket, blackBucket, pieceSquareIndex, (int)Piece.P, whiteKing, blackKing);
                }

                // Black pawns

                // King pawn shield bonus
                pawnScore -= KingPawnShield(blackKing, blackPawns);

                // Pieces protected by pawns bonus
                pawnScore -= PieceProtectedByPawnBonus[blackBucket][(int)Piece.P] * (blackPawnAttacks & blackPawns).CountBits();

                // Bitboard copy that we 'empty'
                var blackPawnsCopy = PieceBitBoards[(int)Piece.p];
                while (blackPawnsCopy != default)
                {
                    blackPawnsCopy = blackPawnsCopy.WithoutLS1B(out var pieceSquareIndex);

                    _incrementalEvalAccumulator += PSQT(0, blackBucket, (int)Piece.p, pieceSquareIndex)
                                                + PSQT(1, whiteBucket, (int)Piece.p, pieceSquareIndex);

                    pawnScore -= PawnAdditionalEvaluation(blackBucket, whiteBucket, pieceSquareIndex, (int)Piece.p, blackKing, whiteKing);
                }

                // Pawn islands
                pawnScore += PawnIslands(whitePawns, blackPawns);

                entry.Update(_kingPawnUniqueIdentifier, pawnScore);
                packedScore += pawnScore;
            }

            // White pieces PSQTs and additional eval and pawn attacks, except king and pawn
            for (int pieceIndex = (int)Piece.N; pieceIndex < (int)Piece.K; ++pieceIndex)
            {
                // Bitboard copy that we 'empty'
                var bitboard = PieceBitBoards[pieceIndex];

                packedScore += PieceProtectedByPawnBonus[whiteBucket][pieceIndex] * (whitePawnAttacks & bitboard).CountBits();

                while (bitboard != default)
                {
                    bitboard = bitboard.WithoutLS1B(out var pieceSquareIndex);

                    _incrementalEvalAccumulator += PSQT(0, whiteBucket, pieceIndex, pieceSquareIndex)
                                                + PSQT(1, blackBucket, pieceIndex, pieceSquareIndex);

                    _incrementalPhaseAccumulator += GamePhaseByPiece[pieceIndex];

                    packedScore += AdditionalPieceEvaluation(pieceSquareIndex, pieceIndex, (int)Side.White, blackKing, blackPawnAttacks);
                }
            }

            // Black pieces PSQTs and additional eval and pawn attacks, except king and pawn
            for (int pieceIndex = (int)Piece.n; pieceIndex < (int)Piece.k; ++pieceIndex)
            {
                // Bitboard copy that we 'empty'
                var bitboard = PieceBitBoards[pieceIndex];

                // Pieces protected by pawns bonus
                packedScore -= PieceProtectedByPawnBonus[blackBucket][pieceIndex - 6] * (blackPawnAttacks & bitboard).CountBits();

                while (bitboard != default)
                {
                    bitboard = bitboard.WithoutLS1B(out var pieceSquareIndex);

                    _incrementalEvalAccumulator += PSQT(0, blackBucket, pieceIndex, pieceSquareIndex)
                                                + PSQT(1, whiteBucket, pieceIndex, pieceSquareIndex);

                    _incrementalPhaseAccumulator += GamePhaseByPiece[pieceIndex];

                    packedScore -= AdditionalPieceEvaluation(pieceSquareIndex, pieceIndex, (int)Side.Black, whiteKing, whitePawnAttacks);
                }
            }

            packedScore += _incrementalEvalAccumulator;
            gamePhase += _incrementalPhaseAccumulator;
            _isIncrementalEval = true;
        }

        // Kings - they can't be incremental due to the king buckets
        packedScore +=
            PSQT(0, whiteBucket, (int)Piece.K, whiteKing)
            + PSQT(1, blackBucket, (int)Piece.K, whiteKing)
            + PSQT(0, blackBucket, (int)Piece.k, blackKing)
            + PSQT(1, whiteBucket, (int)Piece.k, blackKing);

        packedScore +=
            KingAdditionalEvaluation(whiteKing, (int)Side.White, blackPawnAttacks)
            - KingAdditionalEvaluation(blackKing, (int)Side.Black, whitePawnAttacks);

        // Bishop pair bonus
        if (PieceBitBoards[(int)Piece.B].CountBits() >= 2)
        {
            packedScore += BishopPairBonus;
        }

        if (PieceBitBoards[(int)Piece.b].CountBits() >= 2)
        {
            packedScore -= BishopPairBonus;
        }

        // Pieces attacked by pawns bonus
        packedScore += PieceAttackedByPawnPenalty
            * ((blackPawnAttacks & OccupancyBitBoards[(int)Side.White] /* & (~whitePawns) */).CountBits()
                - (whitePawnAttacks & OccupancyBitBoards[(int)Side.Black] /* & (~blackPawns) */).CountBits());

        if (gamePhase > MaxPhase)    // Early promotions
        {
            gamePhase = MaxPhase;
        }

        int totalPawnsCount = whitePawns.CountBits() + blackPawns.CountBits();

        // Pawnless endgames with few pieces
        if (gamePhase <= 3 && totalPawnsCount == 0)
        {
            switch (gamePhase)
            {
                //case 5:
                //    {
                //        // RB vs R, RN vs R - scale it down due to the chances of it being a draw
                //        if (pieceCount[(int)Piece.R] == 1 && pieceCount[(int)Piece.r] == 1)
                //        {
                //            packedScore >>= 1; // /2
                //        }

                //        break;
                //    }
                case 3:
                    {
                        var winningSideOffset = Utils.PieceOffset(packedScore >= 0);

                        if (PieceBitBoards[(int)Piece.N + winningSideOffset].CountBits() == 2)      // NN vs N, NN vs B
                        {
                            return (0, gamePhase);
                        }

                        // Without rooks, only BB vs N is a win and BN vs N can have some chances
                        // Not taking that into account here though, we would need this to rule them out: `pieceCount[(int)Piece.b - winningSideOffset] == 1 || pieceCount[(int)Piece.B + winningSideOffset] <= 1`
                        //if (pieceCount[(int)Piece.R + winningSideOffset] == 0)  // BN vs B, NN vs B, BB vs B, BN vs N, NN vs N
                        //{
                        //    packedScore >>= 1; // /2
                        //}

                        break;
                    }
                case 2:
                    {
                        var whiteKnightsCount = PieceBitBoards[(int)Piece.N].CountBits();

                        if (whiteKnightsCount + PieceBitBoards[(int)Piece.n].CountBits() == 2            // NN vs -, N vs N
                                || whiteKnightsCount + PieceBitBoards[(int)Piece.B].CountBits() == 1)    // B vs N, B vs B
                        {
                            return (0, gamePhase);
                        }

                        break;
                    }
                case 1:
                case 0:
                    {
                        return (0, gamePhase);
                    }
            }
        }

        int endGamePhase = MaxPhase - gamePhase;

        var middleGameScore = Utils.UnpackMG(packedScore);
        var endGameScore = Utils.UnpackEG(packedScore);
        var eval = ((middleGameScore * gamePhase) + (endGameScore * endGamePhase)) / MaxPhase;

        // Endgame scaling with pawn count, formula yoinked from Sirius
        eval = (int)(eval * ((80 + (totalPawnsCount * 7)) / 128.0));

        eval = ScaleEvalWith50MovesDrawDistance(eval, movesWithoutCaptureOrPawnMove);

        eval = Math.Clamp(eval, MinStaticEval, MaxStaticEval);

        var sideEval = Side == Side.White
            ? eval
            : -eval;

        return (sideEval, gamePhase);
    }

    [MethodImpl(MethodImplOptions.AggressiveInlining)]
    public int Phase()
    {
        int gamePhase =
             ((PieceBitBoards[(int)Piece.N] | PieceBitBoards[(int)Piece.n]).CountBits() * GamePhaseByPiece[(int)Piece.N])
            + ((PieceBitBoards[(int)Piece.B] | PieceBitBoards[(int)Piece.b]).CountBits() * GamePhaseByPiece[(int)Piece.B])
            + ((PieceBitBoards[(int)Piece.R] | PieceBitBoards[(int)Piece.r]).CountBits() * GamePhaseByPiece[(int)Piece.R])
            + ((PieceBitBoards[(int)Piece.Q] | PieceBitBoards[(int)Piece.q]).CountBits() * GamePhaseByPiece[(int)Piece.Q]);

        if (gamePhase > MaxPhase)    // Early promotions
        {
            gamePhase = MaxPhase;
        }

        return gamePhase;
    }

    [MethodImpl(MethodImplOptions.AggressiveInlining)]
    internal static int TaperedEvaluation(int taperedEvaluationTerm, int phase)
    {
        return ((Utils.UnpackMG(taperedEvaluationTerm) * phase) + (Utils.UnpackEG(taperedEvaluationTerm) * (24 - phase))) / 24;
    }

    /// <summary>
    /// Assuming a current position has no legal moves (<see cref="AllPossibleMoves"/> doesn't produce any <see cref="IsValid"/> position),
    /// this method determines if a position is a result of either a loss by checkmate or a draw by stalemate.
    /// NegaMax style
    /// </summary>
    /// <param name="ply">Modulates the output, favouring positions with lower ply (i.e. Checkmate in less moves)</param>
    /// <returns>At least <see cref="CheckMateEvaluation"/> if Position.Side lost (more extreme values when <paramref name="ply"/> increases)
    /// or 0 if Position.Side was stalemated</returns>
    [MethodImpl(MethodImplOptions.AggressiveInlining)]
    public static int EvaluateFinalPosition(int ply, bool isInCheck)
    {
        if (isInCheck)
        {
            // Checkmate evaluation, but not as bad/shallow as it looks like since we're already searching at a certain depth
            return -CheckMateBaseEvaluation + ply;
        }
        else
        {
            return 0;
        }
    }

    /// <summary>
    /// Doesn't include <see cref="Piece.P"/>, <see cref="Piece.p"/>, <see cref="Piece.K"/> and <see cref="Piece.k"/> evaluation
    /// </summary>
    [MethodImpl(MethodImplOptions.AggressiveInlining)]
    private int AdditionalPieceEvaluation(int pieceSquareIndex, int pieceIndex, int pieceSide, int oppositeSideKingSquare, BitBoard enemyPawnAttacks)
    {
        return pieceIndex switch
        {
            (int)Piece.R or (int)Piece.r => RookAdditionalEvaluation(pieceSquareIndex, pieceIndex, pieceSide, oppositeSideKingSquare, enemyPawnAttacks),
            (int)Piece.B or (int)Piece.b => BishopAdditionalEvaluation(pieceSquareIndex, pieceIndex, pieceSide, oppositeSideKingSquare, enemyPawnAttacks),
            (int)Piece.N or (int)Piece.n => KnightAdditionalEvaluation(pieceSquareIndex, pieceSide, oppositeSideKingSquare, enemyPawnAttacks),
            (int)Piece.Q or (int)Piece.q => QueenAdditionalEvaluation(pieceSquareIndex, pieceSide, oppositeSideKingSquare, enemyPawnAttacks),
            _ => 0
        };
    }

    /// <summary>
    /// Doesn't include <see cref="Piece.K"/> and <see cref="Piece.k"/> evaluation
    /// </summary>
    [Obsolete("Test only")]
    internal int AdditionalPieceEvaluation(int bucket, int oppositeSideBucket, int pieceSquareIndex, int pieceIndex, int pieceSide, int sameSideKingSquare, int oppositeSideKingSquare, BitBoard enemyPawnAttacks)
    {
        return pieceIndex switch
        {
            (int)Piece.P or (int)Piece.p => PawnAdditionalEvaluation(bucket, oppositeSideBucket, pieceSquareIndex, pieceIndex, sameSideKingSquare, oppositeSideKingSquare),

            (int)Piece.R or (int)Piece.r => RookAdditionalEvaluation(pieceSquareIndex, pieceIndex, pieceSide, oppositeSideKingSquare, enemyPawnAttacks),
            (int)Piece.B or (int)Piece.b => BishopAdditionalEvaluation(pieceSquareIndex, pieceIndex, pieceSide, oppositeSideKingSquare, enemyPawnAttacks),
            (int)Piece.N or (int)Piece.n => KnightAdditionalEvaluation(pieceSquareIndex, pieceSide, oppositeSideKingSquare, enemyPawnAttacks),
            (int)Piece.Q or (int)Piece.q => QueenAdditionalEvaluation(pieceSquareIndex, pieceSide, oppositeSideKingSquare, enemyPawnAttacks),
            _ => 0
        };
    }

    [MethodImpl(MethodImplOptions.AggressiveInlining)]
    private int PawnAdditionalEvaluation(int bucket, int oppositeSideBucket, int squareIndex, int pieceIndex, int sameSideKingSquare, int oppositeSideKingSquare)
    {
        int packedBonus = 0;

        var rank = Constants.Rank[squareIndex];
        var oppositeSide = (int)Side.Black;
        ulong passedPawnsMask;

        if (pieceIndex == (int)Piece.p)
        {
            rank = 7 - rank;
            oppositeSide = (int)Side.White;
            passedPawnsMask = Masks.BlackPassedPawnMasks[squareIndex];
        }
        else
        {
            passedPawnsMask = Masks.WhitePassedPawnMasks[squareIndex];
        }

        // Isolated pawn
        if ((PieceBitBoards[pieceIndex] & Masks.IsolatedPawnMasks[squareIndex]) == default)
        {
            packedBonus += IsolatedPawnPenalty;
        }

        // Passed pawn
        if ((PieceBitBoards[(int)Piece.p - pieceIndex] & passedPawnsMask) == default)
        {
            // Passed pawn without opponent pieces ahead (in its passed pawn mask)
            if ((passedPawnsMask & OccupancyBitBoards[oppositeSide]) == 0)
            {
                packedBonus += PassedPawnBonusNoEnemiesAheadBonus[bucket][rank];
                packedBonus += PassedPawnBonusNoEnemiesAheadEnemyBonus[oppositeSideBucket][rank];
            }

            // King distance to passed pawn
            var friendlyKingDistance = Constants.ChebyshevDistance[squareIndex][sameSideKingSquare];

            // Enemy king distance to passed pawn
            var enemyKingDistance = Constants.ChebyshevDistance[squareIndex][oppositeSideKingSquare];

            packedBonus += PassedPawnBonus[bucket][rank]
                + PassedPawnEnemyBonus[oppositeSideBucket][rank]
                + FriendlyKingDistanceToPassedPawnBonus[friendlyKingDistance]
                + EnemyKingDistanceToPassedPawnPenalty[enemyKingDistance];
        }

        // Pawn phalanx
        if (Constants.File[squareIndex] != 7 && PieceBitBoards[pieceIndex].GetBit(squareIndex + 1))
        {
            packedBonus += PawnPhalanxBonus[rank];
        }

        return packedBonus;
    }

    [MethodImpl(MethodImplOptions.AggressiveInlining)]
    private int RookAdditionalEvaluation(int squareIndex, int pieceIndex, int pieceSide, int oppositeSideKingSquare, BitBoard enemyPawnAttacks)
    {
        const int pawnToRookOffset = (int)Piece.R - (int)Piece.P;

        var occupancy = OccupancyBitBoards[(int)Side.Both];
        var attacks = Attacks.RookAttacks(squareIndex, occupancy);

        // Mobility
        var attacksCount =
            (attacks
                & (~(OccupancyBitBoards[pieceSide] | enemyPawnAttacks)))
            .CountBits();

        var packedBonus = RookMobilityBonus[attacksCount];

        var file = Masks.FileMask(squareIndex);

        // Rook on open file
        if (((PieceBitBoards[(int)Piece.P] | PieceBitBoards[(int)Piece.p]) & file) == default)
        {
            packedBonus += OpenFileRookBonus;
        }
        // Rook on semi-open file
        else if ((PieceBitBoards[pieceIndex - pawnToRookOffset] & file) == default)
        {
            packedBonus += SemiOpenFileRookBonus;
        }

        // Checks
        var enemyKingCheckThreats = Attacks.RookAttacks(oppositeSideKingSquare, occupancy);
        var checks = (attacks & enemyKingCheckThreats).CountBits();

        packedBonus += CheckBonus[(int)Piece.R] * checks;

        if ((attacks & PieceBitBoards[pieceIndex]).CountBits() >= 1)
        {
            var rank = Constants.Rank[squareIndex];

            if (pieceIndex == (int)Piece.r)
            {
                rank = 7 - rank;
            }

            packedBonus += ConnectedRooksBonus[rank];
        }

        return packedBonus;
    }

    [MethodImpl(MethodImplOptions.AggressiveInlining)]
    private int KnightAdditionalEvaluation(int squareIndex, int pieceSide, int oppositeSideKingSquare, BitBoard enemyPawnAttacks)
    {
        //var offset = Utils.PieceOffset(pieceSide);
        //var oppositeRooksIndex = (int)Piece.r - offset;
        //var oppositeQueensIndex = (int)Piece.q - offset;

        var attacks = Attacks.KnightAttacks[squareIndex];

        // Mobility
        var attacksCount =
            (attacks
                & (~(OccupancyBitBoards[pieceSide] | enemyPawnAttacks)))
            .CountBits();

        var packedBonus = KnightMobilityBonus[attacksCount];

        // Checks
        var enemyKingCheckThreats = Attacks.KnightAttacks[oppositeSideKingSquare];
        var checks = (attacks & enemyKingCheckThreats).CountBits();

        packedBonus += CheckBonus[(int)Piece.N] * checks;

        // Major threats
        //packedBonus += MinorMajorThreatsBonus * (PieceBitBoards[oppositeRooksIndex] | PieceBitBoards[oppositeQueensIndex]).CountBits();

        return packedBonus;
    }

    [MethodImpl(MethodImplOptions.AggressiveInlining)]
    private int BishopAdditionalEvaluation(int squareIndex, int pieceIndex, int pieceSide, int oppositeSideKingSquare, BitBoard enemyPawnAttacks)
    {
        const int pawnToBishopOffset = (int)Piece.B - (int)Piece.P;

        var offset = Utils.PieceOffset(pieceSide);
        var oppositeRooksIndex = (int)Piece.r - offset;
        var oppositeQueensIndex = (int)Piece.q - offset;

        var occupancy = OccupancyBitBoards[(int)Side.Both];
        var attacks = Attacks.BishopAttacks(squareIndex, occupancy);

        // Mobility
        var attacksCount =
            (attacks
                & (~(OccupancyBitBoards[pieceSide] | enemyPawnAttacks)))
            .CountBits();

        var packedBonus = BishopMobilityBonus[attacksCount];

        // Bad bishop
        var sameSidePawns = PieceBitBoards[pieceIndex - pawnToBishopOffset];

        var sameColorPawns = sameSidePawns &
            (Constants.DarkSquares[squareIndex] == 1
                ? Constants.DarkSquaresBitBoard
                : Constants.LightSquaresBitBoard);

        packedBonus += BadBishop_SameColorPawnsPenalty[sameColorPawns.CountBits()];

        // Blocked central pawns
        var sameSideCentralPawns = sameSidePawns & Constants.CentralFiles;

        var pawnBlockerSquares = pieceSide == (int)Side.White
            ? sameSideCentralPawns.ShiftUp()
            : sameSideCentralPawns.ShiftDown();

        var pawnBlockers = pawnBlockerSquares & OccupancyBitBoards[Utils.OppositeSide(pieceSide)];

        packedBonus += BadBishop_BlockedCentralPawnsPenalty[pawnBlockers.CountBits()];

        // Bishop in unblocked long diagonals
        if ((attacks & Constants.CentralSquares).CountBits() == 2)
        {
            packedBonus += BishopInUnblockedLongDiagonalBonus;
        }

        // Checks
        var enemyKingCheckThreats = Attacks.BishopAttacks(oppositeSideKingSquare, occupancy);
        var checks = (attacks & enemyKingCheckThreats).CountBits();

        packedBonus += CheckBonus[(int)Piece.B] * checks;

        // Major threats
        packedBonus += BishopRookThreatsBonus * (attacks & PieceBitBoards[oppositeRooksIndex]).CountBits();
        packedBonus += BishopQueenThreatsBonus * (attacks & PieceBitBoards[oppositeQueensIndex]).CountBits();

        return packedBonus;
    }

    [MethodImpl(MethodImplOptions.AggressiveInlining)]
    private int QueenAdditionalEvaluation(int squareIndex, int pieceSide, int oppositeSideKingSquare, BitBoard enemyPawnAttacks)
    {
        var occupancy = OccupancyBitBoards[(int)Side.Both];
        var attacks = Attacks.QueenAttacks(squareIndex, occupancy);

        // Mobility
        var attacksCount =
            (attacks
                & (~(OccupancyBitBoards[pieceSide] | enemyPawnAttacks)))
            .CountBits();

        var packedBonus = QueenMobilityBonus[attacksCount];

        // Checks
        var enemyKingCheckThreats = Attacks.QueenAttacks(oppositeSideKingSquare, occupancy);
        var checks = (attacks & enemyKingCheckThreats).CountBits();

        packedBonus += CheckBonus[(int)Piece.Q] * checks;

        return packedBonus;
    }

    [MethodImpl(MethodImplOptions.AggressiveInlining)]
    internal int KingAdditionalEvaluation(int squareIndex, int pieceSide, BitBoard enemyPawnAttacks)
    {
        // Virtual mobility (as if Queen)
        var attacksCount =
            (Attacks.QueenAttacks(squareIndex, OccupancyBitBoards[(int)Side.Both])
            & ~(OccupancyBitBoards[pieceSide] | enemyPawnAttacks)).CountBits();
        int packedBonus = VirtualKingMobilityBonus[attacksCount];

        var kingSideOffset = Utils.PieceOffset(pieceSide);

        // Opposite side rooks or queens on the board
        if (PieceBitBoards[(int)Piece.r - kingSideOffset] + PieceBitBoards[(int)Piece.q - kingSideOffset] != 0)
        {
            var file = Masks.FileMask(squareIndex);

            // King on open file
            if (((PieceBitBoards[(int)Piece.P] | PieceBitBoards[(int)Piece.p]) & file) == 0)
            {
                packedBonus += OpenFileKingPenalty;
            }
            // King on semi-open file
            else if ((PieceBitBoards[(int)Piece.P + kingSideOffset] & file) == 0)
            {
                packedBonus += SemiOpenFileKingPenalty;
            }
        }

        // Pawn king shield included next to pawn additional eval

        return packedBonus;
    }

    [MethodImpl(MethodImplOptions.AggressiveInlining)]
    private static int KingPawnShield(int squareIndex, BitBoard sameSidePawns)
    {
        var ownPawnsAroundKingCount = (Attacks.KingAttacks[squareIndex] & sameSidePawns).CountBits();

        return ownPawnsAroundKingCount * KingShieldBonus;
    }

    [MethodImpl(MethodImplOptions.AggressiveInlining)]
    public static int PawnIslands(BitBoard whitePawns, BitBoard blackPawns)
    {
        var whiteIslandCount = CountPawnIslands(whitePawns);
        var blackIslandCount = CountPawnIslands(blackPawns);

        return PawnIslandsBonus[whiteIslandCount] - PawnIslandsBonus[blackIslandCount];

        [MethodImpl(MethodImplOptions.AggressiveInlining)]
        static int CountPawnIslands(BitBoard pawns)
        {
            const int n = 1;
            Span<int> files = stackalloc int[8];

            while (pawns != default)
            {
                pawns = pawns.WithoutLS1B(out var squareIndex);

                files[Constants.File[squareIndex]] = n;
            }

            var islandCount = 0;
            var isIsland = false;

            for (int file = 0; file < files.Length; ++file)
            {
                if (files[file] == n)
                {
                    if (!isIsland)
                    {
                        isIsland = true;
                        ++islandCount;
                    }
                }
                else
                {
                    isIsland = false;
                }
            }

            return islandCount;
        }
    }

    /// <summary>
    /// Scales <paramref name="eval"/> with <paramref name="movesWithoutCaptureOrPawnMove"/>, so that
    /// an eval with 100 halfmove counter is half of the value of one with 0 halfmove counter
    /// </summary>
    [MethodImpl(MethodImplOptions.AggressiveInlining)]
    internal static int ScaleEvalWith50MovesDrawDistance(int eval, int movesWithoutCaptureOrPawnMove) =>
        eval * (200 - movesWithoutCaptureOrPawnMove) / 200;

    #endregion

    #region Attacks

    /// <summary>
    /// Overload that has rooks and bishops precalculated for the position
    /// </summary>
    /// <param name="rooks">Includes Queen bitboard</param>
    /// <param name="bishops">Includes Queen bitboard</param>
    [MethodImpl(MethodImplOptions.AggressiveInlining)]
    public ulong AllAttackersTo(int square, BitBoard occupancy, BitBoard rooks, BitBoard bishops)
    {
        Debug.Assert(square != (int)BoardSquare.noSquare);

        return (rooks & Attacks.RookAttacks(square, occupancy))
            | (bishops & Attacks.BishopAttacks(square, occupancy))
            | (PieceBitBoards[(int)Piece.p] & Attacks.PawnAttacks[(int)Side.White][square])
            | (PieceBitBoards[(int)Piece.P] & Attacks.PawnAttacks[(int)Side.Black][square])
            | (Knights & Attacks.KnightAttacks[square])
            | (Kings & Attacks.KingAttacks[square]);
    }

    [MethodImpl(MethodImplOptions.AggressiveInlining)]
    public ulong AllAttackersTo(int square)
    {
        Debug.Assert(square != (int)BoardSquare.noSquare);

        var occupancy = OccupancyBitBoards[(int)Side.Both];
        var queens = Queens;
        var rooks = queens | Rooks;
        var bishops = queens | Bishops;

        return (rooks & Attacks.RookAttacks(square, occupancy))
            | (bishops & Attacks.BishopAttacks(square, occupancy))
            | (PieceBitBoards[(int)Piece.p] & Attacks.PawnAttacks[(int)Side.White][square])
            | (PieceBitBoards[(int)Piece.P] & Attacks.PawnAttacks[(int)Side.Black][square])
            | (Knights & Attacks.KnightAttacks[square])
            | (Kings & Attacks.KingAttacks[square]);
    }

    [MethodImpl(MethodImplOptions.AggressiveInlining)]
    public ulong AllSideAttackersTo(int square, int side)
    {
        Debug.Assert(square != (int)BoardSquare.noSquare);
        Debug.Assert(side != (int)Side.Both);

        var offset = Utils.PieceOffset(side);

        var occupancy = OccupancyBitBoards[(int)Side.Both];

        var queens = PieceBitBoards[(int)Piece.q - offset];
        var rooks = queens | PieceBitBoards[(int)Piece.r - offset];
        var bishops = queens | PieceBitBoards[(int)Piece.b - offset];

        return (rooks & Attacks.RookAttacks(square, occupancy))
            | (bishops & Attacks.BishopAttacks(square, occupancy))
            | (PieceBitBoards[(int)Piece.p - offset] & Attacks.PawnAttacks[side][square])
            | (PieceBitBoards[(int)Piece.n - offset] & Attacks.KnightAttacks[square]);
    }

    [MethodImpl(MethodImplOptions.AggressiveInlining)]
    public bool IsSquareAttackedBySide(int squaredIndex, Side sideToMove) => IsSquareAttacked(squaredIndex, sideToMove);

    [MethodImpl(MethodImplOptions.AggressiveInlining)]
    public bool IsSquareAttacked(int squareIndex, Side sideToMove)
    {
        Utils.Assert(sideToMove != Side.Both);

        var sideToMoveInt = (int)sideToMove;
        var offset = Utils.PieceOffset(sideToMoveInt);
        var bothSidesOccupancy = OccupancyBitBoards[(int)Side.Both];

        // I tried to order them from most to least likely - not tested
        return
            IsSquareAttackedByPawns(squareIndex, sideToMoveInt, offset)
            || IsSquareAttackedByKing(squareIndex, offset)
            || IsSquareAttackedByKnights(squareIndex, offset)
            || IsSquareAttackedByBishops(squareIndex, offset, bothSidesOccupancy, out var bishopAttacks)
            || IsSquareAttackedByRooks(squareIndex, offset, bothSidesOccupancy, out var rookAttacks)
            || IsSquareAttackedByQueens(offset, bishopAttacks, rookAttacks);
    }

    [MethodImpl(MethodImplOptions.AggressiveInlining)]
    public bool IsInCheck()
    {
        var oppositeSideInt = Utils.OppositeSide(Side);
        var oppositeSideOffset = Utils.PieceOffset(oppositeSideInt);

        var kingSquare = PieceBitBoards[(int)Piece.k - oppositeSideOffset].GetLS1BIndex();

        var bothSidesOccupancy = OccupancyBitBoards[(int)Side.Both];

        // I tried to order them from most to least likely - not tested
        return
            IsSquareAttackedByRooks(kingSquare, oppositeSideOffset, bothSidesOccupancy, out var rookAttacks)
            || IsSquareAttackedByBishops(kingSquare, oppositeSideOffset, bothSidesOccupancy, out var bishopAttacks)
            || IsSquareAttackedByQueens(oppositeSideOffset, bishopAttacks, rookAttacks)
            || IsSquareAttackedByKnights(kingSquare, oppositeSideOffset)
            || IsSquareAttackedByPawns(kingSquare, oppositeSideInt, oppositeSideOffset);
    }

    [MethodImpl(MethodImplOptions.AggressiveInlining)]
    private bool IsSquareAttackedByPawns(int squareIndex, int sideToMove, int offset)
    {
        var oppositeColorIndex = sideToMove ^ 1;

        return (Attacks.PawnAttacks[oppositeColorIndex][squareIndex] & PieceBitBoards[offset]) != default;
    }

    [MethodImpl(MethodImplOptions.AggressiveInlining)]
    private bool IsSquareAttackedByKnights(int squareIndex, int offset)
    {
        return (Attacks.KnightAttacks[squareIndex] & PieceBitBoards[(int)Piece.N + offset]) != default;
    }

    [MethodImpl(MethodImplOptions.AggressiveInlining)]
    private bool IsSquareAttackedByKing(int squareIndex, int offset)
    {
        return (Attacks.KingAttacks[squareIndex] & PieceBitBoards[(int)Piece.K + offset]) != default;
    }

    [MethodImpl(MethodImplOptions.AggressiveInlining)]
    private bool IsSquareAttackedByBishops(int squareIndex, int offset, BitBoard bothSidesOccupancy, out BitBoard bishopAttacks)
    {
        bishopAttacks = Attacks.BishopAttacks(squareIndex, bothSidesOccupancy);
        return (bishopAttacks & PieceBitBoards[(int)Piece.B + offset]) != default;
    }

    [MethodImpl(MethodImplOptions.AggressiveInlining)]
    private bool IsSquareAttackedByRooks(int squareIndex, int offset, BitBoard bothSidesOccupancy, out BitBoard rookAttacks)
    {
        rookAttacks = Attacks.RookAttacks(squareIndex, bothSidesOccupancy);
        return (rookAttacks & PieceBitBoards[(int)Piece.R + offset]) != default;
    }

    [MethodImpl(MethodImplOptions.AggressiveInlining)]
    private bool IsSquareAttackedByQueens(int offset, BitBoard bishopAttacks, BitBoard rookAttacks)
    {
        var queenAttacks = Attacks.QueenAttacks(rookAttacks, bishopAttacks);
        return (queenAttacks & PieceBitBoards[(int)Piece.Q + offset]) != default;
    }

    #endregion

    [MethodImpl(MethodImplOptions.AggressiveInlining)]
    public int CountPieces() => PieceBitBoards.Sum(b => b.CountBits());

    /// <summary>
    /// Based on Stormphrax
    /// </summary>
    [MethodImpl(MethodImplOptions.AggressiveInlining)]
    public int PieceAt(int square)
    {
        var bit = BitBoardExtensions.SquareBit(square);

        Side color;

        if ((OccupancyBitBoards[(int)Side.Black] & bit) != default)
        {
            color = Side.Black;
        }
        else if ((OccupancyBitBoards[(int)Side.White] & bit) != default)
        {
            color = Side.White;
        }
        else
        {
            return (int)Piece.None;
        }

        var offset = Utils.PieceOffset(color);

        for (int pieceIndex = offset; pieceIndex < 6 + offset; ++pieceIndex)
        {
            if (!(PieceBitBoards[pieceIndex] & bit).Empty())
            {
                return pieceIndex;
            }
        }

        Debug.Fail($"Bit set in {Side} occupancy bitboard, but not piece found");

        return (int)Piece.None;
    }

    [MethodImpl(MethodImplOptions.AggressiveInlining)]
    public string FEN(int halfMovesWithoutCaptureOrPawnMove = 0, int fullMoveClock = 1)
    {
        var sb = new StringBuilder(100);

        var squaresPerFile = 0;

        int squaresWithoutPiece = 0;
        int lengthBeforeSlash = sb.Length;
        for (int square = 0; square < 64; ++square)
        {
            int foundPiece = -1;
            for (var pieceBoardIndex = 0; pieceBoardIndex < 12; ++pieceBoardIndex)
            {
                if (PieceBitBoards[pieceBoardIndex].GetBit(square))
                {
                    foundPiece = pieceBoardIndex;
                    break;
                }
            }

            if (foundPiece != -1)
            {
                if (squaresWithoutPiece != 0)
                {
                    sb.Append(squaresWithoutPiece);
                    squaresWithoutPiece = 0;
                }

                sb.Append(Constants.AsciiPieces[foundPiece]);
            }
            else
            {
                ++squaresWithoutPiece;
            }

            squaresPerFile = (squaresPerFile + 1) % 8;
            if (squaresPerFile == 0)
            {
                if (squaresWithoutPiece != 0)
                {
                    sb.Append(squaresWithoutPiece);
                    squaresWithoutPiece = 0;
                }

                if (square != 63)
                {
                    if (sb.Length == lengthBeforeSlash)
                    {
                        sb.Append('8');
                    }
                    sb.Append('/');
                    lengthBeforeSlash = sb.Length;
                    squaresWithoutPiece = 0;
                }
            }
        }

        sb.Append(' ');
        sb.Append(Side == Side.White ? 'w' : 'b');

        sb.Append(' ');
        var length = sb.Length;

        if ((Castle & (int)CastlingRights.WK) != default)
        {
            sb.Append('K');
        }
        if ((Castle & (int)CastlingRights.WQ) != default)
        {
            sb.Append('Q');
        }
        if ((Castle & (int)CastlingRights.BK) != default)
        {
            sb.Append('k');
        }
        if ((Castle & (int)CastlingRights.BQ) != default)
        {
            sb.Append('q');
        }

        if (sb.Length == length)
        {
            sb.Append('-');
        }

        sb.Append(' ');

        sb.Append(EnPassant == BoardSquare.noSquare ? "-" : Constants.Coordinates[(int)EnPassant]);

        sb.Append(' ').Append(halfMovesWithoutCaptureOrPawnMove).Append(' ').Append(fullMoveClock);

        return sb.ToString();
    }

#pragma warning disable S106, S2228 // Standard outputs should not be used directly to log anything

    /// <summary>
    /// Combines <see cref="PieceBitBoards"/>, <see cref="Side"/>, <see cref="Castle"/> and <see cref="EnPassant"/>
    /// into a human-friendly representation
    /// </summary>
    public void Print()
    {
        const string separator = "____________________________________________________";
        Console.WriteLine(separator + Environment.NewLine);

        for (var rank = 0; rank < 8; ++rank)
        {
            for (var file = 0; file < 8; ++file)
            {
                if (file == 0)
                {
                    Console.Write($"{8 - rank}  ");
                }

                var squareIndex = BitBoardExtensions.SquareIndex(rank, file);

                var piece = -1;

                for (int bbIndex = 0; bbIndex < PieceBitBoards.Length; ++bbIndex)
                {
                    if (PieceBitBoards[bbIndex].GetBit(squareIndex))
                    {
                        piece = bbIndex;
                    }
                }

                var pieceRepresentation = piece == -1
                    ? '.'
                    : Constants.AsciiPieces[piece];

                Console.Write($" {pieceRepresentation}");
            }

            Console.WriteLine();
        }

        Console.Write("\n    a b c d e f g h\n");

#pragma warning disable RCS1214 // Unnecessary interpolated string.
        Console.WriteLine();
        Console.WriteLine($"    Side:\t{Side}");
        Console.WriteLine($"    Enpassant:\t{(EnPassant == BoardSquare.noSquare ? "no" : Constants.Coordinates[(int)EnPassant])}");
        Console.WriteLine($"    Castling:\t" +
            $"{((Castle & (int)CastlingRights.WK) != default ? 'K' : '-')}" +
            $"{((Castle & (int)CastlingRights.WQ) != default ? 'Q' : '-')} | " +
            $"{((Castle & (int)CastlingRights.BK) != default ? 'k' : '-')}" +
            $"{((Castle & (int)CastlingRights.BQ) != default ? 'q' : '-')}"
            );
        Console.WriteLine($"    FEN:\t{FEN()}");
#pragma warning restore RCS1214 // Unnecessary interpolated string.

        Console.WriteLine(separator);
    }

    public void PrintAttackedSquares(Side sideToMove)
    {
        const string separator = "____________________________________________________";
        Console.WriteLine(separator);

        for (var rank = 0; rank < 8; ++rank)
        {
            for (var file = 0; file < 8; ++file)
            {
                if (file == 0)
                {
                    Console.Write($"{8 - rank}  ");
                }

                var squareIndex = BitBoardExtensions.SquareIndex(rank, file);

                var pieceRepresentation = IsSquareAttacked(squareIndex, sideToMove)
                    ? '1'
                    : '.';

                Console.Write($" {pieceRepresentation}");
            }

            Console.WriteLine();
        }

        Console.Write("\n    a b c d e f g h\n");
        Console.WriteLine(separator);
    }

#pragma warning restore S106, S2228 // Standard outputs should not be used directly to log anything

    public void FreeResources()
    {
        ArrayPool<BitBoard>.Shared.Return(PieceBitBoards, clearArray: true);
        ArrayPool<BitBoard>.Shared.Return(OccupancyBitBoards, clearArray: true);
        // No need to clear, since we always have to initialize it to Piece.None after renting it anyway
#pragma warning disable S3254 // Default parameter values should not be passed as arguments
        ArrayPool<int>.Shared.Return(Board, clearArray: false);
#pragma warning restore S3254 // Default parameter values should not be passed as arguments

        _disposedValue = true;
    }

    protected virtual void Dispose(bool disposing)
    {
        if (!_disposedValue)
        {
            if (disposing)
            {
                FreeResources();
            }
            _disposedValue = true;
        }
    }

    public void Dispose()
    {
        // Do not change this code. Put cleanup code in 'Dispose(bool disposing)' method
        Dispose(disposing: true);
        GC.SuppressFinalize(this);
    }
}<|MERGE_RESOLUTION|>--- conflicted
+++ resolved
@@ -78,20 +78,12 @@
         EnPassant = parsedFEN.EnPassant;
 
 #pragma warning disable S3366 // "this" should not be exposed from constructors
-<<<<<<< HEAD
         NonPawnWhiteHash = ZobristTable.NonPawnSideHash(this, (int)Side.White);
         NonPawnBlackHash = ZobristTable.NonPawnSideHash(this, (int)Side.Black);
         _kingPawnUniqueIdentifier = ZobristTable.KingPawnHash(this);
         UniqueIdentifier = ZobristTable.PositionHash(this, _kingPawnUniqueIdentifier, NonPawnWhiteHash, NonPawnBlackHash);
 
         Debug.Assert(UniqueIdentifier == ZobristTable.PositionHash(this));
-=======
-        UniqueIdentifier = ZobristTable.PositionHash(this);
-        _kingPawnUniqueIdentifier = ZobristTable.PawnKingHash(this);
-
-        Debug.Assert(ZobristTable.PositionHash(this) == UniqueIdentifier);
-
->>>>>>> f0329052
 #pragma warning restore S3366 // "this" should not be exposed from constructors
 
         _isIncrementalEval = false;
@@ -448,11 +440,7 @@
 
         Debug.Assert(ZobristTable.PositionHash(this) == UniqueIdentifier);
 
-<<<<<<< HEAD
-        // This won't work due to PassedPawnBonusNoEnemiesAheadBonus
-=======
         // KingPawn hash assert won't work due to PassedPawnBonusNoEnemiesAheadBonus
->>>>>>> f0329052
         //Debug.Assert(ZobristTable.PawnKingHash(this) != _kingPawnUniqueIdentifier && WasProduceByAValidMove());
 
         return new GameState(uniqueIdentifierCopy, kingPawnKeyUniqueIdentifierCopy, nonPawnWhiteHashCopy, nonPawnBlackHashCopy, incrementalEvalAccumulatorCopy, incrementalPhaseAccumulatorCopy, enpassantCopy, castleCopy, isIncrementalEvalCopy);
