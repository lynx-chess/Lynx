using System.Buffers;
using System.Diagnostics;
using System.Runtime.CompilerServices;
using System.Text;

using static Lynx.EvaluationConstants;
using static Lynx.EvaluationParams;
using static Lynx.EvaluationPSQTs;

namespace Lynx.Model;

public class Position : IDisposable
{
    private bool _disposedValue;

    private int _incrementalEvalAccumulator;
    private int _incrementalPhaseAccumulator;
    private bool _isIncrementalEval;

    public ulong UniqueIdentifier { get; private set; }

    private ulong _kingPawnUniqueIdentifier;

    /// <summary>
    /// Use <see cref="Piece"/> as index
    /// </summary>
    public BitBoard[] PieceBitBoards { get; }

    /// <summary>
    /// Black, White, Both
    /// </summary>
    public BitBoard[] OccupancyBitBoards { get; }

    /// <summary>
    /// Piece location indexed by square
    /// </summary>
    public int[] Board { get; }

    public Side Side { get; private set; }

    public BoardSquare EnPassant { get; private set; }

    /// <summary>
    /// See <see cref="<CastlingRights"/>
    /// </summary>
    public byte Castle { get; private set; }

    public BitBoard Queens => PieceBitBoards[(int)Piece.Q] | PieceBitBoards[(int)Piece.q];
    public BitBoard Rooks => PieceBitBoards[(int)Piece.R] | PieceBitBoards[(int)Piece.r];
    public BitBoard Bishops => PieceBitBoards[(int)Piece.B] | PieceBitBoards[(int)Piece.b];
    public BitBoard Knights => PieceBitBoards[(int)Piece.N] | PieceBitBoards[(int)Piece.n];
    public BitBoard Kings => PieceBitBoards[(int)Piece.K] | PieceBitBoards[(int)Piece.k];

    /// <summary>
    /// Beware, half move counter isn't take into account
    /// Use alternative constructor instead and set it externally if relevant
    /// </summary>
    public Position(string fen) : this(FENParser.ParseFEN(fen))
    {
    }

    public Position((BitBoard[] PieceBitBoards, BitBoard[] OccupancyBitBoards, int[] Board, Side Side, byte Castle, BoardSquare EnPassant,
        int _/*, int FullMoveCounter*/) parsedFEN)
    {
        PieceBitBoards = parsedFEN.PieceBitBoards;
        OccupancyBitBoards = parsedFEN.OccupancyBitBoards;
        Board = parsedFEN.Board;
        Side = parsedFEN.Side;
        Castle = parsedFEN.Castle;
        EnPassant = parsedFEN.EnPassant;

#pragma warning disable S3366 // "this" should not be exposed from constructors
        UniqueIdentifier = ZobristTable.PositionHash(this);
        _kingPawnUniqueIdentifier = ZobristTable.PawnKingHash(this);
#pragma warning restore S3366 // "this" should not be exposed from constructors

        _isIncrementalEval = false;
    }

    /// <summary>
    /// Clone constructor
    /// </summary>
    [MethodImpl(MethodImplOptions.AggressiveInlining)]
    public Position(Position position)
    {
        UniqueIdentifier = position.UniqueIdentifier;
        _kingPawnUniqueIdentifier = position._kingPawnUniqueIdentifier;
        PieceBitBoards = ArrayPool<BitBoard>.Shared.Rent(12);
        Array.Copy(position.PieceBitBoards, PieceBitBoards, position.PieceBitBoards.Length);

        OccupancyBitBoards = ArrayPool<BitBoard>.Shared.Rent(3);
        Array.Copy(position.OccupancyBitBoards, OccupancyBitBoards, position.OccupancyBitBoards.Length);

        Board = ArrayPool<int>.Shared.Rent(64);
        Array.Copy(position.Board, Board, position.Board.Length);

        Side = position.Side;
        Castle = position.Castle;
        EnPassant = position.EnPassant;

        _isIncrementalEval = position._isIncrementalEval;
        _incrementalEvalAccumulator = position._incrementalEvalAccumulator;
        _incrementalPhaseAccumulator = position._incrementalPhaseAccumulator;
    }

    #region Move making

    [MethodImpl(MethodImplOptions.AggressiveInlining)]
    public GameState MakeMove(Move move)
    {
        byte castleCopy = Castle;
        BoardSquare enpassantCopy = EnPassant;
        ulong uniqueIdentifierCopy = UniqueIdentifier;
        ulong kingPawnKeyUniqueIdentifierCopy = _kingPawnUniqueIdentifier;
        int incrementalEvalAccumulatorCopy = _incrementalEvalAccumulator;
        int incrementalPhaseAccumulatorCopy = _incrementalPhaseAccumulator;
        // We also save a copy of _isIncrementalEval, so that current move doesn't affect 'sibling' moves exploration
        bool isIncrementalEvalCopy = _isIncrementalEval;

        var oldSide = (int)Side;
        var offset = Utils.PieceOffset(oldSide);
        var oppositeSide = Utils.OppositeSide(oldSide);

        int sourceSquare = move.SourceSquare();
        int targetSquare = move.TargetSquare();
        int piece = move.Piece();
        int promotedPiece = move.PromotedPiece();

        var newPiece = piece;
        int extraPhaseIfIncremental = 0;
        if (promotedPiece != default)
        {
            newPiece = promotedPiece;
            extraPhaseIfIncremental = GamePhaseByPiece[promotedPiece]; // - GamePhaseByPiece[piece];
        }

        PieceBitBoards[piece].PopBit(sourceSquare);
        OccupancyBitBoards[oldSide].PopBit(sourceSquare);
        Board[sourceSquare] = (int)Piece.None;

        PieceBitBoards[newPiece].SetBit(targetSquare);
        OccupancyBitBoards[oldSide].SetBit(targetSquare);
        Board[targetSquare] = newPiece;

        var sourcePieceHash = ZobristTable.PieceHash(sourceSquare, piece);
        var targetPieceHash = ZobristTable.PieceHash(targetSquare, newPiece);

        UniqueIdentifier ^=
            ZobristTable.SideHash()
            ^ sourcePieceHash
            ^ targetPieceHash
            ^ ZobristTable.EnPassantHash((int)EnPassant)            // We clear the existing enpassant square, if any
            ^ ZobristTable.CastleHash(Castle);                      // We clear the existing castle rights

        if (piece == (int)Piece.P || piece == (int)Piece.p)
        {
            _kingPawnUniqueIdentifier ^= sourcePieceHash;

            // In case of promotion, the promoted piece won't be a pawn or a king, so no need to update the key with it
            if (promotedPiece == default)
            {
                _kingPawnUniqueIdentifier ^= targetPieceHash;
            }
        }
        else if (piece == (int)Piece.K || piece == (int)Piece.k)
        {
            // King (and castling) moves require calculating king buckets twice and recalculating all related parameters, so skipping incremental eval for those cases for now
            // No need to check for move.IsCastle(), see CastlingMovesAreKingMoves test
            _isIncrementalEval = false;

            _kingPawnUniqueIdentifier ^=
                sourcePieceHash
                ^ targetPieceHash;
        }

        EnPassant = BoardSquare.noSquare;

        // _incrementalEvalAccumulator updates
        if (_isIncrementalEval)
        {
            var whiteKing = PieceBitBoards[(int)Piece.K].GetLS1BIndex();
            var blackKing = PieceBitBoards[(int)Piece.k].GetLS1BIndex();
            var whiteBucket = PSQTBucketLayout[whiteKing];
            var blackBucket = PSQTBucketLayout[blackKing ^ 56];

            int sameSideBucket = whiteBucket;
            int opposideSideBucket = blackBucket;
            if (Side == Side.Black)
            {
                (sameSideBucket, opposideSideBucket) = (opposideSideBucket, sameSideBucket);
            }

            _incrementalEvalAccumulator -= PSQT(0, sameSideBucket, piece, sourceSquare);
            _incrementalEvalAccumulator -= PSQT(1, opposideSideBucket, piece, sourceSquare);

            _incrementalEvalAccumulator += PSQT(0, sameSideBucket, newPiece, targetSquare);
            _incrementalEvalAccumulator += PSQT(1, opposideSideBucket, newPiece, targetSquare);

            _incrementalPhaseAccumulator += extraPhaseIfIncremental;

            switch (move.SpecialMoveFlag())
            {
                case SpecialMoveType.None:
                    {
                        if (move.IsCapture())
                        {
                            var capturedSquare = targetSquare;
                            var capturedPiece = move.CapturedPiece();

                            PieceBitBoards[capturedPiece].PopBit(capturedSquare);
                            OccupancyBitBoards[oppositeSide].PopBit(capturedSquare);

                            var capturedPieceHash = ZobristTable.PieceHash(capturedSquare, capturedPiece);
                            UniqueIdentifier ^= capturedPieceHash;

                            // Kings can't be captured
                            if (capturedPiece == (int)Piece.P || capturedPiece == (int)Piece.p)
                            {
                                _kingPawnUniqueIdentifier ^= capturedPieceHash;
                            }

                            _incrementalEvalAccumulator -= PSQT(0, opposideSideBucket, capturedPiece, capturedSquare);
                            _incrementalEvalAccumulator -= PSQT(1, sameSideBucket, capturedPiece, capturedSquare);

                            _incrementalPhaseAccumulator -= GamePhaseByPiece[capturedPiece];
                        }

                        break;
                    }
                case SpecialMoveType.DoublePawnPush:
                    {
                        var pawnPush = +8 - (oldSide * 16);
                        var enPassantSquare = sourceSquare + pawnPush;
                        Utils.Assert(Constants.EnPassantCaptureSquares.Length > enPassantSquare && Constants.EnPassantCaptureSquares[enPassantSquare] != 0, $"Unexpected en passant square : {(BoardSquare)enPassantSquare}");

                        EnPassant = (BoardSquare)enPassantSquare;
                        UniqueIdentifier ^= ZobristTable.EnPassantHash(enPassantSquare);

                        break;
                    }
                case SpecialMoveType.ShortCastle:
                    {
                        var rookSourceSquare = Utils.ShortCastleRookSourceSquare(oldSide);
                        var rookTargetSquare = Utils.ShortCastleRookTargetSquare(oldSide);
                        var rookIndex = (int)Piece.R + offset;

                        PieceBitBoards[rookIndex].PopBit(rookSourceSquare);
                        OccupancyBitBoards[oldSide].PopBit(rookSourceSquare);
                        Board[rookSourceSquare] = (int)Piece.None;

                        PieceBitBoards[rookIndex].SetBit(rookTargetSquare);
                        OccupancyBitBoards[oldSide].SetBit(rookTargetSquare);
                        Board[rookTargetSquare] = rookIndex;

                        UniqueIdentifier ^=
                            ZobristTable.PieceHash(rookSourceSquare, rookIndex)
                            ^ ZobristTable.PieceHash(rookTargetSquare, rookIndex);

                        _incrementalEvalAccumulator -= PSQT(0, sameSideBucket, rookIndex, rookSourceSquare);
                        _incrementalEvalAccumulator -= PSQT(1, opposideSideBucket, rookIndex, rookSourceSquare);

                        _incrementalEvalAccumulator += PSQT(0, sameSideBucket, rookIndex, rookTargetSquare);
                        _incrementalEvalAccumulator += PSQT(1, opposideSideBucket, rookIndex, rookTargetSquare);

                        break;
                    }
                case SpecialMoveType.LongCastle:
                    {
                        var rookSourceSquare = Utils.LongCastleRookSourceSquare(oldSide);
                        var rookTargetSquare = Utils.LongCastleRookTargetSquare(oldSide);
                        var rookIndex = (int)Piece.R + offset;

                        PieceBitBoards[rookIndex].PopBit(rookSourceSquare);
                        OccupancyBitBoards[oldSide].PopBit(rookSourceSquare);
                        Board[rookSourceSquare] = (int)Piece.None;

                        PieceBitBoards[rookIndex].SetBit(rookTargetSquare);
                        OccupancyBitBoards[oldSide].SetBit(rookTargetSquare);
                        Board[rookTargetSquare] = rookIndex;

                        UniqueIdentifier ^=
                            ZobristTable.PieceHash(rookSourceSquare, rookIndex)
                            ^ ZobristTable.PieceHash(rookTargetSquare, rookIndex);

                        _incrementalEvalAccumulator -= PSQT(0, sameSideBucket, rookIndex, rookSourceSquare);
                        _incrementalEvalAccumulator -= PSQT(1, opposideSideBucket, rookIndex, rookSourceSquare);

                        _incrementalEvalAccumulator += PSQT(0, sameSideBucket, rookIndex, rookTargetSquare);
                        _incrementalEvalAccumulator += PSQT(1, opposideSideBucket, rookIndex, rookTargetSquare);

                        break;
                    }
                case SpecialMoveType.EnPassant:
                    {
                        var oppositePawnIndex = (int)Piece.p - offset;

                        var capturedSquare = Constants.EnPassantCaptureSquares[targetSquare];
                        var capturedPiece = oppositePawnIndex;
                        Utils.Assert(PieceBitBoards[oppositePawnIndex].GetBit(capturedSquare), $"Expected {(Side)oppositeSide} pawn in {capturedSquare}");

                        PieceBitBoards[capturedPiece].PopBit(capturedSquare);
                        OccupancyBitBoards[oppositeSide].PopBit(capturedSquare);
                        Board[capturedSquare] = (int)Piece.None;

                        var capturedPawnHash = ZobristTable.PieceHash(capturedSquare, capturedPiece);
                        UniqueIdentifier ^= capturedPawnHash;
                        _kingPawnUniqueIdentifier ^= capturedPawnHash;

                        _incrementalEvalAccumulator -= PSQT(0, opposideSideBucket, capturedPiece, capturedSquare);
                        _incrementalEvalAccumulator -= PSQT(1, sameSideBucket, capturedPiece, capturedSquare);

                        //_incrementalPhaseAccumulator -= GamePhaseByPiece[capturedPiece];
                        break;
                    }
            }
        }
        // No _incrementalEvalAccumulator updates
        else
        {
            switch (move.SpecialMoveFlag())
            {
                case SpecialMoveType.None:
                    {
                        if (move.IsCapture())
                        {
                            var capturedSquare = targetSquare;
                            var capturedPiece = move.CapturedPiece();

                            PieceBitBoards[capturedPiece].PopBit(capturedSquare);
                            OccupancyBitBoards[oppositeSide].PopBit(capturedSquare);

                            ulong capturedPieceHash = ZobristTable.PieceHash(capturedSquare, capturedPiece);
                            UniqueIdentifier ^= capturedPieceHash;

                            // Kings can't be captured
                            if (capturedPiece == (int)Piece.P || capturedPiece == (int)Piece.p)
                            {
                                _kingPawnUniqueIdentifier ^= capturedPieceHash;
                            }
                        }

                        break;
                    }
                case SpecialMoveType.DoublePawnPush:
                    {
                        var pawnPush = +8 - (oldSide * 16);
                        var enPassantSquare = sourceSquare + pawnPush;
                        Utils.Assert(Constants.EnPassantCaptureSquares.Length > enPassantSquare && Constants.EnPassantCaptureSquares[enPassantSquare] != 0, $"Unexpected en passant square : {(BoardSquare)enPassantSquare}");

                        EnPassant = (BoardSquare)enPassantSquare;
                        UniqueIdentifier ^= ZobristTable.EnPassantHash(enPassantSquare);

                        break;
                    }
                case SpecialMoveType.ShortCastle:
                    {
                        var rookSourceSquare = Utils.ShortCastleRookSourceSquare(oldSide);
                        var rookTargetSquare = Utils.ShortCastleRookTargetSquare(oldSide);
                        var rookIndex = (int)Piece.R + offset;

                        PieceBitBoards[rookIndex].PopBit(rookSourceSquare);
                        OccupancyBitBoards[oldSide].PopBit(rookSourceSquare);
                        Board[rookSourceSquare] = (int)Piece.None;

                        PieceBitBoards[rookIndex].SetBit(rookTargetSquare);
                        OccupancyBitBoards[oldSide].SetBit(rookTargetSquare);
                        Board[rookTargetSquare] = rookIndex;

                        UniqueIdentifier ^=
                            ZobristTable.PieceHash(rookSourceSquare, rookIndex)
                            ^ ZobristTable.PieceHash(rookTargetSquare, rookIndex);

                        break;
                    }
                case SpecialMoveType.LongCastle:
                    {
                        var rookSourceSquare = Utils.LongCastleRookSourceSquare(oldSide);
                        var rookTargetSquare = Utils.LongCastleRookTargetSquare(oldSide);
                        var rookIndex = (int)Piece.R + offset;

                        PieceBitBoards[rookIndex].PopBit(rookSourceSquare);
                        OccupancyBitBoards[oldSide].PopBit(rookSourceSquare);
                        Board[rookSourceSquare] = (int)Piece.None;

                        PieceBitBoards[rookIndex].SetBit(rookTargetSquare);
                        OccupancyBitBoards[oldSide].SetBit(rookTargetSquare);
                        Board[rookTargetSquare] = rookIndex;

                        UniqueIdentifier ^=
                            ZobristTable.PieceHash(rookSourceSquare, rookIndex)
                            ^ ZobristTable.PieceHash(rookTargetSquare, rookIndex);

                        break;
                    }
                case SpecialMoveType.EnPassant:
                    {
                        var oppositePawnIndex = (int)Piece.p - offset;

                        var capturedSquare = Constants.EnPassantCaptureSquares[targetSquare];
                        var capturedPiece = oppositePawnIndex;
                        Utils.Assert(PieceBitBoards[oppositePawnIndex].GetBit(capturedSquare), $"Expected {(Side)oppositeSide} pawn in {capturedSquare}");

                        PieceBitBoards[capturedPiece].PopBit(capturedSquare);
                        OccupancyBitBoards[oppositeSide].PopBit(capturedSquare);
                        Board[capturedSquare] = (int)Piece.None;

                        ulong capturedPawnHash = ZobristTable.PieceHash(capturedSquare, capturedPiece);
                        UniqueIdentifier ^= capturedPawnHash;
                        _kingPawnUniqueIdentifier ^= capturedPawnHash;

                        break;
                    }
            }
        }

        Side = (Side)oppositeSide;
        OccupancyBitBoards[2] = OccupancyBitBoards[1] | OccupancyBitBoards[0];

        // Updating castling rights
        Castle &= Constants.CastlingRightsUpdateConstants[sourceSquare];
        Castle &= Constants.CastlingRightsUpdateConstants[targetSquare];

        UniqueIdentifier ^= ZobristTable.CastleHash(Castle);

        // Asserts won't work due to PassedPawnBonusNoEnemiesAheadBonus
        //Debug.Assert(ZobristTable.PositionHash(this) != UniqueIdentifier && WasProduceByAValidMove());
        //Debug.Assert(ZobristTable.PawnKingHash(this) != _kingPawnUniqueIdentifier && WasProduceByAValidMove());

        return new GameState(uniqueIdentifierCopy, kingPawnKeyUniqueIdentifierCopy, incrementalEvalAccumulatorCopy, incrementalPhaseAccumulatorCopy, enpassantCopy, castleCopy, isIncrementalEvalCopy);
    }

    [MethodImpl(MethodImplOptions.AggressiveInlining)]
    public void UnmakeMove(Move move, GameState gameState)
    {
        var oppositeSide = (int)Side;
        var side = Utils.OppositeSide(oppositeSide);
        Side = (Side)side;
        var offset = Utils.PieceOffset(side);

        int sourceSquare = move.SourceSquare();
        int targetSquare = move.TargetSquare();
        int piece = move.Piece();
        int promotedPiece = move.PromotedPiece();

        var newPiece = piece;
        if (promotedPiece != default)
        {
            newPiece = promotedPiece;
        }

        PieceBitBoards[newPiece].PopBit(targetSquare);
        OccupancyBitBoards[side].PopBit(targetSquare);
        Board[targetSquare] = (int)Piece.None;

        PieceBitBoards[piece].SetBit(sourceSquare);
        OccupancyBitBoards[side].SetBit(sourceSquare);
        Board[sourceSquare] = piece;

        switch (move.SpecialMoveFlag())
        {
            case SpecialMoveType.None:
                {
                    if (move.IsCapture())
                    {
                        var capturedPiece = move.CapturedPiece();

                        PieceBitBoards[capturedPiece].SetBit(targetSquare);
                        OccupancyBitBoards[oppositeSide].SetBit(targetSquare);
                        Board[targetSquare] = capturedPiece;
                    }

                    break;
                }
            case SpecialMoveType.ShortCastle:
                {
                    var rookSourceSquare = Utils.ShortCastleRookSourceSquare(side);
                    var rookTargetSquare = Utils.ShortCastleRookTargetSquare(side);
                    var rookIndex = (int)Piece.R + offset;

                    PieceBitBoards[rookIndex].SetBit(rookSourceSquare);
                    OccupancyBitBoards[side].SetBit(rookSourceSquare);
                    Board[rookSourceSquare] = rookIndex;

                    PieceBitBoards[rookIndex].PopBit(rookTargetSquare);
                    OccupancyBitBoards[side].PopBit(rookTargetSquare);
                    Board[rookTargetSquare] = (int)Piece.None;

                    break;
                }
            case SpecialMoveType.LongCastle:
                {
                    var rookSourceSquare = Utils.LongCastleRookSourceSquare(side);
                    var rookTargetSquare = Utils.LongCastleRookTargetSquare(side);
                    var rookIndex = (int)Piece.R + offset;

                    PieceBitBoards[rookIndex].SetBit(rookSourceSquare);
                    OccupancyBitBoards[side].SetBit(rookSourceSquare);
                    Board[rookSourceSquare] = rookIndex;

                    PieceBitBoards[rookIndex].PopBit(rookTargetSquare);
                    OccupancyBitBoards[side].PopBit(rookTargetSquare);
                    Board[rookTargetSquare] = (int)Piece.None;

                    break;
                }
            case SpecialMoveType.EnPassant:
                {
                    Debug.Assert(move.IsEnPassant());

                    var oppositePawnIndex = (int)Piece.p - offset;
                    var capturedPawnSquare = Constants.EnPassantCaptureSquares[targetSquare];

                    Utils.Assert(OccupancyBitBoards[(int)Side.Both].GetBit(capturedPawnSquare) == default,
                        $"Expected empty {capturedPawnSquare}");

                    PieceBitBoards[oppositePawnIndex].SetBit(capturedPawnSquare);
                    OccupancyBitBoards[oppositeSide].SetBit(capturedPawnSquare);
                    Board[capturedPawnSquare] = oppositePawnIndex;

                    break;
                }
        }

        OccupancyBitBoards[2] = OccupancyBitBoards[1] | OccupancyBitBoards[0];

        // Updating saved values
        Castle = gameState.Castle;
        EnPassant = gameState.EnPassant;
        UniqueIdentifier = gameState.ZobristKey;
        _kingPawnUniqueIdentifier = gameState.KingPawnKey;
        _incrementalEvalAccumulator = gameState.IncremetalEvalAccumulator;
        _incrementalPhaseAccumulator = gameState.IncrementalPhaseAccumulator;
        _isIncrementalEval = gameState.IsIncrementalEval;
    }

    [MethodImpl(MethodImplOptions.AggressiveInlining)]
    public GameState MakeNullMove()
    {
        Side = (Side)Utils.OppositeSide(Side);
        var oldEnPassant = EnPassant;
        var oldUniqueIdentifier = UniqueIdentifier;
        EnPassant = BoardSquare.noSquare;

        UniqueIdentifier ^=
            ZobristTable.SideHash()
            ^ ZobristTable.EnPassantHash((int)oldEnPassant);

        return new GameState(oldUniqueIdentifier, _kingPawnUniqueIdentifier, _incrementalEvalAccumulator, _incrementalPhaseAccumulator, oldEnPassant, byte.MaxValue, _isIncrementalEval);
    }

    [MethodImpl(MethodImplOptions.AggressiveInlining)]
    public void UnMakeNullMove(GameState gameState)
    {
        Side = (Side)Utils.OppositeSide(Side);
        EnPassant = gameState.EnPassant;
        UniqueIdentifier = gameState.ZobristKey;
        _kingPawnUniqueIdentifier = gameState.KingPawnKey;
        _incrementalEvalAccumulator = gameState.IncremetalEvalAccumulator;
        _incrementalPhaseAccumulator = gameState.IncrementalPhaseAccumulator;
        _isIncrementalEval = gameState.IsIncrementalEval;
    }

    /// <summary>
    /// False if any of the kings has been captured, or if the opponent king is in check.
    /// </summary>
    [MethodImpl(MethodImplOptions.AggressiveInlining)]
    internal bool IsValid()
    {
        var offset = Utils.PieceOffset(Side);

        var kingBitBoard = PieceBitBoards[(int)Piece.K + offset];
        var kingSquare = kingBitBoard == default ? -1 : kingBitBoard.GetLS1BIndex();

        var oppositeKingBitBoard = PieceBitBoards[(int)Piece.k - offset];
        var oppositeKingSquare = oppositeKingBitBoard == default ? -1 : oppositeKingBitBoard.GetLS1BIndex();

        return kingSquare >= 0 && oppositeKingSquare >= 0
            && !IsSquareAttacked(oppositeKingSquare, Side);
    }

    /// <summary>
    /// Lightweight version of <see cref="IsValid"/>
    /// False if the opponent king is in check.
    /// This method is meant to be invoked only after a pseudolegal <see cref="MakeMove(int)"/>.
    /// i.e. it doesn't ensure that both kings are on the board
    /// </summary>
    [MethodImpl(MethodImplOptions.AggressiveInlining)]
    public bool WasProduceByAValidMove()
    {
        Debug.Assert(PieceBitBoards[(int)Piece.k - Utils.PieceOffset(Side)].CountBits() == 1);
        var oppositeKingSquare = PieceBitBoards[(int)Piece.k - Utils.PieceOffset(Side)].GetLS1BIndex();

        return !IsSquareAttacked(oppositeKingSquare, Side);
    }

    #endregion

    #region Evaluation

    /// <summary>
    /// Evaluates material and position in a NegaMax style.
    /// That is, positive scores always favour playing <see cref="Side"/>.
    /// </summary>
    public (int Score, int Phase) StaticEvaluation() => StaticEvaluation(0);

    /// <summary>
    /// Evaluates material and position in a NegaMax style.
    /// That is, positive scores always favour playing <see cref="Side"/>.
    /// </summary>
    public (int Score, int Phase) StaticEvaluation(int movesWithoutCaptureOrPawnMove)
    {
        var kingPawnTable = new PawnTableElement[Constants.KingPawnHashSize];

        return StaticEvaluation(movesWithoutCaptureOrPawnMove, kingPawnTable);
    }

    /// <summary>
    /// Evaluates material and position in a NegaMax style.
    /// That is, positive scores always favour playing <see cref="Side"/>.
    /// </summary>
    [MethodImpl(MethodImplOptions.AggressiveInlining)]
    public (int Score, int Phase) StaticEvaluation(int movesWithoutCaptureOrPawnMove, PawnTableElement[] pawnEvalTable)
    {
        //var result = OnlineTablebaseProber.EvaluationSearch(this, movesWithoutCaptureOrPawnMove, cancellationToken);
        //Debug.Assert(result < CheckMateBaseEvaluation, $"position {FEN()} returned tb eval out of bounds: {result}");
        //Debug.Assert(result > -CheckMateBaseEvaluation, $"position {FEN()} returned tb eval out of bounds: {result}");

        //if (result != OnlineTablebaseProber.NoResult)
        //{
        //    return result;
        //}

        int packedScore = 0;
        int gamePhase = 0;

        var whitePawns = PieceBitBoards[(int)Piece.P];
        var blackPawns = PieceBitBoards[(int)Piece.p];

        BitBoard whitePawnAttacks = whitePawns.ShiftUpRight() | whitePawns.ShiftUpLeft();
        BitBoard blackPawnAttacks = blackPawns.ShiftDownRight() | blackPawns.ShiftDownLeft();

        var whiteKing = PieceBitBoards[(int)Piece.K].GetLS1BIndex();
        var blackKing = PieceBitBoards[(int)Piece.k].GetLS1BIndex();

        var whiteBucket = PSQTBucketLayout[whiteKing];
        var blackBucket = PSQTBucketLayout[blackKing ^ 56];

        if (_isIncrementalEval)
        {
            packedScore = _incrementalEvalAccumulator;
            gamePhase = _incrementalPhaseAccumulator;

            var kingPawnIndex = _kingPawnUniqueIdentifier & Constants.KingPawnHashMask;
            ref var entry = ref pawnEvalTable[kingPawnIndex];

            // pawnEvalTable hit: We can reuse cached eval for pawn additional evaluation + PieceProtectedByPawnBonus + KingShieldBonus
            if (entry.Key == _kingPawnUniqueIdentifier)
            {
                packedScore += entry.PackedScore;
            }
            // Not hit in pawnEvalTable table
            else
            {
                var pawnScore = PawnAdditionalEvaluation_All(whiteBucket, blackBucket, whiteKing, blackKing, whitePawnAttacks, blackPawnAttacks);

                entry.Update(_kingPawnUniqueIdentifier, pawnScore);
                packedScore += pawnScore;
            }

<<<<<<< HEAD

            packedScore += KnightAdditionalEvaluation_All(whiteBucket, blackBucket, whiteKing, blackKing, whitePawnAttacks, blackPawnAttacks);
            packedScore += BishopAdditionalEvaluation_All(whiteBucket, blackBucket, whiteKing, blackKing, whitePawnAttacks, blackPawnAttacks);
            packedScore += RookAdditionalEvaluation_All(whiteBucket, blackBucket, whiteKing, blackKing, whitePawnAttacks, blackPawnAttacks);
            packedScore += QueenAdditionalEvaluation_All(whiteBucket, blackBucket, whiteKing, blackKing, whitePawnAttacks, blackPawnAttacks);
=======
            // White pieces additional eval and pawn attacks, except pawn and king
            for (int pieceIndex = (int)Piece.N; pieceIndex < (int)Piece.K; ++pieceIndex)
            {
                // Bitboard copy that we 'empty'
                var bitboard = PieceBitBoards[pieceIndex];

                packedScore += PieceProtectedByPawnBonus[whiteBucket][pieceIndex] * (whitePawnAttacks & bitboard).CountBits();

                while (bitboard != default)
                {
                    var pieceSquareIndex = bitboard.GetLS1BIndex();
                    bitboard.ResetLS1B();

                    packedScore += AdditionalPieceEvaluation(pieceSquareIndex, pieceIndex, (int)Side.White, blackKing, blackPawnAttacks);
                }
            }

            // Black pieces additional eval and pawn attacks, except pawn and king
            for (int pieceIndex = (int)Piece.n; pieceIndex < (int)Piece.k; ++pieceIndex)
            {
                // Bitboard copy that we 'empty'
                var bitboard = PieceBitBoards[pieceIndex];

                // Pieces protected by pawns bonus
                packedScore -= PieceProtectedByPawnBonus[blackBucket][pieceIndex - 6] * (blackPawnAttacks & bitboard).CountBits();

                while (bitboard != default)
                {
                    var pieceSquareIndex = bitboard.GetLS1BIndex();
                    bitboard.ResetLS1B();

                    packedScore -= AdditionalPieceEvaluation(pieceSquareIndex, pieceIndex, (int)Side.Black, whiteKing, whitePawnAttacks);
                }
            }
>>>>>>> 176317fe
        }
        else
        {
            _incrementalEvalAccumulator = 0;
            _incrementalPhaseAccumulator = 0;

            var kingPawnIndex = _kingPawnUniqueIdentifier & Constants.KingPawnHashMask;
            ref var entry = ref pawnEvalTable[kingPawnIndex];

            // pawnTable hit: We can reuse cached eval for pawn additional evaluation + PieceProtectedByPawnBonus + KingShieldBonus
            if (entry.Key == _kingPawnUniqueIdentifier)
            {
                packedScore += entry.PackedScore;

                // White pawns
                // No PieceProtectedByPawnBonus - included in pawn table | packedScore += PieceProtectedByPawnBonus[...]

                // Bitboard copy that we 'empty'
                var whitePawnsCopy = PieceBitBoards[(int)Piece.P];
                while (whitePawnsCopy != default)
                {
                    var pieceSquareIndex = whitePawnsCopy.GetLS1BIndex();
                    whitePawnsCopy.ResetLS1B();

                    _incrementalEvalAccumulator += PSQT(0, whiteBucket, (int)Piece.P, pieceSquareIndex)
                                                + PSQT(1, blackBucket, (int)Piece.P, pieceSquareIndex);

                    // No incremental eval - included in pawn table | packedScore += AdditionalPieceEvaluation(...);
                }

                // Black pawns
                // No PieceProtectedByPawnBonus - included in pawn table | packedScore -= PieceProtectedByPawnBonus .Length[...]

                // Bitboard copy that we 'empty'
                var blackPawnsCopy = PieceBitBoards[(int)Piece.p];
                while (blackPawnsCopy != default)
                {
                    var pieceSquareIndex = blackPawnsCopy.GetLS1BIndex();
                    blackPawnsCopy.ResetLS1B();

                    _incrementalEvalAccumulator += PSQT(0, blackBucket, (int)Piece.p, pieceSquareIndex)
                                                + PSQT(1, whiteBucket, (int)Piece.p, pieceSquareIndex);

                    // No incremental eval - included in pawn table | packedScore -= AdditionalPieceEvaluation(...);
                }
            }
            // Not hit in pawnTable table
            else
            {
                var pawnScore = 0;

                // White pawns

                // King pawn shield bonus
                pawnScore += KingPawnShield(whiteKing, whitePawns);

                // Pieces protected by pawns bonus
                pawnScore += PieceProtectedByPawnBonus[whiteBucket][(int)Piece.P] * (whitePawnAttacks & whitePawns).CountBits();

                // Bitboard copy that we 'empty'
                var whitePawnsCopy = PieceBitBoards[(int)Piece.P];
                while (whitePawnsCopy != default)
                {
                    var pieceSquareIndex = whitePawnsCopy.GetLS1BIndex();
                    whitePawnsCopy.ResetLS1B();

                    _incrementalEvalAccumulator += PSQT(0, whiteBucket, (int)Piece.P, pieceSquareIndex)
                                                + PSQT(1, blackBucket, (int)Piece.P, pieceSquareIndex);

                    pawnScore += PawnAdditionalEvaluation(whiteBucket, blackBucket, pieceSquareIndex, (int)Piece.P, whiteKing, blackKing);
                }

                // Black pawns

                // King pawn shield bonus
                pawnScore -= KingPawnShield(blackKing, blackPawns);

                // Pieces protected by pawns bonus
                pawnScore -= PieceProtectedByPawnBonus[blackBucket][(int)Piece.P] * (blackPawnAttacks & blackPawns).CountBits();

                // Bitboard copy that we 'empty'
                var blackPawnsCopy = PieceBitBoards[(int)Piece.p];
                while (blackPawnsCopy != default)
                {
                    var pieceSquareIndex = blackPawnsCopy.GetLS1BIndex();
                    blackPawnsCopy.ResetLS1B();

                    _incrementalEvalAccumulator += PSQT(0, blackBucket, (int)Piece.p, pieceSquareIndex)
                                                + PSQT(1, whiteBucket, (int)Piece.p, pieceSquareIndex);

                    pawnScore -= PawnAdditionalEvaluation(blackBucket, whiteBucket, pieceSquareIndex, (int)Piece.p, blackKing, whiteKing);
                }

                // Pawn islands
                pawnScore += PawnIslands(whitePawns, blackPawns);

                entry.Update(_kingPawnUniqueIdentifier, pawnScore);
                packedScore += pawnScore;
            }

            // White pieces PSQTs and additional eval and pawn attacks, except king and pawn
            for (int pieceIndex = (int)Piece.N; pieceIndex < (int)Piece.K; ++pieceIndex)
            {
                // Bitboard copy that we 'empty'
                var bitboard = PieceBitBoards[pieceIndex];

                packedScore += PieceProtectedByPawnBonus[whiteBucket][pieceIndex] * (whitePawnAttacks & bitboard).CountBits();

                while (bitboard != default)
                {
                    var pieceSquareIndex = bitboard.GetLS1BIndex();
                    bitboard.ResetLS1B();

                    _incrementalEvalAccumulator += PSQT(0, whiteBucket, pieceIndex, pieceSquareIndex)
                                                + PSQT(1, blackBucket, pieceIndex, pieceSquareIndex);

                    _incrementalPhaseAccumulator += GamePhaseByPiece[pieceIndex];

                    packedScore += AdditionalPieceEvaluation(pieceSquareIndex, pieceIndex, (int)Side.White, blackKing, blackPawnAttacks);
                }
            }

            // Black pieces PSQTs and additional eval and pawn attacks, except king and pawn
            for (int pieceIndex = (int)Piece.n; pieceIndex < (int)Piece.k; ++pieceIndex)
            {
                // Bitboard copy that we 'empty'
                var bitboard = PieceBitBoards[pieceIndex];

                // Pieces protected by pawns bonus
                packedScore -= PieceProtectedByPawnBonus[blackBucket][pieceIndex - 6] * (blackPawnAttacks & bitboard).CountBits();

                while (bitboard != default)
                {
                    var pieceSquareIndex = bitboard.GetLS1BIndex();
                    bitboard.ResetLS1B();

                    _incrementalEvalAccumulator += PSQT(0, blackBucket, pieceIndex, pieceSquareIndex)
                                                + PSQT(1, whiteBucket, pieceIndex, pieceSquareIndex);

                    _incrementalPhaseAccumulator += GamePhaseByPiece[pieceIndex];

                    packedScore -= AdditionalPieceEvaluation(pieceSquareIndex, pieceIndex, (int)Side.Black, whiteKing, whitePawnAttacks);
                }
            }

            packedScore += _incrementalEvalAccumulator;
            gamePhase += _incrementalPhaseAccumulator;
            _isIncrementalEval = true;
        }

        // Kings - they can't be incremental due to the king buckets
        packedScore +=
            PSQT(0, whiteBucket, (int)Piece.K, whiteKing)
            + PSQT(1, blackBucket, (int)Piece.K, whiteKing)
            + PSQT(0, blackBucket, (int)Piece.k, blackKing)
            + PSQT(1, whiteBucket, (int)Piece.k, blackKing);

        packedScore +=
            KingAdditionalEvaluation(whiteKing, (int)Side.White, blackPawnAttacks)
            - KingAdditionalEvaluation(blackKing, (int)Side.Black, whitePawnAttacks);

        // Bishop pair bonus
        if (PieceBitBoards[(int)Piece.B].CountBits() >= 2)
        {
            packedScore += BishopPairBonus;
        }

        if (PieceBitBoards[(int)Piece.b].CountBits() >= 2)
        {
            packedScore -= BishopPairBonus;
        }

        // Pieces attacked by pawns bonus
        packedScore += PieceAttackedByPawnPenalty
            * ((blackPawnAttacks & OccupancyBitBoards[(int)Side.White] /* & (~whitePawns) */).CountBits()
                - (whitePawnAttacks & OccupancyBitBoards[(int)Side.Black] /* & (~blackPawns) */).CountBits());

        if (gamePhase > MaxPhase)    // Early promotions
        {
            gamePhase = MaxPhase;
        }

        int totalPawnsCount = whitePawns.CountBits() + blackPawns.CountBits();

        // Pawnless endgames with few pieces
        if (gamePhase <= 3 && totalPawnsCount == 0)
        {
            switch (gamePhase)
            {
                //case 5:
                //    {
                //        // RB vs R, RN vs R - scale it down due to the chances of it being a draw
                //        if (pieceCount[(int)Piece.R] == 1 && pieceCount[(int)Piece.r] == 1)
                //        {
                //            packedScore >>= 1; // /2
                //        }

                //        break;
                //    }
                case 3:
                    {
                        var winningSideOffset = Utils.PieceOffset(packedScore >= 0);

                        if (PieceBitBoards[(int)Piece.N + winningSideOffset].CountBits() == 2)      // NN vs N, NN vs B
                        {
                            return (0, gamePhase);
                        }

                        // Without rooks, only BB vs N is a win and BN vs N can have some chances
                        // Not taking that into account here though, we would need this to rule them out: `pieceCount[(int)Piece.b - winningSideOffset] == 1 || pieceCount[(int)Piece.B + winningSideOffset] <= 1`
                        //if (pieceCount[(int)Piece.R + winningSideOffset] == 0)  // BN vs B, NN vs B, BB vs B, BN vs N, NN vs N
                        //{
                        //    packedScore >>= 1; // /2
                        //}

                        break;
                    }
                case 2:
                    {
                        var whiteKnightsCount = PieceBitBoards[(int)Piece.N].CountBits();

                        if (whiteKnightsCount + PieceBitBoards[(int)Piece.n].CountBits() == 2            // NN vs -, N vs N
                                || whiteKnightsCount + PieceBitBoards[(int)Piece.B].CountBits() == 1)    // B vs N, B vs B
                        {
                            return (0, gamePhase);
                        }

                        break;
                    }
                case 1:
                case 0:
                    {
                        return (0, gamePhase);
                    }
            }
        }

        int endGamePhase = MaxPhase - gamePhase;

        var middleGameScore = Utils.UnpackMG(packedScore);
        var endGameScore = Utils.UnpackEG(packedScore);
        var eval = ((middleGameScore * gamePhase) + (endGameScore * endGamePhase)) / MaxPhase;

        // Endgame scaling with pawn count, formula yoinked from Sirius
        eval = (int)(eval * ((80 + (totalPawnsCount * 7)) / 128.0));

        eval = ScaleEvalWith50MovesDrawDistance(eval, movesWithoutCaptureOrPawnMove);

        eval = Math.Clamp(eval, MinStaticEval, MaxStaticEval);

        var sideEval = Side == Side.White
            ? eval
            : -eval;

        return (sideEval, gamePhase);
    }

    [MethodImpl(MethodImplOptions.AggressiveInlining)]
    public int Phase()
    {
        int gamePhase =
             ((PieceBitBoards[(int)Piece.N] | PieceBitBoards[(int)Piece.n]).CountBits() * GamePhaseByPiece[(int)Piece.N])
            + ((PieceBitBoards[(int)Piece.B] | PieceBitBoards[(int)Piece.b]).CountBits() * GamePhaseByPiece[(int)Piece.B])
            + ((PieceBitBoards[(int)Piece.R] | PieceBitBoards[(int)Piece.r]).CountBits() * GamePhaseByPiece[(int)Piece.R])
            + ((PieceBitBoards[(int)Piece.Q] | PieceBitBoards[(int)Piece.q]).CountBits() * GamePhaseByPiece[(int)Piece.Q]);

        if (gamePhase > MaxPhase)    // Early promotions
        {
            gamePhase = MaxPhase;
        }

        return gamePhase;
    }

    [MethodImpl(MethodImplOptions.AggressiveInlining)]
    internal static int TaperedEvaluation(int taperedEvaluationTerm, int phase)
    {
        return ((Utils.UnpackMG(taperedEvaluationTerm) * phase) + (Utils.UnpackEG(taperedEvaluationTerm) * (24 - phase))) / 24;
    }

    /// <summary>
    /// Assuming a current position has no legal moves (<see cref="AllPossibleMoves"/> doesn't produce any <see cref="IsValid"/> position),
    /// this method determines if a position is a result of either a loss by checkmate or a draw by stalemate.
    /// NegaMax style
    /// </summary>
    /// <param name="ply">Modulates the output, favouring positions with lower ply (i.e. Checkmate in less moves)</param>
    /// <returns>At least <see cref="CheckMateEvaluation"/> if Position.Side lost (more extreme values when <paramref name="ply"/> increases)
    /// or 0 if Position.Side was stalemated</returns>
    [MethodImpl(MethodImplOptions.AggressiveInlining)]
    public static int EvaluateFinalPosition(int ply, bool isInCheck)
    {
        if (isInCheck)
        {
            // Checkmate evaluation, but not as bad/shallow as it looks like since we're already searching at a certain depth
            return -CheckMateBaseEvaluation + ply;
        }
        else
        {
            return 0;
        }
    }

    /// <summary>
    /// Doesn't include <see cref="Piece.P"/>, <see cref="Piece.p"/>, <see cref="Piece.K"/> and <see cref="Piece.k"/> evaluation
    /// </summary>
    [MethodImpl(MethodImplOptions.AggressiveInlining)]
    private int AdditionalPieceEvaluation(int pieceSquareIndex, int pieceIndex, int pieceSide, int oppositeSideKingSquare, BitBoard enemyPawnAttacks)
    {
        return pieceIndex switch
        {
            (int)Piece.R or (int)Piece.r => RookAdditionalEvaluation(pieceSquareIndex, pieceIndex, pieceSide, oppositeSideKingSquare, enemyPawnAttacks),
            (int)Piece.B or (int)Piece.b => BishopAdditionalEvaluation(pieceSquareIndex, pieceIndex, pieceSide, oppositeSideKingSquare, enemyPawnAttacks),
            (int)Piece.N or (int)Piece.n => KnightAdditionalEvaluation(pieceSquareIndex, pieceSide, oppositeSideKingSquare, enemyPawnAttacks),
            (int)Piece.Q or (int)Piece.q => QueenAdditionalEvaluation(pieceSquareIndex, pieceSide, oppositeSideKingSquare, enemyPawnAttacks),
            _ => 0
        };
    }

    /// <summary>
    /// Doesn't include <see cref="Piece.K"/> and <see cref="Piece.k"/> evaluation
    /// </summary>
    [Obsolete("Test only")]
    internal int AdditionalPieceEvaluation(int bucket, int oppositeSideBucket, int pieceSquareIndex, int pieceIndex, int pieceSide, int sameSideKingSquare, int oppositeSideKingSquare, BitBoard enemyPawnAttacks)
    {
        return pieceIndex switch
        {
            (int)Piece.P or (int)Piece.p => PawnAdditionalEvaluation(bucket, oppositeSideBucket, pieceSquareIndex, pieceIndex, sameSideKingSquare, oppositeSideKingSquare),

            (int)Piece.R or (int)Piece.r => RookAdditionalEvaluation(pieceSquareIndex, pieceIndex, pieceSide, oppositeSideKingSquare, enemyPawnAttacks),
            (int)Piece.B or (int)Piece.b => BishopAdditionalEvaluation(pieceSquareIndex, pieceIndex, pieceSide, oppositeSideKingSquare, enemyPawnAttacks),
            (int)Piece.N or (int)Piece.n => KnightAdditionalEvaluation(pieceSquareIndex, pieceSide, oppositeSideKingSquare, enemyPawnAttacks),
            (int)Piece.Q or (int)Piece.q => QueenAdditionalEvaluation(pieceSquareIndex, pieceSide, oppositeSideKingSquare, enemyPawnAttacks),
            _ => 0
        };
    }

    [MethodImpl(MethodImplOptions.AggressiveInlining)]
    private int PawnAdditionalEvaluation_All(int whiteBucket, int blackBucket, int whiteKingSquare, int blackKingSquare, BitBoard whitePawnAttacks, BitBoard blackPawnAttacks)
    {
        var score = 0;

        const int whitePawnIndex = (int)Piece.P;
        const int blackPawnIndex = (int)Piece.p;

        var whitePawns = PieceBitBoards[whitePawnIndex];
        var blackPawns = PieceBitBoards[blackPawnIndex];

        // Before modifying whitePawns and blackPawns:

        // Pieces protected by pawns bonus
        score += PieceProtectedByPawnBonus[whiteBucket][whitePawnIndex] * (whitePawnAttacks & whitePawns).CountBits();
        score -= PieceProtectedByPawnBonus[blackBucket][whitePawnIndex] * (blackPawnAttacks & blackPawns).CountBits();

        // King pawn shield bonus
        score += KingPawnShield(whiteKingSquare, whitePawns);
        score -= KingPawnShield(blackKingSquare, blackPawns);

        // Pawn islands
        score += PawnIslands(whitePawns, blackPawns);

        // White pawns
        while (whitePawns != default)
        {
            // TODO: add 0b111111111 o 0b000000000  & PSQT, so that hopefully PSQT just doesn't get executed
            var pieceSquareIndex = whitePawns.GetLS1BIndex();
            whitePawns.ResetLS1B();

            score += PawnAdditionalEvaluation(whiteBucket, blackBucket, pieceSquareIndex, whitePawnIndex, whiteKingSquare, blackKingSquare);
        }

        // Black pawns
        while (blackPawns != default)
        {
            var pieceSquareIndex = blackPawns.GetLS1BIndex();
            blackPawns.ResetLS1B();

            score -= PawnAdditionalEvaluation(blackBucket, whiteBucket, pieceSquareIndex, blackPawnIndex, blackKingSquare, whiteKingSquare);
        }

        return score;
    }

    [MethodImpl(MethodImplOptions.AggressiveInlining)]
    private int PawnAdditionalEvaluation(int bucket, int oppositeSideBucket, int squareIndex, int pieceIndex, int sameSideKingSquare, int oppositeSideKingSquare)
    {
        int packedBonus = 0;

        var rank = Constants.Rank[squareIndex];
        var oppositeSide = (int)Side.Black;

        if (pieceIndex == (int)Piece.p)
        {
            rank = 7 - rank;
            oppositeSide = (int)Side.White;
        }

        // Isolated pawn
        if ((PieceBitBoards[pieceIndex] & Masks.IsolatedPawnMasks[squareIndex]) == default)
        {
            packedBonus += IsolatedPawnPenalty;
        }

        // Passed pawn
        ulong passedPawnsMask = Masks.PassedPawns[pieceIndex][squareIndex];
        if ((PieceBitBoards[(int)Piece.p - pieceIndex] & passedPawnsMask) == default)
        {
            // Passed pawn without opponent pieces ahead (in its passed pawn mask)
            if ((passedPawnsMask & OccupancyBitBoards[oppositeSide]) == 0)
            {
                packedBonus += PassedPawnBonusNoEnemiesAheadBonus[bucket][rank];
                packedBonus += PassedPawnBonusNoEnemiesAheadEnemyBonus[oppositeSideBucket][rank];
            }

            // King distance to passed pawn
            var friendlyKingDistance = Constants.ChebyshevDistance[squareIndex][sameSideKingSquare];

            // Enemy king distance to passed pawn
            var enemyKingDistance = Constants.ChebyshevDistance[squareIndex][oppositeSideKingSquare];

            packedBonus += PassedPawnBonus[bucket][rank]
                + PassedPawnEnemyBonus[oppositeSideBucket][rank]
                + FriendlyKingDistanceToPassedPawnBonus[friendlyKingDistance]
                + EnemyKingDistanceToPassedPawnPenalty[enemyKingDistance];
        }

        // Pawn phalanx
        if (Constants.File[squareIndex] != 7 && PieceBitBoards[pieceIndex].GetBit(squareIndex + 1))
        {
            packedBonus += PawnPhalanxBonus[rank];
        }

        return packedBonus;
    }

    [MethodImpl(MethodImplOptions.AggressiveInlining)]
    private int RookAdditionalEvaluation_All(int whiteBucket, int blackBucket, int whiteKingSquare, int blackKingSquare, BitBoard whitePawnAttacks, BitBoard blackPawnAttacks)
    {
        var score = 0;

        const int whitePieceIndex = (int)Piece.R;
        const int blackPieceIndex = (int)Piece.r;

        var whitePieces = PieceBitBoards[whitePieceIndex];
        var blackPieces = PieceBitBoards[blackPieceIndex];

        // Pieces protected by pawns bonus
        score += PieceProtectedByPawnBonus[whiteBucket][whitePieceIndex] * (whitePawnAttacks & whitePieces).CountBits();
        score -= PieceProtectedByPawnBonus[blackBucket][whitePieceIndex] * (blackPawnAttacks & blackPieces).CountBits();

        while (whitePieces != default)
        {
            var pieceSquareIndex = whitePieces.GetLS1BIndex();
            whitePieces.ResetLS1B();

            score += RookAdditionalEvaluation(pieceSquareIndex, whitePieceIndex, (int)Side.White, blackKingSquare, blackPawnAttacks);
        }

        while (blackPieces != default)
        {
            var pieceSquareIndex = blackPieces.GetLS1BIndex();
            blackPieces.ResetLS1B();

            score -= RookAdditionalEvaluation(pieceSquareIndex, blackPieceIndex, (int)Side.Black, whiteKingSquare, whitePawnAttacks);
        }

        return score;
    }

    [MethodImpl(MethodImplOptions.AggressiveInlining)]
    private int RookAdditionalEvaluation(int squareIndex, int pieceIndex, int pieceSide, int oppositeSideKingSquare, BitBoard enemyPawnAttacks)
    {
        const int pawnToRookOffset = (int)Piece.R - (int)Piece.P;

        var occupancy = OccupancyBitBoards[(int)Side.Both];
        var attacks = Attacks.RookAttacks(squareIndex, occupancy);

        // Mobility
        var attacksCount =
            (attacks
                & (~(OccupancyBitBoards[pieceSide] | enemyPawnAttacks)))
            .CountBits();

        var packedBonus = RookMobilityBonus[attacksCount];

        // Rook on open file
        if (((PieceBitBoards[(int)Piece.P] | PieceBitBoards[(int)Piece.p]) & Masks.FileMasks[squareIndex]) == default)
        {
            packedBonus += OpenFileRookBonus;
        }
        // Rook on semi-open file
        else if ((PieceBitBoards[pieceIndex - pawnToRookOffset] & Masks.FileMasks[squareIndex]) == default)
        {
            packedBonus += SemiOpenFileRookBonus;
        }

        // Checks
        var enemyKingCheckThreats = Attacks.RookAttacks(oppositeSideKingSquare, occupancy);
        var checks = (attacks & enemyKingCheckThreats).CountBits();

        packedBonus += CheckBonus[(int)Piece.R] * checks;

        if ((attacks & PieceBitBoards[pieceIndex]).CountBits() >= 1)
        {
            var rank = Constants.Rank[squareIndex];

            if (pieceIndex == (int)Piece.r)
            {
                rank = 7 - rank;
            }

            packedBonus += ConnectedRooksBonus[rank];
        }

        return packedBonus;
    }

    [MethodImpl(MethodImplOptions.AggressiveInlining)]
    private int KnightAdditionalEvaluation_All(int whiteBucket, int blackBucket, int whiteKingSquare, int blackKingSquare, BitBoard whitePawnAttacks, BitBoard blackPawnAttacks)
    {
        var score = 0;

        const int whitePieceIndex = (int)Piece.N;
        const int blackPieceIndex = (int)Piece.n;

        var whitePieces = PieceBitBoards[whitePieceIndex];
        var blackPieces = PieceBitBoards[blackPieceIndex];

        // Pieces protected by pawns bonus
        score += PieceProtectedByPawnBonus[whiteBucket][whitePieceIndex] * (whitePawnAttacks & whitePieces).CountBits();
        score -= PieceProtectedByPawnBonus[blackBucket][whitePieceIndex] * (blackPawnAttacks & blackPieces).CountBits();

        while (whitePieces != default)
        {
            var pieceSquareIndex = whitePieces.GetLS1BIndex();
            whitePieces.ResetLS1B();

            score += KnightAdditionalEvaluation(pieceSquareIndex, (int)Side.White, blackKingSquare, blackPawnAttacks);
        }

        while (blackPieces != default)
        {
            var pieceSquareIndex = blackPieces.GetLS1BIndex();
            blackPieces.ResetLS1B();

            score -= KnightAdditionalEvaluation(pieceSquareIndex, (int)Side.Black, whiteKingSquare, whitePawnAttacks);
        }

        return score;
    }

    [MethodImpl(MethodImplOptions.AggressiveInlining)]
    private int KnightAdditionalEvaluation(int squareIndex, int pieceSide, int oppositeSideKingSquare, BitBoard enemyPawnAttacks)
    {
        //var offset = Utils.PieceOffset(pieceSide);
        //var oppositeRooksIndex = (int)Piece.r - offset;
        //var oppositeQueensIndex = (int)Piece.q - offset;

        var attacks = Attacks.KnightAttacks[squareIndex];

        // Mobility
        var attacksCount =
            (attacks
                & (~(OccupancyBitBoards[pieceSide] | enemyPawnAttacks)))
            .CountBits();

        var packedBonus = KnightMobilityBonus[attacksCount];

        // Checks
        var enemyKingCheckThreats = Attacks.KnightAttacks[oppositeSideKingSquare];
        var checks = (attacks & enemyKingCheckThreats).CountBits();

        packedBonus += CheckBonus[(int)Piece.N] * checks;

        // Major threats
        //packedBonus += MinorMajorThreatsBonus * (PieceBitBoards[oppositeRooksIndex] | PieceBitBoards[oppositeQueensIndex]).CountBits();

        return packedBonus;
    }

    [MethodImpl(MethodImplOptions.AggressiveInlining)]
    private int BishopAdditionalEvaluation_All(int whiteBucket, int blackBucket, int whiteKingSquare, int blackKingSquare, BitBoard whitePawnAttacks, BitBoard blackPawnAttacks)
    {
        var score = 0;

        const int whitePieceIndex = (int)Piece.B;
        const int blackPieceIndex = (int)Piece.b;

        var whitePieces = PieceBitBoards[whitePieceIndex];
        var blackPieces = PieceBitBoards[blackPieceIndex];

        // Pieces protected by pawns bonus
        score += PieceProtectedByPawnBonus[whiteBucket][whitePieceIndex] * (whitePawnAttacks & whitePieces).CountBits();
        score -= PieceProtectedByPawnBonus[blackBucket][whitePieceIndex] * (blackPawnAttacks & blackPieces).CountBits();

        while (whitePieces != default)
        {
            var pieceSquareIndex = whitePieces.GetLS1BIndex();
            whitePieces.ResetLS1B();

            score += BishopAdditionalEvaluation(pieceSquareIndex, whitePieceIndex, (int)Side.White, blackKingSquare, blackPawnAttacks);
        }

        while (blackPieces != default)
        {
            var pieceSquareIndex = blackPieces.GetLS1BIndex();
            blackPieces.ResetLS1B();

            score -= BishopAdditionalEvaluation(pieceSquareIndex, blackPieceIndex, (int)Side.Black, whiteKingSquare, whitePawnAttacks);
        }

        return score;
    }

    [MethodImpl(MethodImplOptions.AggressiveInlining)]
    private int BishopAdditionalEvaluation(int squareIndex, int pieceIndex, int pieceSide, int oppositeSideKingSquare, BitBoard enemyPawnAttacks)
    {
        const int pawnToBishopOffset = (int)Piece.B - (int)Piece.P;

        var offset = Utils.PieceOffset(pieceSide);
        var oppositeRooksIndex = (int)Piece.r - offset;
        var oppositeQueensIndex = (int)Piece.q - offset;

        var occupancy = OccupancyBitBoards[(int)Side.Both];
        var attacks = Attacks.BishopAttacks(squareIndex, occupancy);

        // Mobility
        var attacksCount =
            (attacks
                & (~(OccupancyBitBoards[pieceSide] | enemyPawnAttacks)))
            .CountBits();

        var packedBonus = BishopMobilityBonus[attacksCount];

        // Bad bishop
        var sameSidePawns = PieceBitBoards[pieceIndex - pawnToBishopOffset];

        var sameColorPawns = sameSidePawns &
            (Constants.DarkSquares[squareIndex] == 1
                ? Constants.DarkSquaresBitBoard
                : Constants.LightSquaresBitBoard);

        packedBonus += BadBishop_SameColorPawnsPenalty[sameColorPawns.CountBits()];

        // Blocked central pawns
        var sameSideCentralPawns = sameSidePawns & Constants.CentralFiles;

        var pawnBlockerSquares = pieceSide == (int)Side.White
            ? sameSideCentralPawns.ShiftUp()
            : sameSideCentralPawns.ShiftDown();

        var pawnBlockers = pawnBlockerSquares & OccupancyBitBoards[Utils.OppositeSide(pieceSide)];

        packedBonus += BadBishop_BlockedCentralPawnsPenalty[pawnBlockers.CountBits()];

        // Bishop in unblocked long diagonals
        if ((attacks & Constants.CentralSquares).CountBits() == 2)
        {
            packedBonus += BishopInUnblockedLongDiagonalBonus;
        }

        // Checks
        var enemyKingCheckThreats = Attacks.BishopAttacks(oppositeSideKingSquare, occupancy);
        var checks = (attacks & enemyKingCheckThreats).CountBits();

        packedBonus += CheckBonus[(int)Piece.B] * checks;

        // Major threats
        packedBonus += BishopRookThreatsBonus * (attacks & PieceBitBoards[oppositeRooksIndex]).CountBits();
        packedBonus += BishopQueenThreatsBonus * (attacks & PieceBitBoards[oppositeQueensIndex]).CountBits();

        return packedBonus;
    }

    [MethodImpl(MethodImplOptions.AggressiveInlining)]
    private int QueenAdditionalEvaluation_All(int whiteBucket, int blackBucket, int whiteKingSquare, int blackKingSquare, BitBoard whitePawnAttacks, BitBoard blackPawnAttacks)
    {
        var score = 0;

        const int whitePieceIndex = (int)Piece.Q;
        const int blackPieceIndex = (int)Piece.q;

        var whitePieces = PieceBitBoards[whitePieceIndex];
        var blackPieces = PieceBitBoards[blackPieceIndex];

        // Pieces protected by pawns bonus
        score += PieceProtectedByPawnBonus[whiteBucket][whitePieceIndex] * (whitePawnAttacks & whitePieces).CountBits();
        score -= PieceProtectedByPawnBonus[blackBucket][whitePieceIndex] * (blackPawnAttacks & blackPieces).CountBits();

        while (whitePieces != default)
        {
            var pieceSquareIndex = whitePieces.GetLS1BIndex();
            whitePieces.ResetLS1B();

            score += QueenAdditionalEvaluation(pieceSquareIndex, (int)Side.White, blackKingSquare, blackPawnAttacks);
        }

        while (blackPieces != default)
        {
            var pieceSquareIndex = blackPieces.GetLS1BIndex();
            blackPieces.ResetLS1B();

            score -= QueenAdditionalEvaluation(pieceSquareIndex, (int)Side.Black, whiteKingSquare, whitePawnAttacks);
        }

        return score;
    }

    [MethodImpl(MethodImplOptions.AggressiveInlining)]
    private int QueenAdditionalEvaluation(int squareIndex, int pieceSide, int oppositeSideKingSquare, BitBoard enemyPawnAttacks)
    {
        var occupancy = OccupancyBitBoards[(int)Side.Both];
        var attacks = Attacks.QueenAttacks(squareIndex, occupancy);

        // Mobility
        var attacksCount =
            (attacks
                & (~(OccupancyBitBoards[pieceSide] | enemyPawnAttacks)))
            .CountBits();

        var packedBonus = QueenMobilityBonus[attacksCount];

        // Checks
        var enemyKingCheckThreats = Attacks.QueenAttacks(oppositeSideKingSquare, occupancy);
        var checks = (attacks & enemyKingCheckThreats).CountBits();

        packedBonus += CheckBonus[(int)Piece.Q] * checks;

        return packedBonus;
    }

    [MethodImpl(MethodImplOptions.AggressiveInlining)]
    internal int KingAdditionalEvaluation(int squareIndex, int pieceSide, BitBoard enemyPawnAttacks)
    {
        // Virtual mobility (as if Queen)
        var attacksCount =
            (Attacks.QueenAttacks(squareIndex, OccupancyBitBoards[(int)Side.Both])
            & ~(OccupancyBitBoards[pieceSide] | enemyPawnAttacks)).CountBits();
        int packedBonus = VirtualKingMobilityBonus[attacksCount];

        var kingSideOffset = Utils.PieceOffset(pieceSide);

        // Opposite side rooks or queens on the board
        if (PieceBitBoards[(int)Piece.r - kingSideOffset] + PieceBitBoards[(int)Piece.q - kingSideOffset] != 0)
        {
            // King on open file
            if (((PieceBitBoards[(int)Piece.P] | PieceBitBoards[(int)Piece.p]) & Masks.FileMasks[squareIndex]) == 0)
            {
                packedBonus += OpenFileKingPenalty;
            }
            // King on semi-open file
            else if ((PieceBitBoards[(int)Piece.P + kingSideOffset] & Masks.FileMasks[squareIndex]) == 0)
            {
                packedBonus += SemiOpenFileKingPenalty;
            }
        }

        // Pawn king shield included next to pawn additional eval

        return packedBonus;
    }

    [MethodImpl(MethodImplOptions.AggressiveInlining)]
    private static int KingPawnShield(int squareIndex, BitBoard sameSidePawns)
    {
        var ownPawnsAroundKingCount = (Attacks.KingAttacks[squareIndex] & sameSidePawns).CountBits();

        return ownPawnsAroundKingCount * KingShieldBonus;
    }

    [MethodImpl(MethodImplOptions.AggressiveInlining)]
    public static int PawnIslands(BitBoard whitePawns, BitBoard blackPawns)
    {
        var whiteIslandCount = CountPawnIslands(whitePawns);
        var blackIslandCount = CountPawnIslands(blackPawns);

        return PawnIslandsBonus[whiteIslandCount] - PawnIslandsBonus[blackIslandCount];

        [MethodImpl(MethodImplOptions.AggressiveInlining)]
        static int CountPawnIslands(BitBoard pawns)
        {
            const int n = 1;
            Span<int> files = stackalloc int[8];


            while (pawns != default)
            {
                var squareIndex = pawns.GetLS1BIndex();
                pawns.ResetLS1B();

                files[Constants.File[squareIndex]] = n;
            }

            var islandCount = 0;
            var isIsland = false;

            for (int file = 0; file < files.Length; ++file)
            {
                if (files[file] == n)
                {
                    if (!isIsland)
                    {
                        isIsland = true;
                        ++islandCount;
                    }
                }
                else
                {
                    isIsland = false;
                }
            }

            return islandCount;
        }
    }

    /// <summary>
    /// Scales <paramref name="eval"/> with <paramref name="movesWithoutCaptureOrPawnMove"/>, so that
    /// an eval with 100 halfmove counter is half of the value of one with 0 halfmove counter
    /// </summary>
    [MethodImpl(MethodImplOptions.AggressiveInlining)]
    internal static int ScaleEvalWith50MovesDrawDistance(int eval, int movesWithoutCaptureOrPawnMove) =>
        eval * (200 - movesWithoutCaptureOrPawnMove) / 200;

    #endregion

    #region Attacks

    /// <summary>
    /// Overload that has rooks and bishops precalculated for the position
    /// </summary>
    /// <param name="rooks">Includes Queen bitboard</param>
    /// <param name="bishops">Includes Queen bitboard</param>
    [MethodImpl(MethodImplOptions.AggressiveInlining)]
    public ulong AllAttackersTo(int square, BitBoard occupancy, BitBoard rooks, BitBoard bishops)
    {
        Debug.Assert(square != (int)BoardSquare.noSquare);

        return (rooks & Attacks.RookAttacks(square, occupancy))
            | (bishops & Attacks.BishopAttacks(square, occupancy))
            | (PieceBitBoards[(int)Piece.p] & Attacks.PawnAttacks[(int)Side.White][square])
            | (PieceBitBoards[(int)Piece.P] & Attacks.PawnAttacks[(int)Side.Black][square])
            | (Knights & Attacks.KnightAttacks[square])
            | (Kings & Attacks.KingAttacks[square]);
    }

    [MethodImpl(MethodImplOptions.AggressiveInlining)]
    public ulong AllAttackersTo(int square)
    {
        Debug.Assert(square != (int)BoardSquare.noSquare);

        var occupancy = OccupancyBitBoards[(int)Side.Both];
        var queens = Queens;
        var rooks = queens | Rooks;
        var bishops = queens | Bishops;

        return (rooks & Attacks.RookAttacks(square, occupancy))
            | (bishops & Attacks.BishopAttacks(square, occupancy))
            | (PieceBitBoards[(int)Piece.p] & Attacks.PawnAttacks[(int)Side.White][square])
            | (PieceBitBoards[(int)Piece.P] & Attacks.PawnAttacks[(int)Side.Black][square])
            | (Knights & Attacks.KnightAttacks[square])
            | (Kings & Attacks.KingAttacks[square]);
    }

    [MethodImpl(MethodImplOptions.AggressiveInlining)]
    public ulong AllSideAttackersTo(int square, int side)
    {
        Debug.Assert(square != (int)BoardSquare.noSquare);
        Debug.Assert(side != (int)Side.Both);

        var offset = Utils.PieceOffset(side);

        var occupancy = OccupancyBitBoards[(int)Side.Both];

        var queens = PieceBitBoards[(int)Piece.q - offset];
        var rooks = queens | PieceBitBoards[(int)Piece.r - offset];
        var bishops = queens | PieceBitBoards[(int)Piece.b - offset];

        return (rooks & Attacks.RookAttacks(square, occupancy))
            | (bishops & Attacks.BishopAttacks(square, occupancy))
            | (PieceBitBoards[(int)Piece.p - offset] & Attacks.PawnAttacks[side][square])
            | (PieceBitBoards[(int)Piece.n - offset] & Attacks.KnightAttacks[square]);
    }

    [MethodImpl(MethodImplOptions.AggressiveInlining)]
    public bool IsSquareAttackedBySide(int squaredIndex, Side sideToMove) => IsSquareAttacked(squaredIndex, sideToMove);

    [MethodImpl(MethodImplOptions.AggressiveInlining)]
    public bool IsSquareAttacked(int squareIndex, Side sideToMove)
    {
        Utils.Assert(sideToMove != Side.Both);

        var sideToMoveInt = (int)sideToMove;
        var offset = Utils.PieceOffset(sideToMoveInt);
        var bothSidesOccupancy = OccupancyBitBoards[(int)Side.Both];

        // I tried to order them from most to least likely - not tested
        return
            IsSquareAttackedByPawns(squareIndex, sideToMoveInt, offset)
            || IsSquareAttackedByKing(squareIndex, offset)
            || IsSquareAttackedByKnights(squareIndex, offset)
            || IsSquareAttackedByBishops(squareIndex, offset, bothSidesOccupancy, out var bishopAttacks)
            || IsSquareAttackedByRooks(squareIndex, offset, bothSidesOccupancy, out var rookAttacks)
            || IsSquareAttackedByQueens(offset, bishopAttacks, rookAttacks);
    }

    [MethodImpl(MethodImplOptions.AggressiveInlining)]
    public bool IsInCheck()
    {
        var oppositeSideInt = Utils.OppositeSide(Side);
        var oppositeSideOffset = Utils.PieceOffset(oppositeSideInt);

        var kingSquare = PieceBitBoards[(int)Piece.k - oppositeSideOffset].GetLS1BIndex();

        var bothSidesOccupancy = OccupancyBitBoards[(int)Side.Both];

        // I tried to order them from most to least likely - not tested
        return
            IsSquareAttackedByRooks(kingSquare, oppositeSideOffset, bothSidesOccupancy, out var rookAttacks)
            || IsSquareAttackedByBishops(kingSquare, oppositeSideOffset, bothSidesOccupancy, out var bishopAttacks)
            || IsSquareAttackedByQueens(oppositeSideOffset, bishopAttacks, rookAttacks)
            || IsSquareAttackedByKnights(kingSquare, oppositeSideOffset)
            || IsSquareAttackedByPawns(kingSquare, oppositeSideInt, oppositeSideOffset);
    }

    [MethodImpl(MethodImplOptions.AggressiveInlining)]
    private bool IsSquareAttackedByPawns(int squareIndex, int sideToMove, int offset)
    {
        var oppositeColorIndex = sideToMove ^ 1;

        return (Attacks.PawnAttacks[oppositeColorIndex][squareIndex] & PieceBitBoards[offset]) != default;
    }

    [MethodImpl(MethodImplOptions.AggressiveInlining)]
    private bool IsSquareAttackedByKnights(int squareIndex, int offset)
    {
        return (Attacks.KnightAttacks[squareIndex] & PieceBitBoards[(int)Piece.N + offset]) != default;
    }

    [MethodImpl(MethodImplOptions.AggressiveInlining)]
    private bool IsSquareAttackedByKing(int squareIndex, int offset)
    {
        return (Attacks.KingAttacks[squareIndex] & PieceBitBoards[(int)Piece.K + offset]) != default;
    }

    [MethodImpl(MethodImplOptions.AggressiveInlining)]
    private bool IsSquareAttackedByBishops(int squareIndex, int offset, BitBoard bothSidesOccupancy, out BitBoard bishopAttacks)
    {
        bishopAttacks = Attacks.BishopAttacks(squareIndex, bothSidesOccupancy);
        return (bishopAttacks & PieceBitBoards[(int)Piece.B + offset]) != default;
    }

    [MethodImpl(MethodImplOptions.AggressiveInlining)]
    private bool IsSquareAttackedByRooks(int squareIndex, int offset, BitBoard bothSidesOccupancy, out BitBoard rookAttacks)
    {
        rookAttacks = Attacks.RookAttacks(squareIndex, bothSidesOccupancy);
        return (rookAttacks & PieceBitBoards[(int)Piece.R + offset]) != default;
    }

    [MethodImpl(MethodImplOptions.AggressiveInlining)]
    private bool IsSquareAttackedByQueens(int offset, BitBoard bishopAttacks, BitBoard rookAttacks)
    {
        var queenAttacks = Attacks.QueenAttacks(rookAttacks, bishopAttacks);
        return (queenAttacks & PieceBitBoards[(int)Piece.Q + offset]) != default;
    }

    #endregion

    [MethodImpl(MethodImplOptions.AggressiveInlining)]
    public int CountPieces() => PieceBitBoards.Sum(b => b.CountBits());

    /// <summary>
    /// Based on Stormphrax
    /// </summary>
    [MethodImpl(MethodImplOptions.AggressiveInlining)]
    public int PieceAt(int square)
    {
        var bit = BitBoardExtensions.SquareBit(square);

        Side color;

        if ((OccupancyBitBoards[(int)Side.Black] & bit) != default)
        {
            color = Side.Black;
        }
        else if ((OccupancyBitBoards[(int)Side.White] & bit) != default)
        {
            color = Side.White;
        }
        else
        {
            return (int)Piece.None;
        }

        var offset = Utils.PieceOffset(color);

        for (int pieceIndex = offset; pieceIndex < 6 + offset; ++pieceIndex)
        {
            if (!(PieceBitBoards[pieceIndex] & bit).Empty())
            {
                return pieceIndex;
            }
        }

        Debug.Fail($"Bit set in {Side} occupancy bitboard, but not piece found");

        return (int)Piece.None;
    }

    [MethodImpl(MethodImplOptions.AggressiveInlining)]
    public string FEN(int halfMovesWithoutCaptureOrPawnMove = 0, int fullMoveClock = 1)
    {
        var sb = new StringBuilder(100);

        var squaresPerFile = 0;

        int squaresWithoutPiece = 0;
        int lengthBeforeSlash = sb.Length;
        for (int square = 0; square < 64; ++square)
        {
            int foundPiece = -1;
            for (var pieceBoardIndex = 0; pieceBoardIndex < 12; ++pieceBoardIndex)
            {
                if (PieceBitBoards[pieceBoardIndex].GetBit(square))
                {
                    foundPiece = pieceBoardIndex;
                    break;
                }
            }

            if (foundPiece != -1)
            {
                if (squaresWithoutPiece != 0)
                {
                    sb.Append(squaresWithoutPiece);
                    squaresWithoutPiece = 0;
                }

                sb.Append(Constants.AsciiPieces[foundPiece]);
            }
            else
            {
                ++squaresWithoutPiece;
            }

            squaresPerFile = (squaresPerFile + 1) % 8;
            if (squaresPerFile == 0)
            {
                if (squaresWithoutPiece != 0)
                {
                    sb.Append(squaresWithoutPiece);
                    squaresWithoutPiece = 0;
                }

                if (square != 63)
                {
                    if (sb.Length == lengthBeforeSlash)
                    {
                        sb.Append('8');
                    }
                    sb.Append('/');
                    lengthBeforeSlash = sb.Length;
                    squaresWithoutPiece = 0;
                }
            }
        }

        sb.Append(' ');
        sb.Append(Side == Side.White ? 'w' : 'b');

        sb.Append(' ');
        var length = sb.Length;

        if ((Castle & (int)CastlingRights.WK) != default)
        {
            sb.Append('K');
        }
        if ((Castle & (int)CastlingRights.WQ) != default)
        {
            sb.Append('Q');
        }
        if ((Castle & (int)CastlingRights.BK) != default)
        {
            sb.Append('k');
        }
        if ((Castle & (int)CastlingRights.BQ) != default)
        {
            sb.Append('q');
        }

        if (sb.Length == length)
        {
            sb.Append('-');
        }

        sb.Append(' ');

        sb.Append(EnPassant == BoardSquare.noSquare ? "-" : Constants.Coordinates[(int)EnPassant]);

        sb.Append(' ').Append(halfMovesWithoutCaptureOrPawnMove).Append(' ').Append(fullMoveClock);

        return sb.ToString();
    }

#pragma warning disable S106, S2228 // Standard outputs should not be used directly to log anything

    /// <summary>
    /// Combines <see cref="PieceBitBoards"/>, <see cref="Side"/>, <see cref="Castle"/> and <see cref="EnPassant"/>
    /// into a human-friendly representation
    /// </summary>
    public void Print()
    {
        const string separator = "____________________________________________________";
        Console.WriteLine(separator + Environment.NewLine);

        for (var rank = 0; rank < 8; ++rank)
        {
            for (var file = 0; file < 8; ++file)
            {
                if (file == 0)
                {
                    Console.Write($"{8 - rank}  ");
                }

                var squareIndex = BitBoardExtensions.SquareIndex(rank, file);

                var piece = -1;

                for (int bbIndex = 0; bbIndex < PieceBitBoards.Length; ++bbIndex)
                {
                    if (PieceBitBoards[bbIndex].GetBit(squareIndex))
                    {
                        piece = bbIndex;
                    }
                }

                var pieceRepresentation = piece == -1
                    ? '.'
                    : Constants.AsciiPieces[piece];

                Console.Write($" {pieceRepresentation}");
            }

            Console.WriteLine();
        }

        Console.Write("\n    a b c d e f g h\n");

#pragma warning disable RCS1214 // Unnecessary interpolated string.
        Console.WriteLine();
        Console.WriteLine($"    Side:\t{Side}");
        Console.WriteLine($"    Enpassant:\t{(EnPassant == BoardSquare.noSquare ? "no" : Constants.Coordinates[(int)EnPassant])}");
        Console.WriteLine($"    Castling:\t" +
            $"{((Castle & (int)CastlingRights.WK) != default ? 'K' : '-')}" +
            $"{((Castle & (int)CastlingRights.WQ) != default ? 'Q' : '-')} | " +
            $"{((Castle & (int)CastlingRights.BK) != default ? 'k' : '-')}" +
            $"{((Castle & (int)CastlingRights.BQ) != default ? 'q' : '-')}"
            );
        Console.WriteLine($"    FEN:\t{FEN()}");
#pragma warning restore RCS1214 // Unnecessary interpolated string.

        Console.WriteLine(separator);
    }

    public void PrintAttackedSquares(Side sideToMove)
    {
        const string separator = "____________________________________________________";
        Console.WriteLine(separator);

        for (var rank = 0; rank < 8; ++rank)
        {
            for (var file = 0; file < 8; ++file)
            {
                if (file == 0)
                {
                    Console.Write($"{8 - rank}  ");
                }

                var squareIndex = BitBoardExtensions.SquareIndex(rank, file);

                var pieceRepresentation = IsSquareAttacked(squareIndex, sideToMove)
                    ? '1'
                    : '.';

                Console.Write($" {pieceRepresentation}");
            }

            Console.WriteLine();
        }

        Console.Write("\n    a b c d e f g h\n");
        Console.WriteLine(separator);
    }

#pragma warning restore S106, S2228 // Standard outputs should not be used directly to log anything

    public void FreeResources()
    {
        ArrayPool<BitBoard>.Shared.Return(PieceBitBoards, clearArray: true);
        ArrayPool<BitBoard>.Shared.Return(OccupancyBitBoards, clearArray: true);
        // No need to clear, since we always have to initialize it to Piece.None after renting it anyway
#pragma warning disable S3254 // Default parameter values should not be passed as arguments
        ArrayPool<int>.Shared.Return(Board, clearArray: false);
#pragma warning restore S3254 // Default parameter values should not be passed as arguments

        _disposedValue = true;
    }

    protected virtual void Dispose(bool disposing)
    {
        if (!_disposedValue)
        {
            if (disposing)
            {
                FreeResources();
            }
            _disposedValue = true;
        }
    }

    public void Dispose()
    {
        // Do not change this code. Put cleanup code in 'Dispose(bool disposing)' method
        Dispose(disposing: true);
        GC.SuppressFinalize(this);
    }
}<|MERGE_RESOLUTION|>--- conflicted
+++ resolved
@@ -667,48 +667,11 @@
                 packedScore += pawnScore;
             }
 
-<<<<<<< HEAD
 
             packedScore += KnightAdditionalEvaluation_All(whiteBucket, blackBucket, whiteKing, blackKing, whitePawnAttacks, blackPawnAttacks);
             packedScore += BishopAdditionalEvaluation_All(whiteBucket, blackBucket, whiteKing, blackKing, whitePawnAttacks, blackPawnAttacks);
             packedScore += RookAdditionalEvaluation_All(whiteBucket, blackBucket, whiteKing, blackKing, whitePawnAttacks, blackPawnAttacks);
             packedScore += QueenAdditionalEvaluation_All(whiteBucket, blackBucket, whiteKing, blackKing, whitePawnAttacks, blackPawnAttacks);
-=======
-            // White pieces additional eval and pawn attacks, except pawn and king
-            for (int pieceIndex = (int)Piece.N; pieceIndex < (int)Piece.K; ++pieceIndex)
-            {
-                // Bitboard copy that we 'empty'
-                var bitboard = PieceBitBoards[pieceIndex];
-
-                packedScore += PieceProtectedByPawnBonus[whiteBucket][pieceIndex] * (whitePawnAttacks & bitboard).CountBits();
-
-                while (bitboard != default)
-                {
-                    var pieceSquareIndex = bitboard.GetLS1BIndex();
-                    bitboard.ResetLS1B();
-
-                    packedScore += AdditionalPieceEvaluation(pieceSquareIndex, pieceIndex, (int)Side.White, blackKing, blackPawnAttacks);
-                }
-            }
-
-            // Black pieces additional eval and pawn attacks, except pawn and king
-            for (int pieceIndex = (int)Piece.n; pieceIndex < (int)Piece.k; ++pieceIndex)
-            {
-                // Bitboard copy that we 'empty'
-                var bitboard = PieceBitBoards[pieceIndex];
-
-                // Pieces protected by pawns bonus
-                packedScore -= PieceProtectedByPawnBonus[blackBucket][pieceIndex - 6] * (blackPawnAttacks & bitboard).CountBits();
-
-                while (bitboard != default)
-                {
-                    var pieceSquareIndex = bitboard.GetLS1BIndex();
-                    bitboard.ResetLS1B();
-
-                    packedScore -= AdditionalPieceEvaluation(pieceSquareIndex, pieceIndex, (int)Side.Black, whiteKing, whitePawnAttacks);
-                }
-            }
->>>>>>> 176317fe
         }
         else
         {
