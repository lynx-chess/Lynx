using System.Buffers;
using System.Diagnostics;
using System.Runtime.CompilerServices;
using System.Text;

using static Lynx.EvaluationConstants;
using static Lynx.EvaluationPSQTs;

namespace Lynx.Model;

public partial class Position : IDisposable
{
    private bool _disposedValue;

#pragma warning disable IDE1006 // Naming Styles
    internal int IncrementalEvalAccumulator;
    internal int IncrementalPhaseAccumulator;
    internal bool IsIncrementalEval;
#pragma warning restore IDE1006 // Naming Styles

    private ulong _uniqueIdentifier;
    private ulong _kingPawnUniqueIdentifier;
    private readonly ulong[] _nonPawnHash;
    private ulong _minorHash;
    private ulong _majorHash;

    private ulong[] _pieceBitBoards;
    private ulong[] _occupancyBitBoards;
    private int[] _board;

    private byte _castle;

#pragma warning disable S3887, CA1051
    private readonly byte[] _castlingRightsUpdateConstants;
    public readonly ulong[] KingsideCastlingFreeSquares;
    public readonly ulong[] KingsideCastlingNonAttackedSquares;
    public readonly ulong[] QueensideCastlingFreeSquares;
    public readonly ulong[] QueensideCastlingNonAttackedSquares;

#pragma warning disable IDE1006 // Naming Styles
    internal int WhiteShortCastle;
    internal int WhiteLongCastle;
    internal int BlackShortCastle;
    internal int BlackLongCastle;
#pragma warning restore IDE1006 // Naming Styles
#pragma warning restore S3887, CA1051

#if DEBUG
    private readonly int[] _initialKingsideRookSquares;
    private readonly int[] _initialQueensideRookSquares;
    private readonly int[] _initialKingSquares;
#endif

    private BoardSquare _enPassant;
    private Side _side;

#pragma warning disable RCS1085 // Use auto-implemented property

    public ulong UniqueIdentifier => _uniqueIdentifier;
    public ulong KingPawnUniqueIdentifier => _kingPawnUniqueIdentifier;
    public ulong[] NonPawnHash => _nonPawnHash;
    public ulong MinorHash => _minorHash;
    public ulong MajorHash => _majorHash;

    public BitBoard[] PieceBitBoards => _pieceBitBoards;
    public BitBoard[] OccupancyBitBoards => _occupancyBitBoards;
    public int[] Board => _board;
    public Side Side => _side;
    public BoardSquare EnPassant => _enPassant;

    /// <summary>
    /// See <see cref="<CastlingRights"/>
    /// </summary>
    public byte Castle { get => _castle; private set => _castle = value; }

#pragma warning restore RCS1085 // Use auto-implemented property

    public BitBoard Queens
    {
        [MethodImpl(MethodImplOptions.AggressiveInlining)]
        get => _pieceBitBoards[(int)Piece.Q] | _pieceBitBoards[(int)Piece.q];
    }

    public BitBoard Rooks
    {
        [MethodImpl(MethodImplOptions.AggressiveInlining)]
        get => _pieceBitBoards[(int)Piece.R] | _pieceBitBoards[(int)Piece.r];
    }

    public BitBoard Bishops
    {
        [MethodImpl(MethodImplOptions.AggressiveInlining)]
        get => _pieceBitBoards[(int)Piece.B] | _pieceBitBoards[(int)Piece.b];
    }

    public BitBoard Knights
    {
        [MethodImpl(MethodImplOptions.AggressiveInlining)]
        get => _pieceBitBoards[(int)Piece.N] | _pieceBitBoards[(int)Piece.n];
    }

    public BitBoard Kings
    {
        [MethodImpl(MethodImplOptions.AggressiveInlining)]
        get => _pieceBitBoards[(int)Piece.K] | _pieceBitBoards[(int)Piece.k];
    }

    public int WhiteKingSquare => _pieceBitBoards[(int)Piece.K].GetLS1BIndex();
    public int BlackKingSquare => _pieceBitBoards[(int)Piece.k].GetLS1BIndex();

    public int InitialKingSquare(int side) =>
        side == (int)Side.White
            ? WhiteShortCastle.SourceSquare()
            : BlackShortCastle.SourceSquare();

    private Position()
    {
        // Allocate all required backing arrays (independent copy, avoids sharing state)
        _pieceBitBoards = ArrayPool<BitBoard>.Shared.Rent(12);
        _occupancyBitBoards = ArrayPool<BitBoard>.Shared.Rent(3);
        _board = ArrayPool<int>.Shared.Rent(64);
        _nonPawnHash = ArrayPool<ulong>.Shared.Rent(2);
        _castlingRightsUpdateConstants = ArrayPool<byte>.Shared.Rent(64);

        // Always allocate length 2 so ResetTo can index safely regardless of castling rights
        KingsideCastlingFreeSquares = ArrayPool<ulong>.Shared.Rent(2);
        KingsideCastlingNonAttackedSquares = ArrayPool<ulong>.Shared.Rent(2);
        QueensideCastlingFreeSquares = ArrayPool<ulong>.Shared.Rent(2);
        QueensideCastlingNonAttackedSquares = ArrayPool<ulong>.Shared.Rent(2);

#if DEBUG
        _initialKingSquares = ArrayPool<int>.Shared.Rent(2);
        _initialKingsideRookSquares = ArrayPool<int>.Shared.Rent(2);
        _initialQueensideRookSquares = ArrayPool<int>.Shared.Rent(2);
#endif
    }

    /// <summary>
    /// Beware, half move counter isn't take into account
    /// Use alternative constructor instead and set it externally if relevant
    /// </summary>
    public Position(string fen)
        : this()
    {
        PopulateFrom(FENParser.ParseFEN(fen));
    }

    /// <summary>
    /// Clone constructor
    /// </summary>
    public Position(Position position)
        : this()
    {
        ResetTo(position);
    }

    public void PopulateFrom(ParseFENResult parsedFEN)
    {
        _pieceBitBoards = parsedFEN.PieceBitBoards;
        _occupancyBitBoards = parsedFEN.OccupancyBitBoards;
        _board = parsedFEN.Board;

        _side = parsedFEN.Side;
        _castle = parsedFEN.Castle;
        _enPassant = parsedFEN.EnPassant;

#pragma warning disable S3366 // "this" should not be exposed from constructors
        _nonPawnHash[(int)Side.White] = ZobristTable.NonPawnSideHash(this, (int)Side.White);
        _nonPawnHash[(int)Side.Black] = ZobristTable.NonPawnSideHash(this, (int)Side.Black);

        _minorHash = ZobristTable.MinorHash(this);
        _majorHash = ZobristTable.MajorHash(this);
        _kingPawnUniqueIdentifier = ZobristTable.KingPawnHash(this);

        _uniqueIdentifier = ZobristTable.PositionHash(this, _kingPawnUniqueIdentifier, _nonPawnHash[(int)Side.White], _nonPawnHash[(int)Side.Black]);

        Debug.Assert(_uniqueIdentifier == ZobristTable.PositionHash(this));
#pragma warning restore S3366 // "this" should not be exposed from constructors

        IsIncrementalEval = false;

        Array.Fill(_castlingRightsUpdateConstants, Constants.NoUpdateCastlingRight, 0, 64);

        var whiteKingSquare = WhiteKingSquare;
        var blackKingSquare = BlackKingSquare;

        _castlingRightsUpdateConstants[whiteKingSquare] = Constants.WhiteKingCastlingRight;
        _castlingRightsUpdateConstants[blackKingSquare] = Constants.BlackKingCastlingRight;

        var castlingData = parsedFEN.CastlingData;

        var whiteKingsideRook = castlingData.WhiteKingsideRook;
        if (whiteKingsideRook != CastlingData.DefaultValues)
        {
            _castlingRightsUpdateConstants[whiteKingsideRook] = Constants.WhiteKingSideRookCastlingRight;
        }

        var whiteQueensideRook = castlingData.WhiteQueensideRook;
        if (whiteQueensideRook != CastlingData.DefaultValues)
        {
            _castlingRightsUpdateConstants[whiteQueensideRook] = Constants.WhiteQueenSideRookCastlingRight;
        }

        var blackKingsideRook = castlingData.BlackKingsideRook;
        if (blackKingsideRook != CastlingData.DefaultValues)
        {
            _castlingRightsUpdateConstants[blackKingsideRook] = Constants.BlackKingSideRookCastlingRight;
        }

        var blackQueensideRook = castlingData.BlackQueensideRook;
        if (blackQueensideRook != CastlingData.DefaultValues)
        {
            _castlingRightsUpdateConstants[blackQueensideRook] = Constants.BlackQueenSideRookCastlingRight;
        }

        KingsideCastlingNonAttackedSquares[(int)Side.White] = BitBoardExtensions.MaskBetweenTwoSquaresSameRankInclusive(whiteKingSquare, Constants.WhiteKingShortCastleSquare);
        KingsideCastlingNonAttackedSquares[(int)Side.Black] = BitBoardExtensions.MaskBetweenTwoSquaresSameRankInclusive(blackKingSquare, Constants.BlackKingShortCastleSquare);

        QueensideCastlingNonAttackedSquares[(int)Side.White] = BitBoardExtensions.MaskBetweenTwoSquaresSameRankInclusive(whiteKingSquare, Constants.WhiteKingLongCastleSquare);
        QueensideCastlingNonAttackedSquares[(int)Side.Black] = BitBoardExtensions.MaskBetweenTwoSquaresSameRankInclusive(blackKingSquare, Constants.BlackKingLongCastleSquare);

        // This could be simplified/hardcoded for standard chess, see FreeAndNonAttackedSquares
        var whiteKingsideFreeMask = KingsideCastlingNonAttackedSquares[(int)Side.White]
            | BitBoardExtensions.MaskBetweenTwoSquaresSameRankInclusive(whiteKingsideRook, Constants.WhiteRookShortCastleSquare);
        whiteKingsideFreeMask.PopBit(whiteKingSquare);
        whiteKingsideFreeMask.PopBit(whiteKingsideRook);

        var blackKingsideFreeMask = KingsideCastlingNonAttackedSquares[(int)Side.Black]
            | BitBoardExtensions.MaskBetweenTwoSquaresSameRankInclusive(blackKingsideRook, Constants.BlackRookShortCastleSquare);
        blackKingsideFreeMask.PopBit(blackKingSquare);
        blackKingsideFreeMask.PopBit(blackKingsideRook);

        KingsideCastlingFreeSquares[(int)Side.White] = whiteKingsideFreeMask;
        KingsideCastlingFreeSquares[(int)Side.Black] = blackKingsideFreeMask;

        // This could be simplified/hardcoded for standard chess, see FreeAndNonAttackedSquares
        var whiteQueensideFreeMask = QueensideCastlingNonAttackedSquares[(int)Side.White]
            | BitBoardExtensions.MaskBetweenTwoSquaresSameRankInclusive(whiteQueensideRook, Constants.WhiteRookLongCastleSquare);
        whiteQueensideFreeMask.PopBit(whiteKingSquare);
        whiteQueensideFreeMask.PopBit(whiteQueensideRook);

        var blackQueensideFreeMask = QueensideCastlingNonAttackedSquares[(int)Side.Black]
            | BitBoardExtensions.MaskBetweenTwoSquaresSameRankInclusive(blackQueensideRook, Constants.BlackRookLongCastleSquare);
        blackQueensideFreeMask.PopBit(blackKingSquare);
        blackQueensideFreeMask.PopBit(blackQueensideRook);

        QueensideCastlingFreeSquares[(int)Side.White] = whiteQueensideFreeMask;
        QueensideCastlingFreeSquares[(int)Side.Black] = blackQueensideFreeMask;

        // Usual encoding for standard chess, King to target square
        if (!Configuration.EngineSettings.IsChess960)
        {
            WhiteShortCastle = MoveExtensions.EncodeShortCastle(whiteKingSquare, Constants.WhiteKingShortCastleSquare, (int)Piece.K);
            WhiteLongCastle = MoveExtensions.EncodeLongCastle(whiteKingSquare, Constants.WhiteKingLongCastleSquare, (int)Piece.K);

            BlackShortCastle = MoveExtensions.EncodeShortCastle(blackKingSquare, Constants.BlackKingShortCastleSquare, (int)Piece.k);
            BlackLongCastle = MoveExtensions.EncodeLongCastle(blackKingSquare, Constants.BlackKingLongCastleSquare, (int)Piece.k);
        }
        // KxR encoding for DFRC
        else
        {
            WhiteShortCastle = MoveExtensions.EncodeShortCastle(whiteKingSquare, whiteKingsideRook, (int)Piece.K);
            WhiteLongCastle = MoveExtensions.EncodeLongCastle(whiteKingSquare, whiteQueensideRook, (int)Piece.K);

            BlackShortCastle = MoveExtensions.EncodeShortCastle(blackKingSquare, blackKingsideRook, (int)Piece.k);
            BlackLongCastle = MoveExtensions.EncodeLongCastle(blackKingSquare, blackQueensideRook, (int)Piece.k);
        }

#if DEBUG
        _initialKingSquares[(int)Side.White] = whiteKingSquare;
        _initialKingSquares[(int)Side.Black] = blackKingSquare;

        _initialKingsideRookSquares[(int)Side.White] = whiteKingsideRook;
        _initialKingsideRookSquares[(int)Side.Black] = blackKingsideRook;

        _initialQueensideRookSquares[(int)Side.White] = whiteQueensideRook;
        _initialQueensideRookSquares[(int)Side.Black] = blackQueensideRook;
#endif

        Validate();
    }

    public void ResetTo(Position position)
    {
        _uniqueIdentifier = position._uniqueIdentifier;
        _kingPawnUniqueIdentifier = position._kingPawnUniqueIdentifier;
        _minorHash = position._minorHash;
        _majorHash = position._majorHash;

        _nonPawnHash[(int)Side.White] = position._nonPawnHash[(int)Side.White];
        _nonPawnHash[(int)Side.Black] = position._nonPawnHash[(int)Side.Black];

        Array.Copy(position._pieceBitBoards, _pieceBitBoards, 12);
        Array.Copy(position._occupancyBitBoards, _occupancyBitBoards, 3);
        Array.Copy(position._board, _board, 64);

        _side = position._side;
        _castle = position._castle;
        _enPassant = position._enPassant;

        IsIncrementalEval = position.IsIncrementalEval;
        IncrementalEvalAccumulator = position.IncrementalEvalAccumulator;
        IncrementalPhaseAccumulator = position.IncrementalPhaseAccumulator;

        Array.Copy(position._castlingRightsUpdateConstants, _castlingRightsUpdateConstants, 64);

        KingsideCastlingFreeSquares[(int)Side.White] = position.KingsideCastlingFreeSquares[(int)Side.White];
        KingsideCastlingFreeSquares[(int)Side.Black] = position.KingsideCastlingFreeSquares[(int)Side.Black];

        KingsideCastlingNonAttackedSquares[(int)Side.White] = position.KingsideCastlingNonAttackedSquares[(int)Side.White];
        KingsideCastlingNonAttackedSquares[(int)Side.Black] = position.KingsideCastlingNonAttackedSquares[(int)Side.Black];

        QueensideCastlingFreeSquares[(int)Side.White] = position.QueensideCastlingFreeSquares[(int)Side.White];
        QueensideCastlingFreeSquares[(int)Side.Black] = position.QueensideCastlingFreeSquares[(int)Side.Black];

        QueensideCastlingNonAttackedSquares[(int)Side.White] = position.QueensideCastlingNonAttackedSquares[(int)Side.White];
        QueensideCastlingNonAttackedSquares[(int)Side.Black] = position.QueensideCastlingNonAttackedSquares[(int)Side.Black];

        WhiteShortCastle = position.WhiteShortCastle;
        WhiteLongCastle = position.WhiteLongCastle;
        BlackShortCastle = position.BlackShortCastle;
        BlackLongCastle = position.BlackLongCastle;

#if DEBUG
        _initialKingSquares[(int)Side.White] = position._initialKingSquares[(int)Side.White];
        _initialKingSquares[(int)Side.Black] = position._initialKingSquares[(int)Side.Black];

        _initialKingsideRookSquares[(int)Side.White] = position._initialKingsideRookSquares[(int)Side.White];
        _initialKingsideRookSquares[(int)Side.Black] = position._initialKingsideRookSquares[(int)Side.Black];

        _initialQueensideRookSquares[(int)Side.White] = position._initialQueensideRookSquares[(int)Side.White];
        _initialQueensideRookSquares[(int)Side.Black] = position._initialQueensideRookSquares[(int)Side.Black];
#endif

        Validate();
    }

    #region Move making

    [MethodImpl(MethodImplOptions.AggressiveInlining)]
    public GameState MakeMove(Move move)
    {
        Debug.Assert(ZobristTable.PositionHash(this) == _uniqueIdentifier);
        Debug.Assert(ZobristTable.NonPawnSideHash(this, (int)Side.White) == _nonPawnHash[(int)Side.White]);
        Debug.Assert(ZobristTable.NonPawnSideHash(this, (int)Side.Black) == _nonPawnHash[(int)Side.Black]);
        Debug.Assert(ZobristTable.MinorHash(this) == _minorHash);
        Debug.Assert(ZobristTable.MajorHash(this) == _majorHash);

        var gameState = new GameState(this);

        var oldSide = (int)_side;
        var offset = Utils.PieceOffset(oldSide);
        var oppositeSide = Utils.OppositeSide(oldSide);

        int sourceSquare = move.SourceSquare();
        int targetSquare = move.TargetSquare();
        int piece = move.Piece();
        int promotedPiece = move.PromotedPiece();

        var newPiece = piece;
        int extraPhaseIfIncremental = 0;
        if (promotedPiece != default)
        {
            newPiece = promotedPiece;
            extraPhaseIfIncremental = TunableEvalParameters.GamePhaseByPiece[promotedPiece]; // - GamePhaseByPiece[piece];
        }

        _pieceBitBoards[piece].PopBit(sourceSquare);
        _occupancyBitBoards[oldSide].PopBit(sourceSquare);
        _board[sourceSquare] = (int)Piece.None;

        _pieceBitBoards[newPiece].SetBit(targetSquare);
        _occupancyBitBoards[oldSide].SetBit(targetSquare);
        _board[targetSquare] = newPiece;

        var sourcePieceHash = ZobristTable.PieceHash(sourceSquare, piece);
        var targetPieceHash = ZobristTable.PieceHash(targetSquare, newPiece);
        var fullPieceMovementHash = sourcePieceHash ^ targetPieceHash;

        _uniqueIdentifier ^=
            ZobristTable.SideHash()
            ^ fullPieceMovementHash
            ^ ZobristTable.EnPassantHash((int)_enPassant)            // We clear the existing enpassant square, if any
            ^ ZobristTable.CastleHash(_castle);                      // We clear the existing castle rights

        if (piece == (int)Piece.P || piece == (int)Piece.p)
        {
            _kingPawnUniqueIdentifier ^= sourcePieceHash;       // We remove pawn from start square

            if (promotedPiece == default)
            {
                _kingPawnUniqueIdentifier ^= targetPieceHash;   // We add pawn again to end square
            }
            else
            {
                // In case of promotion, the promoted piece won't be a pawn or a king, so no need to update the KingPawn hash with it, just to remove the pawn (done right above)
                // We do need to update the NonPawn hash
                _nonPawnHash[oldSide] ^= targetPieceHash;       // We add piece piece to the end square

                if (Utils.IsMinorPiece(newPiece))
                {
                    _minorHash ^= targetPieceHash;
                }
                else if (Utils.IsMajorPiece(newPiece))
                {
                    _majorHash ^= targetPieceHash;
                }
            }
        }
        else
        {
            _nonPawnHash[oldSide] ^= fullPieceMovementHash;

            if (piece == (int)Piece.K || piece == (int)Piece.k)
            {
                // King (and castling) moves require calculating king buckets twice and recalculating all related parameters, so skipping incremental eval for those cases for now
                // No need to check for move.IsCastle(), see CastlingMovesAreKingMoves test
                IsIncrementalEval = false;

                _kingPawnUniqueIdentifier ^= fullPieceMovementHash;
            }
            else if (Utils.IsMinorPiece(piece))
            {
                _minorHash ^= fullPieceMovementHash;
            }
            else if (Utils.IsMajorPiece(piece))
            {
                _majorHash ^= fullPieceMovementHash;
            }
        }

        _enPassant = BoardSquare.noSquare;

        // _incrementalEvalAccumulator updates
        if (IsIncrementalEval)
        {
<<<<<<< HEAD
            _incrementalEvalAccumulator -= PSQT(piece, sourceSquare);
            _incrementalEvalAccumulator += PSQT(newPiece, targetSquare);

            _incrementalPhaseAccumulator += extraPhaseIfIncremental;
=======
            var whiteKing = _pieceBitBoards[(int)Piece.K].GetLS1BIndex();
            var blackKing = _pieceBitBoards[(int)Piece.k].GetLS1BIndex();
            var whiteBucket = PSQTBucketLayout[whiteKing];
            var blackBucket = PSQTBucketLayout[blackKing ^ 56];

            int sameSideBucket = whiteBucket;
            int oppositeSideBucket = blackBucket;
            if (_side == Side.Black)
            {
                (sameSideBucket, oppositeSideBucket) = (oppositeSideBucket, sameSideBucket);
            }

            IncrementalEvalAccumulator -= PSQT(sameSideBucket, oppositeSideBucket, piece, sourceSquare);
            IncrementalEvalAccumulator += PSQT(sameSideBucket, oppositeSideBucket, newPiece, targetSquare);

            IncrementalPhaseAccumulator += extraPhaseIfIncremental;
>>>>>>> 75562d58

            // No need to check for castling if it's incremental eval
            switch (move.SpecialMoveFlag())
            {
                case SpecialMoveType.None:
                    {
                        var capturedPiece = move.CapturedPiece();
                        if (capturedPiece != (int)Piece.None)
                        {
                            var capturedSquare = targetSquare;

                            _pieceBitBoards[capturedPiece].PopBit(capturedSquare);
                            _occupancyBitBoards[oppositeSide].PopBit(capturedSquare);

                            var capturedPieceHash = ZobristTable.PieceHash(capturedSquare, capturedPiece);
                            _uniqueIdentifier ^= capturedPieceHash;

                            // Kings can't be captured
                            if (capturedPiece == (int)Piece.P || capturedPiece == (int)Piece.p)
                            {
                                _kingPawnUniqueIdentifier ^= capturedPieceHash;
                            }
                            else
                            {
                                _nonPawnHash[oppositeSide] ^= capturedPieceHash;

                                if (Utils.IsMinorPiece(capturedPiece))
                                {
                                    _minorHash ^= capturedPieceHash;
                                }
                                else if (Utils.IsMajorPiece(capturedPiece))
                                {
                                    _majorHash ^= capturedPieceHash;
                                }
                            }

<<<<<<< HEAD
                            _incrementalEvalAccumulator -= PSQT(capturedPiece, capturedSquare);

                            _incrementalPhaseAccumulator -= TunableEvalParameters.GamePhaseByPiece[capturedPiece];
=======
                            IncrementalEvalAccumulator -= PSQT(oppositeSideBucket, sameSideBucket, capturedPiece, capturedSquare);

                            IncrementalPhaseAccumulator -= GamePhaseByPiece[capturedPiece];
>>>>>>> 75562d58
                        }

                        break;
                    }
                case SpecialMoveType.DoublePawnPush:
                    {
                        var pawnPush = +8 - (oldSide * 16);
                        var enPassantSquare = sourceSquare + pawnPush;
                        Utils.Assert(Constants.EnPassantCaptureSquares.Length > enPassantSquare && Constants.EnPassantCaptureSquares[enPassantSquare] != 0, $"Unexpected en passant square : {(BoardSquare)enPassantSquare}");

                        _enPassant = (BoardSquare)enPassantSquare;
                        _uniqueIdentifier ^= ZobristTable.EnPassantHash(enPassantSquare);

                        break;
                    }
                case SpecialMoveType.ShortCastle:
                    {
                        var rookSourceSquare = Utils.ShortCastleRookSourceSquare(oldSide);
                        var rookTargetSquare = Utils.ShortCastleRookTargetSquare(oldSide);
                        var rookIndex = (int)Piece.R + offset;

                        _pieceBitBoards[rookIndex].PopBit(rookSourceSquare);
                        _occupancyBitBoards[oldSide].PopBit(rookSourceSquare);
                        _board[rookSourceSquare] = (int)Piece.None;

                        _pieceBitBoards[rookIndex].SetBit(rookTargetSquare);
                        _occupancyBitBoards[oldSide].SetBit(rookTargetSquare);
                        _board[rookTargetSquare] = rookIndex;

                        var hashChange = ZobristTable.PieceHash(rookSourceSquare, rookIndex)
                            ^ ZobristTable.PieceHash(rookTargetSquare, rookIndex);

                        _uniqueIdentifier ^= hashChange;
                        _nonPawnHash[oldSide] ^= hashChange;

                        _incrementalEvalAccumulator -= PSQT(rookIndex, rookSourceSquare);
                        _incrementalEvalAccumulator += PSQT(rookIndex, rookTargetSquare);

                        break;
                    }
                case SpecialMoveType.LongCastle:
                    {
                        var rookSourceSquare = Utils.LongCastleRookSourceSquare(oldSide);
                        var rookTargetSquare = Utils.LongCastleRookTargetSquare(oldSide);
                        var rookIndex = (int)Piece.R + offset;

                        _pieceBitBoards[rookIndex].PopBit(rookSourceSquare);
                        _occupancyBitBoards[oldSide].PopBit(rookSourceSquare);
                        _board[rookSourceSquare] = (int)Piece.None;

                        _pieceBitBoards[rookIndex].SetBit(rookTargetSquare);
                        _occupancyBitBoards[oldSide].SetBit(rookTargetSquare);
                        _board[rookTargetSquare] = rookIndex;

                        var hashChange = ZobristTable.PieceHash(rookSourceSquare, rookIndex)
                            ^ ZobristTable.PieceHash(rookTargetSquare, rookIndex);

                        _uniqueIdentifier ^= hashChange;
                        _nonPawnHash[oldSide] ^= hashChange;

                        _incrementalEvalAccumulator -= PSQT(rookIndex, rookSourceSquare);
                        _incrementalEvalAccumulator += PSQT(rookIndex, rookTargetSquare);

                        break;
                    }
                case SpecialMoveType.EnPassant:
                    {
                        var oppositePawnIndex = (int)Piece.p - offset;

                        var capturedSquare = Constants.EnPassantCaptureSquares[targetSquare];
                        var capturedPiece = oppositePawnIndex;
                        Utils.Assert(_pieceBitBoards[oppositePawnIndex].GetBit(capturedSquare), $"Expected {(Side)oppositeSide} pawn in {capturedSquare}");

                        _pieceBitBoards[capturedPiece].PopBit(capturedSquare);
                        _occupancyBitBoards[oppositeSide].PopBit(capturedSquare);
                        _board[capturedSquare] = (int)Piece.None;

                        var capturedPawnHash = ZobristTable.PieceHash(capturedSquare, capturedPiece);
                        _uniqueIdentifier ^= capturedPawnHash;
                        _kingPawnUniqueIdentifier ^= capturedPawnHash;

<<<<<<< HEAD
                        _incrementalEvalAccumulator -= PSQT(capturedPiece, capturedSquare);
=======
                        IncrementalEvalAccumulator -= PSQT(oppositeSideBucket, sameSideBucket, capturedPiece, capturedSquare);
>>>>>>> 75562d58

                        //_incrementalPhaseAccumulator -= GamePhaseByPiece[capturedPiece];
                        break;
                    }
            }
        }
        // No _incrementalEvalAccumulator updates
        else
        {
            switch (move.SpecialMoveFlag())
            {
                case SpecialMoveType.None:
                    {
                        var capturedPiece = move.CapturedPiece();

                        if (capturedPiece != (int)Piece.None)
                        {
                            var capturedSquare = targetSquare;

                            _pieceBitBoards[capturedPiece].PopBit(capturedSquare);
                            _occupancyBitBoards[oppositeSide].PopBit(capturedSquare);

                            ulong capturedPieceHash = ZobristTable.PieceHash(capturedSquare, capturedPiece);
                            _uniqueIdentifier ^= capturedPieceHash;

                            // Kings can't be captured
                            if (capturedPiece == (int)Piece.P || capturedPiece == (int)Piece.p)
                            {
                                _kingPawnUniqueIdentifier ^= capturedPieceHash;
                            }
                            else
                            {
                                _nonPawnHash[oppositeSide] ^= capturedPieceHash;

                                if (Utils.IsMinorPiece(capturedPiece))
                                {
                                    _minorHash ^= capturedPieceHash;
                                }
                                else if (Utils.IsMajorPiece(capturedPiece))
                                {
                                    _majorHash ^= capturedPieceHash;
                                }
                            }
                        }

                        break;
                    }
                case SpecialMoveType.DoublePawnPush:
                    {
                        var pawnPush = +8 - (oldSide * 16);
                        var enPassantSquare = sourceSquare + pawnPush;
                        Utils.Assert(Constants.EnPassantCaptureSquares.Length > enPassantSquare && Constants.EnPassantCaptureSquares[enPassantSquare] != 0, $"Unexpected en passant square : {(BoardSquare)enPassantSquare}");

                        _enPassant = (BoardSquare)enPassantSquare;
                        _uniqueIdentifier ^= ZobristTable.EnPassantHash(enPassantSquare);

                        break;
                    }
                case SpecialMoveType.ShortCastle:
                    {
                        var rookSourceSquare = Configuration.EngineSettings.IsChess960
                            ? targetSquare
                            : Utils.ShortCastleRookSourceSquare(oldSide);
                        var rookTargetSquare = Utils.ShortCastleRookTargetSquare(oldSide);
                        var rookIndex = (int)Piece.R + offset;

                        _pieceBitBoards[rookIndex].PopBit(rookSourceSquare);

                        var kingTargetSquare = Utils.KingShortCastleSquare(oldSide);

                        if (Configuration.EngineSettings.IsChess960)
                        {
                            // In DFRC castling moves are encoded as KxR, so the target square in the move isn't really the king target square
                            // We need to revert the incorrect changes + apply the right ones
                            // This could be avoided by adding a branch above for all moves and set the right target square for DFRC
                            // But that hurts performance, see https://github.com/lynx-chess/Lynx/pull/2043
                            _pieceBitBoards[newPiece].PopBit(targetSquare);
                            _occupancyBitBoards[oldSide].PopBit(targetSquare);
                            _board[targetSquare] = (int)Piece.None;
                            var hashToRevert = ZobristTable.PieceHash(targetSquare, newPiece);

                            _pieceBitBoards[newPiece].SetBit(kingTargetSquare);
                            _occupancyBitBoards[oldSide].SetBit(kingTargetSquare);
                            _board[kingTargetSquare] = newPiece;
                            var hashToApply = ZobristTable.PieceHash(kingTargetSquare, newPiece);

                            var hashFix = hashToRevert ^ hashToApply;

                            _uniqueIdentifier ^= hashFix;
                            _nonPawnHash[oldSide] ^= hashFix;
                            _kingPawnUniqueIdentifier ^= hashFix;
                        }

                        // In DFRC the square where the rook was could be occupied by the king after castling
                        // This guard could maybe be removed if we ever move the Sets after the switch, same as we did in Unmake
                        if (rookSourceSquare != kingTargetSquare)
                        {
                            _occupancyBitBoards[oldSide].PopBit(rookSourceSquare);
                            _board[rookSourceSquare] = (int)Piece.None;
                        }

                        _pieceBitBoards[rookIndex].SetBit(rookTargetSquare);
                        _occupancyBitBoards[oldSide].SetBit(rookTargetSquare);
                        _board[rookTargetSquare] = rookIndex;

                        var hashChange = ZobristTable.PieceHash(rookSourceSquare, rookIndex)
                            ^ ZobristTable.PieceHash(rookTargetSquare, rookIndex);

                        _uniqueIdentifier ^= hashChange;
                        _nonPawnHash[oldSide] ^= hashChange;
                        _majorHash ^= hashChange;

                        break;
                    }
                case SpecialMoveType.LongCastle:
                    {
                        var rookSourceSquare = Configuration.EngineSettings.IsChess960
                            ? targetSquare
                            : Utils.LongCastleRookSourceSquare(oldSide);
                        var rookTargetSquare = Utils.LongCastleRookTargetSquare(oldSide);
                        var rookIndex = (int)Piece.R + offset;

                        _pieceBitBoards[rookIndex].PopBit(rookSourceSquare);

                        var kingTargetSquare = Utils.KingLongCastleSquare(oldSide);

                        if (Configuration.EngineSettings.IsChess960)
                        {
                            // In DFRC castling moves are encoded as KxR, so the target square in the move isn't really the king target square
                            // We need to revert the incorrect changes + apply the right ones
                            // This could be avoided by adding a branch above for all moves and set the right target square for DFRC
                            // But that hurts performance, see https://github.com/lynx-chess/Lynx/pull/2043
                            _pieceBitBoards[newPiece].PopBit(targetSquare);
                            _occupancyBitBoards[oldSide].PopBit(targetSquare);
                            _board[targetSquare] = (int)Piece.None;
                            var hashToRevert = ZobristTable.PieceHash(targetSquare, newPiece);

                            _pieceBitBoards[newPiece].SetBit(kingTargetSquare);
                            _occupancyBitBoards[oldSide].SetBit(kingTargetSquare);
                            _board[kingTargetSquare] = newPiece;
                            var hashToApply = ZobristTable.PieceHash(kingTargetSquare, newPiece);

                            var hashFix = hashToRevert ^ hashToApply;

                            _uniqueIdentifier ^= hashFix;
                            _nonPawnHash[oldSide] ^= hashFix;
                            _kingPawnUniqueIdentifier ^= hashFix;
                        }

                        // In DFRC the square where the rook was could be occupied by the king after castling
                        // This guard could maybe be removed if we ever move the Sets after the switch, same as we did in Unmake
                        if (rookSourceSquare != kingTargetSquare)
                        {
                            _occupancyBitBoards[oldSide].PopBit(rookSourceSquare);
                            _board[rookSourceSquare] = (int)Piece.None;
                        }

                        _pieceBitBoards[rookIndex].SetBit(rookTargetSquare);
                        _occupancyBitBoards[oldSide].SetBit(rookTargetSquare);
                        _board[rookTargetSquare] = rookIndex;

                        var hashChange = ZobristTable.PieceHash(rookSourceSquare, rookIndex)
                            ^ ZobristTable.PieceHash(rookTargetSquare, rookIndex);

                        _uniqueIdentifier ^= hashChange;
                        _nonPawnHash[oldSide] ^= hashChange;
                        _majorHash ^= hashChange;

                        break;
                    }
                case SpecialMoveType.EnPassant:
                    {
                        var oppositePawnIndex = (int)Piece.p - offset;

                        var capturedSquare = Constants.EnPassantCaptureSquares[targetSquare];
                        var capturedPiece = oppositePawnIndex;
                        Utils.Assert(_pieceBitBoards[oppositePawnIndex].GetBit(capturedSquare), $"Expected {(Side)oppositeSide} pawn in {capturedSquare}");

                        _pieceBitBoards[capturedPiece].PopBit(capturedSquare);
                        _occupancyBitBoards[oppositeSide].PopBit(capturedSquare);
                        _board[capturedSquare] = (int)Piece.None;

                        ulong capturedPawnHash = ZobristTable.PieceHash(capturedSquare, capturedPiece);
                        _uniqueIdentifier ^= capturedPawnHash;
                        _kingPawnUniqueIdentifier ^= capturedPawnHash;

                        break;
                    }
            }
        }

        _side = (Side)oppositeSide;
        _occupancyBitBoards[2] = _occupancyBitBoards[1] | _occupancyBitBoards[0];

        // Updating castling rights
        _castle &= _castlingRightsUpdateConstants[sourceSquare];
        _castle &= _castlingRightsUpdateConstants[targetSquare];

        _uniqueIdentifier ^= ZobristTable.CastleHash(_castle);

        Debug.Assert(ZobristTable.PositionHash(this) == _uniqueIdentifier);
        Debug.Assert(ZobristTable.NonPawnSideHash(this, (int)Side.White) == _nonPawnHash[(int)Side.White]);
        Debug.Assert(ZobristTable.NonPawnSideHash(this, (int)Side.Black) == _nonPawnHash[(int)Side.Black]);
        Debug.Assert(ZobristTable.MinorHash(this) == _minorHash);
        Debug.Assert(ZobristTable.MajorHash(this) == _majorHash);
        Debug.Assert(Math.Min(MaxPhase, PhaseFromScratch()) == Phase());

        // KingPawn hash assert won't work due to PassedPawnBonusNoEnemiesAheadBonus
        //Debug.Assert(ZobristTable.PawnKingHash(this) != _kingPawnUniqueIdentifier && WasProduceByAValidMove());

        return gameState;
    }

    [MethodImpl(MethodImplOptions.AggressiveInlining)]
    public void UnmakeMove(Move move, GameState gameState)
    {
        var oppositeSide = (int)_side;
        var side = Utils.OppositeSide(oppositeSide);
        _side = (Side)side;
        var offset = Utils.PieceOffset(side);

        int sourceSquare = move.SourceSquare();
        int targetSquare = move.TargetSquare();
        int piece = move.Piece();
        int promotedPiece = move.PromotedPiece();

        var newPiece = piece;
        if (promotedPiece != default)
        {
            newPiece = promotedPiece;
        }

        _pieceBitBoards[newPiece].PopBit(targetSquare);
        _occupancyBitBoards[side].PopBit(targetSquare);
        _board[targetSquare] = (int)Piece.None;

        // We purposely delay the sets here until after the switch

        switch (move.SpecialMoveFlag())
        {
            case SpecialMoveType.None:
                {
                    var capturedPiece = move.CapturedPiece();

                    if (capturedPiece != (int)Piece.None)
                    {
                        _pieceBitBoards[capturedPiece].SetBit(targetSquare);
                        _occupancyBitBoards[oppositeSide].SetBit(targetSquare);
                        _board[targetSquare] = capturedPiece;
                    }

                    break;
                }
            case SpecialMoveType.ShortCastle:
                {
                    int rookSourceSquare;
                    if (Configuration.EngineSettings.IsChess960)
                    {
                        // In DFRC castling moves are encoded as KxR, so the target square in the move isn't really the king target square
                        // However, that target square can only be potentially occupied by the castling rook, so all the ops done over it
                        // have already been undone by the rook ops above, or don't matter (removing the king from the target square, where it isn't anyway)

                        // However, the kings needs to be removed from the real target square, providing that's not also its source square
                        // We do it before the rook adjustments, to avoid wrongly emptying rook squares
                        var kingTargetSquare = Utils.KingShortCastleSquare(side);
                        // Since we set the king squares after the switch, we don't need the guard here
                        // if (kingTargetSquare != sourceSquare)
                        //{
                        _pieceBitBoards[newPiece].PopBit(kingTargetSquare);
                        _occupancyBitBoards[side].PopBit(kingTargetSquare);
                        _board[kingTargetSquare] = (int)Piece.None;
                        //}

                        rookSourceSquare = targetSquare;
                    }
                    else
                    {
                        rookSourceSquare = Utils.ShortCastleRookSourceSquare(side);
                    }

                    var rookTargetSquare = Utils.ShortCastleRookTargetSquare(side);
                    var rookIndex = (int)Piece.R + offset;

                    // Popping before setting, because in DFRC they can be the same square
                    _pieceBitBoards[rookIndex].PopBit(rookTargetSquare);

                    // In DFRC the square where the rook ended could be occupied by the king before castling
                    // Since we set the king squares after the switch, we don't need the guard here
                    //if (rookTargetSquare != InitialKingSquares[side])
                    //{
                    _occupancyBitBoards[side].PopBit(rookTargetSquare);
                    _board[rookTargetSquare] = (int)Piece.None;
                    //}

                    _pieceBitBoards[rookIndex].SetBit(rookSourceSquare);
                    _occupancyBitBoards[side].SetBit(rookSourceSquare);
                    _board[rookSourceSquare] = rookIndex;

                    break;
                }
            case SpecialMoveType.LongCastle:
                {
                    int rookSourceSquare;
                    if (Configuration.EngineSettings.IsChess960)
                    {
                        // In DFRC castling moves are encoded as KxR, so the target square in the move isn't really the king target square
                        // However, that target square can only be potentially occupied by the castling rook, so all the ops done over it
                        // have already been undone by the rook ops above, or don't matter (removing the king from the target square, where it isn't anyway)

                        // However, the kings needs to be removed from the real target square
                        // We do it before the rook adjustments, to avoid wrongly emptying rook squares
                        var kingTargetSquare = Utils.KingLongCastleSquare(side);
                        // Since we set the king squares after the switch, we don't need the guard here
                        //if (kingTargetSquare != sourceSquare)
                        //{

                        _pieceBitBoards[newPiece].PopBit(kingTargetSquare);
                        _occupancyBitBoards[side].PopBit(kingTargetSquare);
                        _board[kingTargetSquare] = (int)Piece.None;
                        //}

                        rookSourceSquare = targetSquare;
                    }
                    else
                    {
                        rookSourceSquare = Utils.LongCastleRookSourceSquare(side);
                    }

                    var rookTargetSquare = Utils.LongCastleRookTargetSquare(side);
                    var rookIndex = (int)Piece.R + offset;

                    // Popping before setting, because in DFRC they can be the same square
                    _pieceBitBoards[rookIndex].PopBit(rookTargetSquare);

                    // In DFRC the square where the rook ended could be occupied by the king before castling
                    // Since we set the king squares after the switch, we don't need the guard here
                    //if (rookTargetSquare != InitialKingSquares[side])
                    //{
                    _occupancyBitBoards[side].PopBit(rookTargetSquare);
                    _board[rookTargetSquare] = (int)Piece.None;
                    //}

                    _pieceBitBoards[rookIndex].SetBit(rookSourceSquare);
                    _occupancyBitBoards[side].SetBit(rookSourceSquare);
                    _board[rookSourceSquare] = rookIndex;

                    break;
                }
            case SpecialMoveType.EnPassant:
                {
                    Debug.Assert(move.IsEnPassant());

                    var oppositePawnIndex = (int)Piece.p - offset;
                    var capturedPawnSquare = Constants.EnPassantCaptureSquares[targetSquare];

                    Utils.Assert(_occupancyBitBoards[(int)Side.Both].GetBit(capturedPawnSquare) == default,
                        $"Expected empty {capturedPawnSquare}");

                    _pieceBitBoards[oppositePawnIndex].SetBit(capturedPawnSquare);
                    _occupancyBitBoards[oppositeSide].SetBit(capturedPawnSquare);
                    _board[capturedPawnSquare] = oppositePawnIndex;

                    break;
                }
        }

        _pieceBitBoards[piece].SetBit(sourceSquare);
        _occupancyBitBoards[side].SetBit(sourceSquare);
        _board[sourceSquare] = piece;

        _occupancyBitBoards[2] = _occupancyBitBoards[1] | _occupancyBitBoards[0];

        // Updating saved values
        _castle = gameState.Castle;
        _enPassant = gameState.EnPassant;

        _uniqueIdentifier = gameState.ZobristKey;
        _kingPawnUniqueIdentifier = gameState.KingPawnKey;
        _minorHash = gameState.MinorKey;
        _majorHash = gameState.MajorKey;
        _nonPawnHash[(int)Side.White] = gameState.NonPawnWhiteKey;
        _nonPawnHash[(int)Side.Black] = gameState.NonPawnBlackKey;

        IncrementalEvalAccumulator = gameState.IncrementalEvalAccumulator;
        IncrementalPhaseAccumulator = gameState.IncrementalPhaseAccumulator;
        IsIncrementalEval = gameState.IsIncrementalEval;

        Validate();
    }

    [MethodImpl(MethodImplOptions.AggressiveInlining)]
    public NullMoveGameState MakeNullMove()
    {
        var gameState = new NullMoveGameState(this);

        _uniqueIdentifier ^=
            ZobristTable.SideHash()
            ^ ZobristTable.EnPassantHash((int)_enPassant);

        _side = (Side)Utils.OppositeSide((int)_side);
        _enPassant = BoardSquare.noSquare;

        Validate();

        return gameState;
    }

    [MethodImpl(MethodImplOptions.AggressiveInlining)]
    public void UnMakeNullMove(NullMoveGameState gameState)
    {
        _side = (Side)Utils.OppositeSide((int)_side);
        _enPassant = gameState.EnPassant;
        _uniqueIdentifier = gameState.ZobristKey;

        Validate();
    }

    /// <summary>
    /// False if any of the kings has been captured, or if the opponent king is in check.
    /// </summary>
    [MethodImpl(MethodImplOptions.AggressiveInlining)]
    internal bool IsValid()
    {
        var offset = Utils.PieceOffset((int)_side);

        var kingBitBoard = _pieceBitBoards[(int)Piece.K + offset];
        var kingSquare = kingBitBoard == default ? -1 : kingBitBoard.GetLS1BIndex();

        var oppositeKingBitBoard = _pieceBitBoards[(int)Piece.k - offset];
        var oppositeKingSquare = oppositeKingBitBoard == default ? -1 : oppositeKingBitBoard.GetLS1BIndex();

        return kingSquare >= 0 && oppositeKingSquare >= 0
            && !IsSquareAttacked(oppositeKingSquare, _side);
    }

    /// <summary>
    /// Lightweight version of <see cref="IsValid"/>
    /// False if the opponent king is in check.
    /// This method is meant to be invoked only after a pseudolegal <see cref="MakeMove(int)"/>.
    /// i.e. it doesn't ensure that both kings are on the board
    /// </summary>
    [MethodImpl(MethodImplOptions.AggressiveInlining)]
    public bool WasProduceByAValidMove()
    {
        Debug.Assert(_pieceBitBoards[(int)Piece.k - Utils.PieceOffset((int)_side)].CountBits() == 1);

        var oppositeKingSquare = _pieceBitBoards[(int)Piece.k - Utils.PieceOffset((int)_side)].GetLS1BIndex();

#if DEBUG
        var isValid = !IsSquareAttacked(oppositeKingSquare, _side);

        if (isValid)
        {
            Validate();
        }

        return isValid;
#else
        return !IsSquareAttacked(oppositeKingSquare, _side);
#endif
    }

    #endregion

    #region Attacks

    /// <summary>
    /// Overload that has rooks and bishops precalculated for the position
    /// </summary>
    /// <param name="rooks">Includes Queen bitboard</param>
    /// <param name="bishops">Includes Queen bitboard</param>
    [MethodImpl(MethodImplOptions.AggressiveInlining)]
    public ulong AllAttackersTo(int square, BitBoard occupancy, BitBoard rooks, BitBoard bishops)
    {
        Debug.Assert(square != (int)BoardSquare.noSquare);

        return (rooks & Attacks.RookAttacks(square, occupancy))
            | (bishops & Attacks.BishopAttacks(square, occupancy))
            | (_pieceBitBoards[(int)Piece.p] & Attacks.PawnAttacks[(int)Side.White][square])
            | (_pieceBitBoards[(int)Piece.P] & Attacks.PawnAttacks[(int)Side.Black][square])
            | (Knights & Attacks.KnightAttacks[square])
            | (Kings & Attacks.KingAttacks[square]);
    }

    [MethodImpl(MethodImplOptions.AggressiveInlining)]
    public ulong AllAttackersTo(int square)
    {
        Debug.Assert(square != (int)BoardSquare.noSquare);

        var occupancy = _occupancyBitBoards[(int)Side.Both];
        var queens = Queens;
        var rooks = queens | Rooks;
        var bishops = queens | Bishops;

        return (rooks & Attacks.RookAttacks(square, occupancy))
            | (bishops & Attacks.BishopAttacks(square, occupancy))
            | (_pieceBitBoards[(int)Piece.p] & Attacks.PawnAttacks[(int)Side.White][square])
            | (_pieceBitBoards[(int)Piece.P] & Attacks.PawnAttacks[(int)Side.Black][square])
            | (Knights & Attacks.KnightAttacks[square])
            | (Kings & Attacks.KingAttacks[square]);
    }

    [MethodImpl(MethodImplOptions.AggressiveInlining)]
    public ulong AllSideAttackersTo(int square, int side)
    {
        Debug.Assert(square != (int)BoardSquare.noSquare);
        Debug.Assert(side != (int)Side.Both);

        var offset = Utils.PieceOffset(side);

        var occupancy = _occupancyBitBoards[(int)Side.Both];

        var queens = _pieceBitBoards[(int)Piece.q - offset];
        var rooks = queens | _pieceBitBoards[(int)Piece.r - offset];
        var bishops = queens | _pieceBitBoards[(int)Piece.b - offset];

        return (rooks & Attacks.RookAttacks(square, occupancy))
            | (bishops & Attacks.BishopAttacks(square, occupancy))
            | (_pieceBitBoards[(int)Piece.p - offset] & Attacks.PawnAttacks[side][square])
            | (_pieceBitBoards[(int)Piece.n - offset] & Attacks.KnightAttacks[square]);
    }

    [MethodImpl(MethodImplOptions.AggressiveInlining)]
    public bool IsSquareAttacked(int squareIndex, Side sideToMove)
    {
        Debug.Assert(sideToMove != Side.Both);

        var sideToMoveInt = (int)sideToMove;
        var offset = Utils.PieceOffset(sideToMoveInt);
        var bothSidesOccupancy = _occupancyBitBoards[(int)Side.Both];

        // I tried to order them from most to least likely - not tested
        return
            IsSquareAttackedByPawns(squareIndex, sideToMoveInt, offset)
            || IsSquareAttackedByKing(squareIndex, offset)
            || IsSquareAttackedByKnights(squareIndex, offset)
            || IsSquareAttackedByBishops(squareIndex, offset, bothSidesOccupancy, out var bishopAttacks)
            || IsSquareAttackedByRooks(squareIndex, offset, bothSidesOccupancy, out var rookAttacks)
            || IsSquareAttackedByQueens(offset, bishopAttacks, rookAttacks);
    }

    [MethodImpl(MethodImplOptions.AggressiveInlining)]
    public bool AreSquaresAttacked(ulong squaresBitboard, Side attackingSide, ref EvaluationContext evaluationContext)
    {
        var attacks = evaluationContext.AttacksBySide[(int)attackingSide];

<<<<<<< HEAD
        // Rooks
        Debug.Assert((whiteRooks & whiteQueens) == 0, failureMessage, pieceOverlapMessage);
        Debug.Assert((whiteRooks & whiteKings) == 0, failureMessage, pieceOverlapMessage);

        Debug.Assert((whiteRooks & blackPawns) == 0, failureMessage, pieceOverlapMessage);
        Debug.Assert((whiteRooks & blackKnights) == 0, failureMessage, pieceOverlapMessage);
        Debug.Assert((whiteRooks & blackBishops) == 0, failureMessage, pieceOverlapMessage);
        Debug.Assert((whiteRooks & blackRooks) == 0, failureMessage, pieceOverlapMessage);
        Debug.Assert((whiteRooks & blackQueens) == 0, failureMessage, pieceOverlapMessage);
        Debug.Assert((whiteRooks & blackKings) == 0, failureMessage, pieceOverlapMessage);

        Debug.Assert((blackRooks & blackQueens) == 0, failureMessage, pieceOverlapMessage);
        Debug.Assert((blackRooks & blackKings) == 0, failureMessage, pieceOverlapMessage);

        // Queens
        Debug.Assert((whiteQueens & whiteKings) == 0, failureMessage, pieceOverlapMessage);

        Debug.Assert((whiteQueens & blackPawns) == 0, failureMessage, pieceOverlapMessage);
        Debug.Assert((whiteQueens & blackKnights) == 0, failureMessage, pieceOverlapMessage);
        Debug.Assert((whiteQueens & blackBishops) == 0, failureMessage, pieceOverlapMessage);
        Debug.Assert((whiteQueens & blackRooks) == 0, failureMessage, pieceOverlapMessage);
        Debug.Assert((whiteQueens & blackQueens) == 0, failureMessage, pieceOverlapMessage);
        Debug.Assert((whiteQueens & blackKings) == 0, failureMessage, pieceOverlapMessage);

        Debug.Assert((blackQueens & blackKings) == 0, failureMessage, pieceOverlapMessage);

        // Kings
        Debug.Assert((whiteKings & blackPawns) == 0, failureMessage, pieceOverlapMessage);
        Debug.Assert((whiteKings & blackKnights) == 0, failureMessage, pieceOverlapMessage);
        Debug.Assert((whiteKings & blackBishops) == 0, failureMessage, pieceOverlapMessage);
        Debug.Assert((whiteKings & blackRooks) == 0, failureMessage, pieceOverlapMessage);
        Debug.Assert((whiteKings & blackQueens) == 0, failureMessage, pieceOverlapMessage);
        Debug.Assert((whiteKings & blackKings) == 0, failureMessage, pieceOverlapMessage);

        // 1 king per side
        Debug.Assert(whiteKings.CountBits() == 1, failureMessage, $"More than one white king, or none: {whiteKings}");
        Debug.Assert(blackKings.CountBits() == 1, failureMessage, $"More than one black king, or none: {blackKings}");

#if DEBUG
        if (_castle != 0)
        {
            var whiteKingSourceSquare = _initialKingSquares[(int)Side.White];

            // Castling rights and king/rook positions
            if ((_castle & (int)CastlingRights.WK) != 0)
            {
                Debug.Assert(whiteKings.GetBit(whiteKingSourceSquare), failureMessage, "No white king on e1 when short castling rights");

                Debug.Assert(_initialKingsideRookSquares[(int)Side.White] != CastlingData.DefaultValues, failureMessage, "White initial kingside rook not set");
                Debug.Assert(whiteRooks.GetBit(_initialKingsideRookSquares[(int)Side.White]), failureMessage, $"No white rook on {(BoardSquare)_initialKingsideRookSquares[(int)Side.White]} when short castling rights");
            }

            if ((_castle & (int)CastlingRights.WQ) != 0)
            {
                Debug.Assert(whiteKings.GetBit(whiteKingSourceSquare), failureMessage, "No white king on e1 when long castling rights");

                Debug.Assert(whiteRooks.GetBit(_initialQueensideRookSquares[(int)Side.White]), failureMessage, $"No white rook on {(BoardSquare)_initialQueensideRookSquares[(int)Side.White]} when long castling rights");
                Debug.Assert(_initialQueensideRookSquares[(int)Side.White] != CastlingData.DefaultValues, failureMessage, "White initial queenside rook not set");
            }

            var blackKingSourceSquare = _initialKingSquares[(int)Side.Black];

            if ((_castle & (int)CastlingRights.BK) != 0)
            {
                Debug.Assert(blackKings.GetBit(blackKingSourceSquare), failureMessage, "No black king on e8 when short castling rights");

                Debug.Assert(_initialKingsideRookSquares[(int)Side.Black] != CastlingData.DefaultValues, failureMessage, "Black initial kingside rook not set");
                Debug.Assert(blackRooks.GetBit(_initialKingsideRookSquares[(int)Side.Black]), failureMessage, $"No black rook on {(BoardSquare)_initialKingsideRookSquares[(int)Side.Black]} when short castling rights");
            }

            if ((_castle & (int)CastlingRights.BQ) != 0)
            {
                Debug.Assert(blackKings.GetBit(blackKingSourceSquare), failureMessage, "No black king on e8 when long castling rights");

                Debug.Assert(blackRooks.GetBit(_initialQueensideRookSquares[(int)Side.Black]), failureMessage, $"No black rook on {(BoardSquare)_initialQueensideRookSquares[(int)Side.Black]} when long castling rights");
                Debug.Assert(_initialQueensideRookSquares[(int)Side.Black] != CastlingData.DefaultValues, failureMessage, "Black initial queenside rook not set");
            }
        }
#endif

        // En-passant and pawn to be captured position
        if (_enPassant != BoardSquare.noSquare)
        {
            Debug.Assert(!OccupancyBitBoards[(int)Side.Both].GetBit(_enPassant), failureMessage, $"Non-empty en passant square {_enPassant}");

            var rank = Constants.Rank[(int)_enPassant];
            Debug.Assert(rank == 2 || rank == 5, failureMessage, $"Wrong en-passant rank for {_enPassant}");

            var pawnToCaptureSquare = Constants.EnPassantCaptureSquares[(int)_enPassant];

            if (Side == Side.White)
            {
                Debug.Assert(blackPawns.GetBit(pawnToCaptureSquare), failureMessage, $"No black pawn on en-passant capture square for {_enPassant}");
            }
            else
            {
                Debug.Assert(whitePawns.GetBit(pawnToCaptureSquare), failureMessage, $"No white pawn on en-passant capture square for {_enPassant}");
            }
        }

        // Can't capture opponent's king
        Debug.Assert(!IsSquareAttacked(_pieceBitBoards[(int)Piece.k - Utils.PieceOffset(Side)].GetLS1BIndex(), Side), failureMessage, "Can't capture opponent's king");
    }

    #endregion

    #region Evaluation

    /// <summary>
    /// Evaluates material and position in a NegaMax style.
    /// That is, positive scores always favour playing <see cref="_side"/>.
    /// </summary>
    [MethodImpl(MethodImplOptions.AggressiveInlining)]
    public (int Score, int Phase) StaticEvaluation()
    {
        int packedScore = 0;
        int gamePhase = 0;

        if (_isIncrementalEval)
        {
            packedScore = _incrementalEvalAccumulator;
            gamePhase = _incrementalPhaseAccumulator;
        }
        else
        {
            _incrementalEvalAccumulator = 0;
            _incrementalPhaseAccumulator = 0;

            for (int pieceIndex = (int)Piece.P; pieceIndex <= (int)Piece.k; ++pieceIndex)
            {
                // Bitboard copy that we 'empty'
                var bitboard = _pieceBitBoards[pieceIndex];

                while (bitboard != default)
                {
                    bitboard = bitboard.WithoutLS1B(out var pieceSquareIndex);

                    _incrementalEvalAccumulator += PSQT(pieceIndex, pieceSquareIndex);

                    _incrementalPhaseAccumulator += TunableEvalParameters.GamePhaseByPiece[pieceIndex];
                }
            }

            packedScore += _incrementalEvalAccumulator;
            gamePhase += _incrementalPhaseAccumulator;
            _isIncrementalEval = true;
        }

        if (gamePhase > MaxPhase)    // Early promotions
        {
            gamePhase = MaxPhase;
        }

        int endGamePhase = MaxPhase - gamePhase;

        var middleGameScore = Utils.UnpackMG(packedScore);
        var endGameScore = Utils.UnpackEG(packedScore);
        var eval = ((middleGameScore * gamePhase) + (endGameScore * endGamePhase)) / MaxPhase;

        eval = Math.Clamp(eval, MinStaticEval, MaxStaticEval);

        var sideEval = _side == Side.White
            ? eval
            : -eval;

        return (sideEval, gamePhase);
    }

    [MethodImpl(MethodImplOptions.AggressiveInlining)]
    public int Phase()
    {
        int gamePhase =
             ((_pieceBitBoards[(int)Piece.N] | _pieceBitBoards[(int)Piece.n]).CountBits() * TunableEvalParameters.GamePhaseByPiece[(int)Piece.N])
            + ((_pieceBitBoards[(int)Piece.B] | _pieceBitBoards[(int)Piece.b]).CountBits() * TunableEvalParameters.GamePhaseByPiece[(int)Piece.B])
            + ((_pieceBitBoards[(int)Piece.R] | _pieceBitBoards[(int)Piece.r]).CountBits() * TunableEvalParameters.GamePhaseByPiece[(int)Piece.R])
            + ((_pieceBitBoards[(int)Piece.Q] | _pieceBitBoards[(int)Piece.q]).CountBits() * TunableEvalParameters.GamePhaseByPiece[(int)Piece.Q]);

        if (gamePhase > MaxPhase)    // Early promotions
        {
            gamePhase = MaxPhase;
        }

        return gamePhase;
    }

    [MethodImpl(MethodImplOptions.AggressiveInlining)]
    internal static int TaperedEvaluation(int taperedEvaluationTerm, int phase)
    {
        return ((Utils.UnpackMG(taperedEvaluationTerm) * phase) + (Utils.UnpackEG(taperedEvaluationTerm) * (24 - phase))) / 24;
    }

    /// <summary>
    /// Assuming a current position has no legal moves (<see cref="AllPossibleMoves"/> doesn't produce any <see cref="IsValid"/> position),
    /// this method determines if a position is a result of either a loss by checkmate or a draw by stalemate.
    /// NegaMax style
    /// </summary>
    /// <param name="ply">Modulates the output, favouring positions with lower ply (i.e. Checkmate in less moves)</param>
    /// <returns>At least <see cref="CheckMateEvaluation"/> if Position.Side lost (more extreme values when <paramref name="ply"/> increases)
    /// or 0 if Position.Side was stalemated</returns>
    [MethodImpl(MethodImplOptions.AggressiveInlining)]
    public static int EvaluateFinalPosition(int ply, bool isInCheck)
    {
        if (isInCheck)
        {
            // Checkmate evaluation, but not as bad/shallow as it looks like since we're already searching at a certain depth
            return -CheckMateBaseEvaluation + ply;
        }
        else
        {
            return 0;
        }
    }

    public void CalculateThreats(ref EvaluationContext evaluationContext)
    {
        var occupancy = OccupancyBitBoards[(int)Side.Both];

        for (int pieceIndex = (int)Piece.P; pieceIndex <= (int)Piece.K; ++pieceIndex)
        {
            var board = PieceBitBoards[pieceIndex];
            var attacks = MoveGenerator._pieceAttacks[pieceIndex];

            while (board != 0)
            {
                board = board.WithoutLS1B(out var square);
                evaluationContext.Attacks[pieceIndex] |= attacks(square, occupancy);
            }

            evaluationContext.AttacksBySide[(int)Side.White] |= evaluationContext.Attacks[pieceIndex];
        }

        for (int pieceIndex = (int)Piece.p; pieceIndex <= (int)Piece.k; ++pieceIndex)
        {
            var board = PieceBitBoards[pieceIndex];
            var attacks = MoveGenerator._pieceAttacks[pieceIndex];

            while (board != 0)
            {
                board = board.WithoutLS1B(out var square);
                evaluationContext.Attacks[pieceIndex] |= attacks(square, occupancy);
            }

            evaluationContext.AttacksBySide[(int)Side.Black] |= evaluationContext.Attacks[pieceIndex];
        }
    }

    #endregion

    #region Attacks

    /// <summary>
    /// Overload that has rooks and bishops precalculated for the position
    /// </summary>
    /// <param name="rooks">Includes Queen bitboard</param>
    /// <param name="bishops">Includes Queen bitboard</param>
    [MethodImpl(MethodImplOptions.AggressiveInlining)]
    public ulong AllAttackersTo(int square, BitBoard occupancy, BitBoard rooks, BitBoard bishops)
    {
        Debug.Assert(square != (int)BoardSquare.noSquare);

        return (rooks & Attacks.RookAttacks(square, occupancy))
            | (bishops & Attacks.BishopAttacks(square, occupancy))
            | (_pieceBitBoards[(int)Piece.p] & Attacks.PawnAttacks[(int)Side.White][square])
            | (_pieceBitBoards[(int)Piece.P] & Attacks.PawnAttacks[(int)Side.Black][square])
            | (Knights & Attacks.KnightAttacks[square])
            | (Kings & Attacks.KingAttacks[square]);
    }

    [MethodImpl(MethodImplOptions.AggressiveInlining)]
    public ulong AllAttackersTo(int square)
    {
        Debug.Assert(square != (int)BoardSquare.noSquare);

        var occupancy = _occupancyBitBoards[(int)Side.Both];
        var queens = Queens;
        var rooks = queens | Rooks;
        var bishops = queens | Bishops;

        return (rooks & Attacks.RookAttacks(square, occupancy))
            | (bishops & Attacks.BishopAttacks(square, occupancy))
            | (_pieceBitBoards[(int)Piece.p] & Attacks.PawnAttacks[(int)Side.White][square])
            | (_pieceBitBoards[(int)Piece.P] & Attacks.PawnAttacks[(int)Side.Black][square])
            | (Knights & Attacks.KnightAttacks[square])
            | (Kings & Attacks.KingAttacks[square]);
    }

    [MethodImpl(MethodImplOptions.AggressiveInlining)]
    public ulong AllSideAttackersTo(int square, int side)
    {
        Debug.Assert(square != (int)BoardSquare.noSquare);
        Debug.Assert(side != (int)Side.Both);

        var offset = Utils.PieceOffset(side);

        var occupancy = _occupancyBitBoards[(int)Side.Both];

        var queens = _pieceBitBoards[(int)Piece.q - offset];
        var rooks = queens | _pieceBitBoards[(int)Piece.r - offset];
        var bishops = queens | _pieceBitBoards[(int)Piece.b - offset];

        return (rooks & Attacks.RookAttacks(square, occupancy))
            | (bishops & Attacks.BishopAttacks(square, occupancy))
            | (_pieceBitBoards[(int)Piece.p - offset] & Attacks.PawnAttacks[side][square])
            | (_pieceBitBoards[(int)Piece.n - offset] & Attacks.KnightAttacks[square]);
    }

    [MethodImpl(MethodImplOptions.AggressiveInlining)]
    public bool IsSquareAttacked(int squareIndex, Side sideToMove)
    {
        Debug.Assert(sideToMove != Side.Both);

        var sideToMoveInt = (int)sideToMove;
        var offset = Utils.PieceOffset(sideToMoveInt);
        var bothSidesOccupancy = _occupancyBitBoards[(int)Side.Both];

        // I tried to order them from most to least likely - not tested
        return
            IsSquareAttackedByPawns(squareIndex, sideToMoveInt, offset)
            || IsSquareAttackedByKing(squareIndex, offset)
            || IsSquareAttackedByKnights(squareIndex, offset)
            || IsSquareAttackedByBishops(squareIndex, offset, bothSidesOccupancy, out var bishopAttacks)
            || IsSquareAttackedByRooks(squareIndex, offset, bothSidesOccupancy, out var rookAttacks)
            || IsSquareAttackedByQueens(offset, bishopAttacks, rookAttacks);
    }

    [MethodImpl(MethodImplOptions.AggressiveInlining)]
    public bool AreSquaresAttacked(ulong squaresBitboard, Side attackingSide, ref EvaluationContext evaluationContext)
    {
        var attacks = evaluationContext.AttacksBySide[(int)attackingSide];

=======
>>>>>>> 75562d58
        if (attacks != 0)
        {
            return (attacks & squaresBitboard) != 0;
        }

        // Fallback: no threats
        while (squaresBitboard != 0)
        {
            squaresBitboard = squaresBitboard.WithoutLS1B(out var square);

            if (IsSquareAttacked(square, attackingSide))
            {
                return true;
            }
        }

        return false;
    }

    [MethodImpl(MethodImplOptions.AggressiveInlining)]
    public bool IsInCheck()
    {
        var oppositeSideInt = Utils.OppositeSide((int)_side);
        var oppositeSideOffset = Utils.PieceOffset(oppositeSideInt);

        var kingSquare = _pieceBitBoards[(int)Piece.k - oppositeSideOffset].GetLS1BIndex();

        var bothSidesOccupancy = _occupancyBitBoards[(int)Side.Both];

        // I tried to order them from most to least likely - not tested
        return
            IsSquareAttackedByRooks(kingSquare, oppositeSideOffset, bothSidesOccupancy, out var rookAttacks)
            || IsSquareAttackedByBishops(kingSquare, oppositeSideOffset, bothSidesOccupancy, out var bishopAttacks)
            || IsSquareAttackedByQueens(oppositeSideOffset, bishopAttacks, rookAttacks)
            || IsSquareAttackedByKnights(kingSquare, oppositeSideOffset)
            || IsSquareAttackedByPawns(kingSquare, oppositeSideInt, oppositeSideOffset);
    }

    [MethodImpl(MethodImplOptions.AggressiveInlining)]
    private bool IsSquareAttackedByPawns(int squareIndex, int sideToMove, int offset)
    {
        var oppositeColorIndex = sideToMove ^ 1;

        return (Attacks.PawnAttacks[oppositeColorIndex][squareIndex] & _pieceBitBoards[offset]) != default;
    }

    [MethodImpl(MethodImplOptions.AggressiveInlining)]
    private bool IsSquareAttackedByKnights(int squareIndex, int offset)
    {
        return (Attacks.KnightAttacks[squareIndex] & _pieceBitBoards[(int)Piece.N + offset]) != default;
    }

    [MethodImpl(MethodImplOptions.AggressiveInlining)]
    private bool IsSquareAttackedByKing(int squareIndex, int offset)
    {
        return (Attacks.KingAttacks[squareIndex] & _pieceBitBoards[(int)Piece.K + offset]) != default;
    }

    [MethodImpl(MethodImplOptions.AggressiveInlining)]
    private bool IsSquareAttackedByBishops(int squareIndex, int offset, BitBoard bothSidesOccupancy, out BitBoard bishopAttacks)
    {
        bishopAttacks = Attacks.BishopAttacks(squareIndex, bothSidesOccupancy);
        return (bishopAttacks & _pieceBitBoards[(int)Piece.B + offset]) != default;
    }

    [MethodImpl(MethodImplOptions.AggressiveInlining)]
    private bool IsSquareAttackedByRooks(int squareIndex, int offset, BitBoard bothSidesOccupancy, out BitBoard rookAttacks)
    {
        rookAttacks = Attacks.RookAttacks(squareIndex, bothSidesOccupancy);
        return (rookAttacks & _pieceBitBoards[(int)Piece.R + offset]) != default;
    }

    [MethodImpl(MethodImplOptions.AggressiveInlining)]
    private bool IsSquareAttackedByQueens(int offset, BitBoard bishopAttacks, BitBoard rookAttacks)
    {
        var queenAttacks = Attacks.QueenAttacks(rookAttacks, bishopAttacks);
        return (queenAttacks & _pieceBitBoards[(int)Piece.Q + offset]) != default;
    }

    #endregion

    public int CountPieces() => _pieceBitBoards.Sum(b => b.CountBits());

    public string FEN(int halfMovesWithoutCaptureOrPawnMove = 0, int fullMoveClock = 1)
    {
        var sb = new StringBuilder(100);

        var squaresPerFile = 0;

        int squaresWithoutPiece = 0;
        int lengthBeforeSlash = sb.Length;
        for (int square = 0; square < 64; ++square)
        {
            int foundPiece = -1;
            for (var pieceBoardIndex = 0; pieceBoardIndex < 12; ++pieceBoardIndex)
            {
                if (_pieceBitBoards[pieceBoardIndex].GetBit(square))
                {
                    foundPiece = pieceBoardIndex;
                    break;
                }
            }

            if (foundPiece != -1)
            {
                if (squaresWithoutPiece != 0)
                {
                    sb.Append(squaresWithoutPiece);
                    squaresWithoutPiece = 0;
                }

                sb.Append(Constants.AsciiPieces[foundPiece]);
            }
            else
            {
                ++squaresWithoutPiece;
            }

            squaresPerFile = (squaresPerFile + 1) % 8;
            if (squaresPerFile == 0)
            {
                if (squaresWithoutPiece != 0)
                {
                    sb.Append(squaresWithoutPiece);
                    squaresWithoutPiece = 0;
                }

                if (square != 63)
                {
                    if (sb.Length == lengthBeforeSlash)
                    {
                        sb.Append('8');
                    }
                    sb.Append('/');
                    lengthBeforeSlash = sb.Length;
                    squaresWithoutPiece = 0;
                }
            }
        }

        sb.Append(' ');
        sb.Append(_side == Side.White ? 'w' : 'b');

        sb.Append(' ');
        var lengthBeforeCastlingRights = sb.Length;

        if (!Configuration.EngineSettings.IsChess960)
        {
            if ((_castle & (int)CastlingRights.WK) != default)
            {
                sb.Append('K');
            }
            if ((_castle & (int)CastlingRights.WQ) != default)
            {
                sb.Append('Q');
            }
            if ((_castle & (int)CastlingRights.BK) != default)
            {
                sb.Append('k');
            }
            if ((_castle & (int)CastlingRights.BQ) != default)
            {
                sb.Append('q');
            }
        }
        else
        {
            // Shredder-FEN style (always showing columns), no support for X-FEN style yet (showing KQkq when not-ambiguous)
            if ((_castle & (int)CastlingRights.WK) != default)
            {
                char file = (char)('A' + Constants.File[WhiteShortCastle.TargetSquare()]);
                sb.Append(file);
            }
            if ((_castle & (int)CastlingRights.WQ) != default)
            {
                char file = (char)('A' + Constants.File[WhiteLongCastle.TargetSquare()]);
                sb.Append(file);
            }
            if ((_castle & (int)CastlingRights.BK) != default)
            {
                char file = (char)('a' + Constants.File[BlackShortCastle.TargetSquare()]);
                sb.Append(file);
            }
            if ((_castle & (int)CastlingRights.BQ) != default)
            {
                char file = (char)('a' + Constants.File[BlackLongCastle.TargetSquare()]);
                sb.Append(file);
            }
        }

        if (sb.Length == lengthBeforeCastlingRights)
        {
            sb.Append('-');
        }

        sb.Append(' ');

        sb.Append(_enPassant == BoardSquare.noSquare ? "-" : Constants.Coordinates[(int)_enPassant]);

        sb.Append(' ').Append(halfMovesWithoutCaptureOrPawnMove).Append(' ').Append(fullMoveClock);

        return sb.ToString();
    }

#pragma warning disable S106, S2228 // Standard outputs should not be used directly to log anything

    /// <summary>
    /// Combines <see cref="_pieceBitBoards"/>, <see cref="_side"/>, <see cref="_castle"/> and <see cref="_enPassant"/>
    /// into a human-friendly representation
    /// </summary>
    public void Print(int halfMovesWithoutCaptureOrPawnMove = -1)
    {
        const string separator = "____________________________________________________";
        Console.WriteLine(separator + Environment.NewLine);

        for (var rank = 0; rank < 8; ++rank)
        {
            for (var file = 0; file < 8; ++file)
            {
                if (file == 0)
                {
                    Console.Write($"{8 - rank}  ");
                }

                var squareIndex = BitBoardExtensions.SquareIndex(rank, file);

                var piece = -1;

                for (int bbIndex = 0; bbIndex < _pieceBitBoards.Length; ++bbIndex)
                {
                    if (_pieceBitBoards[bbIndex].GetBit(squareIndex))
                    {
                        piece = bbIndex;
                        break;
                    }
                }

                var pieceRepresentation = piece == -1
                    ? '.'
                    : Constants.AsciiPieces[piece];

                Console.Write($" {pieceRepresentation}");
            }

            Console.WriteLine();
        }

        Console.Write("\n    a b c d e f g h\n");

#pragma warning disable RCS1214 // Unnecessary interpolated string.
        Console.WriteLine();
        Console.WriteLine($"    Side:\t{_side}");
        Console.WriteLine($"    Enpassant:\t{(_enPassant == BoardSquare.noSquare ? "no" : Constants.Coordinates[(int)_enPassant])}");

        if (!Configuration.EngineSettings.IsChess960)
        {
            Console.WriteLine($"    Castling:\t" +
                $"{((_castle & (int)CastlingRights.WK) != default ? 'K' : '-')}" +
                $"{((_castle & (int)CastlingRights.WQ) != default ? 'Q' : '-')} | " +
                $"{((_castle & (int)CastlingRights.BK) != default ? 'k' : '-')}" +
                $"{((_castle & (int)CastlingRights.BQ) != default ? 'q' : '-')}");
        }
        else
        {
            char whiteKingSide = '-', whiteQueenside = '-', blackKingside = '-', blackQueenside = '-';

            if ((_castle & (int)CastlingRights.WK) != default)
            {
                whiteKingSide = (char)('A' + Constants.File[WhiteShortCastle.TargetSquare()]);
            }
            if ((_castle & (int)CastlingRights.WQ) != default)
            {
                whiteQueenside = (char)('A' + Constants.File[WhiteLongCastle.TargetSquare()]);
            }
            if ((_castle & (int)CastlingRights.BK) != default)
            {
                blackKingside = (char)('a' + Constants.File[BlackShortCastle.TargetSquare()]);
            }
            if ((_castle & (int)CastlingRights.BQ) != default)
            {
                blackQueenside = (char)('a' + Constants.File[BlackLongCastle.TargetSquare()]);
            }

            Console.WriteLine($"    Castling:\t" +
                whiteKingSide +
                $"{whiteQueenside} | " +
                blackKingside +
                $"{blackQueenside}");
        }

        if (halfMovesWithoutCaptureOrPawnMove != -1)
        {
            Console.WriteLine($"    Half-moves:\t{halfMovesWithoutCaptureOrPawnMove}");
        }

        Console.WriteLine($"    FEN:\t{FEN()}");
#pragma warning restore RCS1214 // Unnecessary interpolated string.

        Console.WriteLine(separator);
    }

    [Conditional("DEBUG")]
    public void PrintAttackedSquares(Side sideToMove)
    {
        const string separator = "____________________________________________________";
        Console.WriteLine(separator);

        for (var rank = 0; rank < 8; ++rank)
        {
            for (var file = 0; file < 8; ++file)
            {
                if (file == 0)
                {
                    Console.Write($"{8 - rank}  ");
                }

                var squareIndex = BitBoardExtensions.SquareIndex(rank, file);

                var pieceRepresentation = IsSquareAttacked(squareIndex, sideToMove)
                    ? '1'
                    : '.';

                Console.Write($" {pieceRepresentation}");
            }

            Console.WriteLine();
        }

        Console.Write("\n    a b c d e f g h\n");
        Console.WriteLine(separator);
    }

#pragma warning restore S106, S2228 // Standard outputs should not be used directly to log anything

    /// <summary>
    /// Inspired by rawr's validation method
    /// </summary>
    [Conditional("DEBUG")]
    public void Validate()
    {
        const string failureMessage = "Position validation failed";

        Debug.Assert(Side != Side.Both, failureMessage, "Side == Side.Both");

        var whitePawns = _pieceBitBoards[(int)Piece.P];
        var blackPawns = _pieceBitBoards[(int)Piece.p];
        var whiteKnights = _pieceBitBoards[(int)Piece.N];
        var whiteBishops = _pieceBitBoards[(int)Piece.B];
        var whiteRooks = _pieceBitBoards[(int)Piece.R];
        var whiteQueens = _pieceBitBoards[(int)Piece.Q];
        var whiteKings = _pieceBitBoards[(int)Piece.K];
        var blackKnights = _pieceBitBoards[(int)Piece.n];
        var blackBishops = _pieceBitBoards[(int)Piece.b];
        var blackRooks = _pieceBitBoards[(int)Piece.r];
        var blackQueens = _pieceBitBoards[(int)Piece.q];
        var blackKings = _pieceBitBoards[(int)Piece.k];

        // No pawns in 1 and 8 ranks
        Debug.Assert((whitePawns & Constants.PawnSquares) == whitePawns, failureMessage, "White pawn(s) un 1-8");
        Debug.Assert((blackPawns & Constants.PawnSquares) == blackPawns, failureMessage, "Black pawn(s) un 1-8");

        // No side occupancy overlap
        Debug.Assert((_occupancyBitBoards[(int)Side.White] & _occupancyBitBoards[(int)Side.Black]) == 0, failureMessage, "White and Black overlap");

        // Side.Both occupancy overlap
        Debug.Assert((_occupancyBitBoards[(int)Side.White] | _occupancyBitBoards[(int)Side.Black]) == _occupancyBitBoards[(int)Side.Both], failureMessage, "Occupancy not correct");

        // No piece overlap
        const string pieceOverlapMessage = "Piece overlap";
        // Pawns
        Debug.Assert((whitePawns & whiteKnights) == 0, failureMessage, pieceOverlapMessage);
        Debug.Assert((whitePawns & whiteBishops) == 0, failureMessage, pieceOverlapMessage);
        Debug.Assert((whitePawns & whiteRooks) == 0, failureMessage, pieceOverlapMessage);
        Debug.Assert((whitePawns & whiteQueens) == 0, failureMessage, pieceOverlapMessage);
        Debug.Assert((whitePawns & whiteKings) == 0, failureMessage, pieceOverlapMessage);

        Debug.Assert((whitePawns & blackPawns) == 0, failureMessage, pieceOverlapMessage);
        Debug.Assert((whitePawns & blackKnights) == 0, failureMessage, pieceOverlapMessage);
        Debug.Assert((whitePawns & blackBishops) == 0, failureMessage, pieceOverlapMessage);
        Debug.Assert((whitePawns & blackRooks) == 0, failureMessage, pieceOverlapMessage);
        Debug.Assert((whitePawns & blackQueens) == 0, failureMessage, pieceOverlapMessage);
        Debug.Assert((whitePawns & blackKings) == 0, failureMessage, pieceOverlapMessage);

        Debug.Assert((blackPawns & blackKnights) == 0, failureMessage, pieceOverlapMessage);
        Debug.Assert((blackPawns & blackBishops) == 0, failureMessage, pieceOverlapMessage);
        Debug.Assert((blackPawns & blackRooks) == 0, failureMessage, pieceOverlapMessage);
        Debug.Assert((blackPawns & blackQueens) == 0, failureMessage, pieceOverlapMessage);
        Debug.Assert((blackPawns & blackKings) == 0, failureMessage, pieceOverlapMessage);

        // Knights
        Debug.Assert((whiteKnights & whiteBishops) == 0, failureMessage, pieceOverlapMessage);
        Debug.Assert((whiteKnights & whiteRooks) == 0, failureMessage, pieceOverlapMessage);
        Debug.Assert((whiteKnights & whiteQueens) == 0, failureMessage, pieceOverlapMessage);
        Debug.Assert((whiteKnights & whiteKings) == 0, failureMessage, pieceOverlapMessage);

        Debug.Assert((whiteKnights & blackPawns) == 0, failureMessage, pieceOverlapMessage);
        Debug.Assert((whiteKnights & blackKnights) == 0, failureMessage, pieceOverlapMessage);
        Debug.Assert((whiteKnights & blackBishops) == 0, failureMessage, pieceOverlapMessage);
        Debug.Assert((whiteKnights & blackRooks) == 0, failureMessage, pieceOverlapMessage);
        Debug.Assert((whiteKnights & blackQueens) == 0, failureMessage, pieceOverlapMessage);
        Debug.Assert((whiteKnights & blackKings) == 0, failureMessage, pieceOverlapMessage);

        Debug.Assert((blackKnights & blackBishops) == 0, failureMessage, pieceOverlapMessage);
        Debug.Assert((blackKnights & blackRooks) == 0, failureMessage, pieceOverlapMessage);
        Debug.Assert((blackKnights & blackQueens) == 0, failureMessage, pieceOverlapMessage);
        Debug.Assert((blackKnights & blackKings) == 0, failureMessage, pieceOverlapMessage);

        // Bishops
        Debug.Assert((whiteBishops & whiteRooks) == 0, failureMessage, pieceOverlapMessage);
        Debug.Assert((whiteBishops & whiteQueens) == 0, failureMessage, pieceOverlapMessage);
        Debug.Assert((whiteBishops & whiteKings) == 0, failureMessage, pieceOverlapMessage);

        Debug.Assert((whiteBishops & blackPawns) == 0, failureMessage, pieceOverlapMessage);
        Debug.Assert((whiteBishops & blackKnights) == 0, failureMessage, pieceOverlapMessage);
        Debug.Assert((whiteBishops & blackBishops) == 0, failureMessage, pieceOverlapMessage);
        Debug.Assert((whiteBishops & blackRooks) == 0, failureMessage, pieceOverlapMessage);
        Debug.Assert((whiteBishops & blackQueens) == 0, failureMessage, pieceOverlapMessage);
        Debug.Assert((whiteBishops & blackKings) == 0, failureMessage, pieceOverlapMessage);

        Debug.Assert((blackBishops & blackRooks) == 0, failureMessage, pieceOverlapMessage);
        Debug.Assert((blackBishops & blackQueens) == 0, failureMessage, pieceOverlapMessage);
        Debug.Assert((blackBishops & blackKings) == 0, failureMessage, pieceOverlapMessage);

        // Rooks
        Debug.Assert((whiteRooks & whiteQueens) == 0, failureMessage, pieceOverlapMessage);
        Debug.Assert((whiteRooks & whiteKings) == 0, failureMessage, pieceOverlapMessage);

        Debug.Assert((whiteRooks & blackPawns) == 0, failureMessage, pieceOverlapMessage);
        Debug.Assert((whiteRooks & blackKnights) == 0, failureMessage, pieceOverlapMessage);
        Debug.Assert((whiteRooks & blackBishops) == 0, failureMessage, pieceOverlapMessage);
        Debug.Assert((whiteRooks & blackRooks) == 0, failureMessage, pieceOverlapMessage);
        Debug.Assert((whiteRooks & blackQueens) == 0, failureMessage, pieceOverlapMessage);
        Debug.Assert((whiteRooks & blackKings) == 0, failureMessage, pieceOverlapMessage);

        Debug.Assert((blackRooks & blackQueens) == 0, failureMessage, pieceOverlapMessage);
        Debug.Assert((blackRooks & blackKings) == 0, failureMessage, pieceOverlapMessage);

        // Queens
        Debug.Assert((whiteQueens & whiteKings) == 0, failureMessage, pieceOverlapMessage);

        Debug.Assert((whiteQueens & blackPawns) == 0, failureMessage, pieceOverlapMessage);
        Debug.Assert((whiteQueens & blackKnights) == 0, failureMessage, pieceOverlapMessage);
        Debug.Assert((whiteQueens & blackBishops) == 0, failureMessage, pieceOverlapMessage);
        Debug.Assert((whiteQueens & blackRooks) == 0, failureMessage, pieceOverlapMessage);
        Debug.Assert((whiteQueens & blackQueens) == 0, failureMessage, pieceOverlapMessage);
        Debug.Assert((whiteQueens & blackKings) == 0, failureMessage, pieceOverlapMessage);

        Debug.Assert((blackQueens & blackKings) == 0, failureMessage, pieceOverlapMessage);

        // Kings
        Debug.Assert((whiteKings & blackPawns) == 0, failureMessage, pieceOverlapMessage);
        Debug.Assert((whiteKings & blackKnights) == 0, failureMessage, pieceOverlapMessage);
        Debug.Assert((whiteKings & blackBishops) == 0, failureMessage, pieceOverlapMessage);
        Debug.Assert((whiteKings & blackRooks) == 0, failureMessage, pieceOverlapMessage);
        Debug.Assert((whiteKings & blackQueens) == 0, failureMessage, pieceOverlapMessage);
        Debug.Assert((whiteKings & blackKings) == 0, failureMessage, pieceOverlapMessage);

        // 1 king per side
        Debug.Assert(whiteKings.CountBits() == 1, failureMessage, $"More than one white king, or none: {whiteKings}");
        Debug.Assert(blackKings.CountBits() == 1, failureMessage, $"More than one black king, or none: {blackKings}");

#if DEBUG
        if (_castle != 0)
        {
            var whiteKingSourceSquare = _initialKingSquares[(int)Side.White];

            // Castling rights and king/rook positions
            if ((_castle & (int)CastlingRights.WK) != 0)
            {
                Debug.Assert(whiteKings.GetBit(whiteKingSourceSquare), failureMessage, "No white king on e1 when short castling rights");

                Debug.Assert(_initialKingsideRookSquares[(int)Side.White] != CastlingData.DefaultValues, failureMessage, "White initial kingside rook not set");
                Debug.Assert(whiteRooks.GetBit(_initialKingsideRookSquares[(int)Side.White]), failureMessage, $"No white rook on {(BoardSquare)_initialKingsideRookSquares[(int)Side.White]} when short castling rights");
            }

            if ((_castle & (int)CastlingRights.WQ) != 0)
            {
                Debug.Assert(whiteKings.GetBit(whiteKingSourceSquare), failureMessage, "No white king on e1 when long castling rights");

                Debug.Assert(whiteRooks.GetBit(_initialQueensideRookSquares[(int)Side.White]), failureMessage, $"No white rook on {(BoardSquare)_initialQueensideRookSquares[(int)Side.White]} when long castling rights");
                Debug.Assert(_initialQueensideRookSquares[(int)Side.White] != CastlingData.DefaultValues, failureMessage, "White initial queenside rook not set");
            }

            var blackKingSourceSquare = _initialKingSquares[(int)Side.Black];

            if ((_castle & (int)CastlingRights.BK) != 0)
            {
                Debug.Assert(blackKings.GetBit(blackKingSourceSquare), failureMessage, "No black king on e8 when short castling rights");

                Debug.Assert(_initialKingsideRookSquares[(int)Side.Black] != CastlingData.DefaultValues, failureMessage, "Black initial kingside rook not set");
                Debug.Assert(blackRooks.GetBit(_initialKingsideRookSquares[(int)Side.Black]), failureMessage, $"No black rook on {(BoardSquare)_initialKingsideRookSquares[(int)Side.Black]} when short castling rights");
            }

            if ((_castle & (int)CastlingRights.BQ) != 0)
            {
                Debug.Assert(blackKings.GetBit(blackKingSourceSquare), failureMessage, "No black king on e8 when long castling rights");

                Debug.Assert(blackRooks.GetBit(_initialQueensideRookSquares[(int)Side.Black]), failureMessage, $"No black rook on {(BoardSquare)_initialQueensideRookSquares[(int)Side.Black]} when long castling rights");
                Debug.Assert(_initialQueensideRookSquares[(int)Side.Black] != CastlingData.DefaultValues, failureMessage, "Black initial queenside rook not set");
            }
        }
#endif

        // En-passant and pawn to be captured position
        if (_enPassant != BoardSquare.noSquare)
        {
            Debug.Assert(!_occupancyBitBoards[(int)Side.Both].GetBit((int)_enPassant), failureMessage, $"Non-empty en passant square {_enPassant}");

            var rank = Constants.Rank[(int)_enPassant];
            Debug.Assert(rank == 2 || rank == 5, failureMessage, $"Wrong en-passant rank for {_enPassant}");

            var pawnToCaptureSquare = Constants.EnPassantCaptureSquares[(int)_enPassant];

            if (Side == Side.White)
            {
                Debug.Assert(blackPawns.GetBit(pawnToCaptureSquare), failureMessage, $"No black pawn on en-passant capture square for {_enPassant}");
            }
            else
            {
                Debug.Assert(whitePawns.GetBit(pawnToCaptureSquare), failureMessage, $"No white pawn on en-passant capture square for {_enPassant}");
            }
        }

        // Can't capture opponent's king
        Debug.Assert(!IsSquareAttacked(_pieceBitBoards[(int)Piece.k - Utils.PieceOffset((int)_side)].GetLS1BIndex(), Side), failureMessage, "Can't capture opponent's king");

        Debug.Assert(Math.Min(MaxPhase, PhaseFromScratch()) == Phase(), failureMessage, $"Wrong incremental phase: {Phase()} vs from scratch {Math.Min(MaxPhase, PhaseFromScratch())}");
    }

    [Conditional("DEBUG")]
    private void AssertAttackPopulation(ref EvaluationContext evaluationContext)
    {
        var attacks = evaluationContext.Attacks;

        Debug.Assert(_pieceBitBoards[(int)Piece.P] == 0 || attacks[(int)Piece.P] != 0);
        Debug.Assert(_pieceBitBoards[(int)Piece.N] == 0 || attacks[(int)Piece.N] != 0);
        Debug.Assert(_pieceBitBoards[(int)Piece.B] == 0 || attacks[(int)Piece.B] != 0);
        Debug.Assert(_pieceBitBoards[(int)Piece.R] == 0 || attacks[(int)Piece.R] != 0);
        Debug.Assert(_pieceBitBoards[(int)Piece.Q] == 0 || attacks[(int)Piece.Q] != 0);
        Debug.Assert(attacks[(int)Piece.K] != 0);
        Debug.Assert(evaluationContext.AttacksBySide[(int)Side.White] != 0);

        Debug.Assert(_pieceBitBoards[(int)Piece.p] == 0 || attacks[(int)Piece.p] != 0);
        Debug.Assert(_pieceBitBoards[(int)Piece.n] == 0 || attacks[(int)Piece.n] != 0);
        Debug.Assert(_pieceBitBoards[(int)Piece.b] == 0 || attacks[(int)Piece.b] != 0);
        Debug.Assert(_pieceBitBoards[(int)Piece.r] == 0 || attacks[(int)Piece.r] != 0);
        Debug.Assert(_pieceBitBoards[(int)Piece.q] == 0 || attacks[(int)Piece.q] != 0);
        Debug.Assert(attacks[(int)Piece.k] != 0);
        Debug.Assert(evaluationContext.AttacksBySide[(int)Side.Black] != 0);
    }

    protected virtual void Dispose(bool disposing)
    {
        if (!_disposedValue)
        {
            if (disposing)
            {
                ArrayPool<BitBoard>.Shared.Return(_pieceBitBoards);
                ArrayPool<BitBoard>.Shared.Return(_occupancyBitBoards);

                ArrayPool<ulong>.Shared.Return(_nonPawnHash);
                ArrayPool<ulong>.Shared.Return(KingsideCastlingFreeSquares);
                ArrayPool<ulong>.Shared.Return(QueensideCastlingFreeSquares);
                ArrayPool<ulong>.Shared.Return(KingsideCastlingNonAttackedSquares);
                ArrayPool<ulong>.Shared.Return(QueensideCastlingNonAttackedSquares);

                ArrayPool<byte>.Shared.Return(_castlingRightsUpdateConstants);

#if DEBUG
                ArrayPool<int>.Shared.Return(_initialKingSquares);
                ArrayPool<int>.Shared.Return(_initialKingsideRookSquares);
                ArrayPool<int>.Shared.Return(_initialQueensideRookSquares);
#endif

#pragma warning disable S3254 // Default parameter values should not be passed as arguments
                ArrayPool<int>.Shared.Return(_board);
#pragma warning restore S3254 // Default parameter values should not be passed as arguments
            }
            _disposedValue = true;
        }
    }

    public void Dispose()
    {
        // Do not change this code. Put cleanup code in 'Dispose(bool disposing)' method
        Dispose(disposing: true);
        GC.SuppressFinalize(this);
    }
}<|MERGE_RESOLUTION|>--- conflicted
+++ resolved
@@ -431,32 +431,13 @@
 
         _enPassant = BoardSquare.noSquare;
 
-        // _incrementalEvalAccumulator updates
+        // IncrementalEvalAccumulator updates
         if (IsIncrementalEval)
         {
-<<<<<<< HEAD
-            _incrementalEvalAccumulator -= PSQT(piece, sourceSquare);
-            _incrementalEvalAccumulator += PSQT(newPiece, targetSquare);
-
-            _incrementalPhaseAccumulator += extraPhaseIfIncremental;
-=======
-            var whiteKing = _pieceBitBoards[(int)Piece.K].GetLS1BIndex();
-            var blackKing = _pieceBitBoards[(int)Piece.k].GetLS1BIndex();
-            var whiteBucket = PSQTBucketLayout[whiteKing];
-            var blackBucket = PSQTBucketLayout[blackKing ^ 56];
-
-            int sameSideBucket = whiteBucket;
-            int oppositeSideBucket = blackBucket;
-            if (_side == Side.Black)
-            {
-                (sameSideBucket, oppositeSideBucket) = (oppositeSideBucket, sameSideBucket);
-            }
-
-            IncrementalEvalAccumulator -= PSQT(sameSideBucket, oppositeSideBucket, piece, sourceSquare);
-            IncrementalEvalAccumulator += PSQT(sameSideBucket, oppositeSideBucket, newPiece, targetSquare);
+            IncrementalEvalAccumulator -= PSQT(piece, sourceSquare);
+            IncrementalEvalAccumulator += PSQT(newPiece, targetSquare);
 
             IncrementalPhaseAccumulator += extraPhaseIfIncremental;
->>>>>>> 75562d58
 
             // No need to check for castling if it's incremental eval
             switch (move.SpecialMoveFlag())
@@ -493,15 +474,9 @@
                                 }
                             }
 
-<<<<<<< HEAD
-                            _incrementalEvalAccumulator -= PSQT(capturedPiece, capturedSquare);
-
-                            _incrementalPhaseAccumulator -= TunableEvalParameters.GamePhaseByPiece[capturedPiece];
-=======
-                            IncrementalEvalAccumulator -= PSQT(oppositeSideBucket, sameSideBucket, capturedPiece, capturedSquare);
-
-                            IncrementalPhaseAccumulator -= GamePhaseByPiece[capturedPiece];
->>>>>>> 75562d58
+                            IncrementalEvalAccumulator -= PSQT(capturedPiece, capturedSquare);
+
+                            IncrementalPhaseAccumulator -= TunableEvalParameters.GamePhaseByPiece[capturedPiece];
                         }
 
                         break;
@@ -537,8 +512,8 @@
                         _uniqueIdentifier ^= hashChange;
                         _nonPawnHash[oldSide] ^= hashChange;
 
-                        _incrementalEvalAccumulator -= PSQT(rookIndex, rookSourceSquare);
-                        _incrementalEvalAccumulator += PSQT(rookIndex, rookTargetSquare);
+                        IncrementalEvalAccumulator -= PSQT(rookIndex, rookSourceSquare);
+                        IncrementalEvalAccumulator += PSQT(rookIndex, rookTargetSquare);
 
                         break;
                     }
@@ -562,8 +537,8 @@
                         _uniqueIdentifier ^= hashChange;
                         _nonPawnHash[oldSide] ^= hashChange;
 
-                        _incrementalEvalAccumulator -= PSQT(rookIndex, rookSourceSquare);
-                        _incrementalEvalAccumulator += PSQT(rookIndex, rookTargetSquare);
+                        IncrementalEvalAccumulator -= PSQT(rookIndex, rookSourceSquare);
+                        IncrementalEvalAccumulator += PSQT(rookIndex, rookTargetSquare);
 
                         break;
                     }
@@ -583,18 +558,14 @@
                         _uniqueIdentifier ^= capturedPawnHash;
                         _kingPawnUniqueIdentifier ^= capturedPawnHash;
 
-<<<<<<< HEAD
-                        _incrementalEvalAccumulator -= PSQT(capturedPiece, capturedSquare);
-=======
-                        IncrementalEvalAccumulator -= PSQT(oppositeSideBucket, sameSideBucket, capturedPiece, capturedSquare);
->>>>>>> 75562d58
-
-                        //_incrementalPhaseAccumulator -= GamePhaseByPiece[capturedPiece];
+                        IncrementalEvalAccumulator -= PSQT(capturedPiece, capturedSquare);
+
+                        //IncrementalPhaseAccumulator -= GamePhaseByPiece[capturedPiece];
                         break;
                     }
             }
         }
-        // No _incrementalEvalAccumulator updates
+        // No IncrementalEvalAccumulator updates
         else
         {
             switch (move.SpecialMoveFlag())
@@ -1134,339 +1105,6 @@
     {
         var attacks = evaluationContext.AttacksBySide[(int)attackingSide];
 
-<<<<<<< HEAD
-        // Rooks
-        Debug.Assert((whiteRooks & whiteQueens) == 0, failureMessage, pieceOverlapMessage);
-        Debug.Assert((whiteRooks & whiteKings) == 0, failureMessage, pieceOverlapMessage);
-
-        Debug.Assert((whiteRooks & blackPawns) == 0, failureMessage, pieceOverlapMessage);
-        Debug.Assert((whiteRooks & blackKnights) == 0, failureMessage, pieceOverlapMessage);
-        Debug.Assert((whiteRooks & blackBishops) == 0, failureMessage, pieceOverlapMessage);
-        Debug.Assert((whiteRooks & blackRooks) == 0, failureMessage, pieceOverlapMessage);
-        Debug.Assert((whiteRooks & blackQueens) == 0, failureMessage, pieceOverlapMessage);
-        Debug.Assert((whiteRooks & blackKings) == 0, failureMessage, pieceOverlapMessage);
-
-        Debug.Assert((blackRooks & blackQueens) == 0, failureMessage, pieceOverlapMessage);
-        Debug.Assert((blackRooks & blackKings) == 0, failureMessage, pieceOverlapMessage);
-
-        // Queens
-        Debug.Assert((whiteQueens & whiteKings) == 0, failureMessage, pieceOverlapMessage);
-
-        Debug.Assert((whiteQueens & blackPawns) == 0, failureMessage, pieceOverlapMessage);
-        Debug.Assert((whiteQueens & blackKnights) == 0, failureMessage, pieceOverlapMessage);
-        Debug.Assert((whiteQueens & blackBishops) == 0, failureMessage, pieceOverlapMessage);
-        Debug.Assert((whiteQueens & blackRooks) == 0, failureMessage, pieceOverlapMessage);
-        Debug.Assert((whiteQueens & blackQueens) == 0, failureMessage, pieceOverlapMessage);
-        Debug.Assert((whiteQueens & blackKings) == 0, failureMessage, pieceOverlapMessage);
-
-        Debug.Assert((blackQueens & blackKings) == 0, failureMessage, pieceOverlapMessage);
-
-        // Kings
-        Debug.Assert((whiteKings & blackPawns) == 0, failureMessage, pieceOverlapMessage);
-        Debug.Assert((whiteKings & blackKnights) == 0, failureMessage, pieceOverlapMessage);
-        Debug.Assert((whiteKings & blackBishops) == 0, failureMessage, pieceOverlapMessage);
-        Debug.Assert((whiteKings & blackRooks) == 0, failureMessage, pieceOverlapMessage);
-        Debug.Assert((whiteKings & blackQueens) == 0, failureMessage, pieceOverlapMessage);
-        Debug.Assert((whiteKings & blackKings) == 0, failureMessage, pieceOverlapMessage);
-
-        // 1 king per side
-        Debug.Assert(whiteKings.CountBits() == 1, failureMessage, $"More than one white king, or none: {whiteKings}");
-        Debug.Assert(blackKings.CountBits() == 1, failureMessage, $"More than one black king, or none: {blackKings}");
-
-#if DEBUG
-        if (_castle != 0)
-        {
-            var whiteKingSourceSquare = _initialKingSquares[(int)Side.White];
-
-            // Castling rights and king/rook positions
-            if ((_castle & (int)CastlingRights.WK) != 0)
-            {
-                Debug.Assert(whiteKings.GetBit(whiteKingSourceSquare), failureMessage, "No white king on e1 when short castling rights");
-
-                Debug.Assert(_initialKingsideRookSquares[(int)Side.White] != CastlingData.DefaultValues, failureMessage, "White initial kingside rook not set");
-                Debug.Assert(whiteRooks.GetBit(_initialKingsideRookSquares[(int)Side.White]), failureMessage, $"No white rook on {(BoardSquare)_initialKingsideRookSquares[(int)Side.White]} when short castling rights");
-            }
-
-            if ((_castle & (int)CastlingRights.WQ) != 0)
-            {
-                Debug.Assert(whiteKings.GetBit(whiteKingSourceSquare), failureMessage, "No white king on e1 when long castling rights");
-
-                Debug.Assert(whiteRooks.GetBit(_initialQueensideRookSquares[(int)Side.White]), failureMessage, $"No white rook on {(BoardSquare)_initialQueensideRookSquares[(int)Side.White]} when long castling rights");
-                Debug.Assert(_initialQueensideRookSquares[(int)Side.White] != CastlingData.DefaultValues, failureMessage, "White initial queenside rook not set");
-            }
-
-            var blackKingSourceSquare = _initialKingSquares[(int)Side.Black];
-
-            if ((_castle & (int)CastlingRights.BK) != 0)
-            {
-                Debug.Assert(blackKings.GetBit(blackKingSourceSquare), failureMessage, "No black king on e8 when short castling rights");
-
-                Debug.Assert(_initialKingsideRookSquares[(int)Side.Black] != CastlingData.DefaultValues, failureMessage, "Black initial kingside rook not set");
-                Debug.Assert(blackRooks.GetBit(_initialKingsideRookSquares[(int)Side.Black]), failureMessage, $"No black rook on {(BoardSquare)_initialKingsideRookSquares[(int)Side.Black]} when short castling rights");
-            }
-
-            if ((_castle & (int)CastlingRights.BQ) != 0)
-            {
-                Debug.Assert(blackKings.GetBit(blackKingSourceSquare), failureMessage, "No black king on e8 when long castling rights");
-
-                Debug.Assert(blackRooks.GetBit(_initialQueensideRookSquares[(int)Side.Black]), failureMessage, $"No black rook on {(BoardSquare)_initialQueensideRookSquares[(int)Side.Black]} when long castling rights");
-                Debug.Assert(_initialQueensideRookSquares[(int)Side.Black] != CastlingData.DefaultValues, failureMessage, "Black initial queenside rook not set");
-            }
-        }
-#endif
-
-        // En-passant and pawn to be captured position
-        if (_enPassant != BoardSquare.noSquare)
-        {
-            Debug.Assert(!OccupancyBitBoards[(int)Side.Both].GetBit(_enPassant), failureMessage, $"Non-empty en passant square {_enPassant}");
-
-            var rank = Constants.Rank[(int)_enPassant];
-            Debug.Assert(rank == 2 || rank == 5, failureMessage, $"Wrong en-passant rank for {_enPassant}");
-
-            var pawnToCaptureSquare = Constants.EnPassantCaptureSquares[(int)_enPassant];
-
-            if (Side == Side.White)
-            {
-                Debug.Assert(blackPawns.GetBit(pawnToCaptureSquare), failureMessage, $"No black pawn on en-passant capture square for {_enPassant}");
-            }
-            else
-            {
-                Debug.Assert(whitePawns.GetBit(pawnToCaptureSquare), failureMessage, $"No white pawn on en-passant capture square for {_enPassant}");
-            }
-        }
-
-        // Can't capture opponent's king
-        Debug.Assert(!IsSquareAttacked(_pieceBitBoards[(int)Piece.k - Utils.PieceOffset(Side)].GetLS1BIndex(), Side), failureMessage, "Can't capture opponent's king");
-    }
-
-    #endregion
-
-    #region Evaluation
-
-    /// <summary>
-    /// Evaluates material and position in a NegaMax style.
-    /// That is, positive scores always favour playing <see cref="_side"/>.
-    /// </summary>
-    [MethodImpl(MethodImplOptions.AggressiveInlining)]
-    public (int Score, int Phase) StaticEvaluation()
-    {
-        int packedScore = 0;
-        int gamePhase = 0;
-
-        if (_isIncrementalEval)
-        {
-            packedScore = _incrementalEvalAccumulator;
-            gamePhase = _incrementalPhaseAccumulator;
-        }
-        else
-        {
-            _incrementalEvalAccumulator = 0;
-            _incrementalPhaseAccumulator = 0;
-
-            for (int pieceIndex = (int)Piece.P; pieceIndex <= (int)Piece.k; ++pieceIndex)
-            {
-                // Bitboard copy that we 'empty'
-                var bitboard = _pieceBitBoards[pieceIndex];
-
-                while (bitboard != default)
-                {
-                    bitboard = bitboard.WithoutLS1B(out var pieceSquareIndex);
-
-                    _incrementalEvalAccumulator += PSQT(pieceIndex, pieceSquareIndex);
-
-                    _incrementalPhaseAccumulator += TunableEvalParameters.GamePhaseByPiece[pieceIndex];
-                }
-            }
-
-            packedScore += _incrementalEvalAccumulator;
-            gamePhase += _incrementalPhaseAccumulator;
-            _isIncrementalEval = true;
-        }
-
-        if (gamePhase > MaxPhase)    // Early promotions
-        {
-            gamePhase = MaxPhase;
-        }
-
-        int endGamePhase = MaxPhase - gamePhase;
-
-        var middleGameScore = Utils.UnpackMG(packedScore);
-        var endGameScore = Utils.UnpackEG(packedScore);
-        var eval = ((middleGameScore * gamePhase) + (endGameScore * endGamePhase)) / MaxPhase;
-
-        eval = Math.Clamp(eval, MinStaticEval, MaxStaticEval);
-
-        var sideEval = _side == Side.White
-            ? eval
-            : -eval;
-
-        return (sideEval, gamePhase);
-    }
-
-    [MethodImpl(MethodImplOptions.AggressiveInlining)]
-    public int Phase()
-    {
-        int gamePhase =
-             ((_pieceBitBoards[(int)Piece.N] | _pieceBitBoards[(int)Piece.n]).CountBits() * TunableEvalParameters.GamePhaseByPiece[(int)Piece.N])
-            + ((_pieceBitBoards[(int)Piece.B] | _pieceBitBoards[(int)Piece.b]).CountBits() * TunableEvalParameters.GamePhaseByPiece[(int)Piece.B])
-            + ((_pieceBitBoards[(int)Piece.R] | _pieceBitBoards[(int)Piece.r]).CountBits() * TunableEvalParameters.GamePhaseByPiece[(int)Piece.R])
-            + ((_pieceBitBoards[(int)Piece.Q] | _pieceBitBoards[(int)Piece.q]).CountBits() * TunableEvalParameters.GamePhaseByPiece[(int)Piece.Q]);
-
-        if (gamePhase > MaxPhase)    // Early promotions
-        {
-            gamePhase = MaxPhase;
-        }
-
-        return gamePhase;
-    }
-
-    [MethodImpl(MethodImplOptions.AggressiveInlining)]
-    internal static int TaperedEvaluation(int taperedEvaluationTerm, int phase)
-    {
-        return ((Utils.UnpackMG(taperedEvaluationTerm) * phase) + (Utils.UnpackEG(taperedEvaluationTerm) * (24 - phase))) / 24;
-    }
-
-    /// <summary>
-    /// Assuming a current position has no legal moves (<see cref="AllPossibleMoves"/> doesn't produce any <see cref="IsValid"/> position),
-    /// this method determines if a position is a result of either a loss by checkmate or a draw by stalemate.
-    /// NegaMax style
-    /// </summary>
-    /// <param name="ply">Modulates the output, favouring positions with lower ply (i.e. Checkmate in less moves)</param>
-    /// <returns>At least <see cref="CheckMateEvaluation"/> if Position.Side lost (more extreme values when <paramref name="ply"/> increases)
-    /// or 0 if Position.Side was stalemated</returns>
-    [MethodImpl(MethodImplOptions.AggressiveInlining)]
-    public static int EvaluateFinalPosition(int ply, bool isInCheck)
-    {
-        if (isInCheck)
-        {
-            // Checkmate evaluation, but not as bad/shallow as it looks like since we're already searching at a certain depth
-            return -CheckMateBaseEvaluation + ply;
-        }
-        else
-        {
-            return 0;
-        }
-    }
-
-    public void CalculateThreats(ref EvaluationContext evaluationContext)
-    {
-        var occupancy = OccupancyBitBoards[(int)Side.Both];
-
-        for (int pieceIndex = (int)Piece.P; pieceIndex <= (int)Piece.K; ++pieceIndex)
-        {
-            var board = PieceBitBoards[pieceIndex];
-            var attacks = MoveGenerator._pieceAttacks[pieceIndex];
-
-            while (board != 0)
-            {
-                board = board.WithoutLS1B(out var square);
-                evaluationContext.Attacks[pieceIndex] |= attacks(square, occupancy);
-            }
-
-            evaluationContext.AttacksBySide[(int)Side.White] |= evaluationContext.Attacks[pieceIndex];
-        }
-
-        for (int pieceIndex = (int)Piece.p; pieceIndex <= (int)Piece.k; ++pieceIndex)
-        {
-            var board = PieceBitBoards[pieceIndex];
-            var attacks = MoveGenerator._pieceAttacks[pieceIndex];
-
-            while (board != 0)
-            {
-                board = board.WithoutLS1B(out var square);
-                evaluationContext.Attacks[pieceIndex] |= attacks(square, occupancy);
-            }
-
-            evaluationContext.AttacksBySide[(int)Side.Black] |= evaluationContext.Attacks[pieceIndex];
-        }
-    }
-
-    #endregion
-
-    #region Attacks
-
-    /// <summary>
-    /// Overload that has rooks and bishops precalculated for the position
-    /// </summary>
-    /// <param name="rooks">Includes Queen bitboard</param>
-    /// <param name="bishops">Includes Queen bitboard</param>
-    [MethodImpl(MethodImplOptions.AggressiveInlining)]
-    public ulong AllAttackersTo(int square, BitBoard occupancy, BitBoard rooks, BitBoard bishops)
-    {
-        Debug.Assert(square != (int)BoardSquare.noSquare);
-
-        return (rooks & Attacks.RookAttacks(square, occupancy))
-            | (bishops & Attacks.BishopAttacks(square, occupancy))
-            | (_pieceBitBoards[(int)Piece.p] & Attacks.PawnAttacks[(int)Side.White][square])
-            | (_pieceBitBoards[(int)Piece.P] & Attacks.PawnAttacks[(int)Side.Black][square])
-            | (Knights & Attacks.KnightAttacks[square])
-            | (Kings & Attacks.KingAttacks[square]);
-    }
-
-    [MethodImpl(MethodImplOptions.AggressiveInlining)]
-    public ulong AllAttackersTo(int square)
-    {
-        Debug.Assert(square != (int)BoardSquare.noSquare);
-
-        var occupancy = _occupancyBitBoards[(int)Side.Both];
-        var queens = Queens;
-        var rooks = queens | Rooks;
-        var bishops = queens | Bishops;
-
-        return (rooks & Attacks.RookAttacks(square, occupancy))
-            | (bishops & Attacks.BishopAttacks(square, occupancy))
-            | (_pieceBitBoards[(int)Piece.p] & Attacks.PawnAttacks[(int)Side.White][square])
-            | (_pieceBitBoards[(int)Piece.P] & Attacks.PawnAttacks[(int)Side.Black][square])
-            | (Knights & Attacks.KnightAttacks[square])
-            | (Kings & Attacks.KingAttacks[square]);
-    }
-
-    [MethodImpl(MethodImplOptions.AggressiveInlining)]
-    public ulong AllSideAttackersTo(int square, int side)
-    {
-        Debug.Assert(square != (int)BoardSquare.noSquare);
-        Debug.Assert(side != (int)Side.Both);
-
-        var offset = Utils.PieceOffset(side);
-
-        var occupancy = _occupancyBitBoards[(int)Side.Both];
-
-        var queens = _pieceBitBoards[(int)Piece.q - offset];
-        var rooks = queens | _pieceBitBoards[(int)Piece.r - offset];
-        var bishops = queens | _pieceBitBoards[(int)Piece.b - offset];
-
-        return (rooks & Attacks.RookAttacks(square, occupancy))
-            | (bishops & Attacks.BishopAttacks(square, occupancy))
-            | (_pieceBitBoards[(int)Piece.p - offset] & Attacks.PawnAttacks[side][square])
-            | (_pieceBitBoards[(int)Piece.n - offset] & Attacks.KnightAttacks[square]);
-    }
-
-    [MethodImpl(MethodImplOptions.AggressiveInlining)]
-    public bool IsSquareAttacked(int squareIndex, Side sideToMove)
-    {
-        Debug.Assert(sideToMove != Side.Both);
-
-        var sideToMoveInt = (int)sideToMove;
-        var offset = Utils.PieceOffset(sideToMoveInt);
-        var bothSidesOccupancy = _occupancyBitBoards[(int)Side.Both];
-
-        // I tried to order them from most to least likely - not tested
-        return
-            IsSquareAttackedByPawns(squareIndex, sideToMoveInt, offset)
-            || IsSquareAttackedByKing(squareIndex, offset)
-            || IsSquareAttackedByKnights(squareIndex, offset)
-            || IsSquareAttackedByBishops(squareIndex, offset, bothSidesOccupancy, out var bishopAttacks)
-            || IsSquareAttackedByRooks(squareIndex, offset, bothSidesOccupancy, out var rookAttacks)
-            || IsSquareAttackedByQueens(offset, bishopAttacks, rookAttacks);
-    }
-
-    [MethodImpl(MethodImplOptions.AggressiveInlining)]
-    public bool AreSquaresAttacked(ulong squaresBitboard, Side attackingSide, ref EvaluationContext evaluationContext)
-    {
-        var attacks = evaluationContext.AttacksBySide[(int)attackingSide];
-
-=======
->>>>>>> 75562d58
         if (attacks != 0)
         {
             return (attacks & squaresBitboard) != 0;
