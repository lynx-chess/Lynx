--- conflicted
+++ resolved
@@ -1534,15 +1534,8 @@
 
         // Kings - they can't be incremental due to the king buckets
         packedScore +=
-<<<<<<< HEAD
-            PSQT(0, whiteBucket, (int)Piece.K, WhiteKing)
-            + PSQT(1, blackBucket, (int)Piece.K, WhiteKing)
-            + PSQT(0, blackBucket, (int)Piece.k, BlackKing)
-            + PSQT(1, whiteBucket, (int)Piece.k, BlackKing);
-=======
-            PSQT(whiteBucket, blackBucket, (int)Piece.K, whiteKing)
-            + PSQT(blackBucket, whiteBucket, (int)Piece.k, blackKing);
->>>>>>> 22fb56e6
+            PSQT(whiteBucket, blackBucket, (int)Piece.K, WhiteKing)
+            + PSQT(blackBucket, whiteBucket, (int)Piece.k, BlackKing);
 
         packedScore +=
             KingAdditionalEvaluation(WhiteKing, WhiteKingBucket, (int)Side.White, blackPawnAttacks)
