using System.Buffers;
using System.Diagnostics;
using System.Runtime.CompilerServices;
using System.Text;

using static Lynx.EvaluationConstants;
using static Lynx.EvaluationParams;
using static Lynx.EvaluationPSQTs;

namespace Lynx.Model;

public class Position : IDisposable
{
    private bool _disposedValue;

    internal int _incrementalEvalAccumulator;
    internal int _incrementalPhaseAccumulator;
    internal bool _isIncrementalEval;

    private ulong _uniqueIdentifier;
    private ulong _kingPawnUniqueIdentifier;
    private readonly ulong[] _nonPawnHash;
    private ulong _minorHash;

    private readonly ulong[] _pieceBitBoards;
    private readonly ulong[] _occupancyBitBoards;
    private readonly int[] _board;

    internal readonly BitBoard[] _attacks;
    internal readonly BitBoard[] _attacksBySide;

    private byte _castle;
    private BoardSquare _enPassant;
    private Side _side;

#pragma warning disable RCS1085 // Use auto-implemented property

    public ulong UniqueIdentifier => _uniqueIdentifier;

    public ulong KingPawnUniqueIdentifier => _kingPawnUniqueIdentifier;

    public ulong[] NonPawnHash => _nonPawnHash;

    public ulong MinorHash => _minorHash;

    /// <summary>
    /// Use <see cref="Piece"/> as index
    /// </summary>
    public BitBoard[] PieceBitBoards => _pieceBitBoards;

    /// <summary>
    /// Black, White, Both
    /// </summary>
    public BitBoard[] OccupancyBitBoards => _occupancyBitBoards;

    /// <summary>
    /// Piece location indexed by square
    /// </summary>
    public int[] Board => _board;

    public Side Side => _side;

    public BoardSquare EnPassant => _enPassant;

    /// <summary>
    /// See <see cref="<CastlingRights"/>
    /// </summary>
    public byte Castle { get => _castle; private set => _castle = value; }

#pragma warning restore RCS1085 // Use auto-implemented property

    public BitBoard Queens => _pieceBitBoards[(int)Piece.Q] | _pieceBitBoards[(int)Piece.q];
    public BitBoard Rooks => _pieceBitBoards[(int)Piece.R] | _pieceBitBoards[(int)Piece.r];
    public BitBoard Bishops => _pieceBitBoards[(int)Piece.B] | _pieceBitBoards[(int)Piece.b];
    public BitBoard Knights => _pieceBitBoards[(int)Piece.N] | _pieceBitBoards[(int)Piece.n];
    public BitBoard Kings => _pieceBitBoards[(int)Piece.K] | _pieceBitBoards[(int)Piece.k];

    public int WhiteKingSquare => _pieceBitBoards[(int)Piece.K].GetLS1BIndex();
    public int BlackKingSquare => _pieceBitBoards[(int)Piece.k].GetLS1BIndex();

    /// <summary>
    /// Beware, half move counter isn't take into account
    /// Use alternative constructor instead and set it externally if relevant
    /// </summary>
    public Position(string fen) : this(FENParser.ParseFEN(fen))
    {
    }

    public Position((BitBoard[] _pieceBitBoards, BitBoard[] _occupancyBitBoards, int[] _board, Side Side, byte _castle, BoardSquare _enPassant,
        int _/*, int FullMoveCounter*/) parsedFEN)
    {
        _pieceBitBoards = parsedFEN._pieceBitBoards;
        _occupancyBitBoards = parsedFEN._occupancyBitBoards;
        _board = parsedFEN._board;
        _attacks = ArrayPool<ulong>.Shared.Rent(12);
        _attacksBySide = ArrayPool<BitBoard>.Shared.Rent(2);

        _side = parsedFEN.Side;
        _castle = parsedFEN._castle;
        _enPassant = parsedFEN._enPassant;

#pragma warning disable S3366 // "this" should not be exposed from constructors
        _nonPawnHash = ArrayPool<ulong>.Shared.Rent(2);
        _nonPawnHash[(int)Side.White] = ZobristTable.NonPawnSideHash(this, (int)Side.White);
        _nonPawnHash[(int)Side.Black] = ZobristTable.NonPawnSideHash(this, (int)Side.Black);

        _minorHash = ZobristTable.MinorHash(this);
        _kingPawnUniqueIdentifier = ZobristTable.KingPawnHash(this);

        _uniqueIdentifier = ZobristTable.PositionHash(this, _kingPawnUniqueIdentifier, _nonPawnHash[(int)Side.White], _nonPawnHash[(int)Side.Black]);

        Debug.Assert(_uniqueIdentifier == ZobristTable.PositionHash(this));
#pragma warning restore S3366 // "this" should not be exposed from constructors

        _isIncrementalEval = false;
    }

    /// <summary>
    /// Clone constructor
    /// </summary>
    [MethodImpl(MethodImplOptions.AggressiveInlining)]
    public Position(Position position)
    {
        _uniqueIdentifier = position._uniqueIdentifier;
        _kingPawnUniqueIdentifier = position._kingPawnUniqueIdentifier;
        _minorHash = position._minorHash;

        _nonPawnHash = ArrayPool<ulong>.Shared.Rent(2);
        _nonPawnHash[(int)Side.White] = position._nonPawnHash[(int)Side.White];
        _nonPawnHash[(int)Side.Black] = position._nonPawnHash[(int)Side.Black];

        _pieceBitBoards = ArrayPool<BitBoard>.Shared.Rent(12);
        Array.Copy(position._pieceBitBoards, _pieceBitBoards, 12);

        _occupancyBitBoards = ArrayPool<BitBoard>.Shared.Rent(3);
        Array.Copy(position._occupancyBitBoards, _occupancyBitBoards, 3);

        _board = ArrayPool<int>.Shared.Rent(64);
        Array.Copy(position._board, _board, 64);

        _attacks = ArrayPool<BitBoard>.Shared.Rent(12);
        Array.Copy(position._attacks, _attacks, 12);

        _attacksBySide = ArrayPool<BitBoard>.Shared.Rent(2);
        _attacksBySide[(int)Side.White] = position._attacksBySide[(int)Side.White];
        _attacksBySide[(int)Side.Black] = position._attacksBySide[(int)Side.Black];

        _side = position._side;
        _castle = position._castle;
        _enPassant = position._enPassant;

        _isIncrementalEval = position._isIncrementalEval;
        _incrementalEvalAccumulator = position._incrementalEvalAccumulator;
        _incrementalPhaseAccumulator = position._incrementalPhaseAccumulator;
    }

    #region Move making

    [MethodImpl(MethodImplOptions.AggressiveInlining)]
    public GameState MakeMove(Move move)
    {
        Debug.Assert(ZobristTable.PositionHash(this) == _uniqueIdentifier);
        Debug.Assert(ZobristTable.NonPawnSideHash(this, (int)Side.White) == _nonPawnHash[(int)Side.White]);
        Debug.Assert(ZobristTable.NonPawnSideHash(this, (int)Side.Black) == _nonPawnHash[(int)Side.Black]);
        Debug.Assert(ZobristTable.MinorHash(this) == _minorHash);

        var gameState = new GameState(this);

        Array.Clear(_attacks);
        Array.Clear(_attacksBySide);

        var oldSide = (int)_side;
        var offset = Utils.PieceOffset(oldSide);
        var oppositeSide = Utils.OppositeSide(oldSide);

        int sourceSquare = move.SourceSquare();
        int targetSquare = move.TargetSquare();
        int piece = move.Piece();
        int promotedPiece = move.PromotedPiece();

        var newPiece = piece;
        int extraPhaseIfIncremental = 0;
        if (promotedPiece != default)
        {
            newPiece = promotedPiece;
            extraPhaseIfIncremental = GamePhaseByPiece[promotedPiece]; // - GamePhaseByPiece[piece];
        }

        _pieceBitBoards[piece].PopBit(sourceSquare);
        _occupancyBitBoards[oldSide].PopBit(sourceSquare);
        _board[sourceSquare] = (int)Piece.None;

        _pieceBitBoards[newPiece].SetBit(targetSquare);
        _occupancyBitBoards[oldSide].SetBit(targetSquare);
        _board[targetSquare] = newPiece;

        var sourcePieceHash = ZobristTable.PieceHash(sourceSquare, piece);
        var targetPieceHash = ZobristTable.PieceHash(targetSquare, newPiece);
        var fullPieceMovementHash = sourcePieceHash ^ targetPieceHash;

        _uniqueIdentifier ^=
            ZobristTable.SideHash()
            ^ fullPieceMovementHash
            ^ ZobristTable.EnPassantHash((int)_enPassant)            // We clear the existing enpassant square, if any
            ^ ZobristTable.CastleHash(_castle);                      // We clear the existing castle rights

        [MethodImpl(MethodImplOptions.AggressiveInlining)]
        static bool IsMinorPiece(int piece) =>
            piece == (int)Piece.N || piece == (int)Piece.n
            || piece == (int)Piece.B || piece == (int)Piece.b;

        if (piece == (int)Piece.P || piece == (int)Piece.p)
        {
            _kingPawnUniqueIdentifier ^= sourcePieceHash;       // We remove pawn from start square

            if (promotedPiece == default)
            {
                _kingPawnUniqueIdentifier ^= targetPieceHash;   // We add pawn again to end square
            }
            else
            {
                // In case of promotion, the promoted piece won't be a pawn or a king, so no need to update the KingPawn hash with it, just to remove the pawn (done right above)
                // We do need to update the NonPawn hash
                _nonPawnHash[oldSide] ^= targetPieceHash;       // We add piece piece to the end square

                if (IsMinorPiece(newPiece))
                {
                    _minorHash ^= targetPieceHash;
                }
            }
        }
        else
        {
            _nonPawnHash[oldSide] ^= fullPieceMovementHash;

            if (piece == (int)Piece.K || piece == (int)Piece.k)
            {
                // King (and castling) moves require calculating king buckets twice and recalculating all related parameters, so skipping incremental eval for those cases for now
                // No need to check for move.IsCastle(), see CastlingMovesAreKingMoves test
                _isIncrementalEval = false;

                _kingPawnUniqueIdentifier ^= fullPieceMovementHash;
            }
            else if (IsMinorPiece(piece))
            {
                _minorHash ^= fullPieceMovementHash;
            }
        }

        _enPassant = BoardSquare.noSquare;

        // _incrementalEvalAccumulator updates
        if (_isIncrementalEval)
        {
            var whiteKing = _pieceBitBoards[(int)Piece.K].GetLS1BIndex();
            var blackKing = _pieceBitBoards[(int)Piece.k].GetLS1BIndex();
            var whiteBucket = PSQTBucketLayout[whiteKing];
            var blackBucket = PSQTBucketLayout[blackKing ^ 56];

            int sameSideBucket = whiteBucket;
            int opposideSideBucket = blackBucket;
            if (_side == Side.Black)
            {
                (sameSideBucket, opposideSideBucket) = (opposideSideBucket, sameSideBucket);
            }

            _incrementalEvalAccumulator -= PSQT(0, sameSideBucket, piece, sourceSquare);
            _incrementalEvalAccumulator -= PSQT(1, opposideSideBucket, piece, sourceSquare);

            _incrementalEvalAccumulator += PSQT(0, sameSideBucket, newPiece, targetSquare);
            _incrementalEvalAccumulator += PSQT(1, opposideSideBucket, newPiece, targetSquare);

            _incrementalPhaseAccumulator += extraPhaseIfIncremental;

            // No need to check for castling if it's incremental eval
            switch (move.SpecialMoveFlag())
            {
                case SpecialMoveType.None:
                    {
                        if (move.IsCapture())
                        {
                            var capturedSquare = targetSquare;
                            var capturedPiece = move.CapturedPiece();

                            _pieceBitBoards[capturedPiece].PopBit(capturedSquare);
                            _occupancyBitBoards[oppositeSide].PopBit(capturedSquare);

                            var capturedPieceHash = ZobristTable.PieceHash(capturedSquare, capturedPiece);
                            _uniqueIdentifier ^= capturedPieceHash;

                            // Kings can't be captured
                            if (capturedPiece == (int)Piece.P || capturedPiece == (int)Piece.p)
                            {
                                _kingPawnUniqueIdentifier ^= capturedPieceHash;
                            }
                            else
                            {
                                _nonPawnHash[oppositeSide] ^= capturedPieceHash;

                                if (IsMinorPiece(capturedPiece))
                                {
                                    _minorHash ^= capturedPieceHash;
                                }
                            }

                            _incrementalEvalAccumulator -= PSQT(0, opposideSideBucket, capturedPiece, capturedSquare);
                            _incrementalEvalAccumulator -= PSQT(1, sameSideBucket, capturedPiece, capturedSquare);

                            _incrementalPhaseAccumulator -= GamePhaseByPiece[capturedPiece];
                        }

                        break;
                    }
                case SpecialMoveType.DoublePawnPush:
                    {
                        var pawnPush = +8 - (oldSide * 16);
                        var enPassantSquare = sourceSquare + pawnPush;
                        Utils.Assert(Constants.EnPassantCaptureSquares.Length > enPassantSquare && Constants.EnPassantCaptureSquares[enPassantSquare] != 0, $"Unexpected en passant square : {(BoardSquare)enPassantSquare}");

                        _enPassant = (BoardSquare)enPassantSquare;
                        _uniqueIdentifier ^= ZobristTable.EnPassantHash(enPassantSquare);

                        break;
                    }
                case SpecialMoveType.EnPassant:
                    {
                        var oppositePawnIndex = (int)Piece.p - offset;

                        var capturedSquare = Constants.EnPassantCaptureSquares[targetSquare];
                        var capturedPiece = oppositePawnIndex;
                        Utils.Assert(_pieceBitBoards[oppositePawnIndex].GetBit(capturedSquare), $"Expected {(Side)oppositeSide} pawn in {capturedSquare}");

                        _pieceBitBoards[capturedPiece].PopBit(capturedSquare);
                        _occupancyBitBoards[oppositeSide].PopBit(capturedSquare);
                        _board[capturedSquare] = (int)Piece.None;

                        var capturedPawnHash = ZobristTable.PieceHash(capturedSquare, capturedPiece);
                        _uniqueIdentifier ^= capturedPawnHash;
                        _kingPawnUniqueIdentifier ^= capturedPawnHash;

                        _incrementalEvalAccumulator -= PSQT(0, opposideSideBucket, capturedPiece, capturedSquare);
                        _incrementalEvalAccumulator -= PSQT(1, sameSideBucket, capturedPiece, capturedSquare);

                        //_incrementalPhaseAccumulator -= GamePhaseByPiece[capturedPiece];
                        break;
                    }
            }
        }
        // No _incrementalEvalAccumulator updates
        else
        {
            switch (move.SpecialMoveFlag())
            {
                case SpecialMoveType.None:
                    {
                        if (move.IsCapture())
                        {
                            var capturedSquare = targetSquare;
                            var capturedPiece = move.CapturedPiece();

                            _pieceBitBoards[capturedPiece].PopBit(capturedSquare);
                            _occupancyBitBoards[oppositeSide].PopBit(capturedSquare);

                            ulong capturedPieceHash = ZobristTable.PieceHash(capturedSquare, capturedPiece);
                            _uniqueIdentifier ^= capturedPieceHash;

                            // Kings can't be captured
                            if (capturedPiece == (int)Piece.P || capturedPiece == (int)Piece.p)
                            {
                                _kingPawnUniqueIdentifier ^= capturedPieceHash;
                            }
                            else
                            {
                                _nonPawnHash[oppositeSide] ^= capturedPieceHash;

                                if (IsMinorPiece(capturedPiece))
                                {
                                    _minorHash ^= capturedPieceHash;
                                }
                            }
                        }

                        break;
                    }
                case SpecialMoveType.DoublePawnPush:
                    {
                        var pawnPush = +8 - (oldSide * 16);
                        var enPassantSquare = sourceSquare + pawnPush;
                        Utils.Assert(Constants.EnPassantCaptureSquares.Length > enPassantSquare && Constants.EnPassantCaptureSquares[enPassantSquare] != 0, $"Unexpected en passant square : {(BoardSquare)enPassantSquare}");

                        _enPassant = (BoardSquare)enPassantSquare;
                        _uniqueIdentifier ^= ZobristTable.EnPassantHash(enPassantSquare);

                        break;
                    }
                case SpecialMoveType.ShortCastle:
                    {
                        var rookSourceSquare = Utils.ShortCastleRookSourceSquare(oldSide);
                        var rookTargetSquare = Utils.ShortCastleRookTargetSquare(oldSide);
                        var rookIndex = (int)Piece.R + offset;

                        _pieceBitBoards[rookIndex].PopBit(rookSourceSquare);
                        _occupancyBitBoards[oldSide].PopBit(rookSourceSquare);
                        _board[rookSourceSquare] = (int)Piece.None;

                        _pieceBitBoards[rookIndex].SetBit(rookTargetSquare);
                        _occupancyBitBoards[oldSide].SetBit(rookTargetSquare);
                        _board[rookTargetSquare] = rookIndex;

                        var hashChange = ZobristTable.PieceHash(rookSourceSquare, rookIndex)
                            ^ ZobristTable.PieceHash(rookTargetSquare, rookIndex);

                        _uniqueIdentifier ^= hashChange;
                        _nonPawnHash[oldSide] ^= hashChange;

                        break;
                    }
                case SpecialMoveType.LongCastle:
                    {
                        var rookSourceSquare = Utils.LongCastleRookSourceSquare(oldSide);
                        var rookTargetSquare = Utils.LongCastleRookTargetSquare(oldSide);
                        var rookIndex = (int)Piece.R + offset;

                        _pieceBitBoards[rookIndex].PopBit(rookSourceSquare);
                        _occupancyBitBoards[oldSide].PopBit(rookSourceSquare);
                        _board[rookSourceSquare] = (int)Piece.None;

                        _pieceBitBoards[rookIndex].SetBit(rookTargetSquare);
                        _occupancyBitBoards[oldSide].SetBit(rookTargetSquare);
                        _board[rookTargetSquare] = rookIndex;

                        var hashChange = ZobristTable.PieceHash(rookSourceSquare, rookIndex)
                            ^ ZobristTable.PieceHash(rookTargetSquare, rookIndex);

                        _uniqueIdentifier ^= hashChange;
                        _nonPawnHash[oldSide] ^= hashChange;

                        break;
                    }
                case SpecialMoveType.EnPassant:
                    {
                        var oppositePawnIndex = (int)Piece.p - offset;

                        var capturedSquare = Constants.EnPassantCaptureSquares[targetSquare];
                        var capturedPiece = oppositePawnIndex;
                        Utils.Assert(_pieceBitBoards[oppositePawnIndex].GetBit(capturedSquare), $"Expected {(Side)oppositeSide} pawn in {capturedSquare}");

                        _pieceBitBoards[capturedPiece].PopBit(capturedSquare);
                        _occupancyBitBoards[oppositeSide].PopBit(capturedSquare);
                        _board[capturedSquare] = (int)Piece.None;

                        ulong capturedPawnHash = ZobristTable.PieceHash(capturedSquare, capturedPiece);
                        _uniqueIdentifier ^= capturedPawnHash;
                        _kingPawnUniqueIdentifier ^= capturedPawnHash;

                        break;
                    }
            }
        }

        _side = (Side)oppositeSide;
        _occupancyBitBoards[2] = _occupancyBitBoards[1] | _occupancyBitBoards[0];

        // Updating castling rights
        _castle &= Constants.CastlingRightsUpdateConstants[sourceSquare];
        _castle &= Constants.CastlingRightsUpdateConstants[targetSquare];

        _uniqueIdentifier ^= ZobristTable.CastleHash(_castle);

        Debug.Assert(ZobristTable.PositionHash(this) == _uniqueIdentifier);
        Debug.Assert(ZobristTable.NonPawnSideHash(this, (int)Side.White) == _nonPawnHash[(int)Side.White]);
        Debug.Assert(ZobristTable.NonPawnSideHash(this, (int)Side.Black) == _nonPawnHash[(int)Side.Black]);
        Debug.Assert(ZobristTable.MinorHash(this) == _minorHash);

        // KingPawn hash assert won't work due to PassedPawnBonusNoEnemiesAheadBonus
        //Debug.Assert(ZobristTable.PawnKingHash(this) != _kingPawnUniqueIdentifier && WasProduceByAValidMove());

        return gameState;
    }

    [MethodImpl(MethodImplOptions.AggressiveInlining)]
    public void UnmakeMove(Move move, GameState gameState)
    {
        var oppositeSide = (int)_side;
        var side = Utils.OppositeSide(oppositeSide);
        _side = (Side)side;
        var offset = Utils.PieceOffset(side);

        int sourceSquare = move.SourceSquare();
        int targetSquare = move.TargetSquare();
        int piece = move.Piece();
        int promotedPiece = move.PromotedPiece();

        var newPiece = piece;
        if (promotedPiece != default)
        {
            newPiece = promotedPiece;
        }

        _pieceBitBoards[newPiece].PopBit(targetSquare);
        _occupancyBitBoards[side].PopBit(targetSquare);
        _board[targetSquare] = (int)Piece.None;

        _pieceBitBoards[piece].SetBit(sourceSquare);
        _occupancyBitBoards[side].SetBit(sourceSquare);
        _board[sourceSquare] = piece;

        switch (move.SpecialMoveFlag())
        {
            case SpecialMoveType.None:
                {
                    if (move.IsCapture())
                    {
                        var capturedPiece = move.CapturedPiece();

                        _pieceBitBoards[capturedPiece].SetBit(targetSquare);
                        _occupancyBitBoards[oppositeSide].SetBit(targetSquare);
                        _board[targetSquare] = capturedPiece;
                    }

                    break;
                }
            case SpecialMoveType.ShortCastle:
                {
                    var rookSourceSquare = Utils.ShortCastleRookSourceSquare(side);
                    var rookTargetSquare = Utils.ShortCastleRookTargetSquare(side);
                    var rookIndex = (int)Piece.R + offset;

                    _pieceBitBoards[rookIndex].SetBit(rookSourceSquare);
                    _occupancyBitBoards[side].SetBit(rookSourceSquare);
                    _board[rookSourceSquare] = rookIndex;

                    _pieceBitBoards[rookIndex].PopBit(rookTargetSquare);
                    _occupancyBitBoards[side].PopBit(rookTargetSquare);
                    _board[rookTargetSquare] = (int)Piece.None;

                    break;
                }
            case SpecialMoveType.LongCastle:
                {
                    var rookSourceSquare = Utils.LongCastleRookSourceSquare(side);
                    var rookTargetSquare = Utils.LongCastleRookTargetSquare(side);
                    var rookIndex = (int)Piece.R + offset;

                    _pieceBitBoards[rookIndex].SetBit(rookSourceSquare);
                    _occupancyBitBoards[side].SetBit(rookSourceSquare);
                    _board[rookSourceSquare] = rookIndex;

                    _pieceBitBoards[rookIndex].PopBit(rookTargetSquare);
                    _occupancyBitBoards[side].PopBit(rookTargetSquare);
                    _board[rookTargetSquare] = (int)Piece.None;

                    break;
                }
            case SpecialMoveType.EnPassant:
                {
                    Debug.Assert(move.IsEnPassant());

                    var oppositePawnIndex = (int)Piece.p - offset;
                    var capturedPawnSquare = Constants.EnPassantCaptureSquares[targetSquare];

                    Utils.Assert(_occupancyBitBoards[(int)Side.Both].GetBit(capturedPawnSquare) == default,
                        $"Expected empty {capturedPawnSquare}");

                    _pieceBitBoards[oppositePawnIndex].SetBit(capturedPawnSquare);
                    _occupancyBitBoards[oppositeSide].SetBit(capturedPawnSquare);
                    _board[capturedPawnSquare] = oppositePawnIndex;

                    break;
                }
        }

        _occupancyBitBoards[2] = _occupancyBitBoards[1] | _occupancyBitBoards[0];

        // Updating saved values
        _castle = gameState.Castle;
        _enPassant = gameState.EnPassant;

        _uniqueIdentifier = gameState.ZobristKey;
        _kingPawnUniqueIdentifier = gameState.KingPawnKey;
        _minorHash = gameState.MinorKey;
        _nonPawnHash[(int)Side.White] = gameState.NonPawnWhiteKey;
        _nonPawnHash[(int)Side.Black] = gameState.NonPawnBlackKey;

        _attacks[(int)Piece.P] = gameState.WhitePawnAttacks;
        _attacks[(int)Piece.N] = gameState.WhiteKnightAttacks;
        _attacks[(int)Piece.B] = gameState.WhiteBishopAttacks;
        _attacks[(int)Piece.R] = gameState.WhiteRookAttacks;
        _attacks[(int)Piece.Q] = gameState.WhiteQueenAttacks;
        _attacks[(int)Piece.K] = gameState.WhiteKingAttacks;

        _attacks[(int)Piece.p] = gameState.BlackPawnAttacks;
        _attacks[(int)Piece.n] = gameState.BlackKnightAttacks;
        _attacks[(int)Piece.b] = gameState.BlackBishopAttacks;
        _attacks[(int)Piece.r] = gameState.BlackRookAttacks;
        _attacks[(int)Piece.q] = gameState.BlackQueenAttacks;
        _attacks[(int)Piece.k] = gameState.BlackKingAttacks;

        _attacksBySide[(int)Side.White] = gameState.WhiteAttacks;
        _attacksBySide[(int)Side.Black] = gameState.BlackAttacks;

        _incrementalEvalAccumulator = gameState.IncrementalEvalAccumulator;
        _incrementalPhaseAccumulator = gameState.IncrementalPhaseAccumulator;
        _isIncrementalEval = gameState.IsIncrementalEval;
    }

    [MethodImpl(MethodImplOptions.AggressiveInlining)]
    public NullMoveGameState MakeNullMove()
    {
        var gameState = new NullMoveGameState(this);

        _uniqueIdentifier ^=
            ZobristTable.SideHash()
            ^ ZobristTable.EnPassantHash((int)_enPassant);

        _side = (Side)Utils.OppositeSide(_side);
        _enPassant = BoardSquare.noSquare;

        return gameState;
    }

    [MethodImpl(MethodImplOptions.AggressiveInlining)]
    public void UnMakeNullMove(NullMoveGameState gameState)
    {
        _side = (Side)Utils.OppositeSide(_side);
        _enPassant = gameState.EnPassant;
        _uniqueIdentifier = gameState.ZobristKey;
    }

    /// <summary>
    /// False if any of the kings has been captured, or if the opponent king is in check.
    /// </summary>
    [MethodImpl(MethodImplOptions.AggressiveInlining)]
    internal bool IsValid()
    {
        var offset = Utils.PieceOffset(_side);

        var kingBitBoard = _pieceBitBoards[(int)Piece.K + offset];
        var kingSquare = kingBitBoard == default ? -1 : kingBitBoard.GetLS1BIndex();

        var oppositeKingBitBoard = _pieceBitBoards[(int)Piece.k - offset];
        var oppositeKingSquare = oppositeKingBitBoard == default ? -1 : oppositeKingBitBoard.GetLS1BIndex();

        return kingSquare >= 0 && oppositeKingSquare >= 0
            && !IsSquareAttacked(oppositeKingSquare, (int)_side);
    }

    /// <summary>
    /// Lightweight version of <see cref="IsValid"/>
    /// False if the opponent king is in check.
    /// This method is meant to be invoked only after a pseudolegal <see cref="MakeMove(int)"/>.
    /// i.e. it doesn't ensure that both kings are on the board
    /// </summary>
    [MethodImpl(MethodImplOptions.AggressiveInlining)]
    public bool WasProduceByAValidMove()
    {
        Debug.Assert(_pieceBitBoards[(int)Piece.k - Utils.PieceOffset(_side)].CountBits() == 1);
        var oppositeKingSquare = _pieceBitBoards[(int)Piece.k - Utils.PieceOffset(_side)].GetLS1BIndex();

        return !IsSquareAttacked(oppositeKingSquare, (int)_side);
    }

    #endregion

    #region Evaluation

    /// <summary>
    /// Evaluates material and position in a NegaMax style.
    /// That is, positive scores always favour playing <see cref="_side"/>.
    /// </summary>
    public (int Score, int Phase) StaticEvaluation() => StaticEvaluation(0);

    /// <summary>
    /// Evaluates material and position in a NegaMax style.
    /// That is, positive scores always favour playing <see cref="_side"/>.
    /// </summary>
    public (int Score, int Phase) StaticEvaluation(int movesWithoutCaptureOrPawnMove)
    {
        var kingPawnTable = new PawnTableElement[Constants.KingPawnHashSize];

        return StaticEvaluation(movesWithoutCaptureOrPawnMove, kingPawnTable);
    }

    /// <summary>
    /// Evaluates material and position in a NegaMax style.
    /// That is, positive scores always favour playing <see cref="_side"/>.
    /// </summary>
    [MethodImpl(MethodImplOptions.AggressiveInlining)]
    public (int Score, int Phase) StaticEvaluation(int movesWithoutCaptureOrPawnMove, PawnTableElement[] pawnEvalTable)
    {
        //var result = OnlineTablebaseProber.EvaluationSearch(this, movesWithoutCaptureOrPawnMove, cancellationToken);
        //Debug.Assert(result < CheckMateBaseEvaluation, $"position {FEN()} returned tb eval out of bounds: {result}");
        //Debug.Assert(result > -CheckMateBaseEvaluation, $"position {FEN()} returned tb eval out of bounds: {result}");

        //if (result != OnlineTablebaseProber.NoResult)
        //{
        //    return result;
        //}

        int packedScore = 0;
        int gamePhase = 0;

        var whitePawns = _pieceBitBoards[(int)Piece.P];
        var blackPawns = _pieceBitBoards[(int)Piece.p];

        BitBoard whitePawnAttacks = whitePawns.ShiftUpRight() | whitePawns.ShiftUpLeft();
        BitBoard blackPawnAttacks = blackPawns.ShiftDownRight() | blackPawns.ShiftDownLeft();

        _attacks[(int)Piece.P] = whitePawnAttacks;
        _attacks[(int)Piece.p] = blackPawnAttacks;

        var whiteKing = _pieceBitBoards[(int)Piece.K].GetLS1BIndex();
        var blackKing = _pieceBitBoards[(int)Piece.k].GetLS1BIndex();

        var whiteBucket = PSQTBucketLayout[whiteKing];
        var blackBucket = PSQTBucketLayout[blackKing ^ 56];

        if (_isIncrementalEval)
        {
            packedScore = _incrementalEvalAccumulator;
            gamePhase = _incrementalPhaseAccumulator;

            var kingPawnIndex = _kingPawnUniqueIdentifier & Constants.KingPawnHashMask;
            ref var entry = ref pawnEvalTable[kingPawnIndex];

            // pawnEvalTable hit: We can reuse cached eval for pawn additional evaluation + PieceProtectedByPawnBonus + KingShieldBonus
            if (entry.Key == _kingPawnUniqueIdentifier)
            {
                packedScore += entry.PackedScore;
            }
            // Not hit in pawnEvalTable table
            else
            {
                var pawnScore = 0;

                // White pawns

                // King pawn shield bonus
                pawnScore += KingPawnShield(whiteKing, whitePawns);

                // Pieces protected by pawns bonus
                pawnScore += PieceProtectedByPawnBonus[whiteBucket][(int)Piece.P] * (whitePawnAttacks & whitePawns).CountBits();

                // Bitboard copy that we 'empty'
                var whitePawnsCopy = whitePawns;
                while (whitePawnsCopy != default)
                {
                    whitePawnsCopy = whitePawnsCopy.WithoutLS1B(out var pieceSquareIndex);

                    pawnScore += PawnAdditionalEvaluation(whiteBucket, blackBucket, pieceSquareIndex, (int)Piece.P, whiteKing, blackKing);
                }

                // Black pawns

                // King pawn shield bonus
                pawnScore -= KingPawnShield(blackKing, blackPawns);

                // Pieces protected by pawns bonus
                pawnScore -= PieceProtectedByPawnBonus[blackBucket][(int)Piece.P] * (blackPawnAttacks & blackPawns).CountBits();

                // Bitboard copy that we 'empty'
                var blackPawnsCopy = blackPawns;
                while (blackPawnsCopy != default)
                {
                    blackPawnsCopy = blackPawnsCopy.WithoutLS1B(out var pieceSquareIndex);

                    pawnScore -= PawnAdditionalEvaluation(blackBucket, whiteBucket, pieceSquareIndex, (int)Piece.p, blackKing, whiteKing);
                }

                // Pawn islands
                pawnScore += PawnIslands(whitePawns, blackPawns);

                entry.Update(_kingPawnUniqueIdentifier, pawnScore);
                packedScore += pawnScore;
            }

            // White pieces additional eval and pawn attacks, except pawn and king
            for (int pieceIndex = (int)Piece.N; pieceIndex < (int)Piece.K; ++pieceIndex)
            {
                // Bitboard copy that we 'empty'
                var bitboard = _pieceBitBoards[pieceIndex];

                packedScore += PieceProtectedByPawnBonus[whiteBucket][pieceIndex] * (whitePawnAttacks & bitboard).CountBits();

                while (bitboard != default)
                {
                    bitboard = bitboard.WithoutLS1B(out var pieceSquareIndex);

                    packedScore += AdditionalPieceEvaluation(pieceSquareIndex, pieceIndex, (int)Side.White, blackKing, blackPawnAttacks);
                }
            }

            // Black pieces additional eval and pawn attacks, except pawn and king
            for (int pieceIndex = (int)Piece.n; pieceIndex < (int)Piece.k; ++pieceIndex)
            {
                // Bitboard copy that we 'empty'
                var bitboard = _pieceBitBoards[pieceIndex];

                // Pieces protected by pawns bonus
                packedScore -= PieceProtectedByPawnBonus[blackBucket][pieceIndex - 6] * (blackPawnAttacks & bitboard).CountBits();

                while (bitboard != default)
                {
                    bitboard = bitboard.WithoutLS1B(out var pieceSquareIndex);

                    packedScore -= AdditionalPieceEvaluation(pieceSquareIndex, pieceIndex, (int)Side.Black, whiteKing, whitePawnAttacks);
                }
            }
        }
        else
        {
            _incrementalEvalAccumulator = 0;
            _incrementalPhaseAccumulator = 0;

            var kingPawnIndex = _kingPawnUniqueIdentifier & Constants.KingPawnHashMask;
            ref var entry = ref pawnEvalTable[kingPawnIndex];

            // pawnTable hit: We can reuse cached eval for pawn additional evaluation + PieceProtectedByPawnBonus + KingShieldBonus
            if (entry.Key == _kingPawnUniqueIdentifier)
            {
                packedScore += entry.PackedScore;

                // White pawns
                // No PieceProtectedByPawnBonus - included in pawn table | packedScore += PieceProtectedByPawnBonus[...]

                // Bitboard copy that we 'empty'
                var whitePawnsCopy = _pieceBitBoards[(int)Piece.P];
                while (whitePawnsCopy != default)
                {
                    whitePawnsCopy = whitePawnsCopy.WithoutLS1B(out var pieceSquareIndex);

                    _incrementalEvalAccumulator += PSQT(0, whiteBucket, (int)Piece.P, pieceSquareIndex)
                                                + PSQT(1, blackBucket, (int)Piece.P, pieceSquareIndex);

                    // No incremental eval - included in pawn table | packedScore += AdditionalPieceEvaluation(...);
                }

                // Black pawns
                // No PieceProtectedByPawnBonus - included in pawn table | packedScore -= PieceProtectedByPawnBonus .Length[...]

                // Bitboard copy that we 'empty'
                var blackPawnsCopy = _pieceBitBoards[(int)Piece.p];
                while (blackPawnsCopy != default)
                {
                    blackPawnsCopy = blackPawnsCopy.WithoutLS1B(out var pieceSquareIndex);

                    _incrementalEvalAccumulator += PSQT(0, blackBucket, (int)Piece.p, pieceSquareIndex)
                                                + PSQT(1, whiteBucket, (int)Piece.p, pieceSquareIndex);

                    // No incremental eval - included in pawn table | packedScore -= AdditionalPieceEvaluation(...);
                }
            }
            // Not hit in pawnTable table
            else
            {
                var pawnScore = 0;

                // White pawns

                // King pawn shield bonus
                pawnScore += KingPawnShield(whiteKing, whitePawns);

                // Pieces protected by pawns bonus
                pawnScore += PieceProtectedByPawnBonus[whiteBucket][(int)Piece.P] * (whitePawnAttacks & whitePawns).CountBits();

                // Bitboard copy that we 'empty'
                var whitePawnsCopy = _pieceBitBoards[(int)Piece.P];
                while (whitePawnsCopy != default)
                {
                    whitePawnsCopy = whitePawnsCopy.WithoutLS1B(out var pieceSquareIndex);

                    _incrementalEvalAccumulator += PSQT(0, whiteBucket, (int)Piece.P, pieceSquareIndex)
                                                + PSQT(1, blackBucket, (int)Piece.P, pieceSquareIndex);

                    pawnScore += PawnAdditionalEvaluation(whiteBucket, blackBucket, pieceSquareIndex, (int)Piece.P, whiteKing, blackKing);
                }

                // Black pawns

                // King pawn shield bonus
                pawnScore -= KingPawnShield(blackKing, blackPawns);

                // Pieces protected by pawns bonus
                pawnScore -= PieceProtectedByPawnBonus[blackBucket][(int)Piece.P] * (blackPawnAttacks & blackPawns).CountBits();

                // Bitboard copy that we 'empty'
                var blackPawnsCopy = _pieceBitBoards[(int)Piece.p];
                while (blackPawnsCopy != default)
                {
                    blackPawnsCopy = blackPawnsCopy.WithoutLS1B(out var pieceSquareIndex);

                    _incrementalEvalAccumulator += PSQT(0, blackBucket, (int)Piece.p, pieceSquareIndex)
                                                + PSQT(1, whiteBucket, (int)Piece.p, pieceSquareIndex);

                    pawnScore -= PawnAdditionalEvaluation(blackBucket, whiteBucket, pieceSquareIndex, (int)Piece.p, blackKing, whiteKing);
                }

                // Pawn islands
                pawnScore += PawnIslands(whitePawns, blackPawns);

                entry.Update(_kingPawnUniqueIdentifier, pawnScore);
                packedScore += pawnScore;
            }

            // White pieces PSQTs and additional eval and pawn attacks, except king and pawn
            for (int pieceIndex = (int)Piece.N; pieceIndex < (int)Piece.K; ++pieceIndex)
            {
                // Bitboard copy that we 'empty'
                var bitboard = _pieceBitBoards[pieceIndex];

                packedScore += PieceProtectedByPawnBonus[whiteBucket][pieceIndex] * (whitePawnAttacks & bitboard).CountBits();

                while (bitboard != default)
                {
                    bitboard = bitboard.WithoutLS1B(out var pieceSquareIndex);

                    _incrementalEvalAccumulator += PSQT(0, whiteBucket, pieceIndex, pieceSquareIndex)
                                                + PSQT(1, blackBucket, pieceIndex, pieceSquareIndex);

                    _incrementalPhaseAccumulator += GamePhaseByPiece[pieceIndex];

                    packedScore += AdditionalPieceEvaluation(pieceSquareIndex, pieceIndex, (int)Side.White, blackKing, blackPawnAttacks);
                }
            }

            // Black pieces PSQTs and additional eval and pawn attacks, except king and pawn
            for (int pieceIndex = (int)Piece.n; pieceIndex < (int)Piece.k; ++pieceIndex)
            {
                // Bitboard copy that we 'empty'
                var bitboard = _pieceBitBoards[pieceIndex];

                // Pieces protected by pawns bonus
                packedScore -= PieceProtectedByPawnBonus[blackBucket][pieceIndex - 6] * (blackPawnAttacks & bitboard).CountBits();

                while (bitboard != default)
                {
                    bitboard = bitboard.WithoutLS1B(out var pieceSquareIndex);

                    _incrementalEvalAccumulator += PSQT(0, blackBucket, pieceIndex, pieceSquareIndex)
                                                + PSQT(1, whiteBucket, pieceIndex, pieceSquareIndex);

                    _incrementalPhaseAccumulator += GamePhaseByPiece[pieceIndex];

                    packedScore -= AdditionalPieceEvaluation(pieceSquareIndex, pieceIndex, (int)Side.Black, whiteKing, whitePawnAttacks);
                }
            }

            packedScore += _incrementalEvalAccumulator;
            gamePhase += _incrementalPhaseAccumulator;
            _isIncrementalEval = true;
        }

        // Kings - they can't be incremental due to the king buckets
        packedScore +=
            PSQT(0, whiteBucket, (int)Piece.K, whiteKing)
            + PSQT(1, blackBucket, (int)Piece.K, whiteKing)
            + PSQT(0, blackBucket, (int)Piece.k, blackKing)
            + PSQT(1, whiteBucket, (int)Piece.k, blackKing);

        packedScore +=
            KingAdditionalEvaluation(whiteKing, (int)Side.White, blackPawnAttacks)
            - KingAdditionalEvaluation(blackKing, (int)Side.Black, whitePawnAttacks);

        // Bishop pair bonus
        if (_pieceBitBoards[(int)Piece.B].CountBits() >= 2)
        {
            packedScore += BishopPairBonus;
        }

        if (_pieceBitBoards[(int)Piece.b].CountBits() >= 2)
        {
            packedScore -= BishopPairBonus;
        }

        // Pieces attacked by pawns bonus
        packedScore += PieceAttackedByPawnPenalty
            * ((blackPawnAttacks & _occupancyBitBoards[(int)Side.White] /* & (~whitePawns) */).CountBits()
                - (whitePawnAttacks & _occupancyBitBoards[(int)Side.Black] /* & (~blackPawns) */).CountBits());

        // TODO set _attackedBySide here or lazily?
        _attacksBySide[(int)Side.White] =
            _attacks[(int)Piece.P]
            | _attacks[(int)Piece.N]
            | _attacks[(int)Piece.B]
            | _attacks[(int)Piece.R]
            | _attacks[(int)Piece.Q]
            | _attacks[(int)Piece.K];

        _attacksBySide[(int)Side.Black] =
            _attacks[(int)Piece.p]
            | _attacks[(int)Piece.n]
            | _attacks[(int)Piece.b]
            | _attacks[(int)Piece.r]
            | _attacks[(int)Piece.q]
            | _attacks[(int)Piece.k];

        if (gamePhase > MaxPhase)    // Early promotions
        {
            gamePhase = MaxPhase;
        }

        int totalPawnsCount = whitePawns.CountBits() + blackPawns.CountBits();

        // Pawnless endgames with few pieces
        if (gamePhase <= 3 && totalPawnsCount == 0)
        {
            switch (gamePhase)
            {
                //case 5:
                //    {
                //        // RB vs R, RN vs R - scale it down due to the chances of it being a draw
                //        if (pieceCount[(int)Piece.R] == 1 && pieceCount[(int)Piece.r] == 1)
                //        {
                //            packedScore >>= 1; // /2
                //        }

                //        break;
                //    }
                case 3:
                    {
                        var winningSideOffset = Utils.PieceOffset(packedScore >= 0);

                        if (_pieceBitBoards[(int)Piece.N + winningSideOffset].CountBits() == 2)      // NN vs N, NN vs B
                        {
                            return (0, gamePhase);
                        }

                        // Without rooks, only BB vs N is a win and BN vs N can have some chances
                        // Not taking that into account here though, we would need this to rule them out: `pieceCount[(int)Piece.b - winningSideOffset] == 1 || pieceCount[(int)Piece.B + winningSideOffset] <= 1`
                        //if (pieceCount[(int)Piece.R + winningSideOffset] == 0)  // BN vs B, NN vs B, BB vs B, BN vs N, NN vs N
                        //{
                        //    packedScore >>= 1; // /2
                        //}

                        break;
                    }
                case 2:
                    {
                        var whiteKnightsCount = _pieceBitBoards[(int)Piece.N].CountBits();

                        if (whiteKnightsCount + _pieceBitBoards[(int)Piece.n].CountBits() == 2            // NN vs -, N vs N
                                || whiteKnightsCount + _pieceBitBoards[(int)Piece.B].CountBits() == 1)    // B vs N, B vs B
                        {
                            return (0, gamePhase);
                        }

                        break;
                    }
                case 1:
                case 0:
                    {
                        return (0, gamePhase);
                    }
            }
        }

        int endGamePhase = MaxPhase - gamePhase;

        var middleGameScore = Utils.UnpackMG(packedScore);
        var endGameScore = Utils.UnpackEG(packedScore);
        var eval = ((middleGameScore * gamePhase) + (endGameScore * endGamePhase)) / MaxPhase;

        // Endgame scaling with pawn count, formula yoinked from Sirius
        eval = (int)(eval * ((80 + (totalPawnsCount * 7)) / 128.0));

        eval = ScaleEvalWith50MovesDrawDistance(eval, movesWithoutCaptureOrPawnMove);

        eval = Math.Clamp(eval, MinStaticEval, MaxStaticEval);

        var sideEval = _side == Side.White
            ? eval
            : -eval;

        return (sideEval, gamePhase);
    }

    [MethodImpl(MethodImplOptions.AggressiveInlining)]
    public int Phase()
    {
        int gamePhase =
             ((_pieceBitBoards[(int)Piece.N] | _pieceBitBoards[(int)Piece.n]).CountBits() * GamePhaseByPiece[(int)Piece.N])
            + ((_pieceBitBoards[(int)Piece.B] | _pieceBitBoards[(int)Piece.b]).CountBits() * GamePhaseByPiece[(int)Piece.B])
            + ((_pieceBitBoards[(int)Piece.R] | _pieceBitBoards[(int)Piece.r]).CountBits() * GamePhaseByPiece[(int)Piece.R])
            + ((_pieceBitBoards[(int)Piece.Q] | _pieceBitBoards[(int)Piece.q]).CountBits() * GamePhaseByPiece[(int)Piece.Q]);

        if (gamePhase > MaxPhase)    // Early promotions
        {
            gamePhase = MaxPhase;
        }

        return gamePhase;
    }

    [MethodImpl(MethodImplOptions.AggressiveInlining)]
    internal static int TaperedEvaluation(int taperedEvaluationTerm, int phase)
    {
        return ((Utils.UnpackMG(taperedEvaluationTerm) * phase) + (Utils.UnpackEG(taperedEvaluationTerm) * (24 - phase))) / 24;
    }

    /// <summary>
    /// Assuming a current position has no legal moves (<see cref="AllPossibleMoves"/> doesn't produce any <see cref="IsValid"/> position),
    /// this method determines if a position is a result of either a loss by checkmate or a draw by stalemate.
    /// NegaMax style
    /// </summary>
    /// <param name="ply">Modulates the output, favouring positions with lower ply (i.e. Checkmate in less moves)</param>
    /// <returns>At least <see cref="CheckMateEvaluation"/> if Position.Side lost (more extreme values when <paramref name="ply"/> increases)
    /// or 0 if Position.Side was stalemated</returns>
    [MethodImpl(MethodImplOptions.AggressiveInlining)]
    public static int EvaluateFinalPosition(int ply, bool isInCheck)
    {
        if (isInCheck)
        {
            // Checkmate evaluation, but not as bad/shallow as it looks like since we're already searching at a certain depth
            return -CheckMateBaseEvaluation + ply;
        }
        else
        {
            return 0;
        }
    }

    /// <summary>
    /// Doesn't include <see cref="Piece.P"/>, <see cref="Piece.p"/>, <see cref="Piece.K"/> and <see cref="Piece.k"/> evaluation
    /// </summary>
    [MethodImpl(MethodImplOptions.AggressiveInlining)]
    private int AdditionalPieceEvaluation(int pieceSquareIndex, int pieceIndex, int pieceSide, int oppositeSideKingSquare, BitBoard enemyPawnAttacks)
    {
        return pieceIndex switch
        {
            (int)Piece.R or (int)Piece.r => RookAdditionalEvaluation(pieceSquareIndex, pieceIndex, pieceSide, oppositeSideKingSquare, enemyPawnAttacks),
            (int)Piece.B or (int)Piece.b => BishopAdditionalEvaluation(pieceSquareIndex, pieceIndex, pieceSide, oppositeSideKingSquare, enemyPawnAttacks),
            (int)Piece.N or (int)Piece.n => KnightAdditionalEvaluation(pieceSquareIndex, pieceSide, oppositeSideKingSquare, enemyPawnAttacks),
            (int)Piece.Q or (int)Piece.q => QueenAdditionalEvaluation(pieceSquareIndex, pieceSide, oppositeSideKingSquare, enemyPawnAttacks),
            _ => 0
        };
    }

    /// <summary>
    /// Doesn't include <see cref="Piece.K"/> and <see cref="Piece.k"/> evaluation
    /// </summary>
    [Obsolete("Test only")]
    internal int AdditionalPieceEvaluation(int bucket, int oppositeSideBucket, int pieceSquareIndex, int pieceIndex, int pieceSide, int sameSideKingSquare, int oppositeSideKingSquare, BitBoard enemyPawnAttacks)
    {
        return pieceIndex switch
        {
            (int)Piece.P or (int)Piece.p => PawnAdditionalEvaluation(bucket, oppositeSideBucket, pieceSquareIndex, pieceIndex, sameSideKingSquare, oppositeSideKingSquare),

            (int)Piece.R or (int)Piece.r => RookAdditionalEvaluation(pieceSquareIndex, pieceIndex, pieceSide, oppositeSideKingSquare, enemyPawnAttacks),
            (int)Piece.B or (int)Piece.b => BishopAdditionalEvaluation(pieceSquareIndex, pieceIndex, pieceSide, oppositeSideKingSquare, enemyPawnAttacks),
            (int)Piece.N or (int)Piece.n => KnightAdditionalEvaluation(pieceSquareIndex, pieceSide, oppositeSideKingSquare, enemyPawnAttacks),
            (int)Piece.Q or (int)Piece.q => QueenAdditionalEvaluation(pieceSquareIndex, pieceSide, oppositeSideKingSquare, enemyPawnAttacks),
            _ => 0
        };
    }

    [MethodImpl(MethodImplOptions.AggressiveInlining)]
    private int PawnAdditionalEvaluation(int bucket, int oppositeSideBucket, int squareIndex, int pieceIndex, int sameSideKingSquare, int oppositeSideKingSquare)
    {
        int packedBonus = 0;

        var rank = Constants.Rank[squareIndex];
        var oppositeSide = (int)Side.Black;
        ulong passedPawnsMask;

        if (pieceIndex == (int)Piece.p)
        {
            rank = 7 - rank;
            oppositeSide = (int)Side.White;
            passedPawnsMask = Masks.BlackPassedPawnMasks[squareIndex];
        }
        else
        {
            passedPawnsMask = Masks.WhitePassedPawnMasks[squareIndex];
        }

        // Isolated pawn
        if ((_pieceBitBoards[pieceIndex] & Masks.IsolatedPawnMasks[squareIndex]) == default)
        {
            packedBonus += IsolatedPawnPenalty;
        }

        // Passed pawn
        if ((_pieceBitBoards[(int)Piece.p - pieceIndex] & passedPawnsMask) == default)
        {
            // Passed pawn without opponent pieces ahead (in its passed pawn mask)
            if ((passedPawnsMask & _occupancyBitBoards[oppositeSide]) == 0)
            {
                packedBonus += PassedPawnBonusNoEnemiesAheadBonus[bucket][rank];
                packedBonus += PassedPawnBonusNoEnemiesAheadEnemyBonus[oppositeSideBucket][rank];
            }

            // King distance to passed pawn
            var friendlyKingDistance = Constants.ChebyshevDistance[squareIndex][sameSideKingSquare];

            // Enemy king distance to passed pawn
            var enemyKingDistance = Constants.ChebyshevDistance[squareIndex][oppositeSideKingSquare];

            packedBonus += PassedPawnBonus[bucket][rank]
                + PassedPawnEnemyBonus[oppositeSideBucket][rank]
                + FriendlyKingDistanceToPassedPawnBonus[friendlyKingDistance]
                + EnemyKingDistanceToPassedPawnPenalty[enemyKingDistance];
        }

        // Pawn phalanx
        if (Constants.File[squareIndex] != 7 && _pieceBitBoards[pieceIndex].GetBit(squareIndex + 1))
        {
            packedBonus += PawnPhalanxBonus[rank];
        }

        return packedBonus;
    }

    [MethodImpl(MethodImplOptions.AggressiveInlining)]
    private int RookAdditionalEvaluation(int squareIndex, int pieceIndex, int pieceSide, int oppositeSideKingSquare, BitBoard enemyPawnAttacks)
    {
        const int pawnToRookOffset = (int)Piece.R - (int)Piece.P;

        var occupancy = _occupancyBitBoards[(int)Side.Both];
        var attacks = Attacks.RookAttacks(squareIndex, occupancy);
        _attacks[(int)Piece.R + Utils.PieceOffset(pieceSide)] |= attacks;

        // Mobility
        var attacksCount =
            (attacks
                & (~(_occupancyBitBoards[pieceSide] | enemyPawnAttacks)))
            .CountBits();

        var packedBonus = RookMobilityBonus[attacksCount];

        var file = Masks.FileMask(squareIndex);

        // Rook on open file
        if (((_pieceBitBoards[(int)Piece.P] | _pieceBitBoards[(int)Piece.p]) & file) == default)
        {
            packedBonus += OpenFileRookBonus;
        }
        // Rook on semi-open file
        else if ((_pieceBitBoards[pieceIndex - pawnToRookOffset] & file) == default)
        {
            packedBonus += SemiOpenFileRookBonus;
        }

        // Checks
        var enemyKingCheckThreats = Attacks.RookAttacks(oppositeSideKingSquare, occupancy);
        var checks = (attacks & enemyKingCheckThreats).CountBits();

        packedBonus += CheckBonus[(int)Piece.R] * checks;

        if ((attacks & _pieceBitBoards[pieceIndex]).CountBits() >= 1)
        {
            var rank = Constants.Rank[squareIndex];

            if (pieceIndex == (int)Piece.r)
            {
                rank = 7 - rank;
            }

            packedBonus += ConnectedRooksBonus[rank];
        }

        return packedBonus;
    }

    [MethodImpl(MethodImplOptions.AggressiveInlining)]
    private int KnightAdditionalEvaluation(int squareIndex, int pieceSide, int oppositeSideKingSquare, BitBoard enemyPawnAttacks)
    {
        //var offset = Utils.PieceOffset(pieceSide);
        //var oppositeRooksIndex = (int)Piece.r - offset;
        //var oppositeQueensIndex = (int)Piece.q - offset;

        var attacks = Attacks.KnightAttacks[squareIndex];
        _attacks[(int)Piece.N + Utils.PieceOffset(pieceSide)] |= attacks;

        // Mobility
        var attacksCount =
            (attacks
                & (~(_occupancyBitBoards[pieceSide] | enemyPawnAttacks)))
            .CountBits();

        var packedBonus = KnightMobilityBonus[attacksCount];

        // Checks
        var enemyKingCheckThreats = Attacks.KnightAttacks[oppositeSideKingSquare];
        var checks = (attacks & enemyKingCheckThreats).CountBits();

        packedBonus += CheckBonus[(int)Piece.N] * checks;

        // Major threats
        //packedBonus += MinorMajorThreatsBonus * (_pieceBitBoards[oppositeRooksIndex] | _pieceBitBoards[oppositeQueensIndex]).CountBits();

        return packedBonus;
    }

    [MethodImpl(MethodImplOptions.AggressiveInlining)]
    private int BishopAdditionalEvaluation(int squareIndex, int pieceIndex, int pieceSide, int oppositeSideKingSquare, BitBoard enemyPawnAttacks)
    {
        const int pawnToBishopOffset = (int)Piece.B - (int)Piece.P;

        var offset = Utils.PieceOffset(pieceSide);
        var oppositeRooksIndex = (int)Piece.r - offset;
        var oppositeQueensIndex = (int)Piece.q - offset;

        var occupancy = _occupancyBitBoards[(int)Side.Both];
        var attacks = Attacks.BishopAttacks(squareIndex, occupancy);
        _attacks[(int)Piece.B + offset] |= attacks;

        // Mobility
        var attacksCount =
            (attacks
                & (~(_occupancyBitBoards[pieceSide] | enemyPawnAttacks)))
            .CountBits();

        var packedBonus = BishopMobilityBonus[attacksCount];

        // Bad bishop
        var sameSidePawns = _pieceBitBoards[pieceIndex - pawnToBishopOffset];

        var sameColorPawns = sameSidePawns &
            (Constants.DarkSquares[squareIndex] == 1
                ? Constants.DarkSquaresBitBoard
                : Constants.LightSquaresBitBoard);

        packedBonus += BadBishop_SameColorPawnsPenalty[sameColorPawns.CountBits()];

        // Blocked central pawns
        var sameSideCentralPawns = sameSidePawns & Constants.CentralFiles;

        var pawnBlockerSquares = pieceSide == (int)Side.White
            ? sameSideCentralPawns.ShiftUp()
            : sameSideCentralPawns.ShiftDown();

        var pawnBlockers = pawnBlockerSquares & _occupancyBitBoards[Utils.OppositeSide(pieceSide)];

        packedBonus += BadBishop_BlockedCentralPawnsPenalty[pawnBlockers.CountBits()];

        // Bishop in unblocked long diagonals
        if ((attacks & Constants.CentralSquares).CountBits() == 2)
        {
            packedBonus += BishopInUnblockedLongDiagonalBonus;
        }

        // Checks
        var enemyKingCheckThreats = Attacks.BishopAttacks(oppositeSideKingSquare, occupancy);
        var checks = (attacks & enemyKingCheckThreats).CountBits();

        packedBonus += CheckBonus[(int)Piece.B] * checks;

        // Major threats
        packedBonus += BishopRookThreatsBonus * (attacks & _pieceBitBoards[oppositeRooksIndex]).CountBits();
        packedBonus += BishopQueenThreatsBonus * (attacks & _pieceBitBoards[oppositeQueensIndex]).CountBits();

        return packedBonus;
    }

    [MethodImpl(MethodImplOptions.AggressiveInlining)]
    private int QueenAdditionalEvaluation(int squareIndex, int pieceSide, int oppositeSideKingSquare, BitBoard enemyPawnAttacks)
    {
        var occupancy = _occupancyBitBoards[(int)Side.Both];
        var attacks = Attacks.QueenAttacks(squareIndex, occupancy);
        _attacks[(int)Piece.Q + Utils.PieceOffset(pieceSide)] |= attacks;

        // Mobility
        var attacksCount =
            (attacks
                & (~(_occupancyBitBoards[pieceSide] | enemyPawnAttacks)))
            .CountBits();

        var packedBonus = QueenMobilityBonus[attacksCount];

        // Checks
        var enemyKingCheckThreats = Attacks.QueenAttacks(oppositeSideKingSquare, occupancy);
        var checks = (attacks & enemyKingCheckThreats).CountBits();

        packedBonus += CheckBonus[(int)Piece.Q] * checks;

        return packedBonus;
    }

    [MethodImpl(MethodImplOptions.AggressiveInlining)]
    internal int KingAdditionalEvaluation(int squareIndex, int pieceSide, BitBoard enemyPawnAttacks)
    {
        var attacks = Attacks.KingAttacks[squareIndex];
        _attacks[(int)Piece.K + Utils.PieceOffset(pieceSide)] |= attacks;

        // Virtual mobility (as if Queen)
        var attacksCount =
            (Attacks.QueenAttacks(squareIndex, _occupancyBitBoards[(int)Side.Both])
            & ~(_occupancyBitBoards[pieceSide] | enemyPawnAttacks)).CountBits();
        int packedBonus = VirtualKingMobilityBonus[attacksCount];

        var kingSideOffset = Utils.PieceOffset(pieceSide);

        // Opposite side rooks or queens on the board
        if (_pieceBitBoards[(int)Piece.r - kingSideOffset] + _pieceBitBoards[(int)Piece.q - kingSideOffset] != 0)
        {
            var file = Masks.FileMask(squareIndex);

            // King on open file
            if (((_pieceBitBoards[(int)Piece.P] | _pieceBitBoards[(int)Piece.p]) & file) == 0)
            {
                packedBonus += OpenFileKingPenalty;
            }
            // King on semi-open file
            else if ((_pieceBitBoards[(int)Piece.P + kingSideOffset] & file) == 0)
            {
                packedBonus += SemiOpenFileKingPenalty;
            }
        }

        // Pawn king shield included next to pawn additional eval

        return packedBonus;
    }

    [MethodImpl(MethodImplOptions.AggressiveInlining)]
    private static int KingPawnShield(int squareIndex, BitBoard sameSidePawns)
    {
        var ownPawnsAroundKingCount = (Attacks.KingAttacks[squareIndex] & sameSidePawns).CountBits();

        return ownPawnsAroundKingCount * KingShieldBonus;
    }

    [MethodImpl(MethodImplOptions.AggressiveInlining)]
    public static int PawnIslands(BitBoard whitePawns, BitBoard blackPawns)
    {
        var whiteIslandCount = CountPawnIslands(whitePawns);
        var blackIslandCount = CountPawnIslands(blackPawns);

        return PawnIslandsBonus[whiteIslandCount] - PawnIslandsBonus[blackIslandCount];

        [MethodImpl(MethodImplOptions.AggressiveInlining)]
        static int CountPawnIslands(BitBoard pawns)
        {
            const int n = 1;
            Span<int> files = stackalloc int[8];

            while (pawns != default)
            {
                pawns = pawns.WithoutLS1B(out var squareIndex);

                files[Constants.File[squareIndex]] = n;
            }

            var islandCount = 0;
            var isIsland = false;

            for (int file = 0; file < files.Length; ++file)
            {
                if (files[file] == n)
                {
                    if (!isIsland)
                    {
                        isIsland = true;
                        ++islandCount;
                    }
                }
                else
                {
                    isIsland = false;
                }
            }

            return islandCount;
        }
    }

    /// <summary>
    /// Scales <paramref name="eval"/> with <paramref name="movesWithoutCaptureOrPawnMove"/>, so that
    /// an eval with 100 halfmove counter is half of the value of one with 0 halfmove counter
    /// </summary>
    [MethodImpl(MethodImplOptions.AggressiveInlining)]
    internal static int ScaleEvalWith50MovesDrawDistance(int eval, int movesWithoutCaptureOrPawnMove) =>
        eval * (200 - movesWithoutCaptureOrPawnMove) / 200;

    #endregion

    #region Attacks

    /// <summary>
    /// Overload that has rooks and bishops precalculated for the position
    /// </summary>
    /// <param name="rooks">Includes Queen bitboard</param>
    /// <param name="bishops">Includes Queen bitboard</param>
    [MethodImpl(MethodImplOptions.AggressiveInlining)]
    public ulong AllAttackersTo(int square, BitBoard occupancy, BitBoard rooks, BitBoard bishops)
    {
        Debug.Assert(square != (int)BoardSquare.noSquare);

        return (rooks & Attacks.RookAttacks(square, occupancy))
            | (bishops & Attacks.BishopAttacks(square, occupancy))
            | (_pieceBitBoards[(int)Piece.p] & Attacks.PawnAttacks[(int)Side.White][square])
            | (_pieceBitBoards[(int)Piece.P] & Attacks.PawnAttacks[(int)Side.Black][square])
            | (Knights & Attacks.KnightAttacks[square])
            | (Kings & Attacks.KingAttacks[square]);
    }

    [MethodImpl(MethodImplOptions.AggressiveInlining)]
    public ulong AllAttackersTo(int square)
    {
        Debug.Assert(square != (int)BoardSquare.noSquare);

        var occupancy = _occupancyBitBoards[(int)Side.Both];
        var queens = Queens;
        var rooks = queens | Rooks;
        var bishops = queens | Bishops;

        return (rooks & Attacks.RookAttacks(square, occupancy))
            | (bishops & Attacks.BishopAttacks(square, occupancy))
            | (_pieceBitBoards[(int)Piece.p] & Attacks.PawnAttacks[(int)Side.White][square])
            | (_pieceBitBoards[(int)Piece.P] & Attacks.PawnAttacks[(int)Side.Black][square])
            | (Knights & Attacks.KnightAttacks[square])
            | (Kings & Attacks.KingAttacks[square]);
    }

    [MethodImpl(MethodImplOptions.AggressiveInlining)]
    public ulong AllSideAttackersTo(int square, int side)
    {
        Debug.Assert(square != (int)BoardSquare.noSquare);
        Debug.Assert(side != (int)Side.Both);

        var offset = Utils.PieceOffset(side);

        var occupancy = _occupancyBitBoards[(int)Side.Both];

        var queens = _pieceBitBoards[(int)Piece.q - offset];
        var rooks = queens | _pieceBitBoards[(int)Piece.r - offset];
        var bishops = queens | _pieceBitBoards[(int)Piece.b - offset];

        return (rooks & Attacks.RookAttacks(square, occupancy))
            | (bishops & Attacks.BishopAttacks(square, occupancy))
            | (_pieceBitBoards[(int)Piece.p - offset] & Attacks.PawnAttacks[side][square])
            | (_pieceBitBoards[(int)Piece.n - offset] & Attacks.KnightAttacks[square]);
    }

    [MethodImpl(MethodImplOptions.AggressiveInlining)]
<<<<<<< HEAD
    public bool IsSquareAttackedBySide(int squaredIndex, Side sideToMove) => IsSquareAttacked(squaredIndex, (int)sideToMove);

    [MethodImpl(MethodImplOptions.AggressiveInlining)]
    public bool IsSquareAttacked(int squareIndex, Side sideToMove) => IsSquareAttacked(squareIndex, (int)sideToMove);

    [MethodImpl(MethodImplOptions.AggressiveInlining)]
    public bool IsSquareAttacked(int squareIndex, int sideToMove)
=======
    public bool IsSquareAttacked(int squareIndex, Side sideToMove)
>>>>>>> 7475895c
    {
        Debug.Assert(sideToMove != (int)Side.Both);

        if (_attacksBySide[(int)Side.White] != 0)
        {
            Debug.Assert(_attacksBySide[(int)Side.Black] != 0);

            Debug.Assert(_attacks[(int)Piece.K] != 0);
            Debug.Assert(_attacks[(int)Piece.k] != 0);

            return _attacksBySide[sideToMove].GetBit(squareIndex);
        }

        var offset = Utils.PieceOffset((int)sideToMove);
        var bothSidesOccupancy = _occupancyBitBoards[(int)Side.Both];

        // I tried to order them from most to least likely - not tested
        return
            IsSquareAttackedByPawns(squareIndex, sideToMove, offset)
            || IsSquareAttackedByKing(squareIndex, offset)
            || IsSquareAttackedByKnights(squareIndex, offset)
            || IsSquareAttackedByBishops(squareIndex, offset, bothSidesOccupancy, out var bishopAttacks)
            || IsSquareAttackedByRooks(squareIndex, offset, bothSidesOccupancy, out var rookAttacks)
            || IsSquareAttackedByQueens(offset, bishopAttacks, rookAttacks);
    }

    [MethodImpl(MethodImplOptions.AggressiveInlining)]
    public bool IsInCheck()
    {
        var oppositeSideInt = Utils.OppositeSide(_side);
        var oppositeSideOffset = Utils.PieceOffset(oppositeSideInt);

        var kingSquare = _pieceBitBoards[(int)Piece.k - oppositeSideOffset].GetLS1BIndex();

        if (_attacksBySide[(int)Side.White] != 0)
        {
            Debug.Assert(_attacksBySide[(int)Side.Black] != 0);

            Debug.Assert(_attacks[(int)Piece.K] != 0);
            Debug.Assert(_attacks[(int)Piece.k] != 0);

            return IsSquareAttacked(kingSquare, oppositeSideInt);
        }

        var bothSidesOccupancy = _occupancyBitBoards[(int)Side.Both];

        // I tried to order them from most to least likely - not tested
        return
            IsSquareAttackedByRooks(kingSquare, oppositeSideOffset, bothSidesOccupancy, out var rookAttacks)
            || IsSquareAttackedByBishops(kingSquare, oppositeSideOffset, bothSidesOccupancy, out var bishopAttacks)
            || IsSquareAttackedByQueens(oppositeSideOffset, bishopAttacks, rookAttacks)
            || IsSquareAttackedByKnights(kingSquare, oppositeSideOffset)
            || IsSquareAttackedByPawns(kingSquare, oppositeSideInt, oppositeSideOffset);
    }

    [MethodImpl(MethodImplOptions.AggressiveInlining)]
    private bool IsSquareAttackedByPawns(int squareIndex, int sideToMove, int offset)
    {
        var oppositeColorIndex = sideToMove ^ 1;

        return (Attacks.PawnAttacks[oppositeColorIndex][squareIndex] & _pieceBitBoards[offset]) != default;
    }

    [MethodImpl(MethodImplOptions.AggressiveInlining)]
    private bool IsSquareAttackedByKnights(int squareIndex, int offset)
    {
        return (Attacks.KnightAttacks[squareIndex] & _pieceBitBoards[(int)Piece.N + offset]) != default;
    }

    [MethodImpl(MethodImplOptions.AggressiveInlining)]
    private bool IsSquareAttackedByKing(int squareIndex, int offset)
    {
        return (Attacks.KingAttacks[squareIndex] & _pieceBitBoards[(int)Piece.K + offset]) != default;
    }

    [MethodImpl(MethodImplOptions.AggressiveInlining)]
    private bool IsSquareAttackedByBishops(int squareIndex, int offset, BitBoard bothSidesOccupancy, out BitBoard bishopAttacks)
    {
        bishopAttacks = Attacks.BishopAttacks(squareIndex, bothSidesOccupancy);
        return (bishopAttacks & _pieceBitBoards[(int)Piece.B + offset]) != default;
    }

    [MethodImpl(MethodImplOptions.AggressiveInlining)]
    private bool IsSquareAttackedByRooks(int squareIndex, int offset, BitBoard bothSidesOccupancy, out BitBoard rookAttacks)
    {
        rookAttacks = Attacks.RookAttacks(squareIndex, bothSidesOccupancy);
        return (rookAttacks & _pieceBitBoards[(int)Piece.R + offset]) != default;
    }

    [MethodImpl(MethodImplOptions.AggressiveInlining)]
    private bool IsSquareAttackedByQueens(int offset, BitBoard bishopAttacks, BitBoard rookAttacks)
    {
        var queenAttacks = Attacks.QueenAttacks(rookAttacks, bishopAttacks);
        return (queenAttacks & _pieceBitBoards[(int)Piece.Q + offset]) != default;
    }

    #endregion

    [MethodImpl(MethodImplOptions.AggressiveInlining)]
    public int CountPieces() => _pieceBitBoards.Sum(b => b.CountBits());

    /// <summary>
    /// Based on Stormphrax
    /// </summary>
    [MethodImpl(MethodImplOptions.AggressiveInlining)]
    public int PieceAt(int square)
    {
        var bit = BitBoardExtensions.SquareBit(square);

        Side color;

        if ((_occupancyBitBoards[(int)Side.Black] & bit) != default)
        {
            color = Side.Black;
        }
        else if ((_occupancyBitBoards[(int)Side.White] & bit) != default)
        {
            color = Side.White;
        }
        else
        {
            return (int)Piece.None;
        }

        var offset = Utils.PieceOffset(color);

        for (int pieceIndex = offset; pieceIndex < 6 + offset; ++pieceIndex)
        {
            if (!(_pieceBitBoards[pieceIndex] & bit).Empty())
            {
                return pieceIndex;
            }
        }

        Debug.Fail($"Bit set in {_side} occupancy bitboard, but not piece found");

        return (int)Piece.None;
    }

    [MethodImpl(MethodImplOptions.AggressiveInlining)]
    public string FEN(int halfMovesWithoutCaptureOrPawnMove = 0, int fullMoveClock = 1)
    {
        var sb = new StringBuilder(100);

        var squaresPerFile = 0;

        int squaresWithoutPiece = 0;
        int lengthBeforeSlash = sb.Length;
        for (int square = 0; square < 64; ++square)
        {
            int foundPiece = -1;
            for (var pieceBoardIndex = 0; pieceBoardIndex < 12; ++pieceBoardIndex)
            {
                if (_pieceBitBoards[pieceBoardIndex].GetBit(square))
                {
                    foundPiece = pieceBoardIndex;
                    break;
                }
            }

            if (foundPiece != -1)
            {
                if (squaresWithoutPiece != 0)
                {
                    sb.Append(squaresWithoutPiece);
                    squaresWithoutPiece = 0;
                }

                sb.Append(Constants.AsciiPieces[foundPiece]);
            }
            else
            {
                ++squaresWithoutPiece;
            }

            squaresPerFile = (squaresPerFile + 1) % 8;
            if (squaresPerFile == 0)
            {
                if (squaresWithoutPiece != 0)
                {
                    sb.Append(squaresWithoutPiece);
                    squaresWithoutPiece = 0;
                }

                if (square != 63)
                {
                    if (sb.Length == lengthBeforeSlash)
                    {
                        sb.Append('8');
                    }
                    sb.Append('/');
                    lengthBeforeSlash = sb.Length;
                    squaresWithoutPiece = 0;
                }
            }
        }

        sb.Append(' ');
        sb.Append(_side == Side.White ? 'w' : 'b');

        sb.Append(' ');
        var length = sb.Length;

        if ((_castle & (int)CastlingRights.WK) != default)
        {
            sb.Append('K');
        }
        if ((_castle & (int)CastlingRights.WQ) != default)
        {
            sb.Append('Q');
        }
        if ((_castle & (int)CastlingRights.BK) != default)
        {
            sb.Append('k');
        }
        if ((_castle & (int)CastlingRights.BQ) != default)
        {
            sb.Append('q');
        }

        if (sb.Length == length)
        {
            sb.Append('-');
        }

        sb.Append(' ');

        sb.Append(_enPassant == BoardSquare.noSquare ? "-" : Constants.Coordinates[(int)_enPassant]);

        sb.Append(' ').Append(halfMovesWithoutCaptureOrPawnMove).Append(' ').Append(fullMoveClock);

        return sb.ToString();
    }

#pragma warning disable S106, S2228 // Standard outputs should not be used directly to log anything

    /// <summary>
    /// Combines <see cref="_pieceBitBoards"/>, <see cref="_side"/>, <see cref="_castle"/> and <see cref="_enPassant"/>
    /// into a human-friendly representation
    /// </summary>
    public void Print()
    {
        const string separator = "____________________________________________________";
        Console.WriteLine(separator + Environment.NewLine);

        for (var rank = 0; rank < 8; ++rank)
        {
            for (var file = 0; file < 8; ++file)
            {
                if (file == 0)
                {
                    Console.Write($"{8 - rank}  ");
                }

                var squareIndex = BitBoardExtensions.SquareIndex(rank, file);

                var piece = -1;

                for (int bbIndex = 0; bbIndex < _pieceBitBoards.Length; ++bbIndex)
                {
                    if (_pieceBitBoards[bbIndex].GetBit(squareIndex))
                    {
                        piece = bbIndex;
                    }
                }

                var pieceRepresentation = piece == -1
                    ? '.'
                    : Constants.AsciiPieces[piece];

                Console.Write($" {pieceRepresentation}");
            }

            Console.WriteLine();
        }

        Console.Write("\n    a b c d e f g h\n");

#pragma warning disable RCS1214 // Unnecessary interpolated string.
        Console.WriteLine();
        Console.WriteLine($"    Side:\t{_side}");
        Console.WriteLine($"    Enpassant:\t{(_enPassant == BoardSquare.noSquare ? "no" : Constants.Coordinates[(int)_enPassant])}");
        Console.WriteLine($"    Castling:\t" +
            $"{((_castle & (int)CastlingRights.WK) != default ? 'K' : '-')}" +
            $"{((_castle & (int)CastlingRights.WQ) != default ? 'Q' : '-')} | " +
            $"{((_castle & (int)CastlingRights.BK) != default ? 'k' : '-')}" +
            $"{((_castle & (int)CastlingRights.BQ) != default ? 'q' : '-')}"
            );
        Console.WriteLine($"    FEN:\t{FEN()}");
#pragma warning restore RCS1214 // Unnecessary interpolated string.

        Console.WriteLine(separator);
    }

    [Conditional("DEBUG")]
    public void PrintAttackedSquares(Side sideToMove)
    {
        const string separator = "____________________________________________________";
        Console.WriteLine(separator);

        for (var rank = 0; rank < 8; ++rank)
        {
            for (var file = 0; file < 8; ++file)
            {
                if (file == 0)
                {
                    Console.Write($"{8 - rank}  ");
                }

                var squareIndex = BitBoardExtensions.SquareIndex(rank, file);

                var pieceRepresentation = IsSquareAttacked(squareIndex, (int)sideToMove)
                    ? '1'
                    : '.';

                Console.Write($" {pieceRepresentation}");
            }

            Console.WriteLine();
        }

        Console.Write("\n    a b c d e f g h\n");
        Console.WriteLine(separator);
    }

#pragma warning restore S106, S2228 // Standard outputs should not be used directly to log anything

    public void FreeResources()
    {
        ArrayPool<BitBoard>.Shared.Return(_pieceBitBoards, clearArray: true);
        ArrayPool<BitBoard>.Shared.Return(_occupancyBitBoards, clearArray: true);
        ArrayPool<ulong>.Shared.Return(_nonPawnHash, clearArray: true);

        // No need to clear, since we always have to initialize it to Piece.None after renting it anyway
#pragma warning disable S3254 // Default parameter values should not be passed as arguments
        ArrayPool<int>.Shared.Return(_board, clearArray: false);
#pragma warning restore S3254 // Default parameter values should not be passed as arguments

        _disposedValue = true;
    }

    protected virtual void Dispose(bool disposing)
    {
        if (!_disposedValue)
        {
            if (disposing)
            {
                FreeResources();
            }
            _disposedValue = true;
        }
    }

    public void Dispose()
    {
        // Do not change this code. Put cleanup code in 'Dispose(bool disposing)' method
        Dispose(disposing: true);
        GC.SuppressFinalize(this);
    }
}<|MERGE_RESOLUTION|>--- conflicted
+++ resolved
@@ -1533,17 +1533,7 @@
     }
 
     [MethodImpl(MethodImplOptions.AggressiveInlining)]
-<<<<<<< HEAD
-    public bool IsSquareAttackedBySide(int squaredIndex, Side sideToMove) => IsSquareAttacked(squaredIndex, (int)sideToMove);
-
-    [MethodImpl(MethodImplOptions.AggressiveInlining)]
-    public bool IsSquareAttacked(int squareIndex, Side sideToMove) => IsSquareAttacked(squareIndex, (int)sideToMove);
-
-    [MethodImpl(MethodImplOptions.AggressiveInlining)]
     public bool IsSquareAttacked(int squareIndex, int sideToMove)
-=======
-    public bool IsSquareAttacked(int squareIndex, Side sideToMove)
->>>>>>> 7475895c
     {
         Debug.Assert(sideToMove != (int)Side.Both);
 
