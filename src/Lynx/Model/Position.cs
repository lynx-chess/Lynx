using System.Buffers;
using System.Diagnostics;
using System.Runtime.CompilerServices;
using System.Text;

using static Lynx.EvaluationConstants;
using static Lynx.EvaluationParams;
using static Lynx.EvaluationPSQTs;

namespace Lynx.Model;

public class Position : IDisposable
{
    private bool _disposedValue;

    private int _incrementalEvalAccumulator;
    private bool _isIncrementalEval;

    public ulong UniqueIdentifier { get; private set; }

    private ulong _kingPawnUniqueIdentifier;

    /// <summary>
    /// Use <see cref="Piece"/> as index
    /// </summary>
    public BitBoard[] PieceBitBoards { get; }

    /// <summary>
    /// Black, White, Both
    /// </summary>
    public BitBoard[] OccupancyBitBoards { get; }

    /// <summary>
    /// Piece location indexed by square
    /// </summary>
    public int[] Board { get; }

    public Side Side { get; private set; }

    public BoardSquare EnPassant { get; private set; }

    /// <summary>
    /// See <see cref="<CastlingRights"/>
    /// </summary>
    public byte Castle { get; private set; }

    public BitBoard Queens => PieceBitBoards[(int)Piece.Q] | PieceBitBoards[(int)Piece.q];
    public BitBoard Rooks => PieceBitBoards[(int)Piece.R] | PieceBitBoards[(int)Piece.r];
    public BitBoard Bishops => PieceBitBoards[(int)Piece.B] | PieceBitBoards[(int)Piece.b];
    public BitBoard Knights => PieceBitBoards[(int)Piece.N] | PieceBitBoards[(int)Piece.n];
    public BitBoard Kings => PieceBitBoards[(int)Piece.K] | PieceBitBoards[(int)Piece.k];

    /// <summary>
    /// Beware, half move counter isn't take into account
    /// Use alternative constructor instead and set it externally if relevant
    /// </summary>
    public Position(string fen) : this(FENParser.ParseFEN(fen))
    {
    }

    public Position((BitBoard[] PieceBitBoards, BitBoard[] OccupancyBitBoards, int[] Board, Side Side, byte Castle, BoardSquare EnPassant,
        int _/*, int FullMoveCounter*/) parsedFEN)
    {
        PieceBitBoards = parsedFEN.PieceBitBoards;
        OccupancyBitBoards = parsedFEN.OccupancyBitBoards;
        Board = parsedFEN.Board;
        Side = parsedFEN.Side;
        Castle = parsedFEN.Castle;
        EnPassant = parsedFEN.EnPassant;

#pragma warning disable S3366 // "this" should not be exposed from constructors
        UniqueIdentifier = ZobristTable.PositionHash(this);
        _kingPawnUniqueIdentifier = ZobristTable.PawnKingHash(this);
#pragma warning restore S3366 // "this" should not be exposed from constructors

        _isIncrementalEval = false;
    }

    /// <summary>
    /// Clone constructor
    /// </summary>
    [MethodImpl(MethodImplOptions.AggressiveInlining)]
    public Position(Position position)
    {
        UniqueIdentifier = position.UniqueIdentifier;
        _kingPawnUniqueIdentifier = position._kingPawnUniqueIdentifier;
        PieceBitBoards = ArrayPool<BitBoard>.Shared.Rent(12);
        Array.Copy(position.PieceBitBoards, PieceBitBoards, position.PieceBitBoards.Length);

        OccupancyBitBoards = ArrayPool<BitBoard>.Shared.Rent(3);
        Array.Copy(position.OccupancyBitBoards, OccupancyBitBoards, position.OccupancyBitBoards.Length);

        Board = ArrayPool<int>.Shared.Rent(64);
        Array.Copy(position.Board, Board, position.Board.Length);

        Side = position.Side;
        Castle = position.Castle;
        EnPassant = position.EnPassant;

        _isIncrementalEval = position._isIncrementalEval;
        _incrementalEvalAccumulator = position._incrementalEvalAccumulator;
    }

    #region Move making

    [MethodImpl(MethodImplOptions.AggressiveInlining)]
    public GameState MakeMove(Move move)
    {
        byte castleCopy = Castle;
        BoardSquare enpassantCopy = EnPassant;
        ulong uniqueIdentifierCopy = UniqueIdentifier;
        ulong kingPawnKeyUniqueIdentifierCopy = _kingPawnUniqueIdentifier;
        int incrementalEvalAccumulatorCopy = _incrementalEvalAccumulator;
        // We also save a copy of _isIncrementalEval, so that current move doesn't affect 'sibling' moves exploration
        bool isIncrementalEvalCopy = _isIncrementalEval;

        var oldSide = (int)Side;
        var offset = Utils.PieceOffset(oldSide);
        var oppositeSide = Utils.OppositeSide(oldSide);

        int sourceSquare = move.SourceSquare();
        int targetSquare = move.TargetSquare();
        int piece = move.Piece();
        int promotedPiece = move.PromotedPiece();

        var newPiece = piece;
        if (promotedPiece != default)
        {
            newPiece = promotedPiece;
        }

        PieceBitBoards[piece].PopBit(sourceSquare);
        OccupancyBitBoards[oldSide].PopBit(sourceSquare);
        Board[sourceSquare] = (int)Piece.None;

        PieceBitBoards[newPiece].SetBit(targetSquare);
        OccupancyBitBoards[oldSide].SetBit(targetSquare);
        Board[targetSquare] = newPiece;

        var sourcePieceHash = ZobristTable.PieceHash(sourceSquare, piece);
        var targetPieceHash = ZobristTable.PieceHash(targetSquare, newPiece);

        UniqueIdentifier ^=
            ZobristTable.SideHash()
            ^ sourcePieceHash
            ^ targetPieceHash
            ^ ZobristTable.EnPassantHash((int)EnPassant)            // We clear the existing enpassant square, if any
            ^ ZobristTable.CastleHash(Castle);                      // We clear the existing castle rights

        if (piece == (int)Piece.P || piece == (int)Piece.p)
        {
            _kingPawnUniqueIdentifier ^= sourcePieceHash;

            // In case of promotion, the promoted piece won't be a pawn or a king, so no need to update the key with it
            if (promotedPiece == default)
            {
                _kingPawnUniqueIdentifier ^= targetPieceHash;
            }
        }
        else if (piece == (int)Piece.K || piece == (int)Piece.k)
        {
            // King (and castling) moves require calculating king buckets twice and recalculating all related parameters, so skipping incremental eval for those cases for now
            // No need to check for move.IsCastle(), see CastlingMovesAreKingMoves test
            _isIncrementalEval = false;

            _kingPawnUniqueIdentifier ^=
                sourcePieceHash
                ^ targetPieceHash;
        }

        EnPassant = BoardSquare.noSquare;

        // _incrementalEvalAccumulator updates
        if (_isIncrementalEval)
        {
            var whiteKing = PieceBitBoards[(int)Piece.K].GetLS1BIndex();
            var blackKing = PieceBitBoards[(int)Piece.k].GetLS1BIndex();
            var whiteBucket = PSQTBucketLayout[whiteKing];
            var blackBucket = PSQTBucketLayout[blackKing ^ 56];

            int sameSideBucket = whiteBucket;
            int opposideSideBucket = blackBucket;
            if (Side == Side.Black)
            {
                (sameSideBucket, opposideSideBucket) = (opposideSideBucket, sameSideBucket);
            }

            _incrementalEvalAccumulator -= PSQT(0, sameSideBucket, piece, sourceSquare);
            _incrementalEvalAccumulator -= PSQT(1, opposideSideBucket, piece, sourceSquare);

            _incrementalEvalAccumulator += PSQT(0, sameSideBucket, newPiece, targetSquare);
            _incrementalEvalAccumulator += PSQT(1, opposideSideBucket, newPiece, targetSquare);

            switch (move.SpecialMoveFlag())
            {
                case SpecialMoveType.None:
                    {
                        if (move.IsCapture())
                        {
                            var capturedSquare = targetSquare;
                            var capturedPiece = move.CapturedPiece();

                            PieceBitBoards[capturedPiece].PopBit(capturedSquare);
                            OccupancyBitBoards[oppositeSide].PopBit(capturedSquare);

                            var capturedPieceHash = ZobristTable.PieceHash(capturedSquare, capturedPiece);
                            UniqueIdentifier ^= capturedPieceHash;

                            // Kings can't be captured
                            if (capturedPiece == (int)Piece.P || capturedPiece == (int)Piece.p)
                            {
                                _kingPawnUniqueIdentifier ^= capturedPieceHash;
                            }

                            _incrementalEvalAccumulator -= PSQT(0, opposideSideBucket, capturedPiece, capturedSquare);
                            _incrementalEvalAccumulator -= PSQT(1, sameSideBucket, capturedPiece, capturedSquare);
                        }

                        break;
                    }
                case SpecialMoveType.DoublePawnPush:
                    {
                        var pawnPush = +8 - (oldSide * 16);
                        var enPassantSquare = sourceSquare + pawnPush;
                        Utils.Assert(Constants.EnPassantCaptureSquares.Length > enPassantSquare && Constants.EnPassantCaptureSquares[enPassantSquare] != 0, $"Unexpected en passant square : {(BoardSquare)enPassantSquare}");

                        EnPassant = (BoardSquare)enPassantSquare;
                        UniqueIdentifier ^= ZobristTable.EnPassantHash(enPassantSquare);

                        break;
                    }
                case SpecialMoveType.ShortCastle:
                    {
                        var rookSourceSquare = Utils.ShortCastleRookSourceSquare(oldSide);
                        var rookTargetSquare = Utils.ShortCastleRookTargetSquare(oldSide);
                        var rookIndex = (int)Piece.R + offset;

                        PieceBitBoards[rookIndex].PopBit(rookSourceSquare);
                        OccupancyBitBoards[oldSide].PopBit(rookSourceSquare);
                        Board[rookSourceSquare] = (int)Piece.None;

                        PieceBitBoards[rookIndex].SetBit(rookTargetSquare);
                        OccupancyBitBoards[oldSide].SetBit(rookTargetSquare);
                        Board[rookTargetSquare] = rookIndex;

                        UniqueIdentifier ^=
                            ZobristTable.PieceHash(rookSourceSquare, rookIndex)
                            ^ ZobristTable.PieceHash(rookTargetSquare, rookIndex);

                        _incrementalEvalAccumulator -= PSQT(0, sameSideBucket, rookIndex, rookSourceSquare);
                        _incrementalEvalAccumulator -= PSQT(1, opposideSideBucket, rookIndex, rookSourceSquare);

                        _incrementalEvalAccumulator += PSQT(0, sameSideBucket, rookIndex, rookTargetSquare);
                        _incrementalEvalAccumulator += PSQT(1, opposideSideBucket, rookIndex, rookTargetSquare);

                        break;
                    }
                case SpecialMoveType.LongCastle:
                    {
                        var rookSourceSquare = Utils.LongCastleRookSourceSquare(oldSide);
                        var rookTargetSquare = Utils.LongCastleRookTargetSquare(oldSide);
                        var rookIndex = (int)Piece.R + offset;

                        PieceBitBoards[rookIndex].PopBit(rookSourceSquare);
                        OccupancyBitBoards[oldSide].PopBit(rookSourceSquare);
                        Board[rookSourceSquare] = (int)Piece.None;

                        PieceBitBoards[rookIndex].SetBit(rookTargetSquare);
                        OccupancyBitBoards[oldSide].SetBit(rookTargetSquare);
                        Board[rookTargetSquare] = rookIndex;

                        UniqueIdentifier ^=
                            ZobristTable.PieceHash(rookSourceSquare, rookIndex)
                            ^ ZobristTable.PieceHash(rookTargetSquare, rookIndex);

                        _incrementalEvalAccumulator -= PSQT(0, sameSideBucket, rookIndex, rookSourceSquare);
                        _incrementalEvalAccumulator -= PSQT(1, opposideSideBucket, rookIndex, rookSourceSquare);

                        _incrementalEvalAccumulator += PSQT(0, sameSideBucket, rookIndex, rookTargetSquare);
                        _incrementalEvalAccumulator += PSQT(1, opposideSideBucket, rookIndex, rookTargetSquare);

                        break;
                    }
                case SpecialMoveType.EnPassant:
                    {
                        var oppositePawnIndex = (int)Piece.p - offset;

                        var capturedSquare = Constants.EnPassantCaptureSquares[targetSquare];
                        var capturedPiece = oppositePawnIndex;
                        Utils.Assert(PieceBitBoards[oppositePawnIndex].GetBit(capturedSquare), $"Expected {(Side)oppositeSide} pawn in {capturedSquare}");

                        PieceBitBoards[capturedPiece].PopBit(capturedSquare);
                        OccupancyBitBoards[oppositeSide].PopBit(capturedSquare);
                        Board[capturedSquare] = (int)Piece.None;

                        var capturedPawnHash = ZobristTable.PieceHash(capturedSquare, capturedPiece);
                        UniqueIdentifier ^= capturedPawnHash;
                        _kingPawnUniqueIdentifier ^= capturedPawnHash;

                        _incrementalEvalAccumulator -= PSQT(0, opposideSideBucket, capturedPiece, capturedSquare);
                        _incrementalEvalAccumulator -= PSQT(1, sameSideBucket, capturedPiece, capturedSquare);

                        break;
                    }
            }
        }
        // No _incrementalEvalAccumulator updates
        else
        {
            switch (move.SpecialMoveFlag())
            {
                case SpecialMoveType.None:
                    {
                        if (move.IsCapture())
                        {
                            var capturedSquare = targetSquare;
                            var capturedPiece = move.CapturedPiece();

                            PieceBitBoards[capturedPiece].PopBit(capturedSquare);
                            OccupancyBitBoards[oppositeSide].PopBit(capturedSquare);

                            ulong capturedPieceHash = ZobristTable.PieceHash(capturedSquare, capturedPiece);
                            UniqueIdentifier ^= capturedPieceHash;

                            // Kings can't be captured
                            if (capturedPiece == (int)Piece.P || capturedPiece == (int)Piece.p)
                            {
                                _kingPawnUniqueIdentifier ^= capturedPieceHash;
                            }
                        }

                        break;
                    }
                case SpecialMoveType.DoublePawnPush:
                    {
                        var pawnPush = +8 - (oldSide * 16);
                        var enPassantSquare = sourceSquare + pawnPush;
                        Utils.Assert(Constants.EnPassantCaptureSquares.Length > enPassantSquare && Constants.EnPassantCaptureSquares[enPassantSquare] != 0, $"Unexpected en passant square : {(BoardSquare)enPassantSquare}");

                        EnPassant = (BoardSquare)enPassantSquare;
                        UniqueIdentifier ^= ZobristTable.EnPassantHash(enPassantSquare);

                        break;
                    }
                case SpecialMoveType.ShortCastle:
                    {
                        var rookSourceSquare = Utils.ShortCastleRookSourceSquare(oldSide);
                        var rookTargetSquare = Utils.ShortCastleRookTargetSquare(oldSide);
                        var rookIndex = (int)Piece.R + offset;

                        PieceBitBoards[rookIndex].PopBit(rookSourceSquare);
                        OccupancyBitBoards[oldSide].PopBit(rookSourceSquare);
                        Board[rookSourceSquare] = (int)Piece.None;

                        PieceBitBoards[rookIndex].SetBit(rookTargetSquare);
                        OccupancyBitBoards[oldSide].SetBit(rookTargetSquare);
                        Board[rookTargetSquare] = rookIndex;

                        UniqueIdentifier ^=
                            ZobristTable.PieceHash(rookSourceSquare, rookIndex)
                            ^ ZobristTable.PieceHash(rookTargetSquare, rookIndex);

                        break;
                    }
                case SpecialMoveType.LongCastle:
                    {
                        var rookSourceSquare = Utils.LongCastleRookSourceSquare(oldSide);
                        var rookTargetSquare = Utils.LongCastleRookTargetSquare(oldSide);
                        var rookIndex = (int)Piece.R + offset;

                        PieceBitBoards[rookIndex].PopBit(rookSourceSquare);
                        OccupancyBitBoards[oldSide].PopBit(rookSourceSquare);
                        Board[rookSourceSquare] = (int)Piece.None;

                        PieceBitBoards[rookIndex].SetBit(rookTargetSquare);
                        OccupancyBitBoards[oldSide].SetBit(rookTargetSquare);
                        Board[rookTargetSquare] = rookIndex;

                        UniqueIdentifier ^=
                            ZobristTable.PieceHash(rookSourceSquare, rookIndex)
                            ^ ZobristTable.PieceHash(rookTargetSquare, rookIndex);

                        break;
                    }
                case SpecialMoveType.EnPassant:
                    {
                        var oppositePawnIndex = (int)Piece.p - offset;

                        var capturedSquare = Constants.EnPassantCaptureSquares[targetSquare];
                        var capturedPiece = oppositePawnIndex;
                        Utils.Assert(PieceBitBoards[oppositePawnIndex].GetBit(capturedSquare), $"Expected {(Side)oppositeSide} pawn in {capturedSquare}");

                        PieceBitBoards[capturedPiece].PopBit(capturedSquare);
                        OccupancyBitBoards[oppositeSide].PopBit(capturedSquare);
                        Board[capturedSquare] = (int)Piece.None;

                        ulong capturedPawnHash = ZobristTable.PieceHash(capturedSquare, capturedPiece);
                        UniqueIdentifier ^= capturedPawnHash;
                        _kingPawnUniqueIdentifier ^= capturedPawnHash;

                        break;
                    }
            }
        }

        Side = (Side)oppositeSide;
        OccupancyBitBoards[2] = OccupancyBitBoards[1] | OccupancyBitBoards[0];

        // Updating castling rights
        Castle &= Constants.CastlingRightsUpdateConstants[sourceSquare];
        Castle &= Constants.CastlingRightsUpdateConstants[targetSquare];

        UniqueIdentifier ^= ZobristTable.CastleHash(Castle);

        // Asserts won't work due to PassedPawnBonusNoEnemiesAheadBonus
        //Debug.Assert(ZobristTable.PositionHash(this) != UniqueIdentifier && WasProduceByAValidMove());
        //Debug.Assert(ZobristTable.PawnKingHash(this) != _kingPawnUniqueIdentifier && WasProduceByAValidMove());

        return new GameState(uniqueIdentifierCopy, kingPawnKeyUniqueIdentifierCopy, incrementalEvalAccumulatorCopy, enpassantCopy, castleCopy, isIncrementalEvalCopy);
    }

    [MethodImpl(MethodImplOptions.AggressiveInlining)]
    public void UnmakeMove(Move move, GameState gameState)
    {
        var oppositeSide = (int)Side;
        var side = Utils.OppositeSide(oppositeSide);
        Side = (Side)side;
        var offset = Utils.PieceOffset(side);

        int sourceSquare = move.SourceSquare();
        int targetSquare = move.TargetSquare();
        int piece = move.Piece();
        int promotedPiece = move.PromotedPiece();

        var newPiece = piece;
        if (promotedPiece != default)
        {
            newPiece = promotedPiece;
        }

        PieceBitBoards[newPiece].PopBit(targetSquare);
        OccupancyBitBoards[side].PopBit(targetSquare);
        Board[targetSquare] = (int)Piece.None;

        PieceBitBoards[piece].SetBit(sourceSquare);
        OccupancyBitBoards[side].SetBit(sourceSquare);
        Board[sourceSquare] = piece;

        switch (move.SpecialMoveFlag())
        {
            case SpecialMoveType.None:
                {
                    if (move.IsCapture())
                    {
                        var capturedPiece = move.CapturedPiece();

                        PieceBitBoards[capturedPiece].SetBit(targetSquare);
                        OccupancyBitBoards[oppositeSide].SetBit(targetSquare);
                        Board[targetSquare] = capturedPiece;
                    }

                    break;
                }
            case SpecialMoveType.ShortCastle:
                {
                    var rookSourceSquare = Utils.ShortCastleRookSourceSquare(side);
                    var rookTargetSquare = Utils.ShortCastleRookTargetSquare(side);
                    var rookIndex = (int)Piece.R + offset;

                    PieceBitBoards[rookIndex].SetBit(rookSourceSquare);
                    OccupancyBitBoards[side].SetBit(rookSourceSquare);
                    Board[rookSourceSquare] = rookIndex;

                    PieceBitBoards[rookIndex].PopBit(rookTargetSquare);
                    OccupancyBitBoards[side].PopBit(rookTargetSquare);
                    Board[rookTargetSquare] = (int)Piece.None;

                    break;
                }
            case SpecialMoveType.LongCastle:
                {
                    var rookSourceSquare = Utils.LongCastleRookSourceSquare(side);
                    var rookTargetSquare = Utils.LongCastleRookTargetSquare(side);
                    var rookIndex = (int)Piece.R + offset;

                    PieceBitBoards[rookIndex].SetBit(rookSourceSquare);
                    OccupancyBitBoards[side].SetBit(rookSourceSquare);
                    Board[rookSourceSquare] = rookIndex;

                    PieceBitBoards[rookIndex].PopBit(rookTargetSquare);
                    OccupancyBitBoards[side].PopBit(rookTargetSquare);
                    Board[rookTargetSquare] = (int)Piece.None;

                    break;
                }
            case SpecialMoveType.EnPassant:
                {
                    Debug.Assert(move.IsEnPassant());

                    var oppositePawnIndex = (int)Piece.p - offset;
                    var capturedPawnSquare = Constants.EnPassantCaptureSquares[targetSquare];

                    Utils.Assert(OccupancyBitBoards[(int)Side.Both].GetBit(capturedPawnSquare) == default,
                        $"Expected empty {capturedPawnSquare}");

                    PieceBitBoards[oppositePawnIndex].SetBit(capturedPawnSquare);
                    OccupancyBitBoards[oppositeSide].SetBit(capturedPawnSquare);
                    Board[capturedPawnSquare] = oppositePawnIndex;

                    break;
                }
        }

        OccupancyBitBoards[2] = OccupancyBitBoards[1] | OccupancyBitBoards[0];

        // Updating saved values
        Castle = gameState.Castle;
        EnPassant = gameState.EnPassant;
        UniqueIdentifier = gameState.ZobristKey;
        _kingPawnUniqueIdentifier = gameState.KingPawnKey;
        _incrementalEvalAccumulator = gameState.IncremetalEvalAccumulator;
        _isIncrementalEval = gameState.IsIncrementalEval;
    }

    [MethodImpl(MethodImplOptions.AggressiveInlining)]
    public GameState MakeNullMove()
    {
        Side = (Side)Utils.OppositeSide(Side);
        var oldEnPassant = EnPassant;
        var oldUniqueIdentifier = UniqueIdentifier;
        EnPassant = BoardSquare.noSquare;

        UniqueIdentifier ^=
            ZobristTable.SideHash()
            ^ ZobristTable.EnPassantHash((int)oldEnPassant);

        return new GameState(oldUniqueIdentifier, _kingPawnUniqueIdentifier, _incrementalEvalAccumulator, oldEnPassant, byte.MaxValue, _isIncrementalEval);
    }

    [MethodImpl(MethodImplOptions.AggressiveInlining)]
    public void UnMakeNullMove(GameState gameState)
    {
        Side = (Side)Utils.OppositeSide(Side);
        EnPassant = gameState.EnPassant;
        UniqueIdentifier = gameState.ZobristKey;
        _kingPawnUniqueIdentifier = gameState.KingPawnKey;
        _incrementalEvalAccumulator = gameState.IncremetalEvalAccumulator;
        _isIncrementalEval = gameState.IsIncrementalEval;
    }

    /// <summary>
    /// False if any of the kings has been captured, or if the opponent king is in check.
    /// </summary>
    [MethodImpl(MethodImplOptions.AggressiveInlining)]
    internal bool IsValid()
    {
        var offset = Utils.PieceOffset(Side);

        var kingBitBoard = PieceBitBoards[(int)Piece.K + offset];
        var kingSquare = kingBitBoard == default ? -1 : kingBitBoard.GetLS1BIndex();

        var oppositeKingBitBoard = PieceBitBoards[(int)Piece.k - offset];
        var oppositeKingSquare = oppositeKingBitBoard == default ? -1 : oppositeKingBitBoard.GetLS1BIndex();

        return kingSquare >= 0 && oppositeKingSquare >= 0
            && !IsSquareAttacked(oppositeKingSquare, Side);
    }

    /// <summary>
    /// Lightweight version of <see cref="IsValid"/>
    /// False if the opponent king is in check.
    /// This method is meant to be invoked only after a pseudolegal <see cref="MakeMove(int)"/>.
    /// i.e. it doesn't ensure that both kings are on the board
    /// </summary>
    [MethodImpl(MethodImplOptions.AggressiveInlining)]
    public bool WasProduceByAValidMove()
    {
        Debug.Assert(PieceBitBoards[(int)Piece.k - Utils.PieceOffset(Side)].CountBits() == 1);
        var oppositeKingSquare = PieceBitBoards[(int)Piece.k - Utils.PieceOffset(Side)].GetLS1BIndex();

        return !IsSquareAttacked(oppositeKingSquare, Side);
    }

    #endregion

    #region Evaluation

    /// <summary>
    /// Evaluates material and position in a NegaMax style.
    /// That is, positive scores always favour playing <see cref="Side"/>.
    /// </summary>
    public (int Score, int Phase) StaticEvaluation() => StaticEvaluation(0);

    /// <summary>
    /// Evaluates material and position in a NegaMax style.
    /// That is, positive scores always favour playing <see cref="Side"/>.
    /// </summary>
    public (int Score, int Phase) StaticEvaluation(int movesWithoutCaptureOrPawnMove)
    {
        var kingPawnTable = new PawnTableElement[Constants.KingPawnHashSize];

        return StaticEvaluation(movesWithoutCaptureOrPawnMove, kingPawnTable);
    }

    /// <summary>
    /// Evaluates material and position in a NegaMax style.
    /// That is, positive scores always favour playing <see cref="Side"/>.
    /// </summary>
    [MethodImpl(MethodImplOptions.AggressiveInlining)]
    public (int Score, int Phase) StaticEvaluation(int movesWithoutCaptureOrPawnMove, PawnTableElement[] pawnEvalTable)
    {
        //var result = OnlineTablebaseProber.EvaluationSearch(this, movesWithoutCaptureOrPawnMove, cancellationToken);
        //Debug.Assert(result < CheckMateBaseEvaluation, $"position {FEN()} returned tb eval out of bounds: {result}");
        //Debug.Assert(result > -CheckMateBaseEvaluation, $"position {FEN()} returned tb eval out of bounds: {result}");

        //if (result != OnlineTablebaseProber.NoResult)
        //{
        //    return result;
        //}

        int packedScore = 0;
        int gamePhase = 0;

        var whitePawns = PieceBitBoards[(int)Piece.P];
        var blackPawns = PieceBitBoards[(int)Piece.p];

        BitBoard whitePawnAttacks = whitePawns.ShiftUpRight() | whitePawns.ShiftUpLeft();
        BitBoard blackPawnAttacks = blackPawns.ShiftDownRight() | blackPawns.ShiftDownLeft();

        var whiteKing = PieceBitBoards[(int)Piece.K].GetLS1BIndex();
        var blackKing = PieceBitBoards[(int)Piece.k].GetLS1BIndex();

        var whiteBucket = PSQTBucketLayout[whiteKing];
        var blackBucket = PSQTBucketLayout[blackKing ^ 56];

        if (_isIncrementalEval)
        {
            packedScore = _incrementalEvalAccumulator;

            var kingPawnIndex = _kingPawnUniqueIdentifier & Constants.KingPawnHashMask;
            ref var entry = ref pawnEvalTable[kingPawnIndex];

            // pawnEvalTable hit: We can reuse cached eval for pawn additional evaluation + PieceProtectedByPawnBonus + KingShieldBonus
            if (entry.Key == _kingPawnUniqueIdentifier)
            {
                packedScore += entry.PackedScore;
            }
            // Not hit in pawnEvalTable table
            else
            {
                var pawnScore = 0;

                // White pawns

                // King pawn shield bonus
                pawnScore += KingPawnShield(whiteKing, whitePawns);

                // Pieces protected by pawns bonus
                pawnScore += PieceProtectedByPawnBonus[whiteBucket][(int)Piece.P] * (whitePawnAttacks & whitePawns).CountBits();

                // Bitboard copy that we 'empty'
                var whitePawnsCopy = whitePawns;
                while (whitePawnsCopy != default)
                {
                    var pieceSquareIndex = whitePawnsCopy.GetLS1BIndex();
                    whitePawnsCopy.ResetLS1B();

                    pawnScore += PawnAdditionalEvaluation(whiteBucket, blackBucket, pieceSquareIndex, (int)Piece.P, whiteKing, blackKing);
                }

                // Black pawns

                // King pawn shield bonus
                pawnScore -= KingPawnShield(blackKing, blackPawns);

                // Pieces protected by pawns bonus
                pawnScore -= PieceProtectedByPawnBonus[blackBucket][(int)Piece.P] * (blackPawnAttacks & blackPawns).CountBits();

                // Bitboard copy that we 'empty'
                var blackPawnsCopy = blackPawns;
                while (blackPawnsCopy != default)
                {
                    var pieceSquareIndex = blackPawnsCopy.GetLS1BIndex();
                    blackPawnsCopy.ResetLS1B();

                    pawnScore -= PawnAdditionalEvaluation(blackBucket, whiteBucket, pieceSquareIndex, (int)Piece.p, blackKing, whiteKing);
                }

                entry.Update(_kingPawnUniqueIdentifier, pawnScore);
                packedScore += pawnScore;
            }

            // White pieces additional eval and pawn attacks, except pawn and king
            for (int pieceIndex = (int)Piece.N; pieceIndex < (int)Piece.K; ++pieceIndex)
            {
                // Bitboard copy that we 'empty'
                var bitboard = PieceBitBoards[pieceIndex];

                packedScore += PieceProtectedByPawnBonus[whiteBucket][pieceIndex] * (whitePawnAttacks & bitboard).CountBits();

                while (bitboard != default)
                {
                    var pieceSquareIndex = bitboard.GetLS1BIndex();
                    bitboard.ResetLS1B();

                    gamePhase += GamePhaseByPiece[pieceIndex];
                    packedScore += AdditionalPieceEvaluation(pieceSquareIndex, pieceIndex, (int)Side.White, blackKing, blackPawnAttacks);
                }
            }

            // Black pieces additional eval and pawn attacks, except pawn and king
            for (int pieceIndex = (int)Piece.n; pieceIndex < (int)Piece.k; ++pieceIndex)
            {
                // Bitboard copy that we 'empty'
                var bitboard = PieceBitBoards[pieceIndex];

                // Pieces protected by pawns bonus
                packedScore -= PieceProtectedByPawnBonus[blackBucket][pieceIndex - 6] * (blackPawnAttacks & bitboard).CountBits();

                while (bitboard != default)
                {
                    var pieceSquareIndex = bitboard.GetLS1BIndex();
                    bitboard.ResetLS1B();

                    gamePhase += GamePhaseByPiece[pieceIndex];
                    packedScore -= AdditionalPieceEvaluation(pieceSquareIndex, pieceIndex, (int)Side.Black, whiteKing, whitePawnAttacks);
                }
            }
        }
        else
        {
            _incrementalEvalAccumulator = 0;

            var kingPawnIndex = _kingPawnUniqueIdentifier & Constants.KingPawnHashMask;
            ref var entry = ref pawnEvalTable[kingPawnIndex];

            // pawnTable hit: We can reuse cached eval for pawn additional evaluation + PieceProtectedByPawnBonus + KingShieldBonus
            if (entry.Key == _kingPawnUniqueIdentifier)
            {
                packedScore += entry.PackedScore;

                // White pawns
                // No PieceProtectedByPawnBonus - included in pawn table | packedScore += PieceProtectedByPawnBonus[...]

                // Bitboard copy that we 'empty'
                var whitePawnsCopy = PieceBitBoards[(int)Piece.P];
                while (whitePawnsCopy != default)
                {
                    var pieceSquareIndex = whitePawnsCopy.GetLS1BIndex();
                    whitePawnsCopy.ResetLS1B();

                    _incrementalEvalAccumulator += PSQT(0, whiteBucket, (int)Piece.P, pieceSquareIndex)
                                                + PSQT(1, blackBucket, (int)Piece.P, pieceSquareIndex);

                    // No incremental eval - included in pawn table | packedScore += AdditionalPieceEvaluation(...);
                }

                // Black pawns
                // No PieceProtectedByPawnBonus - included in pawn table | packedScore -= PieceProtectedByPawnBonus .Length[...]

                // Bitboard copy that we 'empty'
                var blackPawnsCopy = PieceBitBoards[(int)Piece.p];
                while (blackPawnsCopy != default)
                {
                    var pieceSquareIndex = blackPawnsCopy.GetLS1BIndex();
                    blackPawnsCopy.ResetLS1B();

                    _incrementalEvalAccumulator += PSQT(0, blackBucket, (int)Piece.p, pieceSquareIndex)
                                                + PSQT(1, whiteBucket, (int)Piece.p, pieceSquareIndex);

                    // No incremental eval - included in pawn table | packedScore -= AdditionalPieceEvaluation(...);
                }
            }
            // Not hit in pawnTable table
            else
            {
                var pawnScore = 0;

                // White pawns

                // King pawn shield bonus
                pawnScore += KingPawnShield(whiteKing, whitePawns);

                // Pieces protected by pawns bonus
                pawnScore += PieceProtectedByPawnBonus[whiteBucket][(int)Piece.P] * (whitePawnAttacks & whitePawns).CountBits();

                // Bitboard copy that we 'empty'
                var whitePawnsCopy = PieceBitBoards[(int)Piece.P];
                while (whitePawnsCopy != default)
                {
                    var pieceSquareIndex = whitePawnsCopy.GetLS1BIndex();
                    whitePawnsCopy.ResetLS1B();

                    _incrementalEvalAccumulator += PSQT(0, whiteBucket, (int)Piece.P, pieceSquareIndex)
                                                + PSQT(1, blackBucket, (int)Piece.P, pieceSquareIndex);

                    pawnScore += PawnAdditionalEvaluation(whiteBucket, blackBucket, pieceSquareIndex, (int)Piece.P, whiteKing, blackKing);
                }

                // Black pawns

                // King pawn shield bonus
                pawnScore -= KingPawnShield(blackKing, blackPawns);

                // Pieces protected by pawns bonus
                pawnScore -= PieceProtectedByPawnBonus[blackBucket][(int)Piece.P] * (blackPawnAttacks & blackPawns).CountBits();

                // Bitboard copy that we 'empty'
                var blackPawnsCopy = PieceBitBoards[(int)Piece.p];
                while (blackPawnsCopy != default)
                {
                    var pieceSquareIndex = blackPawnsCopy.GetLS1BIndex();
                    blackPawnsCopy.ResetLS1B();

                    _incrementalEvalAccumulator += PSQT(0, blackBucket, (int)Piece.p, pieceSquareIndex)
                                                + PSQT(1, whiteBucket, (int)Piece.p, pieceSquareIndex);

                    pawnScore -= PawnAdditionalEvaluation(blackBucket, whiteBucket, pieceSquareIndex, (int)Piece.p, blackKing, whiteKing);
                }

                entry.Update(_kingPawnUniqueIdentifier, pawnScore);
                packedScore += pawnScore;
            }

            // White pieces PSQTs and additional eval and pawn attacks, except king and pawn
            for (int pieceIndex = (int)Piece.N; pieceIndex < (int)Piece.K; ++pieceIndex)
            {
                // Bitboard copy that we 'empty'
                var bitboard = PieceBitBoards[pieceIndex];

                packedScore += PieceProtectedByPawnBonus[whiteBucket][pieceIndex] * (whitePawnAttacks & bitboard).CountBits();

                while (bitboard != default)
                {
                    var pieceSquareIndex = bitboard.GetLS1BIndex();
                    bitboard.ResetLS1B();

                    _incrementalEvalAccumulator += PSQT(0, whiteBucket, pieceIndex, pieceSquareIndex)
                                                + PSQT(1, blackBucket, pieceIndex, pieceSquareIndex);

                    gamePhase += GamePhaseByPiece[pieceIndex];

                    packedScore += AdditionalPieceEvaluation(pieceSquareIndex, pieceIndex, (int)Side.White, blackKing, blackPawnAttacks);
                }
            }

            // Black pieces PSQTs and additional eval and pawn attacks, except king and pawn
            for (int pieceIndex = (int)Piece.n; pieceIndex < (int)Piece.k; ++pieceIndex)
            {
                // Bitboard copy that we 'empty'
                var bitboard = PieceBitBoards[pieceIndex];

                // Pieces protected by pawns bonus
                packedScore -= PieceProtectedByPawnBonus[blackBucket][pieceIndex - 6] * (blackPawnAttacks & bitboard).CountBits();

                while (bitboard != default)
                {
                    var pieceSquareIndex = bitboard.GetLS1BIndex();
                    bitboard.ResetLS1B();

                    _incrementalEvalAccumulator += PSQT(0, blackBucket, pieceIndex, pieceSquareIndex)
                                                + PSQT(1, whiteBucket, pieceIndex, pieceSquareIndex);

                    gamePhase += GamePhaseByPiece[pieceIndex];

                    packedScore -= AdditionalPieceEvaluation(pieceSquareIndex, pieceIndex, (int)Side.Black, whiteKing, whitePawnAttacks);
                }
            }

            // Kings
            _incrementalEvalAccumulator +=
                PSQT(0, whiteBucket, (int)Piece.K, whiteKing)
                + PSQT(1, blackBucket, (int)Piece.K, whiteKing)
                + PSQT(0, blackBucket, (int)Piece.k, blackKing)
                + PSQT(1, whiteBucket, (int)Piece.k, blackKing);

            packedScore += _incrementalEvalAccumulator;
            _isIncrementalEval = true;
        }

        packedScore +=
            KingAdditionalEvaluation(whiteKing, (int)Side.White, blackPawnAttacks)
            - KingAdditionalEvaluation(blackKing, (int)Side.Black, whitePawnAttacks);

        // Bishop pair bonus
        if (PieceBitBoards[(int)Piece.B].CountBits() >= 2)
        {
            packedScore += BishopPairBonus;
        }

        if (PieceBitBoards[(int)Piece.b].CountBits() >= 2)
        {
            packedScore -= BishopPairBonus;
        }

        // Pieces attacked by pawns bonus
        packedScore += PieceAttackedByPawnPenalty
            * ((blackPawnAttacks & OccupancyBitBoards[(int)Side.White] /* & (~whitePawns) */).CountBits()
                - (whitePawnAttacks & OccupancyBitBoards[(int)Side.Black] /* & (~blackPawns) */).CountBits());

        if (gamePhase > MaxPhase)    // Early promotions
        {
            gamePhase = MaxPhase;
        }

        int totalPawnsCount = whitePawns.CountBits() + blackPawns.CountBits();

        // Pawnless endgames with few pieces
        if (gamePhase <= 3 && totalPawnsCount == 0)
        {
            switch (gamePhase)
            {
                //case 5:
                //    {
                //        // RB vs R, RN vs R - scale it down due to the chances of it being a draw
                //        if (pieceCount[(int)Piece.R] == 1 && pieceCount[(int)Piece.r] == 1)
                //        {
                //            packedScore >>= 1; // /2
                //        }

                //        break;
                //    }
                case 3:
                    {
                        var winningSideOffset = Utils.PieceOffset(packedScore >= 0);

                        if (PieceBitBoards[(int)Piece.N + winningSideOffset].CountBits() == 2)      // NN vs N, NN vs B
                        {
                            return (0, gamePhase);
                        }

                        // Without rooks, only BB vs N is a win and BN vs N can have some chances
                        // Not taking that into account here though, we would need this to rule them out: `pieceCount[(int)Piece.b - winningSideOffset] == 1 || pieceCount[(int)Piece.B + winningSideOffset] <= 1`
                        //if (pieceCount[(int)Piece.R + winningSideOffset] == 0)  // BN vs B, NN vs B, BB vs B, BN vs N, NN vs N
                        //{
                        //    packedScore >>= 1; // /2
                        //}

                        break;
                    }
                case 2:
                    {
                        var whiteKnightsCount = PieceBitBoards[(int)Piece.N].CountBits();

                        if (whiteKnightsCount + PieceBitBoards[(int)Piece.n].CountBits() == 2            // NN vs -, N vs N
                                || whiteKnightsCount + PieceBitBoards[(int)Piece.B].CountBits() == 1)    // B vs N, B vs B
                        {
                            return (0, gamePhase);
                        }

                        break;
                    }
                case 1:
                case 0:
                    {
                        return (0, gamePhase);
                    }
            }
        }

        int endGamePhase = MaxPhase - gamePhase;

        var middleGameScore = Utils.UnpackMG(packedScore);
        var endGameScore = Utils.UnpackEG(packedScore);
        var eval = ((middleGameScore * gamePhase) + (endGameScore * endGamePhase)) / MaxPhase;

        // Endgame scaling with pawn count, formula yoinked from Sirius
        eval = (int)(eval * ((80 + (totalPawnsCount * 7)) / 128.0));

        eval = ScaleEvalWith50MovesDrawDistance(eval, movesWithoutCaptureOrPawnMove);

        eval = Math.Clamp(eval, MinStaticEval, MaxStaticEval);

        var sideEval = Side == Side.White
            ? eval
            : -eval;

        return (sideEval, gamePhase);
    }

    [MethodImpl(MethodImplOptions.AggressiveInlining)]
    public int Phase()
    {
        int gamePhase =
             ((PieceBitBoards[(int)Piece.N] | PieceBitBoards[(int)Piece.n]).CountBits() * GamePhaseByPiece[(int)Piece.N])
            + ((PieceBitBoards[(int)Piece.B] | PieceBitBoards[(int)Piece.b]).CountBits() * GamePhaseByPiece[(int)Piece.B])
            + ((PieceBitBoards[(int)Piece.R] | PieceBitBoards[(int)Piece.r]).CountBits() * GamePhaseByPiece[(int)Piece.R])
            + ((PieceBitBoards[(int)Piece.Q] | PieceBitBoards[(int)Piece.q]).CountBits() * GamePhaseByPiece[(int)Piece.Q]);

        if (gamePhase > MaxPhase)    // Early promotions
        {
            gamePhase = MaxPhase;
        }

        return gamePhase;
    }

    [MethodImpl(MethodImplOptions.AggressiveInlining)]
    internal static int TaperedEvaluation(int taperedEvaluationTerm, int phase)
    {
        return ((Utils.UnpackMG(taperedEvaluationTerm) * phase) + (Utils.UnpackEG(taperedEvaluationTerm) * (24 - phase))) / 24;
    }

    /// <summary>
    /// Assuming a current position has no legal moves (<see cref="AllPossibleMoves"/> doesn't produce any <see cref="IsValid"/> position),
    /// this method determines if a position is a result of either a loss by checkmate or a draw by stalemate.
    /// NegaMax style
    /// </summary>
    /// <param name="ply">Modulates the output, favouring positions with lower ply (i.e. Checkmate in less moves)</param>
    /// <returns>At least <see cref="CheckMateEvaluation"/> if Position.Side lost (more extreme values when <paramref name="ply"/> increases)
    /// or 0 if Position.Side was stalemated</returns>
    [MethodImpl(MethodImplOptions.AggressiveInlining)]
    public static int EvaluateFinalPosition(int ply, bool isInCheck)
    {
        if (isInCheck)
        {
            // Checkmate evaluation, but not as bad/shallow as it looks like since we're already searching at a certain depth
            return -CheckMateBaseEvaluation + ply;
        }
        else
        {
            return 0;
        }
    }

    /// <summary>
    /// Doesn't include <see cref="Piece.P"/>, <see cref="Piece.p"/>, <see cref="Piece.K"/> and <see cref="Piece.k"/> evaluation
    /// </summary>
    [MethodImpl(MethodImplOptions.AggressiveInlining)]
    private int AdditionalPieceEvaluation(int pieceSquareIndex, int pieceIndex, int pieceSide, int oppositeSideKingSquare, BitBoard enemyPawnAttacks)
    {
        return pieceIndex switch
        {
            (int)Piece.R or (int)Piece.r => RookAdditionalEvaluation(pieceSquareIndex, pieceIndex, pieceSide, oppositeSideKingSquare, enemyPawnAttacks),
            (int)Piece.B or (int)Piece.b => BishopAdditionalEvaluation(pieceSquareIndex, pieceIndex, pieceSide, oppositeSideKingSquare, enemyPawnAttacks),
            (int)Piece.N or (int)Piece.n => KnightAdditionalEvaluation(pieceSquareIndex, pieceSide, oppositeSideKingSquare, enemyPawnAttacks),
            (int)Piece.Q or (int)Piece.q => QueenAdditionalEvaluation(pieceSquareIndex, pieceSide, oppositeSideKingSquare, enemyPawnAttacks),
            _ => 0
        };
    }

    /// <summary>
    /// Doesn't include <see cref="Piece.K"/> and <see cref="Piece.k"/> evaluation
    /// </summary>
    [Obsolete("Test only")]
    internal int AdditionalPieceEvaluation(int bucket, int oppositeSideBucket, int pieceSquareIndex, int pieceIndex, int pieceSide, int sameSideKingSquare, int oppositeSideKingSquare, BitBoard enemyPawnAttacks)
    {
        return pieceIndex switch
        {
            (int)Piece.P or (int)Piece.p => PawnAdditionalEvaluation(bucket, oppositeSideBucket, pieceSquareIndex, pieceIndex, sameSideKingSquare, oppositeSideKingSquare),

            (int)Piece.R or (int)Piece.r => RookAdditionalEvaluation(pieceSquareIndex, pieceIndex, pieceSide, oppositeSideKingSquare, enemyPawnAttacks),
            (int)Piece.B or (int)Piece.b => BishopAdditionalEvaluation(pieceSquareIndex, pieceIndex, pieceSide, oppositeSideKingSquare, enemyPawnAttacks),
            (int)Piece.N or (int)Piece.n => KnightAdditionalEvaluation(pieceSquareIndex, pieceSide, oppositeSideKingSquare, enemyPawnAttacks),
            (int)Piece.Q or (int)Piece.q => QueenAdditionalEvaluation(pieceSquareIndex, pieceSide, oppositeSideKingSquare, enemyPawnAttacks),
            _ => 0
        };
    }

    [MethodImpl(MethodImplOptions.AggressiveInlining)]
    private int PawnAdditionalEvaluation(int bucket, int oppositeSideBucket, int squareIndex, int pieceIndex, int sameSideKingSquare, int oppositeSideKingSquare)
    {
        int packedBonus = 0;

        var rank = Constants.Rank[squareIndex];
        var oppositeSide = (int)Side.Black;

        if (pieceIndex == (int)Piece.p)
        {
            rank = 7 - rank;
            oppositeSide = (int)Side.White;
        }

        // Isolated pawn
        if ((PieceBitBoards[pieceIndex] & Masks.IsolatedPawnMasks[squareIndex]) == default)
        {
            packedBonus += IsolatedPawnPenalty;
        }

        // Passed pawn
        ulong passedPawnsMask = Masks.PassedPawns[pieceIndex][squareIndex];
        if ((PieceBitBoards[(int)Piece.p - pieceIndex] & passedPawnsMask) == default)
        {
            // Passed pawn without opponent pieces ahead (in its passed pawn mask)
            if ((passedPawnsMask & OccupancyBitBoards[oppositeSide]) == 0)
            {
                packedBonus += PassedPawnBonusNoEnemiesAheadBonus[bucket][rank];
                packedBonus += PassedPawnBonusNoEnemiesAheadEnemyBonus[oppositeSideBucket][rank];
            }

            // King distance to passed pawn
            var friendlyKingDistance = Constants.ChebyshevDistance[squareIndex][sameSideKingSquare];

            // Enemy king distance to passed pawn
            var enemyKingDistance = Constants.ChebyshevDistance[squareIndex][oppositeSideKingSquare];

            packedBonus += PassedPawnBonus[bucket][rank]
                + PassedPawnEnemyBonus[oppositeSideBucket][rank]
                + FriendlyKingDistanceToPassedPawnBonus[friendlyKingDistance]
                + EnemyKingDistanceToPassedPawnPenalty[enemyKingDistance];
        }

        // Pawn phalanx
        if (Constants.File[squareIndex] != 7 && PieceBitBoards[pieceIndex].GetBit(squareIndex + 1))
        {
            packedBonus += PawnPhalanxBonus[rank];
        }

        return packedBonus;
    }

    [MethodImpl(MethodImplOptions.AggressiveInlining)]
    private int RookAdditionalEvaluation(int squareIndex, int pieceIndex, int pieceSide, int oppositeSideKingSquare, BitBoard enemyPawnAttacks)
    {
        const int pawnToRookOffset = (int)Piece.R - (int)Piece.P;

        var occupancy = OccupancyBitBoards[(int)Side.Both];
        var attacks = Attacks.RookAttacks(squareIndex, occupancy);

        // Mobility
        var attacksCount =
            (attacks
                & (~(OccupancyBitBoards[pieceSide] | enemyPawnAttacks)))
            .CountBits();

        var packedBonus = RookMobilityBonus[attacksCount];

        // Rook on open file
        if (((PieceBitBoards[(int)Piece.P] | PieceBitBoards[(int)Piece.p]) & Masks.FileMasks[squareIndex]) == default)
        {
            packedBonus += OpenFileRookBonus;
        }
        // Rook on semi-open file
        else if ((PieceBitBoards[pieceIndex - pawnToRookOffset] & Masks.FileMasks[squareIndex]) == default)
        {
            packedBonus += SemiOpenFileRookBonus;
        }

        // Checks
        var enemyKingCheckThreats = Attacks.RookAttacks(oppositeSideKingSquare, occupancy);
        var checks = (attacks & enemyKingCheckThreats).CountBits();

        packedBonus += CheckBonus[(int)Piece.R] * checks;

        return packedBonus;
    }

    [MethodImpl(MethodImplOptions.AggressiveInlining)]
    private int KnightAdditionalEvaluation(int squareIndex, int pieceSide, int oppositeSideKingSquare, BitBoard enemyPawnAttacks)
    {
<<<<<<< HEAD
        var offset = Utils.PieceOffset(pieceSide);
        var oppositeRooksIndex = (int)Piece.r - offset;
        var oppositeQueensIndex = (int)Piece.q - offset;
=======
        //var offset = Utils.PieceOffset(pieceSide);
        //var oppositeRooksIndex = (int)Piece.r - offset;
        //var oppositeQueensIndex = (int)Piece.q - offset;
>>>>>>> bd375329

        var attacks = Attacks.KnightAttacks[squareIndex];

        // Mobility
        var attacksCount =
            (attacks
                & (~(OccupancyBitBoards[pieceSide] | enemyPawnAttacks)))
            .CountBits();

        var packedBonus = KnightMobilityBonus[attacksCount];

        // Checks
        var enemyKingCheckThreats = Attacks.KnightAttacks[oppositeSideKingSquare];
        var checks = (attacks & enemyKingCheckThreats).CountBits();

        packedBonus += CheckBonus[(int)Piece.N] * checks;

        // Major threats
<<<<<<< HEAD
        var majorPieces = PieceBitBoards[oppositeRooksIndex] | PieceBitBoards[oppositeQueensIndex];
        packedBonus += MinorMajorThreatsBonus * (attacks & majorPieces).CountBits();
=======
        //packedBonus += MinorMajorThreatsBonus * (PieceBitBoards[oppositeRooksIndex] | PieceBitBoards[oppositeQueensIndex]).CountBits();
>>>>>>> bd375329

        return packedBonus;
    }

    [MethodImpl(MethodImplOptions.AggressiveInlining)]
    private int BishopAdditionalEvaluation(int squareIndex, int pieceIndex, int pieceSide, int oppositeSideKingSquare, BitBoard enemyPawnAttacks)
    {
        const int pawnToBishopOffset = (int)Piece.B - (int)Piece.P;

        var offset = Utils.PieceOffset(pieceSide);
        var oppositeRooksIndex = (int)Piece.r - offset;
        var oppositeQueensIndex = (int)Piece.q - offset;

        var occupancy = OccupancyBitBoards[(int)Side.Both];
        var attacks = Attacks.BishopAttacks(squareIndex, occupancy);

        // Mobility
        var attacksCount =
            (attacks
                & (~(OccupancyBitBoards[pieceSide] | enemyPawnAttacks)))
            .CountBits();

        var packedBonus = BishopMobilityBonus[attacksCount];

        // Bad bishop
        var sameSidePawns = PieceBitBoards[pieceIndex - pawnToBishopOffset];

        var sameColorPawns = sameSidePawns &
            (Constants.DarkSquares[squareIndex] == 1
                ? Constants.DarkSquaresBitBoard
                : Constants.LightSquaresBitBoard);

        packedBonus += BadBishop_SameColorPawnsPenalty[sameColorPawns.CountBits()];

        // Blocked central pawns
        var sameSideCentralPawns = sameSidePawns & Constants.CentralFiles;

        var pawnBlockerSquares = pieceSide == (int)Side.White
            ? sameSideCentralPawns.ShiftUp()
            : sameSideCentralPawns.ShiftDown();

        var pawnBlockers = pawnBlockerSquares & OccupancyBitBoards[Utils.OppositeSide(pieceSide)];

        packedBonus += BadBishop_BlockedCentralPawnsPenalty[pawnBlockers.CountBits()];

        // Checks
        var enemyKingCheckThreats = Attacks.BishopAttacks(oppositeSideKingSquare, occupancy);
        var checks = (attacks & enemyKingCheckThreats).CountBits();

        packedBonus += CheckBonus[(int)Piece.B] * checks;

        // Major threats
        var majorPieces = PieceBitBoards[oppositeRooksIndex] | PieceBitBoards[oppositeQueensIndex];
        packedBonus += BishopMajorThreatsBonus * (attacks & majorPieces).CountBits();

        return packedBonus;
    }

    [MethodImpl(MethodImplOptions.AggressiveInlining)]
    private int QueenAdditionalEvaluation(int squareIndex, int pieceSide, int oppositeSideKingSquare, BitBoard enemyPawnAttacks)
    {
        var occupancy = OccupancyBitBoards[(int)Side.Both];
        var attacks = Attacks.QueenAttacks(squareIndex, occupancy);

        // Mobility
        var attacksCount =
            (attacks
                & (~(OccupancyBitBoards[pieceSide] | enemyPawnAttacks)))
            .CountBits();

        var packedBonus = QueenMobilityBonus[attacksCount];

        // Checks
        var enemyKingCheckThreats = Attacks.QueenAttacks(oppositeSideKingSquare, occupancy);
        var checks = (attacks & enemyKingCheckThreats).CountBits();

        packedBonus += CheckBonus[(int)Piece.Q] * checks;

        return packedBonus;
    }

    [MethodImpl(MethodImplOptions.AggressiveInlining)]
    internal int KingAdditionalEvaluation(int squareIndex, int pieceSide, BitBoard enemyPawnAttacks)
    {
        // Virtual mobility (as if Queen)
        var attacksCount =
            (Attacks.QueenAttacks(squareIndex, OccupancyBitBoards[(int)Side.Both])
            & ~(OccupancyBitBoards[pieceSide] | enemyPawnAttacks)).CountBits();
        int packedBonus = VirtualKingMobilityBonus[attacksCount];

        var kingSideOffset = Utils.PieceOffset(pieceSide);

        // Opposite side rooks or queens on the board
        if (PieceBitBoards[(int)Piece.r - kingSideOffset] + PieceBitBoards[(int)Piece.q - kingSideOffset] != 0)
        {
            // King on open file
            if (((PieceBitBoards[(int)Piece.P] | PieceBitBoards[(int)Piece.p]) & Masks.FileMasks[squareIndex]) == 0)
            {
                packedBonus += OpenFileKingPenalty;
            }
            // King on semi-open file
            else if ((PieceBitBoards[(int)Piece.P + kingSideOffset] & Masks.FileMasks[squareIndex]) == 0)
            {
                packedBonus += SemiOpenFileKingPenalty;
            }
        }

        // Pawn king shield included next to pawn additional eval

        return packedBonus;
    }

    [MethodImpl(MethodImplOptions.AggressiveInlining)]
    private static int KingPawnShield(int squareIndex, BitBoard sameSidePawns)
    {
        var ownPawnsAroundKingCount = (Attacks.KingAttacks[squareIndex] & sameSidePawns).CountBits();

        return ownPawnsAroundKingCount * KingShieldBonus;
    }

    /// <summary>
    /// Scales <paramref name="eval"/> with <paramref name="movesWithoutCaptureOrPawnMove"/>, so that
    /// an eval with 100 halfmove counter is half of the value of one with 0 halfmove counter
    /// </summary>
    [MethodImpl(MethodImplOptions.AggressiveInlining)]
    internal static int ScaleEvalWith50MovesDrawDistance(int eval, int movesWithoutCaptureOrPawnMove) =>
        eval * (200 - movesWithoutCaptureOrPawnMove) / 200;

    #endregion

    #region Attacks

    /// <summary>
    /// Overload that has rooks and bishops precalculated for the position
    /// </summary>
    /// <param name="rooks">Includes Queen bitboard</param>
    /// <param name="bishops">Includes Queen bitboard</param>
    [MethodImpl(MethodImplOptions.AggressiveInlining)]
    public ulong AllAttackersTo(int square, BitBoard occupancy, BitBoard rooks, BitBoard bishops)
    {
        Debug.Assert(square != (int)BoardSquare.noSquare);

        return (rooks & Attacks.RookAttacks(square, occupancy))
            | (bishops & Attacks.BishopAttacks(square, occupancy))
            | (PieceBitBoards[(int)Piece.p] & Attacks.PawnAttacks[(int)Side.White][square])
            | (PieceBitBoards[(int)Piece.P] & Attacks.PawnAttacks[(int)Side.Black][square])
            | (Knights & Attacks.KnightAttacks[square])
            | (Kings & Attacks.KingAttacks[square]);
    }

    [MethodImpl(MethodImplOptions.AggressiveInlining)]
    public ulong AllAttackersTo(int square)
    {
        Debug.Assert(square != (int)BoardSquare.noSquare);

        var occupancy = OccupancyBitBoards[(int)Side.Both];
        var queens = Queens;
        var rooks = queens | Rooks;
        var bishops = queens | Bishops;

        return (rooks & Attacks.RookAttacks(square, occupancy))
            | (bishops & Attacks.BishopAttacks(square, occupancy))
            | (PieceBitBoards[(int)Piece.p] & Attacks.PawnAttacks[(int)Side.White][square])
            | (PieceBitBoards[(int)Piece.P] & Attacks.PawnAttacks[(int)Side.Black][square])
            | (Knights & Attacks.KnightAttacks[square])
            | (Kings & Attacks.KingAttacks[square]);
    }

    [MethodImpl(MethodImplOptions.AggressiveInlining)]
    public ulong AllSideAttackersTo(int square, int side)
    {
        Debug.Assert(square != (int)BoardSquare.noSquare);
        Debug.Assert(side != (int)Side.Both);

        var offset = Utils.PieceOffset(side);

        var occupancy = OccupancyBitBoards[(int)Side.Both];

        var queens = PieceBitBoards[(int)Piece.q - offset];
        var rooks = queens | PieceBitBoards[(int)Piece.r - offset];
        var bishops = queens | PieceBitBoards[(int)Piece.b - offset];

        return (rooks & Attacks.RookAttacks(square, occupancy))
            | (bishops & Attacks.BishopAttacks(square, occupancy))
            | (PieceBitBoards[(int)Piece.p - offset] & Attacks.PawnAttacks[side][square])
            | (PieceBitBoards[(int)Piece.n - offset] & Attacks.KnightAttacks[square]);
    }

    [MethodImpl(MethodImplOptions.AggressiveInlining)]
    public bool IsSquareAttackedBySide(int squaredIndex, Side sideToMove) => IsSquareAttacked(squaredIndex, sideToMove);

    [MethodImpl(MethodImplOptions.AggressiveInlining)]
    public bool IsSquareAttacked(int squareIndex, Side sideToMove)
    {
        Utils.Assert(sideToMove != Side.Both);

        var sideToMoveInt = (int)sideToMove;
        var offset = Utils.PieceOffset(sideToMoveInt);
        var bothSidesOccupancy = OccupancyBitBoards[(int)Side.Both];

        // I tried to order them from most to least likely - not tested
        return
            IsSquareAttackedByPawns(squareIndex, sideToMoveInt, offset)
            || IsSquareAttackedByKing(squareIndex, offset)
            || IsSquareAttackedByKnights(squareIndex, offset)
            || IsSquareAttackedByBishops(squareIndex, offset, bothSidesOccupancy, out var bishopAttacks)
            || IsSquareAttackedByRooks(squareIndex, offset, bothSidesOccupancy, out var rookAttacks)
            || IsSquareAttackedByQueens(offset, bishopAttacks, rookAttacks);
    }

    [MethodImpl(MethodImplOptions.AggressiveInlining)]
    public bool IsInCheck()
    {
        var oppositeSideInt = Utils.OppositeSide(Side);
        var oppositeSideOffset = Utils.PieceOffset(oppositeSideInt);

        var kingSquare = PieceBitBoards[(int)Piece.k - oppositeSideOffset].GetLS1BIndex();

        var bothSidesOccupancy = OccupancyBitBoards[(int)Side.Both];

        // I tried to order them from most to least likely - not tested
        return
            IsSquareAttackedByRooks(kingSquare, oppositeSideOffset, bothSidesOccupancy, out var rookAttacks)
            || IsSquareAttackedByBishops(kingSquare, oppositeSideOffset, bothSidesOccupancy, out var bishopAttacks)
            || IsSquareAttackedByQueens(oppositeSideOffset, bishopAttacks, rookAttacks)
            || IsSquareAttackedByKnights(kingSquare, oppositeSideOffset)
            || IsSquareAttackedByPawns(kingSquare, oppositeSideInt, oppositeSideOffset);
    }

    [MethodImpl(MethodImplOptions.AggressiveInlining)]
    private bool IsSquareAttackedByPawns(int squareIndex, int sideToMove, int offset)
    {
        var oppositeColorIndex = sideToMove ^ 1;

        return (Attacks.PawnAttacks[oppositeColorIndex][squareIndex] & PieceBitBoards[offset]) != default;
    }

    [MethodImpl(MethodImplOptions.AggressiveInlining)]
    private bool IsSquareAttackedByKnights(int squareIndex, int offset)
    {
        return (Attacks.KnightAttacks[squareIndex] & PieceBitBoards[(int)Piece.N + offset]) != default;
    }

    [MethodImpl(MethodImplOptions.AggressiveInlining)]
    private bool IsSquareAttackedByKing(int squareIndex, int offset)
    {
        return (Attacks.KingAttacks[squareIndex] & PieceBitBoards[(int)Piece.K + offset]) != default;
    }

    [MethodImpl(MethodImplOptions.AggressiveInlining)]
    private bool IsSquareAttackedByBishops(int squareIndex, int offset, BitBoard bothSidesOccupancy, out BitBoard bishopAttacks)
    {
        bishopAttacks = Attacks.BishopAttacks(squareIndex, bothSidesOccupancy);
        return (bishopAttacks & PieceBitBoards[(int)Piece.B + offset]) != default;
    }

    [MethodImpl(MethodImplOptions.AggressiveInlining)]
    private bool IsSquareAttackedByRooks(int squareIndex, int offset, BitBoard bothSidesOccupancy, out BitBoard rookAttacks)
    {
        rookAttacks = Attacks.RookAttacks(squareIndex, bothSidesOccupancy);
        return (rookAttacks & PieceBitBoards[(int)Piece.R + offset]) != default;
    }

    [MethodImpl(MethodImplOptions.AggressiveInlining)]
    private bool IsSquareAttackedByQueens(int offset, BitBoard bishopAttacks, BitBoard rookAttacks)
    {
        var queenAttacks = Attacks.QueenAttacks(rookAttacks, bishopAttacks);
        return (queenAttacks & PieceBitBoards[(int)Piece.Q + offset]) != default;
    }

    #endregion

    [MethodImpl(MethodImplOptions.AggressiveInlining)]
    public int CountPieces() => PieceBitBoards.Sum(b => b.CountBits());

    /// <summary>
    /// Based on Stormphrax
    /// </summary>
    [MethodImpl(MethodImplOptions.AggressiveInlining)]
    public int PieceAt(int square)
    {
        var bit = BitBoardExtensions.SquareBit(square);

        Side color;

        if ((OccupancyBitBoards[(int)Side.Black] & bit) != default)
        {
            color = Side.Black;
        }
        else if ((OccupancyBitBoards[(int)Side.White] & bit) != default)
        {
            color = Side.White;
        }
        else
        {
            return (int)Piece.None;
        }

        var offset = Utils.PieceOffset(color);

        for (int pieceIndex = offset; pieceIndex < 6 + offset; ++pieceIndex)
        {
            if (!(PieceBitBoards[pieceIndex] & bit).Empty())
            {
                return pieceIndex;
            }
        }

        Debug.Fail($"Bit set in {Side} occupancy bitboard, but not piece found");

        return (int)Piece.None;
    }

    [MethodImpl(MethodImplOptions.AggressiveInlining)]
    public string FEN(int halfMovesWithoutCaptureOrPawnMove = 0, int fullMoveClock = 1)
    {
        var sb = new StringBuilder(100);

        var squaresPerFile = 0;

        int squaresWithoutPiece = 0;
        int lengthBeforeSlash = sb.Length;
        for (int square = 0; square < 64; ++square)
        {
            int foundPiece = -1;
            for (var pieceBoardIndex = 0; pieceBoardIndex < 12; ++pieceBoardIndex)
            {
                if (PieceBitBoards[pieceBoardIndex].GetBit(square))
                {
                    foundPiece = pieceBoardIndex;
                    break;
                }
            }

            if (foundPiece != -1)
            {
                if (squaresWithoutPiece != 0)
                {
                    sb.Append(squaresWithoutPiece);
                    squaresWithoutPiece = 0;
                }

                sb.Append(Constants.AsciiPieces[foundPiece]);
            }
            else
            {
                ++squaresWithoutPiece;
            }

            squaresPerFile = (squaresPerFile + 1) % 8;
            if (squaresPerFile == 0)
            {
                if (squaresWithoutPiece != 0)
                {
                    sb.Append(squaresWithoutPiece);
                    squaresWithoutPiece = 0;
                }

                if (square != 63)
                {
                    if (sb.Length == lengthBeforeSlash)
                    {
                        sb.Append('8');
                    }
                    sb.Append('/');
                    lengthBeforeSlash = sb.Length;
                    squaresWithoutPiece = 0;
                }
            }
        }

        sb.Append(' ');
        sb.Append(Side == Side.White ? 'w' : 'b');

        sb.Append(' ');
        var length = sb.Length;

        if ((Castle & (int)CastlingRights.WK) != default)
        {
            sb.Append('K');
        }
        if ((Castle & (int)CastlingRights.WQ) != default)
        {
            sb.Append('Q');
        }
        if ((Castle & (int)CastlingRights.BK) != default)
        {
            sb.Append('k');
        }
        if ((Castle & (int)CastlingRights.BQ) != default)
        {
            sb.Append('q');
        }

        if (sb.Length == length)
        {
            sb.Append('-');
        }

        sb.Append(' ');

        sb.Append(EnPassant == BoardSquare.noSquare ? "-" : Constants.Coordinates[(int)EnPassant]);

        sb.Append(' ').Append(halfMovesWithoutCaptureOrPawnMove).Append(' ').Append(fullMoveClock);

        return sb.ToString();
    }

#pragma warning disable S106, S2228 // Standard outputs should not be used directly to log anything

    /// <summary>
    /// Combines <see cref="PieceBitBoards"/>, <see cref="Side"/>, <see cref="Castle"/> and <see cref="EnPassant"/>
    /// into a human-friendly representation
    /// </summary>
    public void Print()
    {
        const string separator = "____________________________________________________";
        Console.WriteLine(separator + Environment.NewLine);

        for (var rank = 0; rank < 8; ++rank)
        {
            for (var file = 0; file < 8; ++file)
            {
                if (file == 0)
                {
                    Console.Write($"{8 - rank}  ");
                }

                var squareIndex = BitBoardExtensions.SquareIndex(rank, file);

                var piece = -1;

                for (int bbIndex = 0; bbIndex < PieceBitBoards.Length; ++bbIndex)
                {
                    if (PieceBitBoards[bbIndex].GetBit(squareIndex))
                    {
                        piece = bbIndex;
                    }
                }

                var pieceRepresentation = piece == -1
                    ? '.'
                    : Constants.AsciiPieces[piece];

                Console.Write($" {pieceRepresentation}");
            }

            Console.WriteLine();
        }

        Console.Write("\n    a b c d e f g h\n");

#pragma warning disable RCS1214 // Unnecessary interpolated string.
        Console.WriteLine();
        Console.WriteLine($"    Side:\t{Side}");
        Console.WriteLine($"    Enpassant:\t{(EnPassant == BoardSquare.noSquare ? "no" : Constants.Coordinates[(int)EnPassant])}");
        Console.WriteLine($"    Castling:\t" +
            $"{((Castle & (int)CastlingRights.WK) != default ? 'K' : '-')}" +
            $"{((Castle & (int)CastlingRights.WQ) != default ? 'Q' : '-')} | " +
            $"{((Castle & (int)CastlingRights.BK) != default ? 'k' : '-')}" +
            $"{((Castle & (int)CastlingRights.BQ) != default ? 'q' : '-')}"
            );
        Console.WriteLine($"    FEN:\t{FEN()}");
#pragma warning restore RCS1214 // Unnecessary interpolated string.

        Console.WriteLine(separator);
    }

    public void PrintAttackedSquares(Side sideToMove)
    {
        const string separator = "____________________________________________________";
        Console.WriteLine(separator);

        for (var rank = 0; rank < 8; ++rank)
        {
            for (var file = 0; file < 8; ++file)
            {
                if (file == 0)
                {
                    Console.Write($"{8 - rank}  ");
                }

                var squareIndex = BitBoardExtensions.SquareIndex(rank, file);

                var pieceRepresentation = IsSquareAttacked(squareIndex, sideToMove)
                    ? '1'
                    : '.';

                Console.Write($" {pieceRepresentation}");
            }

            Console.WriteLine();
        }

        Console.Write("\n    a b c d e f g h\n");
        Console.WriteLine(separator);
    }

#pragma warning restore S106, S2228 // Standard outputs should not be used directly to log anything

    public void FreeResources()
    {
        ArrayPool<BitBoard>.Shared.Return(PieceBitBoards, clearArray: true);
        ArrayPool<BitBoard>.Shared.Return(OccupancyBitBoards, clearArray: true);
        // No need to clear, since we always have to initialize it to Piece.None after renting it anyway
#pragma warning disable S3254 // Default parameter values should not be passed as arguments
        ArrayPool<int>.Shared.Return(Board, clearArray: false);
#pragma warning restore S3254 // Default parameter values should not be passed as arguments

        _disposedValue = true;
    }

    protected virtual void Dispose(bool disposing)
    {
        if (!_disposedValue)
        {
            if (disposing)
            {
                FreeResources();
            }
            _disposedValue = true;
        }
    }

    public void Dispose()
    {
        // Do not change this code. Put cleanup code in 'Dispose(bool disposing)' method
        Dispose(disposing: true);
        GC.SuppressFinalize(this);
    }
}<|MERGE_RESOLUTION|>--- conflicted
+++ resolved
@@ -1148,15 +1148,9 @@
     [MethodImpl(MethodImplOptions.AggressiveInlining)]
     private int KnightAdditionalEvaluation(int squareIndex, int pieceSide, int oppositeSideKingSquare, BitBoard enemyPawnAttacks)
     {
-<<<<<<< HEAD
         var offset = Utils.PieceOffset(pieceSide);
         var oppositeRooksIndex = (int)Piece.r - offset;
         var oppositeQueensIndex = (int)Piece.q - offset;
-=======
-        //var offset = Utils.PieceOffset(pieceSide);
-        //var oppositeRooksIndex = (int)Piece.r - offset;
-        //var oppositeQueensIndex = (int)Piece.q - offset;
->>>>>>> bd375329
 
         var attacks = Attacks.KnightAttacks[squareIndex];
 
@@ -1175,12 +1169,8 @@
         packedBonus += CheckBonus[(int)Piece.N] * checks;
 
         // Major threats
-<<<<<<< HEAD
         var majorPieces = PieceBitBoards[oppositeRooksIndex] | PieceBitBoards[oppositeQueensIndex];
         packedBonus += MinorMajorThreatsBonus * (attacks & majorPieces).CountBits();
-=======
-        //packedBonus += MinorMajorThreatsBonus * (PieceBitBoards[oppositeRooksIndex] | PieceBitBoards[oppositeQueensIndex]).CountBits();
->>>>>>> bd375329
 
         return packedBonus;
     }
