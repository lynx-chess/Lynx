--- conflicted
+++ resolved
@@ -751,29 +751,19 @@
     {
         int packedBonus = 0;
 
-        // Isolated pawn
-        if ((PieceBitBoards[pieceIndex] & Masks.IsolatedPawnMasks[squareIndex]) == default)
-        {
-            packedBonus += IsolatedPawnPenalty;
-        }
-
         var rank = Constants.Rank[squareIndex];
         var oppositeSide = (int)Side.Black;
         if (pieceIndex == (int)Piece.p)
         {
-<<<<<<< HEAD
-            var rank = Constants.Rank[squareIndex];
-            var oppositeSide = (int)Side.Black;
-            if (pieceIndex == (int)Piece.p)
-            {
-                rank = 7 - rank;
-                oppositeSide = (int)Side.White;
-            }
-=======
             rank = 7 - rank;
             oppositeSide = (int)Side.White;
         }
->>>>>>> a13f1203
+
+        // Isolated pawn
+        if ((PieceBitBoards[pieceIndex] & Masks.IsolatedPawnMasks[squareIndex]) == default)
+        {
+            packedBonus += IsolatedPawnPenalty;
+        }
 
         // Passed pawn
         ulong passedPawnsMask = Masks.PassedPawns[pieceIndex][squareIndex];
