--- conflicted
+++ resolved
@@ -21,6 +21,8 @@
 
     private short _score;
 
+    private short _staticEval;
+
     private byte _depth;
 
     private NodeType _type;
@@ -30,8 +32,6 @@
     /// </summary>
     public readonly ushort Key => _key;
 
-    public short StaticEval { get; set; }
-
     /// <summary>
     /// Best move found in a position. 0 if the position failed low (score <= alpha)
     /// </summary>
@@ -41,6 +41,11 @@
     /// Position evaluation
     /// </summary>
     public readonly int Score => _score;
+
+    /// <summary>
+    /// Position evaluation
+    /// </summary>
+    public readonly int StaticEval => _staticEval;
 
     /// <summary>
     /// How deep the recorded search went. For us this numberis targetDepth - ply
@@ -60,10 +65,11 @@
     /// </summary>
     public static ulong Size => (ulong)Marshal.SizeOf(typeof(TranspositionTableElement));
 
-    public void Update(ulong key, int score, int depth, NodeType nodeType, Move? move)
+    public void Update(ulong key, int score, int staticEval, int depth, NodeType nodeType, Move? move)
     {
         _key = (ushort)key;
         _score = (short)score;
+        _score = (short)staticEval;
         _depth = MemoryMarshal.AsBytes(MemoryMarshal.CreateSpan(ref depth, 1))[0];
         _type = nodeType;
         _move = move != null ? (ShortMove)move : Move;    // Suggested by cj5716 instead of 0. https://github.com/lynx-chess/Lynx/pull/462
@@ -146,11 +152,7 @@
             }
         }
 
-<<<<<<< HEAD
-        return (score, entry.Move, type, rawScore);
-=======
         return (score, entry.Move, entry.Type, rawScore, entry.StaticEval);
->>>>>>> 3a589b4d
     }
 
     /// <summary>
@@ -189,16 +191,7 @@
         // If the evaluated score is a checkmate in 8 and we're at depth 5, we want to store checkmate value in 3
         var recalculatedScore = RecalculateMateScores(score, -ply);
 
-<<<<<<< HEAD
-        entry.Update(position.UniqueIdentifier, recalculatedScore, depth, nodeType, move);
-=======
-        entry.Key = (ushort)position.UniqueIdentifier;
-        entry.StaticEval = (short)staticEval;
-        entry.Score = recalculatedScore;
-        entry.Depth = depth;
-        entry.Type = nodeType;
-        entry.Move = move != null ? (ShortMove)move : entry.Move;    // Suggested by cj5716 instead of 0. https://github.com/lynx-chess/Lynx/pull/462
->>>>>>> 3a589b4d
+        entry.Update(position.UniqueIdentifier, recalculatedScore, staticEval, depth, nodeType, move);
     }
 
     /// <summary>
