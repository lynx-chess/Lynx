﻿using NLog;
using System.Diagnostics;
using System.Runtime.CompilerServices;
using System.Runtime.InteropServices;
using System.Runtime.Intrinsics.X86;

namespace Lynx.Model;
public struct TranspositionTable
{
    private static readonly Logger _logger = LogManager.GetCurrentClassLogger();

    private readonly TranspositionTableElement[] _tt = [];

#pragma warning disable CA1051 // Do not declare visible instance fields
    public readonly int Size;
#pragma warning restore CA1051 // Do not declare visible instance fields

    private int _ttAge;

    public TranspositionTable()
    {
        _ttAge = 0;
        Size = Configuration.EngineSettings.TranspositionTableSize;

        var ttLength = CalculateLength(Size);
        _tt = GC.AllocateArray<TranspositionTableElement>(ttLength, pinned: true);
    }

    public void Clear()
    {
        _ttAge = 0;
        Array.Clear(_tt);
    }

    public void Age()
    {
        _ttAge = (_ttAge + 1) % (1 << TranspositionTableElement.NodeTypeOffset);
    }

    [MethodImpl(MethodImplOptions.AggressiveInlining)]
    public readonly void PrefetchTTEntry(Position position)
    {
        if (Sse.IsSupported)
        {
            var index = CalculateTTIndex(position.UniqueIdentifier);

            unsafe
            {
                // Since _tt is a pinned array
                // This is no-op pinning as it does not influence the GC compaction
                // https://tooslowexception.com/pinned-object-heap-in-net-5/
                fixed (TranspositionTableElement* ttPtr = _tt)
                {
                    Sse.Prefetch0(ttPtr + index);
                }
            }
        }
    }

    /// <summary>
    /// 'Fixed-point multiplication trick', see https://lemire.me/blog/2016/06/27/a-fast-alternative-to-the-modulo-reduction/
    /// </summary>
    [MethodImpl(MethodImplOptions.AggressiveInlining)]
    public readonly ulong CalculateTTIndex(ulong positionUniqueIdentifier) => (ulong)(((UInt128)positionUniqueIdentifier * (UInt128)_tt.Length) >> 64);

    /// <summary>
    /// Checks the transposition table and, if there's a eval value that can be deducted from it of there's a previously recorded <paramref name="position"/>, it's returned. <see cref="EvaluationConstants.NoHashEntry"/> is returned otherwise
    /// </summary>
    /// <param name="ply">Ply</param>
    [MethodImpl(MethodImplOptions.AggressiveInlining)]
<<<<<<< HEAD
    public readonly (int Score, ShortMove BestMove, NodeType NodeType, int StaticEval, int Depth) ProbeHash(Position position, int ply)
=======
    public (int Score, ShortMove BestMove, NodeType NodeType, int StaticEval, int Depth, bool WasPv) ProbeHash(Position position, int ply)
>>>>>>> b09e03ee
    {
        var ttIndex = CalculateTTIndex(position.UniqueIdentifier);
        var entry = _tt[ttIndex];

        if ((ushort)position.UniqueIdentifier != entry.Key)
        {
            return (EvaluationConstants.NoHashEntry, default, default, EvaluationConstants.NoHashEntry, default, default);
        }

        // We want to translate the checkmate position relative to the saved node to our root position from which we're searching
        // If the recorded score is a checkmate in 3 and we are at depth 5, we want to read checkmate in 8
        var recalculatedScore = RecalculateMateScores(entry.Score, ply);

        return (recalculatedScore, entry.Move, entry.Type, entry.StaticEval, entry.Depth, entry.WasPv);
    }

    /// <summary>
    /// Adds a <see cref="TranspositionTableElement"/> to the transposition tabke
    /// </summary>
    /// <param name="ply">Ply</param>
    [MethodImpl(MethodImplOptions.AggressiveInlining)]
<<<<<<< HEAD
    public readonly void RecordHash(Position position, int staticEval, int depth, int ply, int score, NodeType nodeType, Move? move = null)
=======
    public void RecordHash(Position position, int staticEval, int depth, int ply, int score, NodeType nodeType, bool wasPv, Move? move = null)
>>>>>>> b09e03ee
    {
        var ttIndex = CalculateTTIndex(position.UniqueIdentifier);
        ref var entry = ref _tt[ttIndex];

        //if (entry.Key != default && entry.Key != position.UniqueIdentifier)
        //{
        //    _logger.Warn("TT collision");
        //}

        var wasPvInt = wasPv ? 1 : 0;

        bool shouldReplace =
            entry.Key == 0                                      // No actual entry
            || (position.UniqueIdentifier >> 48) != entry.Key   // Different key: collision
            || nodeType == NodeType.Exact                       // Entering PV data
<<<<<<< HEAD
            || _ttAge != entry.Age                               // Newer data
            || depth >= entry.Depth;    // Higher depth
=======
            || depth
                //+ Configuration.EngineSettings.TTReplacement_DepthOffset
                + (Configuration.EngineSettings.TTReplacement_TTPVDepthOffset * wasPvInt) >= entry.Depth;           // Higher depth
>>>>>>> b09e03ee

        if (!shouldReplace)
        {
            return;
        }

        // We want to store the distance to the checkmate position relative to the current node, independently from the root
        // If the evaluated score is a checkmate in 8 and we're at depth 5, we want to store checkmate value in 3
        var recalculatedScore = RecalculateMateScores(score, -ply);

<<<<<<< HEAD
        entry.Update(position.UniqueIdentifier, recalculatedScore, staticEval, depth, nodeType, _ttAge, move);
=======
        entry.Update(position.UniqueIdentifier, recalculatedScore, staticEval, depth, nodeType, wasPvInt, move);
>>>>>>> b09e03ee
    }

    /// <summary>
    /// Exact TT occupancy per mill
    /// </summary>
    /// <returns></returns>
    [MethodImpl(MethodImplOptions.AggressiveInlining)]
    public readonly int HashfullPermill() => _tt.Length > 0
        ? (int)(1000L * PopulatedItemsCount() / _tt.LongLength)
        : 0;

    /// <summary>
    /// Orders of magnitude faster than <see cref="HashfullPermill(TranspositionTableElement[])"/>
    /// </summary>
    /// <returns></returns>
    [MethodImpl(MethodImplOptions.AggressiveInlining)]
    public readonly int HashfullPermillApprox()
    {
        int items = 0;

        if (_tt.Length >= 1_000)
        {
            for (int i = 0; i < 1_000; ++i)
            {
                if (_tt[i].Key != default)
                {
                    ++items;
                }
            }
        }

        //Console.WriteLine($"Real: {HashfullPermill(transpositionTable)}, estimated: {items}");
        return items;
    }

    internal static int CalculateLength(int size)
    {
        var ttEntrySize = TranspositionTableElement.Size;

        ulong sizeBytes = (ulong)size * 1024ul * 1024ul;
        ulong ttLength = sizeBytes / ttEntrySize;
        var ttLengthMb = (double)ttLength / 1024 / 1024;

        if (ttLength > (ulong)Array.MaxLength)
        {
            throw new ArgumentException($"Invalid transpositon table (Hash) size: {ttLengthMb}Mb, {ttLength} values (> Array.MaxLength, {Array.MaxLength})");
        }

        _logger.Info("Hash value:\t{0} MB", size);
        _logger.Info("TT memory:\t{0} MB", (ttLengthMb * ttEntrySize).ToString("F"));
        _logger.Info("TT length:\t{0} items", ttLength);
        _logger.Info("TT entry:\t{0} bytes", ttEntrySize);

        return (int)ttLength;
    }

    /// <summary>
    /// If playing side is giving checkmate, decrease checkmate score (increase n in checkmate in n moves) due to being searching at a given depth already when this position is found.
    /// The opposite if the playing side is getting checkmated.
    /// Logic for when to pass +depth or -depth for the desired effect in https://www.talkchess.com/forum3/viewtopic.php?f=7&t=74411 and https://talkchess.com/forum3/viewtopic.php?p=861852#p861852
    /// </summary>
    [MethodImpl(MethodImplOptions.AggressiveInlining)]
    internal static int RecalculateMateScores(int score, int ply)
    {
        if (score > EvaluationConstants.PositiveCheckmateDetectionLimit)
        {
            return score - ply;
        }
        else if (score < EvaluationConstants.NegativeCheckmateDetectionLimit)
        {
            return score + ply;
        }

        return score;
    }

    [MethodImpl(MethodImplOptions.AggressiveInlining)]
    private readonly int PopulatedItemsCount()
    {
        int items = 0;
        for (int i = 0; i < _tt.Length; ++i)
        {
            if (_tt[i].Key != default)
            {
                ++items;
            }
        }

        return items;
    }

    [Conditional("DEBUG")]
    private readonly void Stats()
    {
        int items = 0;
        for (int i = 0; i < _tt.Length; ++i)
        {
            if (_tt[i].Key != default)
            {
                ++items;
            }
        }
        _logger.Info("TT Occupancy:\t{0}% ({1}MB)",
            100 * PopulatedItemsCount() / _tt.Length,
            _tt.Length * Marshal.SizeOf<TranspositionTableElement>() / 1024 / 1024);
    }

    [Conditional("DEBUG")]
    private readonly void Print()
    {
        Console.WriteLine("Transposition table content:");
        for (int i = 0; i < _tt.Length; ++i)
        {
            if (_tt[i].Key != default)
            {
                Console.WriteLine($"{i}: Key = {_tt[i].Key}, Depth: {_tt[i].Depth}, Score: {_tt[i].Score}, Move: {(_tt[i].Move != 0 ? ((Move)_tt[i].Move).UCIString() : "-")} {_tt[i].Type}");
            }
        }
        Console.WriteLine("");
    }
}<|MERGE_RESOLUTION|>--- conflicted
+++ resolved
@@ -68,11 +68,7 @@
     /// </summary>
     /// <param name="ply">Ply</param>
     [MethodImpl(MethodImplOptions.AggressiveInlining)]
-<<<<<<< HEAD
-    public readonly (int Score, ShortMove BestMove, NodeType NodeType, int StaticEval, int Depth) ProbeHash(Position position, int ply)
-=======
-    public (int Score, ShortMove BestMove, NodeType NodeType, int StaticEval, int Depth, bool WasPv) ProbeHash(Position position, int ply)
->>>>>>> b09e03ee
+    public readonly (int Score, ShortMove BestMove, NodeType NodeType, int StaticEval, int Depth, bool WasPv) ProbeHash(Position position, int ply)
     {
         var ttIndex = CalculateTTIndex(position.UniqueIdentifier);
         var entry = _tt[ttIndex];
@@ -94,11 +90,7 @@
     /// </summary>
     /// <param name="ply">Ply</param>
     [MethodImpl(MethodImplOptions.AggressiveInlining)]
-<<<<<<< HEAD
-    public readonly void RecordHash(Position position, int staticEval, int depth, int ply, int score, NodeType nodeType, Move? move = null)
-=======
-    public void RecordHash(Position position, int staticEval, int depth, int ply, int score, NodeType nodeType, bool wasPv, Move? move = null)
->>>>>>> b09e03ee
+    public readonly void RecordHash(Position position, int staticEval, int depth, int ply, int score, NodeType nodeType, bool wasPv, Move? move = null)
     {
         var ttIndex = CalculateTTIndex(position.UniqueIdentifier);
         ref var entry = ref _tt[ttIndex];
@@ -114,14 +106,10 @@
             entry.Key == 0                                      // No actual entry
             || (position.UniqueIdentifier >> 48) != entry.Key   // Different key: collision
             || nodeType == NodeType.Exact                       // Entering PV data
-<<<<<<< HEAD
-            || _ttAge != entry.Age                               // Newer data
-            || depth >= entry.Depth;    // Higher depth
-=======
+            || _ttAge != entry.Age
             || depth
                 //+ Configuration.EngineSettings.TTReplacement_DepthOffset
                 + (Configuration.EngineSettings.TTReplacement_TTPVDepthOffset * wasPvInt) >= entry.Depth;           // Higher depth
->>>>>>> b09e03ee
 
         if (!shouldReplace)
         {
@@ -132,11 +120,7 @@
         // If the evaluated score is a checkmate in 8 and we're at depth 5, we want to store checkmate value in 3
         var recalculatedScore = RecalculateMateScores(score, -ply);
 
-<<<<<<< HEAD
-        entry.Update(position.UniqueIdentifier, recalculatedScore, staticEval, depth, nodeType, _ttAge, move);
-=======
-        entry.Update(position.UniqueIdentifier, recalculatedScore, staticEval, depth, nodeType, wasPvInt, move);
->>>>>>> b09e03ee
+        entry.Update(position.UniqueIdentifier, recalculatedScore, staticEval, depth, nodeType, wasPvInt, _ttAge, move);
     }
 
     /// <summary>
