--- conflicted
+++ resolved
@@ -160,11 +160,7 @@
         ref var entry = ref _tt[ttIndex];
 
         // Extra key checks here (right before saving) failed for MT in https://github.com/lynx-chess/Lynx/pull/1566
-<<<<<<< HEAD
-        entry.Update(position.UniqueIdentifier, EvaluationConstants.NoScore, staticEval, depth: 0, NodeType.Unknown, wasPv ? 1 : 0, null);
-=======
-        entry.Update(GenerateTTKey(position.UniqueIdentifier), EvaluationConstants.NoScore, staticEval, depth: 0, NodeType.None, wasPv ? 1 : 0, null);
->>>>>>> 644f7835
+        entry.Update(GenerateTTKey(position.UniqueIdentifier), EvaluationConstants.NoScore, staticEval, depth: 0, NodeType.Unknown, wasPv ? 1 : 0, null);
     }
 
     /// <summary>
