--- conflicted
+++ resolved
@@ -113,18 +113,14 @@
         var ttIndex = CalculateTTIndex(position.UniqueIdentifier, halfMovesWithoutCaptureOrPawnMove);
         var bucket = _tt[ttIndex];
 
-<<<<<<< HEAD
+        var key = GenerateTTKey(position.UniqueIdentifier);
+
         // We simply take the first entry
         for (int i = 0; i < Constants.TranspositionTableElementsPerBucket; ++i)
-=======
-        var key = GenerateTTKey(position.UniqueIdentifier);
-
-        if (key != entry.Key)
->>>>>>> 3a229122
         {
             ref var entry = ref bucket[i];
 
-            if ((ushort)position.UniqueIdentifier == entry.Key)
+            if (key == entry.Key)
             {
                 // We want to translate the checkmate position relative to the saved node to our root position from which we're searching
                 // If the recorded score is a checkmate in 3 and we are at depth 5, we want to read checkmate in 8
@@ -214,22 +210,13 @@
 
         // Replacement policy
         bool shouldReplace =
-<<<<<<< HEAD
-            (position.UniqueIdentifier >> 48) != entry.Key      // Different key: collision or no actual entry
-            || nodeType == NodeType.Exact                       // Entering PV data
-            || entry.Age != _age
-            || depth
-                //+ Configuration.EngineSettings.TTReplacement_DepthOffset
-                + (Configuration.EngineSettings.TTReplacement_TTPVDepthOffset * wasPvInt) >= entry.Depth    // Higher depth
-                ;
-=======
             entry.Key != newKey                 // Different key: collision or no actual entry
             || nodeType == NodeType.Exact       // Entering PV data
+            || entry.Age != _age                // Different age/generation
             || depth                            // Higher depth
                     + Configuration.EngineSettings.TTReplacement_DepthOffset
                     + (Configuration.EngineSettings.TTReplacement_TTPVDepthOffset * wasPvInt)
                 >= entry.Depth;
->>>>>>> 3a229122
 
         if (!shouldReplace)
         {
@@ -240,8 +227,7 @@
         // If the evaluated score is a checkmate in 8 and we're at depth 5, we want to store checkmate value in 3
         var recalculatedScore = RecalculateMateScores(score, -ply);
 
-<<<<<<< HEAD
-        entry.Update(position.UniqueIdentifier, recalculatedScore, staticEval, depth, nodeType, wasPvInt, move, _age);
+        entry.Update(newKey, recalculatedScore, staticEval, depth, nodeType, wasPvInt, move, _age);
 
 #if DEBUG
         Debug.Assert(bucket[bucketIndex].Score == recalculatedScore);
@@ -256,24 +242,13 @@
             throw new LynxException();
         }
 #endif
-=======
-        entry.Update(newKey, recalculatedScore, staticEval, depth, nodeType, wasPvInt, move);
->>>>>>> 3a229122
     }
 
     [MethodImpl(MethodImplOptions.AggressiveInlining)]
     public readonly void SaveStaticEval(Position position, int halfMovesWithoutCaptureOrPawnMove, int staticEval, bool wasPv, int ply)
     {
-<<<<<<< HEAD
         // Reuse RecordHash replacement logic, despite not being super-efficient
         RecordHash(position, halfMovesWithoutCaptureOrPawnMove, staticEval, depth: 0, ply, EvaluationConstants.NoScore, NodeType.None, wasPv);
-=======
-        var ttIndex = CalculateTTIndex(position.UniqueIdentifier, halfMovesWithoutCaptureOrPawnMove);
-        ref var entry = ref _tt[ttIndex];
-
-        // Extra key checks here (right before saving) failed for MT in https://github.com/lynx-chess/Lynx/pull/1566
-        entry.Update(GenerateTTKey(position.UniqueIdentifier), EvaluationConstants.NoScore, staticEval, depth: 0, NodeType.None, wasPv ? 1 : 0, null);
->>>>>>> 3a229122
     }
 
     /// <summary>
