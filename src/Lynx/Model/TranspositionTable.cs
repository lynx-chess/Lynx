--- conflicted
+++ resolved
@@ -139,13 +139,8 @@
         var wasPvInt = wasPv ? 1 : 0;
 
         bool shouldReplace =
-<<<<<<< HEAD
-            entry.Key == 0                                      // No actual entry
+            nodeType == NodeType.Unknown                        // No actual entry
             || newKey != entry.Key                              // Different key: collision
-=======
-            nodeType == NodeType.Unknown                        // No actual entry
-            || (position.UniqueIdentifier >> 48) != entry.Key   // Different key: collision
->>>>>>> 27b1ffe8
             || nodeType == NodeType.Exact                       // Entering PV data
             || depth
                 //+ Configuration.EngineSettings.TTReplacement_DepthOffset
@@ -172,11 +167,7 @@
         ref var entry = ref _tt[ttIndex];
 
         // Extra key checks here (right before saving) failed for MT in https://github.com/lynx-chess/Lynx/pull/1566
-<<<<<<< HEAD
-        entry.Update(GenerateTTKey(position.UniqueIdentifier), EvaluationConstants.NoScore, staticEval, depth: -1, NodeType.None, wasPv ? 1 : 0, null);
-=======
-        entry.Update(position.UniqueIdentifier, EvaluationConstants.NoScore, staticEval, depth: 0, NodeType.None, wasPv ? 1 : 0, null);
->>>>>>> 27b1ffe8
+        entry.Update(GenerateTTKey(position.UniqueIdentifier), EvaluationConstants.NoScore, staticEval, depth: 0, NodeType.None, wasPv ? 1 : 0, null);
     }
 
     /// <summary>
