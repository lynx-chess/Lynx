﻿using NLog;
using System.Diagnostics;
using System.Runtime.CompilerServices;
using System.Runtime.InteropServices;
using System.Runtime.Intrinsics.X86;

namespace Lynx.Model;
public readonly struct TranspositionTable
{
    private static readonly Logger _logger = LogManager.GetCurrentClassLogger();

    private readonly TranspositionTableElement[] _tt = [];

#pragma warning disable CA1051 // Do not declare visible instance fields
    public readonly int Size;
#pragma warning restore CA1051 // Do not declare visible instance fields

    public int Length => _tt.Length;

    public TranspositionTable()
    {
        _logger.Debug("Allocating TT");
        var sw = Stopwatch.StartNew();

        Size = Configuration.EngineSettings.TranspositionTableSize;

        var ttLength = CalculateLength(Size);
        _tt = GC.AllocateArray<TranspositionTableElement>(ttLength, pinned: true);

        _logger.Info("TT allocation time:\t{0} ms", sw.ElapsedMilliseconds);
    }

    /// <summary>
    /// Multithreaded clearing of the transposition table
    /// </summary>
    [MethodImpl(MethodImplOptions.AggressiveInlining)]
    public void Clear()
    {
        var threadCount = Configuration.EngineSettings.Threads;

        _logger.Debug("Zeroing TT using {ThreadCount} thread(s)", threadCount);
        var sw = Stopwatch.StartNew();

        var tt = _tt;
        var ttLength = tt.Length;
        var sizePerThread = ttLength / threadCount;

        // Instead of just doing Array.Clear(_tt):
        Parallel.For(0, threadCount, i =>
        {
            var start = i * sizePerThread;
            var length = (i == threadCount - 1)
                ? ttLength - start
                : sizePerThread;

            Array.Clear(tt, start, length);
        });

        _logger.Info("TT clearing/zeroing time:\t{0} ms", sw.ElapsedMilliseconds);
    }

    [MethodImpl(MethodImplOptions.AggressiveInlining)]
    public void PrefetchTTEntry(Position position, int halfMovesWithoutCaptureOrPawnMove)
    {
        if (Sse.IsSupported)
        {
            var index = CalculateTTIndex(position.UniqueIdentifier, halfMovesWithoutCaptureOrPawnMove);

            unsafe
            {
                // Since _tt is a pinned array
                // This is no-op pinning as it does not influence the GC compaction
                // https://tooslowexception.com/pinned-object-heap-in-net-5/
                fixed (TranspositionTableElement* ttPtr = _tt)
                {
                    Sse.Prefetch0(ttPtr + index);
                }
            }
        }
    }

    /// <summary>
    /// 'Fixed-point multiplication trick', see https://lemire.me/blog/2016/06/27/a-fast-alternative-to-the-modulo-reduction/
    /// </summary>
    [MethodImpl(MethodImplOptions.AggressiveInlining)]
    public readonly ulong CalculateTTIndex(ulong positionUniqueIdentifier, int halfMovesWithoutCaptureOrPawnMove)
    {
        var key = positionUniqueIdentifier ^ ZobristTable.HalfMovesWithoutCaptureOrPawnMoveHash(halfMovesWithoutCaptureOrPawnMove);

        return (ulong)(((UInt128)key * (UInt128)_tt.Length) >> 64);
    }

    /// <summary>
    /// Checks the transposition table and, if there's a eval value that can be deducted from it of there's a previously recorded <paramref name="position"/>, it's returned. <see cref="EvaluationConstants.NoScore"/> is returned otherwise
    /// </summary>
    /// <param name="ply">Ply</param>
    [MethodImpl(MethodImplOptions.AggressiveInlining)]
    public bool ProbeHash(Position position, int halfMovesWithoutCaptureOrPawnMove, int ply, out TTProbeResult result) // [MaybeNullWhen(false)]
    {
        var ttIndex = CalculateTTIndex(position.UniqueIdentifier, halfMovesWithoutCaptureOrPawnMove);
        var entry = _tt[ttIndex];

        var key = GenerateTTKey(position.UniqueIdentifier);

        if (key != entry.Key)
        {
            result = default;
            return false;
        }

        // We want to translate the checkmate position relative to the saved node to our root position from which we're searching
        // If the recorded score is a checkmate in 3 and we are at depth 5, we want to read checkmate in 8
        var recalculatedScore = RecalculateMateScores(entry.Score, ply);

        result = new TTProbeResult(recalculatedScore, entry.Move, entry.Type, entry.StaticEval, entry.Depth, entry.WasPv);

        return entry.Type != NodeType.Unknown && entry.Type != NodeType.None;
    }

    /// <summary>
    /// Adds a <see cref="TranspositionTableElement"/> to the transposition tabke
    /// </summary>
    /// <param name="ply">Ply</param>
    [MethodImpl(MethodImplOptions.AggressiveInlining)]
    public void RecordHash(Position position, int halfMovesWithoutCaptureOrPawnMove, int staticEval, int depth, int ply, int score, NodeType nodeType, bool wasPv, Move? move = null)
    {
        Debug.Assert(nodeType != NodeType.Alpha || move is null, "Assertion failed", "There's no 'best move' on fail-lows, so TT one won't be overriden");

        var ttIndex = CalculateTTIndex(position.UniqueIdentifier, halfMovesWithoutCaptureOrPawnMove);
        ref var entry = ref _tt[ttIndex];

<<<<<<< HEAD
        var wasPvInt = wasPv ? 1 : 0;

        bool shouldReplace =
            entry.Key != (ushort)position.UniqueIdentifier      // Different key: collision or no actual entry
            || nodeType == NodeType.Exact                       // Entering PV data
            || depth                                            // Higher depth
                    + Configuration.EngineSettings.TTReplacement_DepthOffset
                    + (Configuration.EngineSettings.TTReplacement_TTPVDepthOffset * wasPvInt)
                >= entry.Depth;
=======
        //if (entry.Key != default && entry.Key != position.UniqueIdentifier)
        //{
        //    _logger.Warn("TT collision");
        //}

        var newKey = GenerateTTKey(position.UniqueIdentifier);

        var wasPvInt = wasPv ? 1 : 0;

        bool shouldReplace =
            entry.Key == 0                                      // No actual entry
            || newKey != entry.Key                              // Different key: collision
            || nodeType == NodeType.Exact                       // Entering PV data
            || depth
                + Configuration.EngineSettings.TTReplacement_DepthOffset
                + (Configuration.EngineSettings.TTReplacement_TTPVDepthOffset * wasPvInt) >= entry.Depth    // Higher depth
                ;
        // || entry.Type == NodeType.None not needed, since depth condition is always true for those cases
>>>>>>> ba3258ce

        if (!shouldReplace)
        {
            return;
        }

        // We want to store the distance to the checkmate position relative to the current node, independently from the root
        // If the evaluated score is a checkmate in 8 and we're at depth 5, we want to store checkmate value in 3
        var recalculatedScore = RecalculateMateScores(score, -ply);

        entry.Update(newKey, recalculatedScore, staticEval, depth, nodeType, wasPvInt, move);
    }

    [MethodImpl(MethodImplOptions.AggressiveInlining)]
    public void SaveStaticEval(Position position, int halfMovesWithoutCaptureOrPawnMove, int staticEval, bool wasPv)
    {
        var ttIndex = CalculateTTIndex(position.UniqueIdentifier, halfMovesWithoutCaptureOrPawnMove);
        ref var entry = ref _tt[ttIndex];

        // Extra key checks here (right before saving) failed for MT in https://github.com/lynx-chess/Lynx/pull/1566
<<<<<<< HEAD
        entry.Update(position.UniqueIdentifier, EvaluationConstants.NoScore, staticEval, depth: 0, NodeType.None, wasPv ? 1 : 0, null);
=======
        entry.Update(GenerateTTKey(position.UniqueIdentifier), EvaluationConstants.NoScore, staticEval, depth: -1, NodeType.None, wasPv ? 1 : 0, null);
>>>>>>> ba3258ce
    }

    /// <summary>
    /// Use lowest 16 bits of the position unique identifier as the key
    /// </summary>
    [MethodImpl(MethodImplOptions.AggressiveInlining)]
    private static ushort GenerateTTKey(ulong positionUniqueIdentifier) => (ushort)positionUniqueIdentifier;

    /// <summary>
    /// Exact TT occupancy per mill
    /// </summary>
    /// <returns></returns>
    [MethodImpl(MethodImplOptions.AggressiveInlining)]
    public int HashfullPermill() => _tt.Length > 0
        ? (int)(1000L * PopulatedItemsCount() / _tt.LongLength)
        : 0;

    /// <summary>
    /// Orders of magnitude faster than <see cref="HashfullPermill(TranspositionTableElement[])"/>
    /// </summary>
    /// <returns></returns>
    [MethodImpl(MethodImplOptions.AggressiveInlining)]
    public readonly int HashfullPermillApprox()
    {
        int items = 0;

        if (_tt.Length >= 1_000)
        {
            for (int i = 0; i < 1_000; ++i)
            {
                if (_tt[i].Key != default)
                {
                    ++items;
                }
            }
        }

        //Console.WriteLine($"Real: {HashfullPermill(transpositionTable)}, estimated: {items}");
        return items;
    }

    internal static int CalculateLength(int size)
    {
        var ttEntrySize = TranspositionTableElement.Size;

        ulong sizeBytes = (ulong)size * 1024ul * 1024ul;
        ulong ttLength = sizeBytes / ttEntrySize;
        var ttLengthMb = (double)ttLength / 1024 / 1024;

        if (ttLength > (ulong)Array.MaxLength)
        {
            throw new ArgumentException($"Invalid transpositon table (Hash) size: {ttLengthMb}Mb, {ttLength} values (> Array.MaxLength, {Array.MaxLength})");
        }

        _logger.Info("Hash value:\t{0} MB", size);
        _logger.Info("TT memory:\t{0} MB", (ttLengthMb * ttEntrySize).ToString("F"));
        _logger.Info("TT length:\t{0} items", ttLength);
        _logger.Info("TT entry:\t{0} bytes", ttEntrySize);

        return (int)ttLength;
    }

    /// <summary>
    /// If playing side is giving checkmate, decrease checkmate score (increase n in checkmate in n moves) due to being searching at a given depth already when this position is found.
    /// The opposite if the playing side is getting checkmated.
    /// Logic for when to pass +depth or -depth for the desired effect in https://www.talkchess.com/forum3/viewtopic.php?f=7&t=74411 and https://talkchess.com/forum3/viewtopic.php?p=861852#p861852
    /// </summary>
    [MethodImpl(MethodImplOptions.AggressiveInlining)]
    internal static int RecalculateMateScores(int score, int ply)
    {
        if (score > EvaluationConstants.PositiveCheckmateDetectionLimit)
        {
            return score - ply;
        }
        else if (score < EvaluationConstants.NegativeCheckmateDetectionLimit)
        {
            return score + ply;
        }

        return score;
    }

    [MethodImpl(MethodImplOptions.AggressiveInlining)]
    private readonly int PopulatedItemsCount()
    {
        int items = 0;
        for (int i = 0; i < _tt.Length; ++i)
        {
            if (_tt[i].Key != default)
            {
                ++items;
            }
        }

        return items;
    }

    [Obsolete("Only tests")]
    internal ref TranspositionTableElement Get(int index) => ref _tt[index];

    [Conditional("DEBUG")]
    private void Stats()
    {
        int items = 0;
        for (int i = 0; i < _tt.Length; ++i)
        {
            if (_tt[i].Key != default)
            {
                ++items;
            }
        }
        _logger.Info("TT Occupancy:\t{0}% ({1}MB)",
            100 * PopulatedItemsCount() / _tt.Length,
            _tt.Length * Marshal.SizeOf<TranspositionTableElement>() / 1024 / 1024);
    }

    [Conditional("DEBUG")]
    private readonly void Print()
    {
        Console.WriteLine("Transposition table content:");
        for (int i = 0; i < _tt.Length; ++i)
        {
            if (_tt[i].Key != default)
            {
                Console.WriteLine($"{i}: Key = {_tt[i].Key}, Depth: {_tt[i].Depth}, Score: {_tt[i].Score}, Move: {(_tt[i].Move != 0 ? ((Move)_tt[i].Move).UCIString() : "-")} {_tt[i].Type}");
            }
        }
        Console.WriteLine("");
    }
}<|MERGE_RESOLUTION|>--- conflicted
+++ resolved
@@ -129,36 +129,17 @@
         var ttIndex = CalculateTTIndex(position.UniqueIdentifier, halfMovesWithoutCaptureOrPawnMove);
         ref var entry = ref _tt[ttIndex];
 
-<<<<<<< HEAD
+        var newKey = GenerateTTKey(position.UniqueIdentifier);
+
         var wasPvInt = wasPv ? 1 : 0;
 
         bool shouldReplace =
-            entry.Key != (ushort)position.UniqueIdentifier      // Different key: collision or no actual entry
-            || nodeType == NodeType.Exact                       // Entering PV data
-            || depth                                            // Higher depth
+            entry.Key != newKey                 // Different key: collision or no actual entry
+            || nodeType == NodeType.Exact       // Entering PV data
+            || depth                            // Higher depth
                     + Configuration.EngineSettings.TTReplacement_DepthOffset
                     + (Configuration.EngineSettings.TTReplacement_TTPVDepthOffset * wasPvInt)
                 >= entry.Depth;
-=======
-        //if (entry.Key != default && entry.Key != position.UniqueIdentifier)
-        //{
-        //    _logger.Warn("TT collision");
-        //}
-
-        var newKey = GenerateTTKey(position.UniqueIdentifier);
-
-        var wasPvInt = wasPv ? 1 : 0;
-
-        bool shouldReplace =
-            entry.Key == 0                                      // No actual entry
-            || newKey != entry.Key                              // Different key: collision
-            || nodeType == NodeType.Exact                       // Entering PV data
-            || depth
-                + Configuration.EngineSettings.TTReplacement_DepthOffset
-                + (Configuration.EngineSettings.TTReplacement_TTPVDepthOffset * wasPvInt) >= entry.Depth    // Higher depth
-                ;
-        // || entry.Type == NodeType.None not needed, since depth condition is always true for those cases
->>>>>>> ba3258ce
 
         if (!shouldReplace)
         {
@@ -179,11 +160,7 @@
         ref var entry = ref _tt[ttIndex];
 
         // Extra key checks here (right before saving) failed for MT in https://github.com/lynx-chess/Lynx/pull/1566
-<<<<<<< HEAD
-        entry.Update(position.UniqueIdentifier, EvaluationConstants.NoScore, staticEval, depth: 0, NodeType.None, wasPv ? 1 : 0, null);
-=======
-        entry.Update(GenerateTTKey(position.UniqueIdentifier), EvaluationConstants.NoScore, staticEval, depth: -1, NodeType.None, wasPv ? 1 : 0, null);
->>>>>>> ba3258ce
+        entry.Update(GenerateTTKey(position.UniqueIdentifier), EvaluationConstants.NoScore, staticEval, depth: 0, NodeType.None, wasPv ? 1 : 0, null);
     }
 
     /// <summary>
