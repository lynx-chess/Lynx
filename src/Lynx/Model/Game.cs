﻿using NLog;
using System.Runtime.CompilerServices;

namespace Lynx.Model;

public sealed class Game
{
    private static readonly Logger _logger = LogManager.GetCurrentClassLogger();

#if DEBUG
    public List<Move> MoveHistory { get; }
#endif

    public List<long> PositionHashHistory { get; }

    public int HalfMovesWithoutCaptureOrPawnMove { get; set; }

    public Position CurrentPosition { get; private set; }
    private Position _gameInitialPosition;

    public Game() : this(Constants.InitialPositionFEN)
    {
    }

    public Game(ReadOnlySpan<char> fen)
    {
        var parsedFen = FENParser.ParseFEN(fen);
        CurrentPosition = new Position(parsedFen);
        _gameInitialPosition = new Position(CurrentPosition);

        if (!CurrentPosition.IsValid())
        {
            _logger.Warn($"Invalid position detected: {fen.ToString()}");
        }

        PositionHashHistory = new(Constants.MaxNumberMovesInAGame) { CurrentPosition.UniqueIdentifier };
        HalfMovesWithoutCaptureOrPawnMove = parsedFen.HalfMoveClock;

#if DEBUG
        MoveHistory = new(Constants.MaxNumberMovesInAGame);
#endif
    }

    public Game(ReadOnlySpan<char> fen, ReadOnlySpan<char> rawMoves, Span<Range> rangeSpan, Span<Move> movePool) : this(fen)
    {
        for (int i = 0; i < rangeSpan.Length; ++i)
        {
            if (rangeSpan[i].Start.Equals(rangeSpan[i].End))
            {
                break;
            }
            var moveString = rawMoves[rangeSpan[i]];
            var moveList = MoveGenerator.GenerateAllMoves(CurrentPosition, movePool);

            // TODO: consider creating moves on the fly
            if (!MoveExtensions.TryParseFromUCIString(moveString, moveList, out var parsedMove))
            {
                _logger.Error("Error parsing game with fen {0} and moves {1}: error detected in {2}", fen.ToString(), rawMoves.ToString(), moveString.ToString());
                break;
            }

            MakeMove(parsedMove.Value);
        }

        _gameInitialPosition = new Position(CurrentPosition);
    }

    /// <summary>
<<<<<<< HEAD
=======
    /// Updates <paramref name="halfMovesWithoutCaptureOrPawnMove"/>.
    /// See also <see cref="Utils.Update50movesRule(int, int)"/>
    /// </summary>
    /// <param name="moveToPlay"></param>
    /// <param name="isCapture"></param>
    /// <remarks>
    /// Checking halfMovesWithoutCaptureOrPawnMove >= 100 since a capture/pawn move doesn't necessarily 'clear' the variable.
    /// i.e. while the engine is searching:
    ///     At depth 2, 50 rules move applied and eval is 0
    ///     At depth 3, there's a capture, but the eval should still be 0
    ///     At depth 4 there's no capture, but the eval should still be 0
    /// </remarks>
    [MethodImpl(MethodImplOptions.AggressiveInlining)]
    public void Update50movesRule(Move moveToPlay, bool isCapture)
    {
        if (isCapture)
        {
            if (HalfMovesWithoutCaptureOrPawnMove < 100)
            {
                HalfMovesWithoutCaptureOrPawnMove = 0;
            }
            else
            {
                ++HalfMovesWithoutCaptureOrPawnMove;
            }
        }
        else
        {
            var pieceToMove = moveToPlay.Piece();

            if ((pieceToMove == (int)Piece.P || pieceToMove == (int)Piece.p) && HalfMovesWithoutCaptureOrPawnMove < 100)
            {
                HalfMovesWithoutCaptureOrPawnMove = 0;
            }
            else
            {
                ++HalfMovesWithoutCaptureOrPawnMove;
            }
        }
    }

    /// <summary>
>>>>>>> e1e2a7b7
    /// Basic algorithm described in https://web.archive.org/web/20201107002606/https://marcelk.net/2013-04-06/paper/upcoming-rep-v2.pdf
    /// </summary>
    /// <returns></returns>
    [MethodImpl(MethodImplOptions.AggressiveInlining)]
    public bool IsThreefoldRepetition()
    {
        var currentHash = CurrentPosition.UniqueIdentifier;

        // [Count - 1] would be the last one, we want to start searching 2 ealier and finish HalfMovesWithoutCaptureOrPawnMove earlier
        var limit = Math.Max(0, PositionHashHistory.Count - 1 - HalfMovesWithoutCaptureOrPawnMove);
        for (int i = PositionHashHistory.Count - 3; i >= limit; i -= 2)
        {
            if (currentHash == PositionHashHistory[i])
            {
                return true;
            }
        }

        return false;
    }

    [MethodImpl(MethodImplOptions.AggressiveInlining)]
    public bool Is50MovesRepetition()
    {
        if (HalfMovesWithoutCaptureOrPawnMove < 100)
        {
            return false;
        }

        return !CurrentPosition.IsInCheck() || MoveGenerator.CanGenerateAtLeastAValidMove(CurrentPosition);
    }

    /// <summary>
    /// To be used in online tb proving only, with a copy of <see cref="PositionHashHistory"/> that hasn't been updated with <paramref name="position"/>
    /// </summary>
    /// <param name="positionHashHistory"></param>
    /// <param name="position"></param>
    /// <returns></returns>
    [MethodImpl(MethodImplOptions.AggressiveInlining)]
    public static bool IsThreefoldRepetition(List<long> positionHashHistory, Position position, int halfMovesWithoutCaptureOrPawnMove = Constants.MaxNumberMovesInAGame)
    {
        var currentHash = position.UniqueIdentifier;

        // Since positionHashHistory hasn't been updated with position, [Count] would be the last one, so we want to start searching 2 ealier
        var limit = Math.Max(0, positionHashHistory.Count - halfMovesWithoutCaptureOrPawnMove);
        for (int i = positionHashHistory.Count - 2; i >= limit; i -= 2)
        {
            if (currentHash == positionHashHistory[i])
            {
                return true;
            }
        }

        return false;
    }

    /// <summary>
    /// To be used in online tb proving only, with a copy of <see cref="HalfMovesWithoutCaptureOrPawnMove"/>
    /// </summary>
    /// <param name="halfMovesWithoutCaptureOrPawnMove"></param>
    /// <returns></returns>
    [MethodImpl(MethodImplOptions.AggressiveInlining)]
    public static bool Is50MovesRepetition(int halfMovesWithoutCaptureOrPawnMove) => halfMovesWithoutCaptureOrPawnMove >= 100;

    [MethodImpl(MethodImplOptions.AggressiveInlining)]
    public GameState MakeMove(Move moveToPlay)
    {
        var gameState = CurrentPosition.MakeMove(moveToPlay);

        if (CurrentPosition.WasProduceByAValidMove())
        {
#if DEBUG
            MoveHistory.Add(moveToPlay);
#endif
        }
        else
        {
            _logger.Warn("Error trying to play {0}", moveToPlay.UCIString());
            CurrentPosition.UnmakeMove(moveToPlay, gameState);
        }

        PositionHashHistory.Add(CurrentPosition.UniqueIdentifier);
        Update50movesRule(moveToPlay, moveToPlay.IsCapture());

        return gameState;
    }

    /// <summary>
    /// Cleans <see cref="CurrentPosition"/> value, since in case of search cancellation
    /// (either by the engine time management logic or by external stop command)
    /// currentPosition won't be the initial one
    /// </summary>
    public void ResetCurrentPositionToBeforeSearchState() => CurrentPosition = new(_gameInitialPosition);

    public void UpdateInitialPosition() => _gameInitialPosition = new(CurrentPosition);
}<|MERGE_RESOLUTION|>--- conflicted
+++ resolved
@@ -66,8 +66,6 @@
     }
 
     /// <summary>
-<<<<<<< HEAD
-=======
     /// Updates <paramref name="halfMovesWithoutCaptureOrPawnMove"/>.
     /// See also <see cref="Utils.Update50movesRule(int, int)"/>
     /// </summary>
@@ -110,7 +108,6 @@
     }
 
     /// <summary>
->>>>>>> e1e2a7b7
     /// Basic algorithm described in https://web.archive.org/web/20201107002606/https://marcelk.net/2013-04-06/paper/upcoming-rep-v2.pdf
     /// </summary>
     /// <returns></returns>
