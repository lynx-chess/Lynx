--- conflicted
+++ resolved
@@ -280,8 +280,11 @@
         }
         else
         {
-<<<<<<< HEAD
-=======
+#if MULTITHREAD_DEBUG
+                var sw = System.Diagnostics.Stopwatch.StartNew();
+                var lastElapsed = sw.ElapsedMilliseconds;
+#endif
+
             // Pondering
             _logger.Debug("Pondering");
 
@@ -291,24 +294,6 @@
             // before it was reset in OnGoCommand and therefore stay undetected
             if (!_isPonderHit)
             {
->>>>>>> 1e16e4cb
-#if MULTITHREAD_DEBUG
-                var sw = System.Diagnostics.Stopwatch.StartNew();
-                var lastElapsed = sw.ElapsedMilliseconds;
-#endif
-
-<<<<<<< HEAD
-            // Pondering
-            _logger.Debug("Pondering");
-
-            SearchResult? finalSearchResult = null;
-
-            // This check takes care of early ponderhits that may have cancelled the ct
-            // before it was reset in OnGoCommand and therefore stay undetected
-            if (!_isPonderHit)
-            {
-=======
->>>>>>> 1e16e4cb
                 var tasks = _extraEngines
                     .Select(engine =>
                         Task.Run(() => engine.Search(in extraEnginesSearchConstraints, isPondering: true, _absoluteSearchCancellationTokenSource.Token, CancellationToken.None)))
@@ -372,7 +357,6 @@
                 {
                     _logger.Debug("Ponder hit - restarting search now with time constraints");
 
-<<<<<<< HEAD
 #if MULTITHREAD_DEBUG
                     sw = System.Diagnostics.Stopwatch.StartNew();
                     lastElapsed = sw.ElapsedMilliseconds;
@@ -387,12 +371,6 @@
                         .Select(engine =>
                             Task.Run(() => engine.Search(in extraEnginesSearchConstraints, isPondering: false, _absoluteSearchCancellationTokenSource.Token, CancellationToken.None)))
                         .ToArray();
-=======
-                var tasks = _extraEngines
-                    .Select(engine =>
-                        Task.Run(() => engine.Search(in extraEnginesSearchConstraints, isPondering: false, _absoluteSearchCancellationTokenSource.Token, CancellationToken.None)))
-                    .ToArray();
->>>>>>> 1e16e4cb
 
 #if MULTITHREAD_DEBUG
                     _logger.Debug("End of extra searches prep, {0} ms", sw.ElapsedMilliseconds - lastElapsed);
@@ -408,15 +386,9 @@
 
                     await _absoluteSearchCancellationTokenSource.CancelAsync();
 
-<<<<<<< HEAD
                     // We wait just for the node count, so there's room for improvement here with thread voting
                     // and other strategies that take other thread results into account
                     var extraResults = await Task.WhenAll(tasks);
-=======
-                // We wait just for the node count, so there's room for improvement here with thread voting
-                // and other strategies that take other thread results into account
-                var extraResults = await Task.WhenAll(tasks);
->>>>>>> 1e16e4cb
 
 #if MULTITHREAD_DEBUG
                     _logger.Debug("End of extra searches, {0} ms", sw.ElapsedMilliseconds - lastElapsed);
