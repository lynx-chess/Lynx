﻿using Lynx.Model;
using Lynx.UCI.Commands.Engine;
using Lynx.UCI.Commands.GUI;
using NLog;
using System.Diagnostics;
using System.Threading.Channels;

namespace Lynx;

public sealed class Searcher
{
    private readonly ChannelReader<string> _uciReader;
    private readonly ChannelWriter<object> _engineWriter;
    private readonly Logger _logger;

    internal const int MainEngineId = 1;
    private bool _isProcessingGoCommand;
    private bool _isPonderHit;

    private int _searchThreadsCount;
    private Engine _mainEngine;
    private Engine[] _extraEngines = [];
    private TranspositionTable _ttWrapper;

    private CancellationTokenSource _searchCancellationTokenSource;
    private CancellationTokenSource _absoluteSearchCancellationTokenSource;

    public Position CurrentPosition => _mainEngine.Game.CurrentPosition;

    public string FEN => _mainEngine.Game.FEN;

    private bool _firstRun;

    public Searcher(ChannelReader<string> uciReader, ChannelWriter<object> engineWriter)
    {
        InitializeStaticClasses();

        _firstRun = true;
        _uciReader = uciReader;
        _engineWriter = engineWriter;

        _ttWrapper = new TranspositionTable();
        _mainEngine = new Engine(MainEngineId, _engineWriter, in _ttWrapper);
        _absoluteSearchCancellationTokenSource = new();
        _searchCancellationTokenSource = new();

        _searchThreadsCount = Configuration.EngineSettings.Threads;

        _logger = LogManager.GetCurrentClassLogger();
        _logger.Info("Threads:\t{0}", _searchThreadsCount);

        AllocateExtraEngines();

#if !DEBUG
        Warmup();
#endif

        // Even if we didn't have Warmup(), this .Clear() zeroes the otherwise lazily zero-ed memory (due to using GC.AllocateArray instead of AllocateUninitializedArray)
        // It might help performance though due to preventing that zeroing from happenning during search
        // See https://stackoverflow.com/questions/2688466/why-mallocmemset-is-slower-than-calloc/2688522#2688522
        _ttWrapper.Clear();

        ForceGCCollection();
    }

    public async Task Run(CancellationToken cancellationToken)
    {
        try
        {
            while (await _uciReader.WaitToReadAsync(cancellationToken) && !cancellationToken.IsCancellationRequested)
            {
                try
                {
                    if (_uciReader.TryRead(out var rawCommand))
                    {
                        await OnGoCommand(new GoCommand(rawCommand));
                    }
                }
                catch (Exception e)
                {
                    _logger.Error(e, "Error trying to read/parse UCI command");
                }
            }
        }
        catch (Exception e)
        {
            _logger.Fatal(e, "Error in search thread");
        }
        finally
        {
            _logger.Info("Finishing {0}", nameof(Searcher));
        }
    }

    public void PrintCurrentPosition() => _mainEngine.Game.CurrentPosition.Print();

    private async Task OnGoCommand(GoCommand goCommand)
    {
        _firstRun = false;
        _isProcessingGoCommand = true;

        if (!_absoluteSearchCancellationTokenSource.TryReset())
        {
            _absoluteSearchCancellationTokenSource.Dispose();
            _absoluteSearchCancellationTokenSource = new();
        }

        if (!_searchCancellationTokenSource.TryReset())
        {
            _searchCancellationTokenSource.Dispose();
            _searchCancellationTokenSource = new();
        }

        if (_searchThreadsCount == 1)
        {
            SingleThreadedSearch(goCommand);
        }
        else
        {
            await MultiThreadedSearch(goCommand);
        }

        _isProcessingGoCommand = false;
    }

    private void SingleThreadedSearch(GoCommand goCommand)
    {
        var searchConstraints = TimeManager.CalculateTimeManagement(_mainEngine.Game, goCommand);
        var isPondering = Configuration.EngineSettings.IsPonder && goCommand.Ponder;

        if (!isPondering)
        {
            if (searchConstraints.HardLimitTimeBound != SearchConstraints.DefaultHardLimitTimeBound)
            {
                _searchCancellationTokenSource.CancelAfter(searchConstraints.HardLimitTimeBound);
            }

            var searchResult = _mainEngine.Search(in searchConstraints, isPondering: false, _absoluteSearchCancellationTokenSource.Token, _searchCancellationTokenSource.Token);

            if (searchResult is not null)
            {
                // Final info command
                _engineWriter.TryWrite(searchResult);

                // bestmove command
                _engineWriter.TryWrite(new BestMoveCommand(searchResult));
            }
        }
        else
        {
            // Pondering
            _logger.Debug("Pondering");

            SearchResult? searchResult = null;

            // This check takes care of early ponderhits that may have cancelled the ct
            // before it was reset in OnGoCommand and therefore stay undetected
            if (!_isPonderHit)
            {
                searchResult = _mainEngine.Search(in searchConstraints, isPondering: true, _absoluteSearchCancellationTokenSource.Token, CancellationToken.None);

                if (searchResult is not null)
                {
                    // Final info command
                    _engineWriter.TryWrite(searchResult);

                    // We don't print bestmove command when ponder + ponderhit though
                }
            }

            // Avoiding the scenario where search finishes early (i.e. mate detected, max depth reached) and results comes
            // before a potential ponderhit command
            SpinWait.SpinUntil(() => _isPonderHit || _absoluteSearchCancellationTokenSource.IsCancellationRequested);

            if (_isPonderHit)
            {
                // PonderHit cancelled the token from _absoluteSearchCancellationTokenSource
                _absoluteSearchCancellationTokenSource.Dispose();
                _absoluteSearchCancellationTokenSource = new();

                if (searchResult is null
                    || searchResult.Depth < Configuration.EngineSettings.PonderHitMinDepthToStopSearch
                    || searchConstraints.HardLimitTimeBound >= Configuration.EngineSettings.PonderHitMinTimeToContinueSearch)
                {
                    _logger.Debug("Ponder hit - restarting search now with time constraints");

                    if (searchConstraints.HardLimitTimeBound != SearchConstraints.DefaultHardLimitTimeBound)
                    {
                        _searchCancellationTokenSource.CancelAfter(searchConstraints.HardLimitTimeBound);
                    }

<<<<<<< HEAD
                // Soft limit tweak
                var newSoftLimit = TimeManager.PonderHitSoftLimit(searchConstraints.SoftLimitTimeBound, goCommand, searchResult, _mainEngine.Game.PositionBeforeLastSearch.Side == Side.White);
                var ponderHitSearchContraints = new SearchConstraints(searchConstraints.HardLimitTimeBound, newSoftLimit, searchConstraints.MaxDepth);

                searchResult = _mainEngine.Search(in ponderHitSearchContraints, isPondering: false, _absoluteSearchCancellationTokenSource.Token, _searchCancellationTokenSource.Token);
=======
                    searchResult = _mainEngine.Search(in searchConstraints, isPondering: false, _absoluteSearchCancellationTokenSource.Token, _searchCancellationTokenSource.Token);
                }
                else
                {
                    _logger.Info("Ponder hit - settling for initial pondering search result due to low hard limit: " +
                        "{HardLimitTimeBound}ms (< {MinTime}ms), depth: {Depth} (>= {MaxDepth})",
                        searchConstraints.HardLimitTimeBound, Configuration.EngineSettings.PonderHitMinTimeToContinueSearch, searchResult.Depth, Configuration.EngineSettings.PonderHitMinDepthToStopSearch);
                }
>>>>>>> 5711a229

                if (searchResult is not null)
                {
                    // Final info command
                    _engineWriter.TryWrite(searchResult);
                }

                _isPonderHit = false;
            }

            if (searchResult is not null)
            {
                // We print best move even in case of go ponder + stop, in which case IDEs are expected to ignore it
                _engineWriter.TryWrite(new BestMoveCommand(searchResult));
            }
        }
    }

    private async Task MultiThreadedSearch(GoCommand goCommand)
    {
        // Basic lazy SMP implementation
        // Extra engines run in "go infinite" mode and their purpose is to populate the TT
        // Not UCI output is produced by them nor their search results are taken into account
        var extraEnginesSearchConstraints = SearchConstraints.InfiniteSearchConstraint;

        var searchConstraints = TimeManager.CalculateTimeManagement(_mainEngine.Game, goCommand);
        var isPondering = Configuration.EngineSettings.IsPonder && goCommand.Ponder;

        if (!isPondering)
        {
            var finalSearchResult = MultithreadedSearch(searchConstraints, extraEnginesSearchConstraints);
        }
        else
        {
#if MULTITHREAD_DEBUG
            var sw = System.Diagnostics.Stopwatch.StartNew();
            var lastElapsed = sw.ElapsedMilliseconds;
#endif

            // Pondering
            _logger.Debug("Pondering");

            SearchResult? finalSearchResult = null;

            // This check takes care of early ponderhits that may have cancelled the ct
            // before it was reset in OnGoCommand and therefore stay undetected
            if (!_isPonderHit)
            {
                finalSearchResult = await MultithreadedSearch(searchConstraints, extraEnginesSearchConstraints, isPondering: true);
            }

            // Avoiding the scenario where search finishes early (i.e. mate detected, max depth reached) and results comes
            // before a potential ponderhit command
            SpinWait.SpinUntil(() => _isPonderHit || _absoluteSearchCancellationTokenSource.IsCancellationRequested);

            if (_isPonderHit)
            {
                // PonderHit cancelled the token from _absoluteSearchCancellationTokenSource
                _absoluteSearchCancellationTokenSource.Dispose();
                _absoluteSearchCancellationTokenSource = new();

                if (finalSearchResult is null
                    || finalSearchResult.Depth < Configuration.EngineSettings.PonderHitMinDepthToStopSearch
                    || searchConstraints.HardLimitTimeBound >= Configuration.EngineSettings.PonderHitMinTimeToContinueSearch)
                {
                    _logger.Debug("Ponder hit - restarting search now with time constraints");

                    if (searchConstraints.HardLimitTimeBound != SearchConstraints.DefaultHardLimitTimeBound)
                    {
                        _searchCancellationTokenSource.CancelAfter(searchConstraints.HardLimitTimeBound);
                    }

                    finalSearchResult = await MultithreadedSearch(searchConstraints, extraEnginesSearchConstraints);
                }
                else
                {
                    _logger.Info("Ponder hit - settling for initial pondering search result due to low hard limit: " +
                        "{HardLimitTimeBound}ms (< {MinTime}ms), depth: {Depth} (>= {MaxDepth})",
                        searchConstraints.HardLimitTimeBound, Configuration.EngineSettings.PonderHitMinTimeToContinueSearch, finalSearchResult.Depth, Configuration.EngineSettings.PonderHitMinDepthToStopSearch);

                    // Final info command
                    _engineWriter.TryWrite(finalSearchResult);

                    // bestmove command
                    _engineWriter.TryWrite(new BestMoveCommand(finalSearchResult));
                }

                _isPonderHit = false;
            }
            else
            {
                if (finalSearchResult is not null)
                {
                    // We print best move even in case of go ponder + stop, in which case IDEs are expected to ignore it
                    _engineWriter.TryWrite(new BestMoveCommand(finalSearchResult));
                }
            }
        }
    }

    private async Task<SearchResult?> MultithreadedSearch(SearchConstraints searchConstraints, SearchConstraints extraEnginesSearchConstraints, bool isPondering = false)
    {
#if MULTITHREAD_DEBUG
        var sw = System.Diagnostics.Stopwatch.StartNew();
        var lastElapsed = sw.ElapsedMilliseconds;
#endif

        if (!isPondering && searchConstraints.HardLimitTimeBound != SearchConstraints.DefaultHardLimitTimeBound)
        {
            _searchCancellationTokenSource.CancelAfter(searchConstraints.HardLimitTimeBound);
        }

        SearchResult? finalSearchResult = null;

        var tasks = _extraEngines
            .Select(engine =>
                Task.Run(() => engine.Search(in extraEnginesSearchConstraints, isPondering, _absoluteSearchCancellationTokenSource.Token, CancellationToken.None)))
            .ToArray();

#if MULTITHREAD_DEBUG
        _logger.Info("[MT] End of extra searches prep, {0} ms", sw.ElapsedMilliseconds - lastElapsed);
        lastElapsed = sw.ElapsedMilliseconds;
#endif

        finalSearchResult = _mainEngine.Search(in searchConstraints, isPondering, _absoluteSearchCancellationTokenSource.Token, _searchCancellationTokenSource.Token);

#if MULTITHREAD_DEBUG
        _logger.Info("[MT] End of main search, {0} ms", sw.ElapsedMilliseconds - lastElapsed);
        lastElapsed = sw.ElapsedMilliseconds;
#endif

        await _absoluteSearchCancellationTokenSource.CancelAsync();

#if MULTITHREAD_DEBUG
        _logger.Info("[MT] End of extra searches, {0} ms", sw.ElapsedMilliseconds - lastElapsed);
        lastElapsed = sw.ElapsedMilliseconds;
#endif

        var totalNodes = finalSearchResult?.Nodes ?? 0;
        var finalTime = finalSearchResult?.Time ?? 0;

        await foreach (var task in Task.WhenEach(tasks))
        {
            var extraResult = await task;

            if (extraResult is not null)
            {
                totalNodes += extraResult.Nodes;

                if (finalSearchResult is null)
                {
                    finalSearchResult = extraResult;
                    finalTime = extraResult.Time;
                    continue;
                }

<<<<<<< HEAD
                tasks = [.. _extraEngines
                    .Select(engine =>
                        Task.Run(() => engine.Search(in extraEnginesSearchConstraint, isPondering: false, _absoluteSearchCancellationTokenSource.Token, CancellationToken.None)))];

                // Soft limit tweak
                var newSoftLimit = TimeManager.PonderHitSoftLimit(searchConstraints.SoftLimitTimeBound, goCommand, finalSearchResult, _mainEngine.Game.PositionBeforeLastSearch.Side == Side.White);
                var ponderHitSearchContraints = new SearchConstraints(searchConstraints.HardLimitTimeBound, newSoftLimit, searchConstraints.MaxDepth);

#if MULTITHREAD_DEBUG
                _logger.Debug("End of extra searches prep, {0} ms", sw.ElapsedMilliseconds - lastElapsed);
                lastElapsed = sw.ElapsedMilliseconds;
#endif

                finalSearchResult = _mainEngine.Search(in ponderHitSearchContraints, isPondering: false, _absoluteSearchCancellationTokenSource.Token, _searchCancellationTokenSource.Token);

=======
                // Thread voting, original impl sligtly corrected based on by Heimdall's (based on Berserk's)
                if (extraResult.BestMove != default)
                {
>>>>>>> 5711a229
#if MULTITHREAD_DEBUG
                    var previousEngineId = finalSearchResult.EngineId;
                    var previousDepth = finalSearchResult.Depth;
                    var previousScore = finalSearchResult.Score;
                    var previousMate = finalSearchResult.Mate;
                    var previousBestMove = finalSearchResult.BestMove;
#endif

                    finalSearchResult = finalSearchResult.Mate switch
                    {
                        0                                                                                   // No mate detected in main thread:
                            when                                                                            //      Extra thread:
                                extraResult.Mate > 0                                                        //          Mate
                                    || extraResult.Depth > finalSearchResult.Depth                          //          ||  Higher depth
                                    || (extraResult.Depth == finalSearchResult.Depth                        //          ||  Same depth, better score
                                        && extraResult.Score > finalSearchResult.Score)

                                => extraResult,
                        > 0                                                                                 // Mating in main thread:
                            when                                                                            //      Extra thread:
                                extraResult.Mate > 0                                                        //          Still mating
                                    && (extraResult.Mate < finalSearchResult.Mate                           //          &&  [But faster (shorter mate)
                                        || (extraResult.Mate == finalSearchResult.Mate                      //              || Same mating distance, but higher depth]
                                            && extraResult.Depth > finalSearchResult.Depth))

                                => extraResult,

                        < 0                                                                                 // Mated in main thread:
                            when                                                                            //      Extra thread:
                                extraResult.Mate > 0                                                        //          We're mating instead (which shouldn't happen, but ¯\_(ツ)_/¯ )
                                    || (extraResult.Mate < 0                                                //              || Still mated (to avoid replacing a known mate with the result of a thread that hasn't detected the mate yet)
                                        && extraResult.Mate >= -Configuration.EngineSettings.MaxDepth / 2   //                  && Realistic mated score
                                        && (extraResult.Depth > finalSearchResult.Depth                     //                  && Higher depth
                                            || (extraResult.Depth == finalSearchResult.Depth                //                      || Same depth
                                                && extraResult.Mate < finalSearchResult.Mate                //                          && Still mated, but longer mate
                                                && extraResult.BestMove != finalSearchResult.BestMove)))    //                          && which is only possible if the best move is not the same (otherwise the shorter mate score is more accurate)

                                => extraResult,

                        _ => finalSearchResult
                    };

#if MULTITHREAD_DEBUG
                    if (previousEngineId != finalSearchResult.EngineId)
                    {
                        if (_logger.IsInfoEnabled)
                        {
                            if (previousBestMove != finalSearchResult.BestMove)
                            {
                                _logger.Info("[MT] Thread voting: #{EngineId1} ({BestMove1}, Depth {Depth1}, cp {Score1}, mate {Mate1}) -> #{EngineId2} ({BestMove2}, (Depth {Depth2}, cp {Score2}, mate {Mate2}) | {FEN}",
                                    previousEngineId, previousBestMove.UCIStringMemoized(), previousDepth, previousScore, previousMate.ToString(Constants.NumberWithSignFormat),
                                    finalSearchResult.EngineId, finalSearchResult.BestMove.UCIStringMemoized(), finalSearchResult.Depth, finalSearchResult.Score, finalSearchResult.Mate.ToString(Constants.NumberWithSignFormat),
                                    _mainEngine.Game.PositionBeforeLastSearch.FEN(_mainEngine.Game.HalfMovesWithoutCaptureOrPawnMove));
                            }
                        }
                        else if (_logger.IsDebugEnabled)
                        {
                            _logger.Debug("[MT] Thread voting: #{EngineId1} ({BestMove1}, Depth {Depth1}, cp {Score1}, mate {Mate1}) -> #{EngineId2} ({BestMove2}, (Depth {Depth2}, cp {Score2}, mate {Mate2}) | {FEN}",
                                previousEngineId, previousBestMove.UCIStringMemoized(), previousDepth, previousScore, previousMate.ToString(Constants.NumberWithSignFormat),
                                finalSearchResult.EngineId, finalSearchResult.BestMove.UCIStringMemoized(), finalSearchResult.Depth, finalSearchResult.Score, finalSearchResult.Mate.ToString(Constants.NumberWithSignFormat),
                                _mainEngine.Game.PositionBeforeLastSearch.FEN(_mainEngine.Game.HalfMovesWithoutCaptureOrPawnMove));
                        }
                    }
#endif
                }
            }
        }

        if (finalSearchResult is not null)
        {
            finalSearchResult.Nodes = totalNodes;
            finalSearchResult.Time = finalTime;

            finalSearchResult.NodesPerSecond = Utils.CalculateNps(finalSearchResult.Nodes, 0.001 * finalSearchResult.Time);

#if MULTITHREAD_DEBUG
            _logger.Info("[MT] End of multithread calculations, {0} ms", sw.ElapsedMilliseconds - lastElapsed);
#endif

            // Final info command
            _engineWriter.TryWrite(finalSearchResult);

            if (!isPondering)
            {
                // bestmove command
                _engineWriter.TryWrite(new BestMoveCommand(finalSearchResult));
            }
        }

        return finalSearchResult;
    }

    public void AdjustPosition(ReadOnlySpan<char> command)
    {
        // Can't update MainEngine.Game until previous search is completed
        // Some GUIs wait until a bestmove is sent before sending a new position + go command (cutechess)
        // but some others don't (WinBoard)
        SpinWait.SpinUntil(() => !_isProcessingGoCommand);

        _mainEngine.AdjustPosition(command);

        foreach (var engine in _extraEngines)
        {
            engine.AdjustPosition(command);
        }
    }

    public async Task StopSearching()
    {
        await _absoluteSearchCancellationTokenSource.CancelAsync();
    }

    public async Task PonderHit()
    {
        _isPonderHit = true;
        await _absoluteSearchCancellationTokenSource.CancelAsync();
    }

    public void NewGame()
    {
        var sw = Stopwatch.StartNew();

        var averageDepth = _mainEngine.AverageDepth;
        if (averageDepth > 0 && averageDepth < int.MaxValue)
        {
            _logger.Info("Average depth: {0}", averageDepth);
        }

        // Threads update - before hash update to take advantage of multithreaded TT initialization (clearing)
        // if .Clear() is ever moved to TranspositionTable constructor.
        var threadsUpdated = UpdateThreads();
        if (threadsUpdated)
        {
            _logger.Warn("Unexpected threads update - should have happened on 'setoption'");
        }

        // Hash update - after hash update to potentially take advantage of multithreaded TT
        // initialization (clearing/zeroing), if .Clear() is ever moved to TranspositionTable constructor.
        var hashUpdated = UpdateHash();
        if (hashUpdated)
        {
            _logger.Warn("Unexpected hash update - should have happened on 'setoption'\");");
        }

        // We don't need to reset the main engine in case of hash update
        // because it was alredy reset there, but whetever
        _mainEngine.NewGame();

        // We don't need to reset the extra engines in case of hash or threads update
        // because they were alredy reset there, but whetever
        foreach (var engine in _extraEngines)
        {
            engine.NewGame();
        }

        // During the first run, TT is cleared at the end of the constructor
        if (!_firstRun && !hashUpdated)
        {
            _ttWrapper.Clear();
        }
        _firstRun = false;

        sw.Stop();
        _logger.Info("ucinewgame duration: {Time}ms", sw.ElapsedMilliseconds);

        ForceGCCollection();
    }

    public bool UpdateThreads()
    {
        if (_searchThreadsCount != Configuration.EngineSettings.Threads)
        {
            _logger.Info("Updating search threads count ({CurrentCount} threads -> {NewCount} threads)", _searchThreadsCount, Configuration.EngineSettings.Threads);

            // Before invoking AllocateExtraEngines
            _searchThreadsCount = Configuration.EngineSettings.Threads;

            AllocateExtraEngines();

            return true;
        }

        return false;
    }

    public bool UpdateHash()
    {
        if (_ttWrapper.Size != Configuration.EngineSettings.TranspositionTableSize)
        {
            _logger.Info("Resizing TT ({CurrentSize} MB -> {NewSize} MB)", _ttWrapper.Size, Configuration.EngineSettings.TranspositionTableSize);

            _ttWrapper = new TranspositionTable();

            // This .Clear() zeroes the otherwise lazily zero-ed memory (due to using GC.AllocateArray instead of AllocateUninitializedArray), but isn't functional
            // It might impact performance though, due to preventing that zeroing from happenning during search
            // See https://stackoverflow.com/questions/2688466/why-mallocmemset-is-slower-than-calloc/2688522#2688522
            _ttWrapper.Clear();

            _mainEngine.FreeResources();
            _mainEngine = new Engine(MainEngineId, _engineWriter, in _ttWrapper);

            // We need extra engines to know about the nwe TT
            AllocateExtraEngines();

            return true;
        }

        return false;
    }

    public void Quit()
    {
        var averageDepth = _mainEngine.AverageDepth;
        if (averageDepth > 0 && averageDepth < int.MaxValue)
        {
            _logger.Info("Average depth: {0}", averageDepth);
        }
    }

    public async ValueTask RunBench(int depth)
    {
        using var engine = new Engine(-1, SilentChannelWriter<object>.Instance, in _ttWrapper);
        var results = engine.Bench(depth);

        // Can't use engine, or results won't be printed
        await _mainEngine.PrintBenchResults(results);
    }

    public async ValueTask RunVerboseBench(int depth)
    {
        using var engine = new Engine(-1, _engineWriter, in _ttWrapper);
        var results = engine.Bench(depth);

        await engine.PrintBenchResults(results);
    }

    /// <summary>
    /// Removes existing <see cref="_extraEngines"/> and allocates new ones baed on <see cref="_searchThreadsCount"/>
    /// </summary>
    private void AllocateExtraEngines()
    {
        // _searchThreadsCount includes _mainEngine
        const int mainEngineOffset = 1;

        foreach (var engine in _extraEngines)
        {
            engine.FreeResources();
        }

        if (_searchThreadsCount > 1)
        {
            _extraEngines = new Engine[_searchThreadsCount - mainEngineOffset];

            for (int i = 0; i < _searchThreadsCount - mainEngineOffset; ++i)
            {
                _extraEngines[i] = new Engine(i + 2,
#if MULTITHREAD_DEBUG
                _logger.IsDebugEnabled
                    ? _engineWriter
                    : SilentChannelWriter<object>.Instance,
#else
                    SilentChannelWriter<object>.Instance,
#endif
                    in _ttWrapper);
            }
        }
        else
        {
            _extraEngines = [];
        }
    }

    private static void InitializeStaticClasses()
    {
        _ = PVTable.Indexes[0];
        _ = Attacks.KingAttacks;
        _ = ZobristTable.SideHash();
        _ = Masks.IsolatedPawnMasks;
        _ = EvaluationConstants.HistoryBonus[1];
        _ = MoveGenerator.Init();
        _ = GoCommand.Init();
    }

    private static void ForceGCCollection()
    {
#pragma warning disable S1215 // "GC.Collect" should not be called
        GC.Collect(GC.MaxGeneration, GCCollectionMode.Forced);
        GC.WaitForPendingFinalizers();
#pragma warning restore S1215 // "GC.Collect" should not be called
    }

#pragma warning disable S1144, RCS1213 // Unused private types or members should be removed - used in Release mode
    private void Warmup()
    {
        _logger.Debug("Warming-up engine");
        var sw = Stopwatch.StartNew();

        var warmupCount = Math.Min(8, _extraEngines.Length + 1);

        Parallel.For(0, warmupCount, i =>
        {
            var silentEngineWriter = Channel.CreateUnbounded<object>(new UnboundedChannelOptions { SingleReader = true, SingleWriter = false }).Writer;
            var engine = new Engine(-i, silentEngineWriter, in _ttWrapper);

            engine.Warmup();
        });

        _logger.Info("Warm-up time:\t{0} ms", sw.ElapsedMilliseconds);
    }
#pragma warning restore S1144, RCS1213 // Unused private types or members should be removed
}<|MERGE_RESOLUTION|>--- conflicted
+++ resolved
@@ -189,14 +189,11 @@
                         _searchCancellationTokenSource.CancelAfter(searchConstraints.HardLimitTimeBound);
                     }
 
-<<<<<<< HEAD
-                // Soft limit tweak
-                var newSoftLimit = TimeManager.PonderHitSoftLimit(searchConstraints.SoftLimitTimeBound, goCommand, searchResult, _mainEngine.Game.PositionBeforeLastSearch.Side == Side.White);
-                var ponderHitSearchContraints = new SearchConstraints(searchConstraints.HardLimitTimeBound, newSoftLimit, searchConstraints.MaxDepth);
-
-                searchResult = _mainEngine.Search(in ponderHitSearchContraints, isPondering: false, _absoluteSearchCancellationTokenSource.Token, _searchCancellationTokenSource.Token);
-=======
-                    searchResult = _mainEngine.Search(in searchConstraints, isPondering: false, _absoluteSearchCancellationTokenSource.Token, _searchCancellationTokenSource.Token);
+                    // Soft limit tweak
+                    var newSoftLimit = TimeManager.PonderHitSoftLimit(searchConstraints.SoftLimitTimeBound, goCommand, searchResult, _mainEngine.Game.PositionBeforeLastSearch.Side == Side.White);
+                    var ponderHitSearchContraints = new SearchConstraints(searchConstraints.HardLimitTimeBound, newSoftLimit, searchConstraints.MaxDepth);
+
+                    searchResult = _mainEngine.Search(in ponderHitSearchContraints, isPondering: false, _absoluteSearchCancellationTokenSource.Token, _searchCancellationTokenSource.Token);
                 }
                 else
                 {
@@ -204,7 +201,6 @@
                         "{HardLimitTimeBound}ms (< {MinTime}ms), depth: {Depth} (>= {MaxDepth})",
                         searchConstraints.HardLimitTimeBound, Configuration.EngineSettings.PonderHitMinTimeToContinueSearch, searchResult.Depth, Configuration.EngineSettings.PonderHitMinDepthToStopSearch);
                 }
->>>>>>> 5711a229
 
                 if (searchResult is not null)
                 {
@@ -271,13 +267,17 @@
                     || searchConstraints.HardLimitTimeBound >= Configuration.EngineSettings.PonderHitMinTimeToContinueSearch)
                 {
                     _logger.Debug("Ponder hit - restarting search now with time constraints");
-
-                    if (searchConstraints.HardLimitTimeBound != SearchConstraints.DefaultHardLimitTimeBound)
+                  
+                    // Soft limit tweak
+                    var newSoftLimit = TimeManager.PonderHitSoftLimit(searchConstraints.SoftLimitTimeBound, goCommand, finalSearchResult, _mainEngine.Game.PositionBeforeLastSearch.Side == Side.White);
+                    var ponderHitSearchContraints = new SearchConstraints(searchConstraints.HardLimitTimeBound, newSoftLimit, searchConstraints.MaxDepth);
+
+                    if (ponderHitSearchContraints.HardLimitTimeBound != SearchConstraints.DefaultHardLimitTimeBound)
                     {
-                        _searchCancellationTokenSource.CancelAfter(searchConstraints.HardLimitTimeBound);
+                        _searchCancellationTokenSource.CancelAfter(ponderHitSearchContraints.HardLimitTimeBound);
                     }
 
-                    finalSearchResult = await MultithreadedSearch(searchConstraints, extraEnginesSearchConstraints);
+                    finalSearchResult = await MultithreadedSearch(ponderHitSearchContraints, extraEnginesSearchConstraints);
                 }
                 else
                 {
@@ -361,27 +361,9 @@
                     continue;
                 }
 
-<<<<<<< HEAD
-                tasks = [.. _extraEngines
-                    .Select(engine =>
-                        Task.Run(() => engine.Search(in extraEnginesSearchConstraint, isPondering: false, _absoluteSearchCancellationTokenSource.Token, CancellationToken.None)))];
-
-                // Soft limit tweak
-                var newSoftLimit = TimeManager.PonderHitSoftLimit(searchConstraints.SoftLimitTimeBound, goCommand, finalSearchResult, _mainEngine.Game.PositionBeforeLastSearch.Side == Side.White);
-                var ponderHitSearchContraints = new SearchConstraints(searchConstraints.HardLimitTimeBound, newSoftLimit, searchConstraints.MaxDepth);
-
-#if MULTITHREAD_DEBUG
-                _logger.Debug("End of extra searches prep, {0} ms", sw.ElapsedMilliseconds - lastElapsed);
-                lastElapsed = sw.ElapsedMilliseconds;
-#endif
-
-                finalSearchResult = _mainEngine.Search(in ponderHitSearchContraints, isPondering: false, _absoluteSearchCancellationTokenSource.Token, _searchCancellationTokenSource.Token);
-
-=======
                 // Thread voting, original impl sligtly corrected based on by Heimdall's (based on Berserk's)
                 if (extraResult.BestMove != default)
                 {
->>>>>>> 5711a229
 #if MULTITHREAD_DEBUG
                     var previousEngineId = finalSearchResult.EngineId;
                     var previousDepth = finalSearchResult.Depth;
