﻿using Lynx.Model;
using Lynx.UCI.Commands.Engine;
using Lynx.UCI.Commands.GUI;
using NLog;
using System.Threading.Channels;

namespace Lynx;

public sealed class Searcher
{
    private readonly ChannelReader<string> _uciReader;
    private readonly ChannelWriter<object> _engineWriter;
    private readonly Logger _logger;

    private Engine _engine;
    private int _currentTranspositionTableSize;
    private TranspositionTable _ttWrapper;

    public Position CurrentPosition => _engine.Game.CurrentPosition;

    public string FEN => _engine.Game.FEN;

    public Searcher(ChannelReader<string> uciReader, ChannelWriter<object> engineWriter)
    {
        _uciReader = uciReader;
        _engineWriter = engineWriter;

        _ttWrapper = new TranspositionTable();
        _engine = new Engine(_engineWriter, in _ttWrapper);

        _logger = LogManager.GetCurrentClassLogger();

<<<<<<< HEAD
        _currentTranspositionTableSize = Configuration.EngineSettings.TranspositionTableSize;
=======
        InitializeStaticClasses();
>>>>>>> e8bdff66
    }

    public async Task Run(CancellationToken cancellationToken)
    {
        try
        {
            while (await _uciReader.WaitToReadAsync(cancellationToken) && !cancellationToken.IsCancellationRequested)
            {
                try
                {
                    if (_uciReader.TryRead(out var rawCommand))
                    {
                        OnGoCommand(new GoCommand(rawCommand));
                    }
                }
                catch (Exception e)
                {
                    _logger.Error(e, "Error trying to read/parse UCI command");
                }
            }
        }
        catch (Exception e)
        {
            _logger.Fatal(e, "Error in search thread");
        }
        finally
        {
            _logger.Info("Finishing {0}", nameof(Searcher));
        }
    }

    public void PrintCurrentPosition() => _engine.Game.CurrentPosition.Print();

    private void OnGoCommand(GoCommand goCommand)
    {
        var searchConstraints = TimeManager.CalculateTimeManagement(_engine.Game, goCommand);

        var searchResult = _engine.Search(goCommand, searchConstraints);

        if (searchResult is not null)
        {
            // We always print best move, even in case of go ponder + stop, in which case IDEs are expected to ignore it
            _engineWriter.TryWrite(new BestMoveCommand(searchResult));
        }
    }

    public void AdjustPosition(ReadOnlySpan<char> command)
    {
        _engine.AdjustPosition(command);
    }

    public void StopSearching()
    {
        _engine.StopSearching();
    }

    public void PonderHit()
    {
        _engine.PonderHit();
    }

    public void NewGame()
    {
        var averageDepth = _engine.AverageDepth;
        if (averageDepth > 0 && averageDepth < int.MaxValue)
        {
            _logger.Info("Average depth: {0}", averageDepth);
        }

<<<<<<< HEAD
        if (_currentTranspositionTableSize == Configuration.EngineSettings.TranspositionTableSize)
        {
            _ttWrapper.Clear();
            _engine.NewGame();
        }
        else
        {
            _logger.Info("Resizing TT ({CurrentSize} MB -> {NewSize} MB)", _currentTranspositionTableSize, Configuration.EngineSettings.TranspositionTableSize);
            _currentTranspositionTableSize = Configuration.EngineSettings.TranspositionTableSize;

            _ttWrapper = new TranspositionTable();
            _engine = new Engine(_engineWriter, in _ttWrapper);
        }

=======
        _engine.NewGame();

#pragma warning disable S1215 // "GC.Collect" should not be called
        GC.Collect();
        GC.WaitForPendingFinalizers();
#pragma warning restore S1215 // "GC.Collect" should not be called
>>>>>>> e8bdff66
    }

    public void Quit()
    {
        var averageDepth = _engine.AverageDepth;
        if (averageDepth > 0 && averageDepth < int.MaxValue)
        {
            _logger.Info("Average depth: {0}", averageDepth);
        }
    }

    public async ValueTask RunBench(int depth)
    {
        var results = _engine.Bench(depth);
        await _engine.PrintBenchResults(results);
    }

    private static void InitializeStaticClasses()
    {
        _ = PVTable.Indexes[0];
        _ = Attacks.KingAttacks;
        _ = ZobristTable.SideHash();
        _ = Masks.FileMasks;
        _ = EvaluationConstants.HistoryBonus[1];
        _ = MoveGenerator.Init();
        _ = GoCommand.Init();
    }
}<|MERGE_RESOLUTION|>--- conflicted
+++ resolved
@@ -30,11 +30,9 @@
 
         _logger = LogManager.GetCurrentClassLogger();
 
-<<<<<<< HEAD
         _currentTranspositionTableSize = Configuration.EngineSettings.TranspositionTableSize;
-=======
+
         InitializeStaticClasses();
->>>>>>> e8bdff66
     }
 
     public async Task Run(CancellationToken cancellationToken)
@@ -104,7 +102,6 @@
             _logger.Info("Average depth: {0}", averageDepth);
         }
 
-<<<<<<< HEAD
         if (_currentTranspositionTableSize == Configuration.EngineSettings.TranspositionTableSize)
         {
             _ttWrapper.Clear();
@@ -119,14 +116,10 @@
             _engine = new Engine(_engineWriter, in _ttWrapper);
         }
 
-=======
-        _engine.NewGame();
-
 #pragma warning disable S1215 // "GC.Collect" should not be called
         GC.Collect();
         GC.WaitForPendingFinalizers();
 #pragma warning restore S1215 // "GC.Collect" should not be called
->>>>>>> e8bdff66
     }
 
     public void Quit()
