using Lynx.Model;
using Lynx.UCI.Commands.Engine;
using Lynx.UCI.Commands.GUI;
using NLog;
using System.Diagnostics;
using System.Threading.Channels;

namespace Lynx;

public sealed class Searcher
{
    private readonly ChannelReader<string> _uciReader;
    private readonly ChannelWriter<object> _engineWriter;
    private readonly Logger _logger;

    internal const int MainEngineId = 1;

    private bool _isProcessingGoCommand;
    private bool _isPonderHit;

    private int _searchThreadsCount;
    private Engine _mainEngine;
    private Engine[] _extraEngines = [];
    private TranspositionTable _ttWrapper;

    private CancellationTokenSource _searchCancellationTokenSource;
    private CancellationTokenSource _absoluteSearchCancellationTokenSource;

    public Position CurrentPosition => _mainEngine.Game.CurrentPosition;

    public string FEN => _mainEngine.Game.FEN;

    private bool _firstRun;

    public Searcher(ChannelReader<string> uciReader, ChannelWriter<object> engineWriter)
    {
        InitializeStaticClasses();

        _firstRun = true;
        _uciReader = uciReader;
        _engineWriter = engineWriter;

        _ttWrapper = new TranspositionTable();
        _mainEngine = new Engine(MainEngineId, _engineWriter, in _ttWrapper);
        _absoluteSearchCancellationTokenSource = new();
        _searchCancellationTokenSource = new();

        _searchThreadsCount = Configuration.EngineSettings.Threads;

        _logger = LogManager.GetCurrentClassLogger();
        _logger.Info("Threads:\t{0}", _searchThreadsCount);

        AllocateExtraEngines();

#if !DEBUG
        Warmup();
#endif

        // Even if we didn't have Warmup(), this .Clear() zeroes the otherwise lazily zero-ed memory (due to using GC.AllocateArray instead of AllocateUninitializedArray)
        // It might help performance though due to preventing that zeroing from happenning during search
        // See https://stackoverflow.com/questions/2688466/why-mallocmemset-is-slower-than-calloc/2688522#2688522
        _ttWrapper.Clear();

        ForceGCCollection();
    }

    public async Task Run(CancellationToken cancellationToken)
    {
        try
        {
            while (await _uciReader.WaitToReadAsync(cancellationToken) && !cancellationToken.IsCancellationRequested)
            {
                try
                {
                    if (_uciReader.TryRead(out var rawCommand))
                    {
                        await OnGoCommand(new GoCommand(rawCommand));
                    }
                }
                catch (Exception e)
                {
                    _logger.Error(e, "Error trying to read/parse UCI command");
                }
            }
        }
        catch (Exception e)
        {
            _logger.Fatal(e, "Error in search thread");
        }
        finally
        {
            _logger.Info("Finishing {0}", nameof(Searcher));
        }
    }

    public void PrintCurrentPosition() => _mainEngine.Game.CurrentPosition.Print();

    private async Task OnGoCommand(GoCommand goCommand)
    {
        _isProcessingGoCommand = true;

        if (!_absoluteSearchCancellationTokenSource.TryReset())
        {
            _absoluteSearchCancellationTokenSource.Dispose();
            _absoluteSearchCancellationTokenSource = new();
        }

        if (!_searchCancellationTokenSource.TryReset())
        {
            _searchCancellationTokenSource.Dispose();
            _searchCancellationTokenSource = new();
        }

        if (_searchThreadsCount == 1)
        {
            SingleThreadedSearch(goCommand);
        }
        else
        {
            await MultiThreadedSearch(goCommand);
        }

        _isProcessingGoCommand = false;
    }

    private void SingleThreadedSearch(GoCommand goCommand)
    {
        var searchConstraints = TimeManager.CalculateTimeManagement(_mainEngine.Game, goCommand);
        var isPondering = Configuration.EngineSettings.IsPonder && goCommand.Ponder;

        if (!isPondering)
        {
            if (searchConstraints.HardLimitTimeBound != SearchConstraints.DefaultHardLimitTimeBound)
            {
                _searchCancellationTokenSource.CancelAfter(searchConstraints.HardLimitTimeBound);
            }

            var searchResult = _mainEngine.Search(in searchConstraints, isPondering: false, _absoluteSearchCancellationTokenSource.Token, _searchCancellationTokenSource.Token);

            if (searchResult is not null)
            {
                // Final info command
                _engineWriter.TryWrite(searchResult);

                // bestmove command
                _engineWriter.TryWrite(new BestMoveCommand(searchResult));
            }
        }
        else
        {
            // Pondering
            _logger.Debug("Pondering");

            SearchResult? searchResult = null;

            // This check takes care of early ponderhits that may have cancelled the ct
            // before it was reset in OnGoCommand and therefore stay undetected
            if (!_isPonderHit)
            {
                searchResult = _mainEngine.Search(in searchConstraints, isPondering: true, _absoluteSearchCancellationTokenSource.Token, CancellationToken.None);

                if (searchResult is not null)
                {
                    // Final info command
                    _engineWriter.TryWrite(searchResult);

                    // We don't print bestmove command when ponder + ponderhit though
                }
            }

            // Avoiding the scenario where search finishes early (i.e. mate detected, max depth reached) and results comes
            // before a potential ponderhit command
            SpinWait.SpinUntil(() => _isPonderHit || _absoluteSearchCancellationTokenSource.IsCancellationRequested);

            if (_isPonderHit)
            {
                // PonderHit cancelled the token from _absoluteSearchCancellationTokenSource
                _absoluteSearchCancellationTokenSource.Dispose();
                _absoluteSearchCancellationTokenSource = new();

                if (searchResult is null
                    || searchResult.Depth < Configuration.EngineSettings.PonderHitMinDepthToStopSearch
                    || searchConstraints.HardLimitTimeBound >= Configuration.EngineSettings.PonderHitMinTimeToContinueSearch)
                {
                    _logger.Debug("Ponder hit - restarting search now with time constraints");

                    if (searchConstraints.HardLimitTimeBound != SearchConstraints.DefaultHardLimitTimeBound)
                    {
                        _searchCancellationTokenSource.CancelAfter(searchConstraints.HardLimitTimeBound);
                    }

                    searchResult = _mainEngine.Search(in searchConstraints, isPondering: false, _absoluteSearchCancellationTokenSource.Token, _searchCancellationTokenSource.Token);
                }
                else
                {
                    _logger.Info("Ponder hit - settling for initial pondering search result due to low hard limit: " +
                        "{HardLimitTimeBound}ms (< {MinTime}ms), depth: {Depth} (>= {MaxDepth})",
                        searchConstraints.HardLimitTimeBound, Configuration.EngineSettings.PonderHitMinTimeToContinueSearch, searchResult.Depth, Configuration.EngineSettings.PonderHitMinDepthToStopSearch);
                }

                if (searchResult is not null)
                {
                    // Final info command
                    _engineWriter.TryWrite(searchResult);
                }

                _isPonderHit = false;
            }

            if (searchResult is not null)
            {
                // We print best move even in case of go ponder + stop, in which case IDEs are expected to ignore it
                _engineWriter.TryWrite(new BestMoveCommand(searchResult));
            }
        }
    }

    private async Task MultiThreadedSearch(GoCommand goCommand)
    {
        // Basic lazy SMP implementation
        // Extra engines run in "go infinite" mode and their purpose is to populate the TT
        // Not UCI output is produced by them nor their search results are taken into account
        var extraEnginesSearchConstraints = SearchConstraints.InfiniteSearchConstraint;

        var searchConstraints = TimeManager.CalculateTimeManagement(_mainEngine.Game, goCommand);
        var isPondering = Configuration.EngineSettings.IsPonder && goCommand.Ponder;

        if (!isPondering)
        {
            var finalSearchResult = MultithreadedSearch(searchConstraints, extraEnginesSearchConstraints);
        }
        else
        {
#if MULTITHREAD_DEBUG
            var sw = System.Diagnostics.Stopwatch.StartNew();
            var lastElapsed = sw.ElapsedMilliseconds;
#endif

            // Pondering
            _logger.Debug("Pondering");

            SearchResult? finalSearchResult = null;

            // This check takes care of early ponderhits that may have cancelled the ct
            // before it was reset in OnGoCommand and therefore stay undetected
            if (!_isPonderHit)
            {
                var tasks = _extraEngines
                    .Select(engine =>
                        Task.Run(() => engine.Search(in extraEnginesSearchConstraints, isPondering: true, _absoluteSearchCancellationTokenSource.Token, CancellationToken.None)))
                    .ToArray();

#if MULTITHREAD_DEBUG
                _logger.Info("[Pondering] End of extra searches prep, {0} ms", sw.ElapsedMilliseconds - lastElapsed);
                lastElapsed = sw.ElapsedMilliseconds;
#endif

                finalSearchResult = _mainEngine.Search(in searchConstraints, isPondering: true, _absoluteSearchCancellationTokenSource.Token, CancellationToken.None);

#if MULTITHREAD_DEBUG
                _logger.Info("[Pondering] End of main search, {0} ms", sw.ElapsedMilliseconds - lastElapsed);
                lastElapsed = sw.ElapsedMilliseconds;
#endif

                await _absoluteSearchCancellationTokenSource.CancelAsync();

#if MULTITHREAD_DEBUG
                _logger.Info("[Pondering] End of extra searches, {0} ms", sw.ElapsedMilliseconds - lastElapsed);
#endif

                if (finalSearchResult is not null)
                {
                    // We wait just for the node count, so there's room for improvement here with thread voting
                    // and other strategies that take other thread results into account
                    await foreach (var extraResult in Task.WhenEach(tasks))
                    {
                        finalSearchResult.Nodes += (await extraResult)?.Nodes ?? 0;
                    }

                    finalSearchResult.NodesPerSecond = Utils.CalculateNps(finalSearchResult.Nodes, 0.001 * finalSearchResult.Time);

#if MULTITHREAD_DEBUG
                    _logger.Info("[Pondering] End of multithread calculations, {0} ms", sw.ElapsedMilliseconds - lastElapsed);
#endif

                    // Final info command
                    _engineWriter.TryWrite(finalSearchResult);

                    // We don't print bestmove command when ponder + ponderhit though
                }
            }

            // Avoiding the scenario where search finishes early (i.e. mate detected, max depth reached) and results comes
            // before a potential ponderhit command
            SpinWait.SpinUntil(() => _isPonderHit || _absoluteSearchCancellationTokenSource.IsCancellationRequested);

            if (_isPonderHit)
            {
                // PonderHit cancelled the token from _absoluteSearchCancellationTokenSource
                _absoluteSearchCancellationTokenSource.Dispose();
                _absoluteSearchCancellationTokenSource = new();

                if (finalSearchResult is null
                    || finalSearchResult.Depth < Configuration.EngineSettings.PonderHitMinDepthToStopSearch
                    || searchConstraints.HardLimitTimeBound >= Configuration.EngineSettings.PonderHitMinTimeToContinueSearch)
                {
                    _logger.Debug("Ponder hit - restarting search now with time constraints");

                    if (searchConstraints.HardLimitTimeBound != SearchConstraints.DefaultHardLimitTimeBound)
                    {
                        _searchCancellationTokenSource.CancelAfter(searchConstraints.HardLimitTimeBound);
                    }

                    finalSearchResult = await MultithreadedSearch(searchConstraints, extraEnginesSearchConstraints);
                }
                else
                {
                    _logger.Info("Ponder hit - settling for initial pondering search result due to low hard limit: " +
                        "{HardLimitTimeBound}ms (< {MinTime}ms), depth: {Depth} (>= {MaxDepth})",
                        searchConstraints.HardLimitTimeBound, Configuration.EngineSettings.PonderHitMinTimeToContinueSearch, finalSearchResult.Depth, Configuration.EngineSettings.PonderHitMinDepthToStopSearch);

                    // Final info command
                    _engineWriter.TryWrite(finalSearchResult);

                    // bestmove command
                    _engineWriter.TryWrite(new BestMoveCommand(finalSearchResult));
                }

                _isPonderHit = false;
            }
            else
            {
                if (finalSearchResult is not null)
                {
                    // We print best move even in case of go ponder + stop, in which case IDEs are expected to ignore it
                    _engineWriter.TryWrite(new BestMoveCommand(finalSearchResult));
                }
            }
        }
    }

    private async Task<SearchResult?> MultithreadedSearch(SearchConstraints searchConstraints, SearchConstraints extraEnginesSearchConstraints)
    {
#if MULTITHREAD_DEBUG
        var sw = System.Diagnostics.Stopwatch.StartNew();
        var lastElapsed = sw.ElapsedMilliseconds;
#endif

        if (searchConstraints.HardLimitTimeBound != SearchConstraints.DefaultHardLimitTimeBound)
        {
            _searchCancellationTokenSource.CancelAfter(searchConstraints.HardLimitTimeBound);
        }

        SearchResult? finalSearchResult = null;

        var tasks = _extraEngines
            .Select(engine =>
                Task.Run(() => engine.Search(in extraEnginesSearchConstraints, isPondering: false, _absoluteSearchCancellationTokenSource.Token, CancellationToken.None)))
            .ToArray();

#if MULTITHREAD_DEBUG
        _logger.Info("End of extra searches prep, {0} ms", sw.ElapsedMilliseconds - lastElapsed);
        lastElapsed = sw.ElapsedMilliseconds;
#endif

        finalSearchResult = _mainEngine.Search(in searchConstraints, isPondering: false, _absoluteSearchCancellationTokenSource.Token, _searchCancellationTokenSource.Token);

#if MULTITHREAD_DEBUG
        _logger.Info("End of main search, {0} ms", sw.ElapsedMilliseconds - lastElapsed);
        lastElapsed = sw.ElapsedMilliseconds;
#endif

        await _absoluteSearchCancellationTokenSource.CancelAsync();

#if MULTITHREAD_DEBUG
        _logger.Info("End of extra searches, {0} ms", sw.ElapsedMilliseconds - lastElapsed);
        lastElapsed = sw.ElapsedMilliseconds;
#endif

        var totalNodes = finalSearchResult?.Nodes ?? 0;
<<<<<<< HEAD
        var finalTime = finalSearchResult?.Time ?? 0;

=======

        // We wait just for the node count, so there's room for improvement here with thread voting
        // and other strategies that take other thread results into account
>>>>>>> 75824ca3
        await foreach (var task in Task.WhenEach(tasks))
        {
            var extraResult = await task;

<<<<<<< HEAD
            if (extraResult is not null)
            {
                totalNodes += extraResult.Nodes;

                if (finalSearchResult is null)
                {
                    finalSearchResult = extraResult;
                    finalTime = extraResult.Time;
                    continue;
                }

                // Thread voting, original impl sligtly corrected based on by Heimdall's (based on Berserk's)
                if (extraResult.BestMove != default)
                {
                    finalSearchResult = finalSearchResult.Mate switch
                    {
                        0                                                                       // No mate detected in main thread:
                            when                                                                //      Extra thread:
                                extraResult.Mate > 0                                            //          Mate
                                    || extraResult.Depth > finalSearchResult.Depth              //          ||  Higher depth
                                    || (extraResult.Depth == finalSearchResult.Depth            //          ||  Same depth, better score
                                        && extraResult.Score > finalSearchResult.Score)

                                => extraResult,
                        > 0                                                                     // Mating in main thread:
                            when                                                                //      Extra thread:
                                extraResult.Mate > 0                                            //          Still mating
                                    && (extraResult.Mate < finalSearchResult.Mate               //          &&  [But faster (shorter mate)
                                        || (extraResult.Mate == finalSearchResult.Mate          //              || Same mating distance, but higher depth]
                                            && extraResult.Depth > finalSearchResult.Depth))

                                => extraResult,

                        < 0                                                                     // Mated in main thread:
                            when                                                                //      Extra thread:
                                extraResult.Depth > finalSearchResult.Depth                     //          Higher depth
                                    || (extraResult.Depth == finalSearchResult.Depth            //          || Same depth
                                        && (extraResult.Mate >= 0                               //              && [But mating or at least not mated any more
                                            || extraResult.Mate < finalSearchResult.Mate))      //                  || Still mated, but longer mate]

                                => extraResult,

                        _ => finalSearchResult
                    };
                }
            }
        }

        if (finalSearchResult is not null)
        {
            finalSearchResult.Nodes = totalNodes;
            finalSearchResult.Time = finalTime;
=======
            if (extraResult != null)
            {
                totalNodes += extraResult.Nodes;
                finalSearchResult ??= extraResult;
            }
        }
>>>>>>> 75824ca3

        if (finalSearchResult is not null)
        {
            finalSearchResult.Nodes = totalNodes;
            finalSearchResult.NodesPerSecond = Utils.CalculateNps(finalSearchResult.Nodes, 0.001 * finalSearchResult.Time);

#if MULTITHREAD_DEBUG
            _logger.Info("End of multithread calculations, {0} ms", sw.ElapsedMilliseconds - lastElapsed);
#endif

            // Final info command
            _engineWriter.TryWrite(finalSearchResult);

            // bestmove command
            _engineWriter.TryWrite(new BestMoveCommand(finalSearchResult));
        }

        return finalSearchResult;
    }

    public void AdjustPosition(ReadOnlySpan<char> command)
    {
        // Can't update MainEngine.Game until previous search is completed
        // Some GUIs wait until a bestmove is sent before sending a new position + go command (cutechess)
        // but some others don't (WinBoard)
        SpinWait.SpinUntil(() => !_isProcessingGoCommand);

        _mainEngine.AdjustPosition(command);

        foreach (var engine in _extraEngines)
        {
            engine.AdjustPosition(command);
        }
    }

    public async Task StopSearching()
    {
        await _absoluteSearchCancellationTokenSource.CancelAsync();
    }

    public async Task PonderHit()
    {
        _isPonderHit = true;
        await _absoluteSearchCancellationTokenSource.CancelAsync();
    }

    public void NewGame()
    {
        var sw = Stopwatch.StartNew();

        var averageDepth = _mainEngine.AverageDepth;
        if (averageDepth > 0 && averageDepth < int.MaxValue)
        {
            _logger.Info("Average depth: {0}", averageDepth);
        }

        // Threads update - before hash update to take advantage of multithreaded TT initialization (clearing)
        // if .Clear() is ever moved to TranspositionTable constructor.
        var threadsUpdated = UpdateThreads();
        if (threadsUpdated)
        {
            _logger.Warn("Unexpected threads update - should have happened on 'setoption'");
        }

        // Hash update - after hash update to potentially take advantage of multithreaded TT
        // initialization (clearing/zeroing), if .Clear() is ever moved to TranspositionTable constructor.
        var hashUpdated = UpdateHash();
        if (hashUpdated)
        {
            _logger.Warn("Unexpected hash update - should have happened on 'setoption'\");");
        }

        // We don't need to reset the main engine in case of hash update
        // because it was alredy reset there, but whetever
        _mainEngine.NewGame();

        // We don't need to reset the extra engines in case of hash or threads update
        // because they were alredy reset there, but whetever
        foreach (var engine in _extraEngines)
        {
            engine.NewGame();
        }

        // During the first run, TT is cleared at the end of the constructor
        if (!_firstRun && !hashUpdated)
        {
            _ttWrapper.Clear();
        }
        _firstRun = false;

        sw.Stop();
        _logger.Info("ucinewgame duration: {Time}ms", sw.ElapsedMilliseconds);

        ForceGCCollection();
    }

    public bool UpdateThreads()
    {
        if (_searchThreadsCount != Configuration.EngineSettings.Threads)
        {
            _logger.Info("Updating search threads count ({CurrentCount} threads -> {NewCount} threads)", _searchThreadsCount, Configuration.EngineSettings.Threads);

            // Before invoking AllocateExtraEngines
            _searchThreadsCount = Configuration.EngineSettings.Threads;

            AllocateExtraEngines();

            return true;
        }

        return false;
    }

    public bool UpdateHash()
    {
        if (_ttWrapper.Size != Configuration.EngineSettings.TranspositionTableSize)
        {
            _logger.Info("Resizing TT ({CurrentSize} MB -> {NewSize} MB)", _ttWrapper.Size, Configuration.EngineSettings.TranspositionTableSize);

            _ttWrapper = new TranspositionTable();

            // This .Clear() zeroes the otherwise lazily zero-ed memory (due to using GC.AllocateArray instead of AllocateUninitializedArray), but isn't functional
            // It might impact performance though, due to preventing that zeroing from happenning during search
            // See https://stackoverflow.com/questions/2688466/why-mallocmemset-is-slower-than-calloc/2688522#2688522
            _ttWrapper.Clear();

            _mainEngine.FreeResources();
            _mainEngine = new Engine(MainEngineId, _engineWriter, in _ttWrapper);

            // We need extra engines to know about the nwe TT
            AllocateExtraEngines();

            return true;
        }

        return false;
    }

    public void Quit()
    {
        var averageDepth = _mainEngine.AverageDepth;
        if (averageDepth > 0 && averageDepth < int.MaxValue)
        {
            _logger.Info("Average depth: {0}", averageDepth);
        }
    }

    public async ValueTask RunBench(int depth)
    {
        using var engine = new Engine(-1, SilentChannelWriter<object>.Instance, in _ttWrapper);
        var results = engine.Bench(depth);

        // Can't use engine, or results won't be printed
        await _mainEngine.PrintBenchResults(results);
    }

    public async ValueTask RunVerboseBench(int depth)
    {
        using var engine = new Engine(-1, _engineWriter, in _ttWrapper);
        var results = engine.Bench(depth);

        await engine.PrintBenchResults(results);
    }

    /// <summary>
    /// Removes existing <see cref="_extraEngines"/> and allocates new ones baed on <see cref="_searchThreadsCount"/>
    /// </summary>
    private void AllocateExtraEngines()
    {
        // _searchThreadsCount includes _mainEngine
        const int mainEngineOffset = 1;

        foreach (var engine in _extraEngines)
        {
            engine.FreeResources();
        }

        if (_searchThreadsCount > 1)
        {
            _extraEngines = new Engine[_searchThreadsCount - mainEngineOffset];

            for (int i = 0; i < _searchThreadsCount - mainEngineOffset; ++i)
            {
                _extraEngines[i] = new Engine(i + 2,
#if MULTITHREAD_DEBUG
                    _engineWriter,
#else
                    SilentChannelWriter<object>.Instance,
#endif
                    in _ttWrapper);
            }
        }
        else
        {
            _extraEngines = [];
        }
    }

    private static void InitializeStaticClasses()
    {
        _ = PVTable.Indexes[0];
        _ = Attacks.KingAttacks;
        _ = ZobristTable.SideHash();
        _ = Masks.IsolatedPawnMasks;
        _ = EvaluationConstants.HistoryBonus[1];
        _ = MoveGenerator.Init();
        _ = GoCommand.Init();
    }

    private static void ForceGCCollection()
    {
#pragma warning disable S1215 // "GC.Collect" should not be called
        GC.Collect(GC.MaxGeneration, GCCollectionMode.Forced);
        GC.WaitForPendingFinalizers();
#pragma warning restore S1215 // "GC.Collect" should not be called
    }

#pragma warning disable S1144, RCS1213 // Unused private types or members should be removed - used in Release mode
    private void Warmup()
    {
        _logger.Debug("Warming-up engine");
        var sw = System.Diagnostics.Stopwatch.StartNew();

        var warmupCount = Math.Min(8, _extraEngines.Length + 1);

        Parallel.For(0, warmupCount, i =>
        {
            var silentEngineWriter = Channel.CreateUnbounded<object>(new UnboundedChannelOptions { SingleReader = true, SingleWriter = false }).Writer;
            var engine = new Engine(-i, silentEngineWriter, in _ttWrapper);

            engine.Warmup();
        });

        _logger.Info("Warm-up time:\t{0} ms", sw.ElapsedMilliseconds);
    }
#pragma warning restore S1144, RCS1213 // Unused private types or members should be removed
}<|MERGE_RESOLUTION|>--- conflicted
+++ resolved
@@ -378,19 +378,12 @@
 #endif
 
         var totalNodes = finalSearchResult?.Nodes ?? 0;
-<<<<<<< HEAD
         var finalTime = finalSearchResult?.Time ?? 0;
 
-=======
-
-        // We wait just for the node count, so there's room for improvement here with thread voting
-        // and other strategies that take other thread results into account
->>>>>>> 75824ca3
         await foreach (var task in Task.WhenEach(tasks))
         {
             var extraResult = await task;
 
-<<<<<<< HEAD
             if (extraResult is not null)
             {
                 totalNodes += extraResult.Nodes;
@@ -443,18 +436,7 @@
         {
             finalSearchResult.Nodes = totalNodes;
             finalSearchResult.Time = finalTime;
-=======
-            if (extraResult != null)
-            {
-                totalNodes += extraResult.Nodes;
-                finalSearchResult ??= extraResult;
-            }
-        }
->>>>>>> 75824ca3
-
-        if (finalSearchResult is not null)
-        {
-            finalSearchResult.Nodes = totalNodes;
+
             finalSearchResult.NodesPerSecond = Utils.CalculateNps(finalSearchResult.Nodes, 0.001 * finalSearchResult.Time);
 
 #if MULTITHREAD_DEBUG
