﻿using System.Runtime.CompilerServices;
using System.Text.Json.Serialization;

namespace Lynx;

public static class Configuration
{
    public static EngineSettings EngineSettings { get; set; } = new EngineSettings();
    public static GeneralSettings GeneralSettings { get; set; } = new GeneralSettings();

    private static int _isDebug = 0;
#pragma warning disable IDE1006 // Naming Styles
    private static int _UCI_AnalyseMode = 0;
#pragma warning restore IDE1006 // Naming Styles
    private static int _ponder = 0;

    public static bool IsDebug
    {
        get => Interlocked.CompareExchange(ref _isDebug, 1, 1) == 1;
        set
        {
            if (value)
            {
                Interlocked.CompareExchange(ref _isDebug, 1, 0);
            }
            else
            {
                Interlocked.CompareExchange(ref _isDebug, 0, 1);
            }
        }
    }

    public static bool UCI_AnalyseMode
    {
        get => Interlocked.CompareExchange(ref _UCI_AnalyseMode, 1, 1) == 1;
        set
        {
            if (value)
            {
                Interlocked.CompareExchange(ref _UCI_AnalyseMode, 1, 0);
            }
            else
            {
                Interlocked.CompareExchange(ref _UCI_AnalyseMode, 0, 1);
            }
        }
    }

    public static bool IsPonder
    {
        get => Interlocked.CompareExchange(ref _ponder, 1, 1) == 1;
        set
        {
            if (value)
            {
                Interlocked.CompareExchange(ref _ponder, 1, 0);
            }
            else
            {
                Interlocked.CompareExchange(ref _ponder, 0, 1);
            }
        }
    }

    public static int Hash
    {
        get => EngineSettings.TranspositionTableSize;
        set => EngineSettings.TranspositionTableSize = value;
    }
}

public sealed class GeneralSettings
{
    public bool EnableLogging { get; set; } = false;

    public bool EnableTuning { get; set; } = false;
}

public sealed class EngineSettings
{
    private int _maxDepth = 128;
    public int MaxDepth { get => _maxDepth; set => _maxDepth = Math.Clamp(value, 1, Constants.AbsoluteMaxDepth); }

    /// <summary>
    /// Depth for bench command
    /// </summary>
    public int BenchDepth { get; set; } = 8;

    /// <summary>
    /// MB
    /// </summary>
    public int TranspositionTableSize { get; set; } = 256;

    public bool UseOnlineTablebaseInRootPositions { get; set; } = false;

    /// <summary>
    /// Experimental, might misbehave due to tablebase API limits
    /// </summary>
    public bool UseOnlineTablebaseInSearch { get; set; } = false;

    /// <summary>
    /// This can also de used to reduce online probing
    /// </summary>
    public int OnlineTablebaseMaxSupportedPieces { get; set; } = 7;

    public bool ShowWDL { get; set; } = false;

    public double SPSA_OB_R_end { get; set; } = 0.02;

    #region Time management

    public double HardTimeBoundMultiplier { get; set; } = 0.52;

    public double SoftTimeBoundMultiplier { get; set; } = 1;

    public int DefaultMovesToGo { get; set; } = 45;

    public double SoftTimeBaseIncrementMultiplier { get; set; } = 0.8;

    #endregion

    [SPSAAttribute<int>(2, 10, 1)]
    public int LMR_MinDepth { get; set; } = 3;

    [SPSAAttribute<int>(1, 10, 1)]
    public int LMR_MinFullDepthSearchedMoves { get; set; } = 3;

    /// <summary>
    /// Value originally from Stormphrax, who apparently took it from Viridithas
    /// </summary>
    [SPSAAttribute<double>(0.1, 2, 0.1)]
    public double LMR_Base { get; set; } = 0.85;

    /// <summary>
    /// Value originally from Akimbo
    /// </summary>
    [SPSAAttribute<double>(1, 5, 0.1)]
    public double LMR_Divisor { get; set; } = 3.12;

    [SPSAAttribute<int>(1, 10, 1)]
    public int NMP_MinDepth { get; set; } = 3;

    [SPSAAttribute<int>(1, 5, 1)]
    public int NMP_BaseDepthReduction { get; set; } = 2;

    [SPSAAttribute<int>(0, 20, 1)]
    public int NMP_DepthIncrement { get; set; } = 1;

    [SPSAAttribute<int>(1, 20, 1)]
    public int NMP_DepthDivisor { get; set; } = 5;

    [SPSAAttribute<int>(1, 100, 5)]
    public int AspirationWindow_Delta { get; set; } = 12;

    [SPSAAttribute<int>(1, 20, 1)]
    public int AspirationWindow_MinDepth { get; set; } = 7;

    [SPSAAttribute<int>(1, 20, 1)]
    public int RFP_MaxDepth { get; set; } = 6;

    [SPSAAttribute<int>(1, 300, 10)]
    public int RFP_DepthScalingFactor { get; set; } = 107;

    [SPSAAttribute<int>(1, 10, 1)]
    public int Razoring_MaxDepth { get; set; } = 2;

    [SPSAAttribute<int>(1, 300, 10)]
    public int Razoring_Depth1Bonus { get; set; } = 84;

    [SPSAAttribute<int>(1, 300, 10)]
    public int Razoring_NotDepth1Bonus { get; set; } = 135;

    [SPSAAttribute<int>(1, 10, 1)]
    public int IIR_MinDepth { get; set; } = 3;

    [SPSAAttribute<int>(1, 10, 1)]
    public int LMP_MaxDepth { get; set; } = 6;

    [SPSAAttribute<int>(0, 10, 1)]
    public int LMP_BaseMovesToTry { get; set; } = 0;

    [SPSAAttribute<int>(0, 50, 1)]
    public int LMP_MovesDepthMultiplier { get; set; } = 4;

    public int History_MaxMoveValue { get; set; } = 8_192;

    /// <summary>
    /// 1896: constant from depth 12
    /// </summary>
    public int History_MaxMoveRawBonus { get; set; } = 1_896;

    [SPSAAttribute<int>(0, 6, 1)]
    public int SEE_BadCaptureReduction { get; set; } = 2;

<<<<<<< HEAD
    public int DeltaPruning_Margin { get; set; } = 200;
=======
    [SPSAAttribute<int>(1, 10, 1)]
    public int FP_MaxDepth { get; set; } = 6;

    [SPSAAttribute<int>(1, 200, 10)]
    public int FP_DepthScalingFactor { get; set; } = 60;

    [SPSAAttribute<int>(0, 500, 25)]
    public int FP_Margin { get; set; } = 250;
>>>>>>> df0c6b32

    #region Evaluation

    public TaperedEvaluationTerm DoubledPawnPenalty { get; set; } = new(-6, -12);

    public TaperedEvaluationTerm IsolatedPawnPenalty { get; set; } = new(-17, -13);

    public TaperedEvaluationTerm OpenFileRookBonus { get; set; } = new(47, 10);

    public TaperedEvaluationTerm SemiOpenFileRookBonus { get; set; } = new(18, 17);

    public TaperedEvaluationTerm BishopMobilityBonus { get; set; } = new(10, 9);

    public TaperedEvaluationTerm RookMobilityBonus { get; set; } = new(5, 5);

    public TaperedEvaluationTerm QueenMobilityBonus { get; set; } = new(4, 7);

    public TaperedEvaluationTerm SemiOpenFileKingPenalty { get; set; } = new(-36, 24);

    public TaperedEvaluationTerm OpenFileKingPenalty { get; set; } = new(-105, 8);

    public TaperedEvaluationTerm KingShieldBonus { get; set; } = new(16, -6);

    public TaperedEvaluationTerm BishopPairBonus { get; set; } = new(31, 80);

    public TaperedEvaluationTermByRank PassedPawnBonus { get; set; } = new(
        new(0, 0),
        new(-2, 7),
        new(-15, 13),
        new(-14, 41),
        new(20, 74),
        new(60, 150),
        new(98, 217),
        new(0, 0));

    #endregion
}

public sealed class TaperedEvaluationTerm
{
    [JsonIgnore]
    public int PackedEvaluation
    {
        [MethodImpl(MethodImplOptions.AggressiveInlining)]
        get;

        [Obsolete("Test only")]
        private set;
    }

    public int MG
    {
        [MethodImpl(MethodImplOptions.AggressiveInlining)]
        get
        {
            return Utils.UnpackMG(PackedEvaluation);
        }
        [Obsolete("Test only, will reset internal value")]
        set
        {
            PackedEvaluation = value;
        }
    }

    public int EG
    {
        [MethodImpl(MethodImplOptions.AggressiveInlining)]
        get
        {
            return Utils.UnpackEG(PackedEvaluation);
        }
        [Obsolete("Test only")]
        set
        {
            PackedEvaluation += (value << 16);
        }
    }

    public TaperedEvaluationTerm(int mg, int eg)
    {
#pragma warning disable CS0618 // Type or member is obsolete - correct usage here, setter wouldn't even be needed
        PackedEvaluation = Utils.Pack((short)mg, (short)eg);
#pragma warning restore CS0618 // Type or member is obsolete
    }

    public override string ToString()
    {
        return $"{{\"MG\":{MG},\"EG\":{EG}}}";
    }
}

public sealed class TaperedEvaluationTermByRank
{
    private readonly List<TaperedEvaluationTerm> _evaluationTermsIndexedByPiece;

    public TaperedEvaluationTerm Rank0 { get; set; }
    public TaperedEvaluationTerm Rank1 { get; set; }
    public TaperedEvaluationTerm Rank2 { get; set; }
    public TaperedEvaluationTerm Rank3 { get; set; }
    public TaperedEvaluationTerm Rank4 { get; set; }
    public TaperedEvaluationTerm Rank5 { get; set; }
    public TaperedEvaluationTerm Rank6 { get; set; }
    public TaperedEvaluationTerm Rank7 { get; set; }

    public TaperedEvaluationTermByRank(
        TaperedEvaluationTerm rank0, TaperedEvaluationTerm rank1, TaperedEvaluationTerm rank2,
        TaperedEvaluationTerm rank3, TaperedEvaluationTerm rank4, TaperedEvaluationTerm rank5,
        TaperedEvaluationTerm rank6, TaperedEvaluationTerm rank7)
    {
        Rank0 = rank0;
        Rank1 = rank1;
        Rank2 = rank2;
        Rank3 = rank3;
        Rank4 = rank4;
        Rank5 = rank5;
        Rank6 = rank6;
        Rank7 = rank7;

        _evaluationTermsIndexedByPiece = [rank0, rank1, rank2, rank3, rank4, rank5, rank6, rank7];
    }

    public TaperedEvaluationTerm this[int i]
    {
        get { return _evaluationTermsIndexedByPiece[i]; }
    }

    public override string ToString()
    {
        return "{" +
            $"\"{nameof(Rank0)}\":{Rank0}," +
            $"\"{nameof(Rank1)}\":{Rank1}," +
            $"\"{nameof(Rank2)}\":{Rank2}," +
            $"\"{nameof(Rank3)}\":{Rank3}," +
            $"\"{nameof(Rank4)}\":{Rank4}," +
            $"\"{nameof(Rank5)}\":{Rank5}," +
            $"\"{nameof(Rank6)}\":{Rank6}," +
            $"\"{nameof(Rank7)}\":{Rank7}" +
            "}";
    }
}

[JsonSourceGenerationOptions(
    GenerationMode = JsonSourceGenerationMode.Default, WriteIndented = true)] // https://github.com/dotnet/runtime/issues/78602#issuecomment-1322004254
[JsonSerializable(typeof(EngineSettings))]
[JsonSerializable(typeof(TaperedEvaluationTerm))]
[JsonSerializable(typeof(TaperedEvaluationTermByRank))]
[JsonSerializable(typeof(SPSAAttribute<int>))]
[JsonSerializable(typeof(SPSAAttribute<double>))]
internal partial class EngineSettingsJsonSerializerContext : JsonSerializerContext
{
}<|MERGE_RESOLUTION|>--- conflicted
+++ resolved
@@ -192,9 +192,6 @@
     [SPSAAttribute<int>(0, 6, 1)]
     public int SEE_BadCaptureReduction { get; set; } = 2;
 
-<<<<<<< HEAD
-    public int DeltaPruning_Margin { get; set; } = 200;
-=======
     [SPSAAttribute<int>(1, 10, 1)]
     public int FP_MaxDepth { get; set; } = 6;
 
@@ -203,7 +200,9 @@
 
     [SPSAAttribute<int>(0, 500, 25)]
     public int FP_Margin { get; set; } = 250;
->>>>>>> df0c6b32
+
+    [SPSAAttribute<int>(0, 500, 25)]
+    public int DeltaPruning_Margin { get; set; } = 200;
 
     #region Evaluation
 
