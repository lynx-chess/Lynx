﻿using System.Diagnostics;
using System.Runtime.CompilerServices;
using System.Text.Json.Serialization;

namespace Lynx;

public static class Configuration
{
    public static EngineSettings EngineSettings { get; set; } = new EngineSettings();
    public static GeneralSettings GeneralSettings { get; set; } = new GeneralSettings();

    private static int _isDebug = 0;
#pragma warning disable IDE1006 // Naming Styles
    private static int _UCI_AnalyseMode = 0;
#pragma warning restore IDE1006 // Naming Styles

    public static bool IsDebug
    {
        get => Interlocked.CompareExchange(ref _isDebug, 1, 1) == 1;
        set
        {
            if (value)
            {
                Interlocked.CompareExchange(ref _isDebug, 1, 0);
            }
            else
            {
                Interlocked.CompareExchange(ref _isDebug, 0, 1);
            }
        }
    }

    public static bool UCI_AnalyseMode
    {
        get => Interlocked.CompareExchange(ref _UCI_AnalyseMode, 1, 1) == 1;
        set
        {
            if (value)
            {
                Interlocked.CompareExchange(ref _UCI_AnalyseMode, 1, 0);
            }
            else
            {
                Interlocked.CompareExchange(ref _UCI_AnalyseMode, 0, 1);
            }
        }
    }

    public static int Hash
    {
        get => EngineSettings.TranspositionTableSize;
        set => EngineSettings.TranspositionTableSize = value;
    }
}

public sealed class GeneralSettings
{
    public bool EnableLogging { get; set; } = false;

    public bool EnableTuning { get; set; } = false;
}

public sealed class EngineSettings
{
    private int _maxDepth = 128;
    public int MaxDepth { get => _maxDepth; set => _maxDepth = Math.Clamp(value, 1, Constants.AbsoluteMaxDepth); }

    /// <summary>
    /// Depth for bench command
    /// </summary>
    public int BenchDepth { get; set; } = 10;

    /// <summary>
    /// MB
    /// </summary>
    public int TranspositionTableSize { get; set; } = 256;

    public bool UseOnlineTablebaseInRootPositions { get; set; } = false;

    /// <summary>
    /// Experimental, might misbehave due to tablebase API limits
    /// </summary>
    public bool UseOnlineTablebaseInSearch { get; set; } = false;

    /// <summary>
    /// This can also de used to reduce online probing
    /// </summary>
    public int OnlineTablebaseMaxSupportedPieces { get; set; } = 7;

    public bool ShowWDL { get; set; } = false;

    public bool IsPonder { get; set; } = false;

    public double SPSA_OB_R_end { get; set; } = 0.02;

    #region Time management

    public double HardTimeBoundMultiplier { get; set; } = 0.52;

    public double SoftTimeBoundMultiplier { get; set; } = 1;

    public int DefaultMovesToGo { get; set; } = 45;

    public double SoftTimeBaseIncrementMultiplier { get; set; } = 0.8;

    #endregion

    [SPSA<int>(3, 10, 0.5)]
    public int LMR_MinDepth { get; set; } = 3;

    [SPSA<int>(1, 10, 0.5)]
    public int LMR_MinFullDepthSearchedMoves { get; set; } = 4;

    /// <summary>
    /// Value originally from Stormphrax, who apparently took it from Viridithas
    /// </summary>
    [SPSA<double>(0.1, 2, 0.10)]
    public double LMR_Base { get; set; } = 0.91;

    /// <summary>
    /// Value originally from Akimbo
    /// </summary>
    [SPSA<double>(1, 5, 0.1)]
    public double LMR_Divisor { get; set; } = 3.42;

    [SPSA<int>(1, 10, 0.5)]
    public int NMP_MinDepth { get; set; } = 2;

    [SPSA<int>(1, 5, 0.5)]
    public int NMP_BaseDepthReduction { get; set; } = 2;

    [SPSA<int>(0, 10, 0.5)]
    public int NMP_DepthIncrement { get; set; } = 1;

    [SPSA<int>(1, 10, 0.5)]
    public int NMP_DepthDivisor { get; set; } = 4;

    [SPSA<int>(1, 100, 5)]
    public int AspirationWindow_Delta { get; set; } = 13;

    [SPSA<int>(1, 20, 1)]
    public int AspirationWindow_MinDepth { get; set; } = 8;

    [SPSA<int>(1, 10, 0.5)]
    public int RFP_MaxDepth { get; set; } = 6;

    [SPSA<int>(1, 300, 15)]
    public int RFP_DepthScalingFactor { get; set; } = 82;

    [SPSA<int>(1, 10, 0.5)]
    public int Razoring_MaxDepth { get; set; } = 1;

    [SPSA<int>(1, 300, 15)]
    public int Razoring_Depth1Bonus { get; set; } = 129;

    [SPSA<int>(1, 300, 15)]
    public int Razoring_NotDepth1Bonus { get; set; } = 178;

    [SPSA<int>(1, 10, 0.5)]
    public int IIR_MinDepth { get; set; } = 3;

    [SPSA<int>(1, 10, 0.5)]
    public int LMP_MaxDepth { get; set; } = 7;

    [SPSA<int>(0, 10, 0.5)]
    public int LMP_BaseMovesToTry { get; set; } = 0;

    [SPSA<int>(0, 10, 0.5)]
    public int LMP_MovesDepthMultiplier { get; set; } = 4;

    [SPSAAttribute<int>(8_192, 65_536, 8_192)]
    public int History_MaxMoveValue { get; set; } = 8_192;

    /// <summary>
    /// 1896: constant from depth 12
    /// </summary>
    [SPSAAttribute<int>(1, 1_896, 100)]
    public int History_MaxMoveRawBonus { get; set; } = 1_896;

<<<<<<< HEAD
    [SPSA<int>(0, 6, 0.5)]
=======
    /// <summary>
    /// See <see cref="EvaluationConstants.HistoryBonus"/> values
    /// </summary>
    [SPSAAttribute<int>(1, 12, 0.5)]
    public int CaptureHistory_QSearchBonusDepth { get; set; } = 1;

    [SPSAAttribute<int>(0, 6, 0.5)]
>>>>>>> 036b8f46
    public int SEE_BadCaptureReduction { get; set; } = 2;

    [SPSA<int>(1, 10, 0.5)]
    public int FP_MaxDepth { get; set; } = 5;

    [SPSA<int>(1, 200, 10)]
    public int FP_DepthScalingFactor { get; set; } = 78;

    [SPSA<int>(0, 500, 25)]
    public int FP_Margin { get; set; } = 129;

    #region Evaluation

    public TaperedEvaluationTerm IsolatedPawnPenalty { get; set; } = new(-19, -16);

    public TaperedEvaluationTerm OpenFileRookBonus { get; set; } = new(44, 7);

    public TaperedEvaluationTerm SemiOpenFileRookBonus { get; set; } = new(15, 10);

    public TaperedEvaluationTerm QueenMobilityBonus { get; set; } = new(1, 11);

    public TaperedEvaluationTerm SemiOpenFileKingPenalty { get; set; } = new(-24, 7);

    public TaperedEvaluationTerm OpenFileKingPenalty { get; set; } = new(-87, 4);

    public TaperedEvaluationTerm KingShieldBonus { get; set; } = new(9, -4);

    public TaperedEvaluationTerm BishopPairBonus { get; set; } = new(32, 80);

    public TaperedEvaluationTerm PieceProtectedByPawnBonus { get; set; } = new(10, 11);

    public TaperedEvaluationTerm PieceAttackedByPawnPenalty { get; set; } = new(-45, -23);

    public TaperedEvaluationTermByRank PassedPawnBonus { get; set; } = new(
            new(0, 0),
            new(6, 16),
            new(-0, 22),
            new(-0, 47),
            new(24, 72),
            new(35, 131),
            new(252, 258),
            new(0, 0));

    public TaperedEvaluationTermByCount27 VirtualKingMobilityBonus { get; set; } = new(
            new(0, 0),
            new(0, 0),
            new(0, 0),
            new(24, 31),
            new(44, 11),
            new(29, 31),
            new(29, 21),
            new(28, 11),
            new(25, 13),
            new(20, 9),
            new(17, 10),
            new(11, 14),
            new(10, 9),
            new(1, 11),
            new(-8, 12),
            new(-19, 13),
            new(-26, 9),
            new(-38, 5),
            new(-43, 3),
            new(-47, -4),
            new(-35, -13),
            new(-26, -21),
            new(-24, -30),
            new(-11, -39),
            new(-29, -46),
            new(1, -64),
            new(-45, -67),
            new(-18, -80));

    public TaperedEvaluationTermByCount8 KnightMobilityBonus { get; set; } = new(
            new(0, 0),
            new(22, -8),
            new(30, 5),
            new(34, 4),
            new(37, 7),
            new(35, 12),
            new(33, 11),
            new(33, 10),
            new(34, 4));

    public TaperedEvaluationTermByCount14 BishopMobilityBonus { get; set; } = new(
            new(-241, -260),
            new(0, 0),
            new(24, -17),
            new(28, 21),
            new(43, 40),
            new(48, 54),
            new(62, 74),
            new(71, 83),
            new(79, 95),
            new(79, 102),
            new(84, 108),
            new(89, 108),
            new(86, 110),
            new(104, 111),
            new(0, 0));

    public TaperedEvaluationTermByCount14 RookMobilityBonus { get; set; } = new(
            new(0, 0),
            new(9, 25),
            new(13, 30),
            new(18, 35),
            new(16, 42),
            new(22, 45),
            new(24, 50),
            new(26, 54),
            new(27, 61),
            new(29, 67),
            new(32, 68),
            new(34, 71),
            new(34, 75),
            new(49, 71),
            new(47, 66));

    #endregion
}

public sealed class TaperedEvaluationTerm
{
    [JsonIgnore]
    public int PackedEvaluation
    {
        [MethodImpl(MethodImplOptions.AggressiveInlining)]
        get;

        [Obsolete("Test only")]
        private set;
    }

    public int MG
    {
        [MethodImpl(MethodImplOptions.AggressiveInlining)]
        get
        {
            return Utils.UnpackMG(PackedEvaluation);
        }
        [Obsolete("Test only, will reset internal value")]
        set
        {
            PackedEvaluation = value;
        }
    }

    public int EG
    {
        [MethodImpl(MethodImplOptions.AggressiveInlining)]
        get
        {
            return Utils.UnpackEG(PackedEvaluation);
        }
        [Obsolete("Test only")]
        set
        {
            PackedEvaluation += (value << 16);
        }
    }

    public TaperedEvaluationTerm(int mg, int eg)
    {
#pragma warning disable CS0618 // Type or member is obsolete - correct usage here, setter wouldn't even be needed
        PackedEvaluation = Utils.Pack((short)mg, (short)eg);
#pragma warning restore CS0618 // Type or member is obsolete
    }

    public override string ToString()
    {
        return $"{{\"MG\":{MG},\"EG\":{EG}}}";
    }
}

/// <summary>
/// 7 for ranks. Aliased as TaperedEvaluationTermByRank
/// </summary>
public sealed class TaperedEvaluationTermByCount7
{
    private readonly TaperedEvaluationTerm[] _evaluationTermsIndexedByRank;

    public TaperedEvaluationTerm Rank0 => _evaluationTermsIndexedByRank[0];
    public TaperedEvaluationTerm Rank1 => _evaluationTermsIndexedByRank[1];
    public TaperedEvaluationTerm Rank2 => _evaluationTermsIndexedByRank[2];
    public TaperedEvaluationTerm Rank3 => _evaluationTermsIndexedByRank[3];
    public TaperedEvaluationTerm Rank4 => _evaluationTermsIndexedByRank[4];
    public TaperedEvaluationTerm Rank5 => _evaluationTermsIndexedByRank[5];
    public TaperedEvaluationTerm Rank6 => _evaluationTermsIndexedByRank[6];
    public TaperedEvaluationTerm Rank7 => _evaluationTermsIndexedByRank[7];

    public TaperedEvaluationTermByCount7(
        TaperedEvaluationTerm rank0, TaperedEvaluationTerm rank1, TaperedEvaluationTerm rank2,
        TaperedEvaluationTerm rank3, TaperedEvaluationTerm rank4, TaperedEvaluationTerm rank5,
        TaperedEvaluationTerm rank6, TaperedEvaluationTerm rank7)
    {
        _evaluationTermsIndexedByRank = [rank0, rank1, rank2, rank3, rank4, rank5, rank6, rank7];

        Debug.Assert(_evaluationTermsIndexedByRank.Length == 8);
    }

    public TaperedEvaluationTerm this[int i]
    {
        [MethodImpl(MethodImplOptions.AggressiveInlining)]
        get => _evaluationTermsIndexedByRank[i];
    }

    public override string ToString()
    {
        return "{" +
            $"\"{nameof(Rank0)}\":{Rank0}," +
            $"\"{nameof(Rank1)}\":{Rank1}," +
            $"\"{nameof(Rank2)}\":{Rank2}," +
            $"\"{nameof(Rank3)}\":{Rank3}," +
            $"\"{nameof(Rank4)}\":{Rank4}," +
            $"\"{nameof(Rank5)}\":{Rank5}," +
            $"\"{nameof(Rank6)}\":{Rank6}," +
            $"\"{nameof(Rank7)}\":{Rank7}" +
            "}";
    }
}

/// <summary>
/// 8 for max knight attacks count
/// </summary>
public sealed class TaperedEvaluationTermByCount8
{
    private readonly TaperedEvaluationTerm[] _evaluationTermsIndexedByCount;

    public TaperedEvaluationTerm Count0 => _evaluationTermsIndexedByCount[0];
    public TaperedEvaluationTerm Count1 => _evaluationTermsIndexedByCount[1];
    public TaperedEvaluationTerm Count2 => _evaluationTermsIndexedByCount[2];
    public TaperedEvaluationTerm Count3 => _evaluationTermsIndexedByCount[3];
    public TaperedEvaluationTerm Count4 => _evaluationTermsIndexedByCount[4];
    public TaperedEvaluationTerm Count5 => _evaluationTermsIndexedByCount[5];
    public TaperedEvaluationTerm Count6 => _evaluationTermsIndexedByCount[6];
    public TaperedEvaluationTerm Count7 => _evaluationTermsIndexedByCount[7];
    public TaperedEvaluationTerm Count8 => _evaluationTermsIndexedByCount[8];

    public TaperedEvaluationTermByCount8(
        TaperedEvaluationTerm count0, TaperedEvaluationTerm count1, TaperedEvaluationTerm count2,
        TaperedEvaluationTerm count3, TaperedEvaluationTerm count4, TaperedEvaluationTerm count5,
        TaperedEvaluationTerm count6, TaperedEvaluationTerm count7, TaperedEvaluationTerm count8)
    {
        _evaluationTermsIndexedByCount =
            [count0, count1, count2, count3, count4, count5, count6, count7, count8];

        Debug.Assert(_evaluationTermsIndexedByCount.Length == 9);
    }

    public TaperedEvaluationTerm this[int i]
    {
        [MethodImpl(MethodImplOptions.AggressiveInlining)]
        get => _evaluationTermsIndexedByCount[i];
    }

    public override string ToString()
    {
        return "{" +
            $"\"{nameof(Count0)}\":{Count0}," +
            $"\"{nameof(Count1)}\":{Count1}," +
            $"\"{nameof(Count2)}\":{Count2}," +
            $"\"{nameof(Count3)}\":{Count3}," +
            $"\"{nameof(Count4)}\":{Count4}," +
            $"\"{nameof(Count5)}\":{Count5}," +
            $"\"{nameof(Count6)}\":{Count6}," +
            $"\"{nameof(Count7)}\":{Count7}," +
            $"\"{nameof(Count8)}\":{Count8}" +
            "}";
    }
}

/// <summary>
/// 14 for max rook atacks count
/// Firs also max bishop attacks count (13), in which case the last item
/// should always be zero
/// </summary>
public sealed class TaperedEvaluationTermByCount14
{
    private readonly TaperedEvaluationTerm[] _evaluationTermsIndexedByCount;

    public TaperedEvaluationTerm Count0 => _evaluationTermsIndexedByCount[0];
    public TaperedEvaluationTerm Count1 => _evaluationTermsIndexedByCount[1];
    public TaperedEvaluationTerm Count2 => _evaluationTermsIndexedByCount[2];
    public TaperedEvaluationTerm Count3 => _evaluationTermsIndexedByCount[3];
    public TaperedEvaluationTerm Count4 => _evaluationTermsIndexedByCount[4];
    public TaperedEvaluationTerm Count5 => _evaluationTermsIndexedByCount[5];
    public TaperedEvaluationTerm Count6 => _evaluationTermsIndexedByCount[6];
    public TaperedEvaluationTerm Count7 => _evaluationTermsIndexedByCount[7];
    public TaperedEvaluationTerm Count8 => _evaluationTermsIndexedByCount[8];
    public TaperedEvaluationTerm Count9 => _evaluationTermsIndexedByCount[9];
    public TaperedEvaluationTerm Count10 => _evaluationTermsIndexedByCount[10];
    public TaperedEvaluationTerm Count11 => _evaluationTermsIndexedByCount[11];
    public TaperedEvaluationTerm Count12 => _evaluationTermsIndexedByCount[12];
    public TaperedEvaluationTerm Count13 => _evaluationTermsIndexedByCount[13];
    public TaperedEvaluationTerm Count14 => _evaluationTermsIndexedByCount[14];

    public TaperedEvaluationTermByCount14(
        TaperedEvaluationTerm count0, TaperedEvaluationTerm count1, TaperedEvaluationTerm count2,
        TaperedEvaluationTerm count3, TaperedEvaluationTerm count4, TaperedEvaluationTerm count5,
        TaperedEvaluationTerm count6, TaperedEvaluationTerm count7, TaperedEvaluationTerm count8,
        TaperedEvaluationTerm count9, TaperedEvaluationTerm count10, TaperedEvaluationTerm count11,
        TaperedEvaluationTerm count12, TaperedEvaluationTerm count13, TaperedEvaluationTerm count14)
    {
        _evaluationTermsIndexedByCount =
            [count0, count1, count2, count3, count4, count5, count6, count7, count8, count9, count10, count11, count12, count13, count14];

        Debug.Assert(_evaluationTermsIndexedByCount.Length == 15);
    }

    public TaperedEvaluationTerm this[int i]
    {
        [MethodImpl(MethodImplOptions.AggressiveInlining)]
        get => _evaluationTermsIndexedByCount[i];
    }

    public override string ToString()
    {
        return "{" +
            $"\"{nameof(Count0)}\":{Count0}," +
            $"\"{nameof(Count1)}\":{Count1}," +
            $"\"{nameof(Count2)}\":{Count2}," +
            $"\"{nameof(Count3)}\":{Count3}," +
            $"\"{nameof(Count4)}\":{Count4}," +
            $"\"{nameof(Count5)}\":{Count5}," +
            $"\"{nameof(Count6)}\":{Count6}," +
            $"\"{nameof(Count7)}\":{Count7}," +
            $"\"{nameof(Count8)}\":{Count8}," +
            $"\"{nameof(Count9)}\":{Count9}," +
            $"\"{nameof(Count10)}\":{Count10}," +
            $"\"{nameof(Count11)}\":{Count11}," +
            $"\"{nameof(Count12)}\":{Count12}," +
            $"\"{nameof(Count13)}\":{Count13}," +
            $"\"{nameof(Count14)}\":{Count14}" +
            "}";
    }
}

/// <summary>
/// 27 for max. queen attacks count
/// </summary>
public sealed class TaperedEvaluationTermByCount27
{
    private readonly TaperedEvaluationTerm[] _evaluationTermsIndexedByCount;

    public TaperedEvaluationTerm Count0 => _evaluationTermsIndexedByCount[0];
    public TaperedEvaluationTerm Count1 => _evaluationTermsIndexedByCount[1];
    public TaperedEvaluationTerm Count2 => _evaluationTermsIndexedByCount[2];
    public TaperedEvaluationTerm Count3 => _evaluationTermsIndexedByCount[3];
    public TaperedEvaluationTerm Count4 => _evaluationTermsIndexedByCount[4];
    public TaperedEvaluationTerm Count5 => _evaluationTermsIndexedByCount[5];
    public TaperedEvaluationTerm Count6 => _evaluationTermsIndexedByCount[6];
    public TaperedEvaluationTerm Count7 => _evaluationTermsIndexedByCount[7];
    public TaperedEvaluationTerm Count8 => _evaluationTermsIndexedByCount[8];
    public TaperedEvaluationTerm Count9 => _evaluationTermsIndexedByCount[9];
    public TaperedEvaluationTerm Count10 => _evaluationTermsIndexedByCount[10];
    public TaperedEvaluationTerm Count11 => _evaluationTermsIndexedByCount[11];
    public TaperedEvaluationTerm Count12 => _evaluationTermsIndexedByCount[12];
    public TaperedEvaluationTerm Count13 => _evaluationTermsIndexedByCount[13];
    public TaperedEvaluationTerm Count14 => _evaluationTermsIndexedByCount[14];
    public TaperedEvaluationTerm Count15 => _evaluationTermsIndexedByCount[15];
    public TaperedEvaluationTerm Count16 => _evaluationTermsIndexedByCount[16];
    public TaperedEvaluationTerm Count17 => _evaluationTermsIndexedByCount[17];
    public TaperedEvaluationTerm Count18 => _evaluationTermsIndexedByCount[18];
    public TaperedEvaluationTerm Count19 => _evaluationTermsIndexedByCount[19];
    public TaperedEvaluationTerm Count20 => _evaluationTermsIndexedByCount[20];
    public TaperedEvaluationTerm Count21 => _evaluationTermsIndexedByCount[21];
    public TaperedEvaluationTerm Count22 => _evaluationTermsIndexedByCount[22];
    public TaperedEvaluationTerm Count23 => _evaluationTermsIndexedByCount[23];
    public TaperedEvaluationTerm Count24 => _evaluationTermsIndexedByCount[24];
    public TaperedEvaluationTerm Count25 => _evaluationTermsIndexedByCount[25];
    public TaperedEvaluationTerm Count26 => _evaluationTermsIndexedByCount[26];
    public TaperedEvaluationTerm Count27 => _evaluationTermsIndexedByCount[27];

    public TaperedEvaluationTermByCount27(
        TaperedEvaluationTerm count0, TaperedEvaluationTerm count1, TaperedEvaluationTerm count2,
        TaperedEvaluationTerm count3, TaperedEvaluationTerm count4, TaperedEvaluationTerm count5,
        TaperedEvaluationTerm count6, TaperedEvaluationTerm count7, TaperedEvaluationTerm count8,
        TaperedEvaluationTerm count9, TaperedEvaluationTerm count10, TaperedEvaluationTerm count11,
        TaperedEvaluationTerm count12, TaperedEvaluationTerm count13, TaperedEvaluationTerm count14,
        TaperedEvaluationTerm count15, TaperedEvaluationTerm count16, TaperedEvaluationTerm count17,
        TaperedEvaluationTerm count18, TaperedEvaluationTerm count19, TaperedEvaluationTerm count20,
        TaperedEvaluationTerm count21, TaperedEvaluationTerm count22, TaperedEvaluationTerm count23,
        TaperedEvaluationTerm count24, TaperedEvaluationTerm count25, TaperedEvaluationTerm count26,
        TaperedEvaluationTerm count27)
    {
        #pragma warning disable IDE0055 // Discard formatting in this region

        _evaluationTermsIndexedByCount =
        [
            count0, count1, count2, count3, count4, count5, count6, count7, count8, count9,
            count10, count11, count12, count13, count14, count15, count16, count17, count18, count19,
            count20, count21, count22, count23, count24, count25, count26, count27
        ];

        Debug.Assert(_evaluationTermsIndexedByCount.Length == 28);

        #pragma warning restore IDE0055
    }

    public TaperedEvaluationTerm this[int i] => _evaluationTermsIndexedByCount[i];

    public override string ToString()
    {
        return "{" +
            $"\"{nameof(Count0)}\":{Count0}," +
            $"\"{nameof(Count1)}\":{Count1}," +
            $"\"{nameof(Count2)}\":{Count2}," +
            $"\"{nameof(Count3)}\":{Count3}," +
            $"\"{nameof(Count4)}\":{Count4}," +
            $"\"{nameof(Count5)}\":{Count5}," +
            $"\"{nameof(Count6)}\":{Count6}," +
            $"\"{nameof(Count7)}\":{Count7}," +
            $"\"{nameof(Count8)}\":{Count8}," +
            $"\"{nameof(Count9)}\":{Count9}," +
            $"\"{nameof(Count10)}\":{Count10}," +
            $"\"{nameof(Count11)}\":{Count11}," +
            $"\"{nameof(Count12)}\":{Count12}," +
            $"\"{nameof(Count13)}\":{Count13}," +
            $"\"{nameof(Count14)}\":{Count14}," +
            $"\"{nameof(Count15)}\":{Count15}," +
            $"\"{nameof(Count16)}\":{Count16}," +
            $"\"{nameof(Count17)}\":{Count17}," +
            $"\"{nameof(Count18)}\":{Count18}," +
            $"\"{nameof(Count19)}\":{Count19}," +
            $"\"{nameof(Count20)}\":{Count20}," +
            $"\"{nameof(Count21)}\":{Count21}," +
            $"\"{nameof(Count22)}\":{Count22}," +
            $"\"{nameof(Count23)}\":{Count23}," +
            $"\"{nameof(Count24)}\":{Count24}," +
            $"\"{nameof(Count25)}\":{Count25}," +
            $"\"{nameof(Count26)}\":{Count26}," +
            $"\"{nameof(Count27)}\":{Count27}" +
            "}";
    }
}

[JsonSourceGenerationOptions(
    GenerationMode = JsonSourceGenerationMode.Default, WriteIndented = true)] // https://github.com/dotnet/runtime/issues/78602#issuecomment-1322004254
[JsonSerializable(typeof(EngineSettings))]
[JsonSerializable(typeof(TaperedEvaluationTerm))]
[JsonSerializable(typeof(TaperedEvaluationTermByRank))]
[JsonSerializable(typeof(TaperedEvaluationTermByCount8))]
[JsonSerializable(typeof(TaperedEvaluationTermByCount14))]
[JsonSerializable(typeof(TaperedEvaluationTermByCount27))]
[JsonSerializable(typeof(SPSAAttribute<int>))]
[JsonSerializable(typeof(SPSAAttribute<double>))]
[JsonSerializable(typeof(WeatherFactoryOutput<int>))]
[JsonSerializable(typeof(WeatherFactoryOutput<double>))]
internal partial class EngineSettingsJsonSerializerContext : JsonSerializerContext;<|MERGE_RESOLUTION|>--- conflicted
+++ resolved
@@ -177,17 +177,13 @@
     [SPSAAttribute<int>(1, 1_896, 100)]
     public int History_MaxMoveRawBonus { get; set; } = 1_896;
 
-<<<<<<< HEAD
+    /// <summary>
+    /// See <see cref="EvaluationConstants.HistoryBonus"/> values
+    /// </summary>
+    [SPSA<int>(1, 12, 0.5)]
+    public int CaptureHistory_QSearchBonusDepth { get; set; } = 1;
+
     [SPSA<int>(0, 6, 0.5)]
-=======
-    /// <summary>
-    /// See <see cref="EvaluationConstants.HistoryBonus"/> values
-    /// </summary>
-    [SPSAAttribute<int>(1, 12, 0.5)]
-    public int CaptureHistory_QSearchBonusDepth { get; set; } = 1;
-
-    [SPSAAttribute<int>(0, 6, 0.5)]
->>>>>>> 036b8f46
     public int SEE_BadCaptureReduction { get; set; } = 2;
 
     [SPSA<int>(1, 10, 0.5)]
