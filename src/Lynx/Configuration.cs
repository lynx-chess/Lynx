--- conflicted
+++ resolved
@@ -183,7 +183,11 @@
 
     public int QueenMobilityBonus { get; set; } = 1;
 
-<<<<<<< HEAD
+    /// <summary>
+    /// 64 MB
+    /// </summary>
+    public int TranspositionTableSize { get; set; } = 64 * 1024 * 1024;
+
     public bool UseOnlineTablebaseInRootPositions { get; set; } = false;
 
     /// <summary>
@@ -195,10 +199,4 @@
     /// This can also de used to reduce online probing
     /// </summary>
     public int OnlineTablebaseMaxSupportedPieces { get; set; } = 7;
-=======
-    /// <summary>
-    /// 64 MB
-    /// </summary>
-    public int TranspositionTableSize { get; set; } = 64 * 1024 * 1024;
->>>>>>> 9b17b7cd
 }