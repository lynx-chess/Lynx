--- conflicted
+++ resolved
@@ -199,25 +199,14 @@
     public TaperedEvaluationTerm BishopPairBonus { get; set; } = new(31, 80);
 
     public TaperedEvaluationTermByRank PassedPawnBonus { get; set; } = new(
-<<<<<<< HEAD
         new(0, 0),
-        new(-1, 5),
-        new(-15, 12),
-        new(-15, 43),
-        new(19, 84),
-        new(53, 176),
-        new(74, 260),
-        new(0, 0));
-=======
-        new(0),
         new(-2, 7),
         new(-15, 13),
         new(-14, 41),
         new(20, 74),
         new(60, 150),
         new(98, 217),
-        new(0));
->>>>>>> c2e3f97a
+        new(0, 0));
 
     #endregion
 }
