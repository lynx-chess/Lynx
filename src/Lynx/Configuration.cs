﻿using System.Text.Json.Serialization;

namespace Lynx;

public static class Configuration
{
    public static EngineSettings EngineSettings { get; set; } = new EngineSettings();
    public static GeneralSettings GeneralSettings { get; set; } = new GeneralSettings();

    private static int _isDebug;
#pragma warning disable IDE1006 // Naming Styles
    private static int _UCI_AnalyseMode;
#pragma warning restore IDE1006 // Naming Styles

    public static bool IsDebug
    {
        get => Interlocked.CompareExchange(ref _isDebug, 1, 1) == 1;
        set
        {
            if (value)
            {
                Interlocked.CompareExchange(ref _isDebug, 1, 0);
            }
            else
            {
                Interlocked.CompareExchange(ref _isDebug, 0, 1);
            }
        }
    }

    public static bool UCI_AnalyseMode
    {
        get => Interlocked.CompareExchange(ref _UCI_AnalyseMode, 1, 1) == 1;
        set
        {
            if (value)
            {
                Interlocked.CompareExchange(ref _UCI_AnalyseMode, 1, 0);
            }
            else
            {
                Interlocked.CompareExchange(ref _UCI_AnalyseMode, 0, 1);
            }
        }
    }

    public static int Hash
    {
        get => EngineSettings.TranspositionTableSize;
        set => EngineSettings.TranspositionTableSize = value;
    }
}

public sealed class GeneralSettings
{
    public bool EnableLogging { get; set; }

    public bool EnableTuning { get; set; }
}

public sealed class EngineSettings
{
    private int _maxDepth = 128;
    public int MaxDepth { get => _maxDepth; set => _maxDepth = Math.Clamp(value, 1, Constants.AbsoluteMaxDepth); }

    /// <summary>
    /// Depth for bench command
    /// </summary>
    public int BenchDepth { get; set; } = 10;

    private int _transpositionTableSize = 256;
    /// <summary>
    /// In MB, clamped to [<see cref="Constants.AbsoluteMinTTSize"/>, <see cref="Constants.AbsoluteMaxTTSize"/>]
    /// </summary>
    public int TranspositionTableSize
    {
        get => _transpositionTableSize;
        set => _transpositionTableSize =
            Math.Clamp(
                value,
                Constants.AbsoluteMinTTSize,
                Constants.AbsoluteMaxTTSize);
    }

    private int _threads = 1;
    public int Threads
    {
        get => _threads;
        set => _threads =
            Math.Clamp(
                value,
                1,
                Constants.MaxThreadCount);
    }

    public bool UseOnlineTablebaseInRootPositions { get; set; }

    /// <summary>
    /// Experimental, might misbehave due to tablebase API limits
    /// </summary>
    public bool UseOnlineTablebaseInSearch { get; set; }

    /// <summary>
    /// This can also de used to reduce online probing
    /// </summary>
    public int OnlineTablebaseMaxSupportedPieces { get; set; } = 7;

    public bool ShowWDL { get; set; }

    public bool IsPonder { get; set; }

    /// <summary>
    /// Real NPS aren't calculated until the last search command.
    /// This option enables the report of an NPS estimation by the main thread
    /// </summary>
    public bool EstimateMultithreadedSearchNPS { get; set; }

    public double SPSA_OB_R_end { get; set; } = 0.02;

    #region Time management

    /// <summary>
    /// Time overhead to take into account engine-gui communication process overhead
    /// </summary>
    public int EngineGuiCommunicationTimeOverhead { get; set; } = 50;

    /// <summary>
    /// Min milliseconds left after substracting <see cref="EngineGuiCommunicationTimeOverhead"/>
    /// from wtime/btime or movetime. This min value is used to avoid 0 or negative time left.
    /// Resulting milliseconds left are later used to calculate hard and soft time bounds
    /// </summary>
    public int MinSearchTime { get; set; } = 50;

    public double HardTimeBoundMultiplier { get; set; } = 0.52;

    public double SoftTimeBoundMultiplier { get; set; } = 1;

    public double SoftTimeBaseIncrementMultiplier { get; set; } = 0.8;

    [SPSA<double>(1, 3, 0.1)]
    public double NodeTmBase { get; set; } = 2.56;

    [SPSA<double>(0.5, 2.5, 0.1)]
    public double NodeTmScale { get; set; } = 1.66;

    //[SPSA<int>(1, 15, 1)]
    public int ScoreStabiity_MinDepth { get; set; } = 7;

    public int SoftTimeBoundLimitOnMate { get; set; } = 1_000;

    public int PonderHitMinTimeToContinueSearch { get; set; } = 100;

    public int PonderHitMinDepthToStopSearch { get; set; } = 15;

    #endregion

    #region Search

    //[SPSA<int>(3, 10, 0.5)]
    public int LMR_MinDepth { get; set; } = 3;

    //[SPSA<int>(1, 10, 0.5)]
    public int LMR_MinFullDepthSearchedMoves_PV { get; set; } = 5;

    //[SPSA<int>(1, 10, 0.5)]
    public int LMR_MinFullDepthSearchedMoves_NonPV { get; set; } = 2;

    [SPSA<double>(0.1, 2, 0.2)]
    public double LMR_Base_Quiet { get; set; } = 0.79;

    [SPSA<double>(0.1, 2, 0.2)]
    public double LMR_Base_Noisy { get; set; } = 0.38;

    [SPSA<double>(1, 5, 0.2)]
    public double LMR_Divisor_Quiet { get; set; } = 2.71;

    [SPSA<double>(1, 5, 0.2)]
    public double LMR_Divisor_Noisy { get; set; } = 2.84;

    /// <summary>
    /// Needs to be re-scaled dividing by <see cref="EvaluationConstants.LMRScaleFactor"/>
    /// </summary>
    [SPSA<int>(25, 300, 30)]
    public int LMR_Improving { get; set; } = 107;

    /// <summary>
    /// Needs to be re-scaled dividing by <see cref="EvaluationConstants.LMRScaleFactor"/>
    /// </summary>
    [SPSA<int>(25, 300, 30)]
    public int LMR_Cutnode { get; set; } = 100;

    /// <summary>
    /// Needs to be re-scaled dividing by <see cref="EvaluationConstants.LMRScaleFactor"/>
    /// </summary>
    [SPSA<int>(25, 300, 30)]
    public int LMR_TTPV { get; set; } = 113;

    /// <summary>
    /// Needs to be re-scaled dividing by <see cref="EvaluationConstants.LMRScaleFactor"/>
    /// </summary>
    [SPSA<int>(25, 300, 30)]
    public int LMR_TTCapture { get; set; } = 68;

    /// <summary>
    /// Needs to be re-scaled dividing by <see cref="EvaluationConstants.LMRScaleFactor"/>
    /// </summary>
    [SPSA<int>(25, 300, 30)]
    public int LMR_PVNode { get; set; } = 89;

    /// <summary>
    /// Needs to be re-scaled dividing by <see cref="EvaluationConstants.LMRScaleFactor"/>
    /// </summary>
    [SPSA<int>(25, 300, 30)]
    public int LMR_InCheck { get; set; } = 51;

    /// <summary>
    /// Needs to be re-scaled dividing by <see cref="EvaluationConstants.LMRScaleFactor"/>
    /// </summary>
    [SPSA<int>(25, 300, 30)]
<<<<<<< HEAD
    public int LMR_CorrectedStaticEval { get; set; } = 100;

    [SPSA<int>(25, 300, 30)]
    public int LMR_CorrectedStaticEval_Delta { get; set; } = 75;

    /// <summary>
    /// Needs to be re-scaled dividing by <see cref="EvaluationConstants.LMRScaleFactor"/>
    /// </summary>
    [SPSA<int>(25, 300, 30)]
    public int LMR_Quiet { get; set; } = 100;
=======
    public int LMR_Quiet { get; set; } = 70;
>>>>>>> 4c91ce9b

    /// <summary>
    /// Tuned from ~<see cref="History_MaxMoveValue"/> / 2
    /// </summary>
    [SPSA<int>(1, 8192, 512)]
    public int LMR_History_Divisor_Quiet { get; set; } = 2687;

    /// <summary>
    /// Tuned from ~<see cref="History_MaxMoveValue"/> / 2 * (3 / 4)
    /// </summary>
    [SPSA<int>(1, 8192, 512)]
    public int LMR_History_Divisor_Noisy { get; set; } = 3816;

    [SPSA<int>(20, 100, 8)]
    public int LMR_DeeperBase { get; set; } = 52;

    //[SPSA<int>(1, 10, 1)]
    public int LMR_DeeperDepthMultiplier { get; set; } = 2;

    //[SPSA<int>(1, 10, 0.5)]
    public int NMP_MinDepth { get; set; } = 3;

    //[SPSA<int>(1, 5, 0.5)]
    public int NMP_BaseDepthReduction { get; set; } = 2;

#pragma warning disable CA1805 // Do not initialize unnecessarily
    //[SPSA<int>(0, 10, 0.5)]
    public int NMP_DepthIncrement { get; set; } = 0;
#pragma warning restore CA1805 // Do not initialize unnecessarily

    //[SPSA<int>(1, 10, 0.5)]
    public int NMP_DepthDivisor { get; set; } = 3;

    [SPSA<int>(50, 350, 15)]
    public int NMP_StaticEvalBetaDivisor { get; set; } = 104;

    //[SPSA<int>(1, 10, 0.5)]
    public int NMP_StaticEvalBetaMaxReduction { get; set; } = 3;

    [SPSA<int>(5, 30, 1)]
    public int AspirationWindow_Base { get; set; } = 9;

    //[SPSA<int>(5, 30, 1)]
    //public int AspirationWindow_Delta { get; set; } = 13;

    //[SPSA<int>(1, 20, 1)]
    public int AspirationWindow_MinDepth { get; set; } = 8;

    //[SPSA<int>(1, 10, 0.5)]
    public int RFP_MaxDepth { get; set; } = 7;

    //[SPSA<int>(1, 300, 15)]
    //public int RFP_DepthScalingFactor { get; set; } = 55;

    //[SPSA<int>(1, 10, 0.5)]
    public int Razoring_MaxDepth { get; set; } = 2;

    [SPSA<int>(1, 300, 15)]
    public int Razoring_Depth1Bonus { get; set; } = 67;

    [SPSA<int>(1, 300, 15)]
    public int Razoring_NotDepth1Bonus { get; set; } = 196;

    //[SPSA<int>(1, 10, 0.5)]
    public int IIR_MinDepth { get; set; } = 4;

    //[SPSA<int>(0, 10, 0.5)]
    public int LMP_BaseMovesToTry { get; set; } = 1;

    //[SPSA<int>(0, 10, 0.5)]
    public int LMP_MovesDepthMultiplier { get; set; } = 3;

    public int History_MaxMoveValue { get; set; } = 8_192;

    /// <summary>
    /// 1896: constant from depth 12
    /// </summary>
    public int History_MaxMoveRawBonus { get; set; } = 1_896;

    public int CounterMoves_MinDepth { get; set; } = 3;

    [SPSA<int>(0, 200, 10)]
    public int History_BestScoreBetaMargin { get; set; } = 116;

    //[SPSA<int>(0, 6, 0.5)]
    public int SEE_BadCaptureReduction { get; set; } = 2;

    //[SPSA<int>(1, 10, 0.5)]
    public int FP_MaxDepth { get; set; } = 7;

    [SPSA<int>(1, 200, 10)]
    public int FP_DepthScalingFactor { get; set; } = 92;

    [SPSA<int>(0, 500, 25)]
    public int FP_Margin { get; set; } = 102;

    //[SPSA<int>(0, 10, 0.5)]
    public int HistoryPrunning_MaxDepth { get; set; } = 5;

    [SPSA<int>(-8192, 0, 512)]
    public int HistoryPrunning_Margin { get; set; } = -113;

    //[SPSA<int>(0, 10, 0.5)]
    public int TTHit_NoCutoffExtension_MaxDepth { get; set; } = 6;

    //[SPSA<int>(0, 6, 0.5)]
#pragma warning disable CA1805 // Do not initialize unnecessarily
    public int TTReplacement_DepthOffset { get; set; } = 0;
#pragma warning restore CA1805 // Do not initialize unnecessarily

    //[SPSA<int>(0, 10, 0.5)]
    public int TTReplacement_TTPVDepthOffset { get; set; } = 2;

    [SPSA<int>(-100, -10, 10)]
    public int PVS_SEE_Threshold_Quiet { get; set; } = -40;

    [SPSA<int>(-150, -50, 10)]
    public int PVS_SEE_Threshold_Noisy { get; set; } = -107;

    /// <summary>
    /// Initial value same as <see cref="History_MaxMoveValue"/>
    /// </summary>
    public int CorrHistory_MaxValue { get; set; } = 8_192;

    /// <summary>
    /// Initial value same as <see cref="History_MaxMoveRawBonus"/>
    /// </summary>
    public int CorrHistory_MaxRawBonus { get; set; } = 1_896;

    /// <summary>
    /// Needs to be re-scaled dividing by <see cref="EvaluationConstants.CorrHistScaleFactor"/>
    /// </summary>
    [SPSA<int>(25, 200, 15)]
    public int CorrHistoryWeight_Pawn { get; set; } = 117;

    /// <summary>
    /// Needs to be re-scaled dividing by <see cref="EvaluationConstants.CorrHistScaleFactor"/>
    /// </summary>
    [SPSA<int>(25, 200, 15)]
    public int CorrHistoryWeight_NonPawnSTM { get; set; } = 96;

    /// <summary>
    /// Needs to be re-scaled dividing by <see cref="EvaluationConstants.CorrHistScaleFactor"/>
    /// </summary>
    [SPSA<int>(25, 200, 15)]
    public int CorrHistoryWeight_NonPawnNoSTM { get; set; } = 100;

    /// <summary>
    /// Needs to be re-scaled dividing by <see cref="EvaluationConstants.CorrHistScaleFactor"/>
    /// </summary>
    [SPSA<int>(25, 200, 15)]
    public int CorrHistoryWeight_Minor { get; set; } = 127;

    #endregion
}

[JsonSourceGenerationOptions(
    GenerationMode = JsonSourceGenerationMode.Default, WriteIndented = true)] // https://github.com/dotnet/runtime/issues/78602#issuecomment-1322004254
[JsonSerializable(typeof(EngineSettings))]
[JsonSerializable(typeof(SPSAAttribute<int>))]
[JsonSerializable(typeof(SPSAAttribute<double>))]
[JsonSerializable(typeof(WeatherFactoryOutput<int>))]
[JsonSerializable(typeof(WeatherFactoryOutput<double>))]
internal sealed partial class EngineSettingsJsonSerializerContext : JsonSerializerContext;<|MERGE_RESOLUTION|>--- conflicted
+++ resolved
@@ -217,20 +217,16 @@
     /// Needs to be re-scaled dividing by <see cref="EvaluationConstants.LMRScaleFactor"/>
     /// </summary>
     [SPSA<int>(25, 300, 30)]
-<<<<<<< HEAD
+    public int LMR_Quiet { get; set; } = 70;
+
+    /// <summary>
+    /// Needs to be re-scaled dividing by <see cref="EvaluationConstants.LMRScaleFactor"/>
+    /// </summary>
+    [SPSA<int>(25, 300, 30)]
     public int LMR_CorrectedStaticEval { get; set; } = 100;
 
     [SPSA<int>(25, 300, 30)]
     public int LMR_CorrectedStaticEval_Delta { get; set; } = 75;
-
-    /// <summary>
-    /// Needs to be re-scaled dividing by <see cref="EvaluationConstants.LMRScaleFactor"/>
-    /// </summary>
-    [SPSA<int>(25, 300, 30)]
-    public int LMR_Quiet { get; set; } = 100;
-=======
-    public int LMR_Quiet { get; set; } = 70;
->>>>>>> 4c91ce9b
 
     /// <summary>
     /// Tuned from ~<see cref="History_MaxMoveValue"/> / 2
