--- conflicted
+++ resolved
@@ -326,30 +326,6 @@
     public int History_MaxMoveValue { get; set; } = 8_192;
 
     [SPSA<int>(512, 4096, 250)]
-<<<<<<< HEAD
-    public int History_Bonus_MaxIncrement { get; set; } = 1_896;
-
-    [SPSA<int>(1, 500, 35)]
-    public int History_Bonus_Constant { get; set; } = 150;
-
-    [SPSA<int>(1, 500, 35)]
-    public int History_Bonus_Linear { get; set; } = 150;
-
-    [SPSA<double>(1, 10, 0.5)]
-    public double History_Bonus_Quadratic { get; set; } = 5;
-
-    [SPSA<int>(512, 4096, 250)]
-    public int History_Malus_MaxDecrement { get; set; } = 1_896;
-
-    [SPSA<int>(1, 500, 35)]
-    public int History_Malus_Constant { get; set; } = 150;
-
-    [SPSA<int>(1, 500, 35)]
-    public int History_Malus_Linear { get; set; } = 150;
-
-    [SPSA<double>(1, 10, 1)]
-    public double History_Malus_Quadratic { get; set; } = 5;
-=======
     public int History_Bonus_MaxIncrement { get; set; } = 2106;
 
     [SPSA<int>(1, 500, 35)]
@@ -358,8 +334,8 @@
     [SPSA<int>(1, 500, 35)]
     public int History_Bonus_Linear { get; set; } = 185;
 
-    [SPSA<int>(1, 10, 1)]
-    public int History_Bonus_Quadratic { get; set; } = 4;
+    [SPSA<double>(1, 10, 0.5)]
+    public double History_Bonus_Quadratic { get; set; } = 4;
 
     [SPSA<int>(512, 4096, 250)]
     public int History_Malus_MaxDecrement { get; set; } = 1744;
@@ -370,9 +346,8 @@
     [SPSA<int>(1, 500, 35)]
     public int History_Malus_Linear { get; set; } = 218;
 
-    [SPSA<int>(1, 10, 1)]
-    public int History_Malus_Quadratic { get; set; } = 6;
->>>>>>> 888c6f2b
+    [SPSA<double>(1, 10, 1)]
+    public double History_Malus_Quadratic { get; set; } = 6;
 
     [SPSA<int>(enabled: false)]
     public int CounterMoves_MinDepth { get; set; } = 3;
