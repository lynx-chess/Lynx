--- conflicted
+++ resolved
@@ -154,65 +154,58 @@
     public int LMR_MinFullDepthSearchedMoves_NonPV { get; set; } = 2;
 
     [SPSA<double>(0.1, 2, 0.1)]
-<<<<<<< HEAD
-    public double LMR_Quiet_Base { get; set; } = 0.60;
+    public double LMR_Base_Quiet { get; set; } = 0.92;
+
+    [SPSA<double>(0.1, 2, 0.1)]
+    public double LMR_Base_Noisy { get; set; } = 0.92;
 
     [SPSA<double>(1, 5, 0.1)]
-    public double LMR_Quiet_Divisor { get; set; } = 3.21;
-
-    [SPSA<double>(0.1, 2, 0.1)]
-    public double LMR_Noisy_Base { get; set; } = 0.60;
+    public double LMR_Divisor_Quiet { get; set; } = 2.93;
 
     [SPSA<double>(1, 5, 0.1)]
-    public double LMR_Noisy_Divisor { get; set; } = 3.21;
-
-    /// <summary>
-    /// <see cref="History_MaxMoveValue"/> / 2
+    public double LMR_Divisor_Noisy { get; set; } = 2.93;
+
+    /// <summary>
+    /// Needs to be re-scaled dividing by <see cref="EvaluationConstants.LMRScaleFactor"/>
+    /// </summary>
+    [SPSA<int>(25, 300, 10)]
+    public int LMR_Improving { get; set; } = 115;
+
+    /// <summary>
+    /// Needs to be re-scaled dividing by <see cref="EvaluationConstants.LMRScaleFactor"/>
+    /// </summary>
+    [SPSA<int>(25, 300, 10)]
+    public int LMR_Cutnode { get; set; } = 101;
+
+    /// <summary>
+    /// Needs to be re-scaled dividing by <see cref="EvaluationConstants.LMRScaleFactor"/>
+    /// </summary>
+    [SPSA<int>(25, 300, 10)]
+    public int LMR_TTPV { get; set; } = 108;
+
+    /// <summary>
+    /// Needs to be re-scaled dividing by <see cref="EvaluationConstants.LMRScaleFactor"/>
+    /// </summary>
+    [SPSA<int>(25, 300, 10)]
+    public int LMR_PVNode { get; set; } = 107;
+
+    /// <summary>
+    /// Needs to be re-scaled dividing by <see cref="EvaluationConstants.LMRScaleFactor"/>
+    /// </summary>
+    [SPSA<int>(25, 300, 10)]
+    public int LMR_InCheck { get; set; } = 112;
+
+    /// <summary>
+    /// Tuned from ~<see cref="History_MaxMoveValue"/> / 2
     /// </summary>
     [SPSA<int>(1, 8192, 128)]
-    public int LMR_QuietHistory_Divisor { get; set; } = 4096;
-
-    /// <summary>
-    /// <see cref="History_MaxMoveValue"/> / 2 * (3 / 4)
+    public int LMR_History_Divisor_Quiet { get; set; } = 4096;
+
+    /// <summary>
+    /// Tuned from ~<see cref="History_MaxMoveValue"/> / 2 * (3 / 4)
     /// </summary>
     [SPSA<int>(1, 8192, 128)]
-    public int LMR_Noisy_History_Divisor { get; set; } = 3072;
-=======
-    public double LMR_Base { get; set; } = 0.92;
-
-    [SPSA<double>(1, 5, 0.1)]
-    public double LMR_Divisor { get; set; } = 2.93;
-
-    /// <summary>
-    /// Needs to be re-scaled dividing by <see cref="EvaluationConstants.LMRScaleFactor"/>
-    /// </summary>
-    [SPSA<int>(25, 300, 10)]
-    public int LMR_Improving { get; set; } = 115;
-
-    /// <summary>
-    /// Needs to be re-scaled dividing by <see cref="EvaluationConstants.LMRScaleFactor"/>
-    /// </summary>
-    [SPSA<int>(25, 300, 10)]
-    public int LMR_Cutnode { get; set; } = 101;
-
-    /// <summary>
-    /// Needs to be re-scaled dividing by <see cref="EvaluationConstants.LMRScaleFactor"/>
-    /// </summary>
-    [SPSA<int>(25, 300, 10)]
-    public int LMR_TTPV { get; set; } = 108;
-
-    /// <summary>
-    /// Needs to be re-scaled dividing by <see cref="EvaluationConstants.LMRScaleFactor"/>
-    /// </summary>
-    [SPSA<int>(25, 300, 10)]
-    public int LMR_PVNode { get; set; } = 107;
-
-    /// <summary>
-    /// Needs to be re-scaled dividing by <see cref="EvaluationConstants.LMRScaleFactor"/>
-    /// </summary>
-    [SPSA<int>(25, 300, 10)]
-    public int LMR_InCheck { get; set; } = 112;
->>>>>>> d956a1c8
+    public int LMR_History_Divisor_Noisy { get; set; } = 3072;
 
     //[SPSA<int>(1, 10, 0.5)]
     public int NMP_MinDepth { get; set; } = 3;
