﻿using System.Text.Json.Serialization;

namespace Lynx;

public static class Configuration
{
    public static EngineSettings EngineSettings { get; set; } = new EngineSettings();
    public static GeneralSettings GeneralSettings { get; set; } = new GeneralSettings();

    private static int _isDebug;
#pragma warning disable IDE1006 // Naming Styles
    private static int _UCI_AnalyseMode;
#pragma warning restore IDE1006 // Naming Styles

    public static bool IsDebug
    {
        get => Interlocked.CompareExchange(ref _isDebug, 1, 1) == 1;
        set
        {
            if (value)
            {
                Interlocked.CompareExchange(ref _isDebug, 1, 0);
            }
            else
            {
                Interlocked.CompareExchange(ref _isDebug, 0, 1);
            }
        }
    }

    public static bool UCI_AnalyseMode
    {
        get => Interlocked.CompareExchange(ref _UCI_AnalyseMode, 1, 1) == 1;
        set
        {
            if (value)
            {
                Interlocked.CompareExchange(ref _UCI_AnalyseMode, 1, 0);
            }
            else
            {
                Interlocked.CompareExchange(ref _UCI_AnalyseMode, 0, 1);
            }
        }
    }

    public static int Hash
    {
        get => EngineSettings.TranspositionTableSize;
        set => EngineSettings.TranspositionTableSize = value;
    }
}

public sealed class GeneralSettings
{
    public bool EnableLogging { get; set; }

    public bool EnableTuning { get; set; }
}

public sealed class EngineSettings
{
    private int _maxDepth = 128;
    public int MaxDepth { get => _maxDepth; set => _maxDepth = Math.Clamp(value, 1, Constants.AbsoluteMaxDepth); }

    /// <summary>
    /// Depth for bench command
    /// </summary>
    public int BenchDepth { get; set; } = 10;

    private int _transpositionTableSize = 256;
    /// <summary>
    /// In MB, clamped to [<see cref="Constants.AbsoluteMinTTSize"/>, <see cref="Constants.AbsoluteMaxTTSize"/>]
    /// </summary>
    public int TranspositionTableSize
    {
        get => _transpositionTableSize;
        set => _transpositionTableSize =
            Math.Clamp(
                value,
                Constants.AbsoluteMinTTSize,
                Constants.AbsoluteMaxTTSize);
    }

    private int _threads = 1;
    public int Threads
    {
        get => _threads;
        set => _threads =
            Math.Clamp(
                value,
                1,
                Constants.MaxThreadCount);
    }

    public bool UseOnlineTablebaseInRootPositions { get; set; }

    /// <summary>
    /// Experimental, might misbehave due to tablebase API limits
    /// </summary>
    public bool UseOnlineTablebaseInSearch { get; set; }

    /// <summary>
    /// This can also de used to reduce online probing
    /// </summary>
    public int OnlineTablebaseMaxSupportedPieces { get; set; } = 7;

    public bool ShowWDL { get; set; }

    public bool IsPonder { get; set; }

    /// <summary>
    /// Real NPS aren't calculated until the last search command.
    /// This option enables the report of an NPS estimation by the main thread
    /// </summary>
    public bool EstimateMultithreadedSearchNPS { get; set; }

    public double SPSA_OB_R_end { get; set; } = 0.02;

    #region Time management

    /// <summary>
    /// Time overhead to take into account engine-gui communication process overhead
    /// </summary>
    public int EngineGuiCommunicationTimeOverhead { get; set; } = 50;

    /// <summary>
    /// Min milliseconds left after substracting <see cref="EngineGuiCommunicationTimeOverhead"/>
    /// from wtime/btime or movetime. This min value is used to avoid 0 or negative time left.
    /// Resulting milliseconds left are later used to calculate hard and soft time bounds
    /// </summary>
    public int MinSearchTime { get; set; } = 50;

    public double HardTimeBoundMultiplier { get; set; } = 0.52;

    public double SoftTimeBoundMultiplier { get; set; } = 1;

    public double SoftTimeBaseIncrementMultiplier { get; set; } = 0.8;

    [SPSA<double>(1, 3, 0.1)]
    public double NodeTmBase { get; set; } = 2.56;

    [SPSA<double>(0.5, 2.5, 0.1)]
    public double NodeTmScale { get; set; } = 1.66;

    //[SPSA<int>(1, 15, 1)]
    public int ScoreStabiity_MinDepth { get; set; } = 7;

    public int SoftTimeBoundLimitOnMate { get; set; } = 1_000;

    public int PonderHitMinTimeToContinueSearch { get; set; } = 100;

    public int PonderHitMinDepthToStopSearch { get; set; } = 15;

    #endregion

    #region Search

    //[SPSA<int>(3, 10, 0.5)]
    public int LMR_MinDepth { get; set; } = 3;

    //[SPSA<int>(1, 10, 0.5)]
    public int LMR_MinFullDepthSearchedMoves_PV { get; set; } = 5;

    //[SPSA<int>(1, 10, 0.5)]
    public int LMR_MinFullDepthSearchedMoves_NonPV { get; set; } = 2;

    [SPSA<double>(0.1, 2, 0.2)]
    public double LMR_Base_Quiet { get; set; } = 0.79;

    [SPSA<double>(0.1, 2, 0.2)]
    public double LMR_Base_Noisy { get; set; } = 0.38;

    [SPSA<double>(1, 5, 0.2)]
    public double LMR_Divisor_Quiet { get; set; } = 2.71;

    [SPSA<double>(1, 5, 0.2)]
    public double LMR_Divisor_Noisy { get; set; } = 2.84;

    /// <summary>
    /// Needs to be re-scaled dividing by <see cref="EvaluationConstants.LMRScaleFactor"/>
    /// </summary>
    [SPSA<int>(25, 300, 30)]
    public int LMR_Improving { get; set; } = 107;

    /// <summary>
    /// Needs to be re-scaled dividing by <see cref="EvaluationConstants.LMRScaleFactor"/>
    /// </summary>
    [SPSA<int>(25, 300, 30)]
    public int LMR_Cutnode { get; set; } = 100;

    /// <summary>
    /// Needs to be re-scaled dividing by <see cref="EvaluationConstants.LMRScaleFactor"/>
    /// </summary>
    [SPSA<int>(25, 300, 30)]
    public int LMR_TTPV { get; set; } = 113;

    /// <summary>
    /// Needs to be re-scaled dividing by <see cref="EvaluationConstants.LMRScaleFactor"/>
    /// </summary>
    [SPSA<int>(25, 300, 30)]
    public int LMR_TTCapture { get; set; } = 68;

    /// <summary>
    /// Needs to be re-scaled dividing by <see cref="EvaluationConstants.LMRScaleFactor"/>
    /// </summary>
    [SPSA<int>(25, 300, 30)]
    public int LMR_PVNode { get; set; } = 89;

    /// <summary>
    /// Needs to be re-scaled dividing by <see cref="EvaluationConstants.LMRScaleFactor"/>
    /// </summary>
    [SPSA<int>(25, 300, 30)]
    public int LMR_InCheck { get; set; } = 51;

    /// <summary>
    /// Needs to be re-scaled dividing by <see cref="EvaluationConstants.LMRScaleFactor"/>
    /// </summary>
    [SPSA<int>(25, 300, 30)]
    public int LMR_Quiet { get; set; } = 70;

    /// <summary>
    /// Tuned from ~<see cref="History_MaxMoveValue"/> / 2
    /// </summary>
    [SPSA<int>(1, 8192, 512)]
    public int LMR_History_Divisor_Quiet { get; set; } = 2687;

    /// <summary>
    /// Tuned from ~<see cref="History_MaxMoveValue"/> / 2 * (3 / 4)
    /// </summary>
    [SPSA<int>(1, 8192, 512)]
    public int LMR_History_Divisor_Noisy { get; set; } = 3816;

    [SPSA<int>(20, 100, 8)]
    public int LMR_DeeperBase { get; set; } = 52;

    //[SPSA<int>(1, 10, 1)]
    public int LMR_DeeperDepthMultiplier { get; set; } = 2;

    //[SPSA<int>(1, 10, 0.5)]
    public int NMP_MinDepth { get; set; } = 3;

    //[SPSA<int>(1, 5, 0.5)]
    public int NMP_BaseDepthReduction { get; set; } = 2;

#pragma warning disable CA1805 // Do not initialize unnecessarily
    //[SPSA<int>(0, 10, 0.5)]
    public int NMP_DepthIncrement { get; set; } = 0;
#pragma warning restore CA1805 // Do not initialize unnecessarily

    //[SPSA<int>(1, 10, 0.5)]
    public int NMP_DepthDivisor { get; set; } = 3;

    [SPSA<int>(50, 350, 15)]
    public int NMP_StaticEvalBetaDivisor { get; set; } = 104;

    //[SPSA<int>(1, 10, 0.5)]
    public int NMP_StaticEvalBetaMaxReduction { get; set; } = 3;

    [SPSA<int>(5, 30, 1)]
    public int AspirationWindow_Base { get; set; } = 9;

    //[SPSA<int>(5, 30, 1)]
    //public int AspirationWindow_Delta { get; set; } = 13;

    //[SPSA<int>(1, 20, 1)]
    public int AspirationWindow_MinDepth { get; set; } = 8;

    //[SPSA<int>(1, 10, 0.5)]
    public int RFP_MaxDepth { get; set; } = 7;

    //[SPSA<int>(1, 300, 15)]
    //public int RFP_DepthScalingFactor { get; set; } = 55;

    //[SPSA<int>(1, 10, 0.5)]
    public int Razoring_MaxDepth { get; set; } = 2;

    [SPSA<int>(1, 300, 15)]
    public int Razoring_Depth1Bonus { get; set; } = 67;

    [SPSA<int>(1, 300, 15)]
    public int Razoring_NotDepth1Bonus { get; set; } = 196;

    //[SPSA<int>(1, 10, 0.5)]
    public int IIR_MinDepth { get; set; } = 4;

    //[SPSA<int>(0, 10, 0.5)]
    public int LMP_BaseMovesToTry { get; set; } = 1;

    //[SPSA<int>(0, 10, 0.5)]
    public int LMP_MovesDepthMultiplier { get; set; } = 3;

    public int History_MaxMoveValue { get; set; } = 8_192;

    /// <summary>
    /// 1896: constant from depth 12
    /// </summary>
    public int History_MaxMoveRawBonus { get; set; } = 1_896;

    public int CounterMoves_MinDepth { get; set; } = 3;

    [SPSA<int>(0, 200, 10)]
    public int History_BestScoreBetaMargin { get; set; } = 116;

    //[SPSA<int>(0, 6, 0.5)]
    public int SEE_BadCaptureReduction { get; set; } = 2;

    //[SPSA<int>(1, 10, 0.5)]
    public int FP_MaxDepth { get; set; } = 7;

    [SPSA<int>(1, 200, 10)]
    public int FP_DepthScalingFactor { get; set; } = 92;

    [SPSA<int>(0, 500, 25)]
    public int FP_Margin { get; set; } = 102;

    //[SPSA<int>(0, 10, 0.5)]
    public int HistoryPrunning_MaxDepth { get; set; } = 5;

    [SPSA<int>(-8192, 0, 512)]
    public int HistoryPrunning_Margin { get; set; } = -113;

    //[SPSA<int>(0, 10, 0.5)]
    public int TTHit_NoCutoffExtension_MaxDepth { get; set; } = 6;

    //[SPSA<int>(0, 6, 0.5)]
#pragma warning disable CA1805 // Do not initialize unnecessarily
    public int TTReplacement_DepthOffset { get; set; } = 0;
#pragma warning restore CA1805 // Do not initialize unnecessarily

    //[SPSA<int>(0, 10, 0.5)]
    public int TTReplacement_TTPVDepthOffset { get; set; } = 2;

    [SPSA<int>(-100, -10, 10)]
    public int PVS_SEE_Threshold_Quiet { get; set; } = -40;

    [SPSA<int>(-150, -50, 10)]
    public int PVS_SEE_Threshold_Noisy { get; set; } = -107;

    /// <summary>
    /// Initial value same as <see cref="History_MaxMoveValue"/>
    /// </summary>
    public int CorrHistory_MaxValue { get; set; } = 8_192;

    /// <summary>
    /// Initial value same as <see cref="History_MaxMoveRawBonus"/>
    /// </summary>
    public int CorrHistory_MaxRawBonus { get; set; } = 1_896;

    /// <summary>
    /// Needs to be re-scaled dividing by <see cref="EvaluationConstants.CorrHistScaleFactor"/>
    /// </summary>
    [SPSA<int>(25, 200, 15)]
<<<<<<< HEAD
    public int CorrHistoryWeight_Pawn { get; set; } = 95;
=======
    public int CorrHistoryWeight_Pawn { get; set; } = 117;
>>>>>>> 4c91ce9b

    /// <summary>
    /// Needs to be re-scaled dividing by <see cref="EvaluationConstants.CorrHistScaleFactor"/>
    /// </summary>
    [SPSA<int>(25, 200, 15)]
<<<<<<< HEAD
    public int CorrHistoryWeight_NonPawnSTM { get; set; } = 104;
=======
    public int CorrHistoryWeight_NonPawnSTM { get; set; } = 96;
>>>>>>> 4c91ce9b

    /// <summary>
    /// Needs to be re-scaled dividing by <see cref="EvaluationConstants.CorrHistScaleFactor"/>
    /// </summary>
    [SPSA<int>(25, 200, 15)]
<<<<<<< HEAD
    public int CorrHistoryWeight_NonPawnNoSTM { get; set; } = 79;
=======
    public int CorrHistoryWeight_NonPawnNoSTM { get; set; } = 100;
>>>>>>> 4c91ce9b

    /// <summary>
    /// Needs to be re-scaled dividing by <see cref="EvaluationConstants.CorrHistScaleFactor"/>
    /// </summary>
    [SPSA<int>(25, 200, 15)]
<<<<<<< HEAD
    public int CorrHistoryWeight_Minor { get; set; } = 72;

    /// <summary>
    /// Needs to be re-scaled dividing by <see cref="EvaluationConstants.CorrHistScaleFactor"/>
    /// </summary>
    [SPSA<int>(25, 200, 15)]
    public int CorrHistoryWeight_Major { get; set; } = 125;
=======
    public int CorrHistoryWeight_Minor { get; set; } = 127;
>>>>>>> 4c91ce9b

    #endregion
}

[JsonSourceGenerationOptions(
    GenerationMode = JsonSourceGenerationMode.Default, WriteIndented = true)] // https://github.com/dotnet/runtime/issues/78602#issuecomment-1322004254
[JsonSerializable(typeof(EngineSettings))]
[JsonSerializable(typeof(SPSAAttribute<int>))]
[JsonSerializable(typeof(SPSAAttribute<double>))]
[JsonSerializable(typeof(WeatherFactoryOutput<int>))]
[JsonSerializable(typeof(WeatherFactoryOutput<double>))]
internal sealed partial class EngineSettingsJsonSerializerContext : JsonSerializerContext;<|MERGE_RESOLUTION|>--- conflicted
+++ resolved
@@ -351,37 +351,24 @@
     /// Needs to be re-scaled dividing by <see cref="EvaluationConstants.CorrHistScaleFactor"/>
     /// </summary>
     [SPSA<int>(25, 200, 15)]
-<<<<<<< HEAD
     public int CorrHistoryWeight_Pawn { get; set; } = 95;
-=======
-    public int CorrHistoryWeight_Pawn { get; set; } = 117;
->>>>>>> 4c91ce9b
-
-    /// <summary>
-    /// Needs to be re-scaled dividing by <see cref="EvaluationConstants.CorrHistScaleFactor"/>
-    /// </summary>
-    [SPSA<int>(25, 200, 15)]
-<<<<<<< HEAD
+
+    /// <summary>
+    /// Needs to be re-scaled dividing by <see cref="EvaluationConstants.CorrHistScaleFactor"/>
+    /// </summary>
+    [SPSA<int>(25, 200, 15)]
     public int CorrHistoryWeight_NonPawnSTM { get; set; } = 104;
-=======
-    public int CorrHistoryWeight_NonPawnSTM { get; set; } = 96;
->>>>>>> 4c91ce9b
-
-    /// <summary>
-    /// Needs to be re-scaled dividing by <see cref="EvaluationConstants.CorrHistScaleFactor"/>
-    /// </summary>
-    [SPSA<int>(25, 200, 15)]
-<<<<<<< HEAD
+
+    /// <summary>
+    /// Needs to be re-scaled dividing by <see cref="EvaluationConstants.CorrHistScaleFactor"/>
+    /// </summary>
+    [SPSA<int>(25, 200, 15)]
     public int CorrHistoryWeight_NonPawnNoSTM { get; set; } = 79;
-=======
-    public int CorrHistoryWeight_NonPawnNoSTM { get; set; } = 100;
->>>>>>> 4c91ce9b
-
-    /// <summary>
-    /// Needs to be re-scaled dividing by <see cref="EvaluationConstants.CorrHistScaleFactor"/>
-    /// </summary>
-    [SPSA<int>(25, 200, 15)]
-<<<<<<< HEAD
+
+    /// <summary>
+    /// Needs to be re-scaled dividing by <see cref="EvaluationConstants.CorrHistScaleFactor"/>
+    /// </summary>
+    [SPSA<int>(25, 200, 15)]
     public int CorrHistoryWeight_Minor { get; set; } = 72;
 
     /// <summary>
@@ -389,9 +376,6 @@
     /// </summary>
     [SPSA<int>(25, 200, 15)]
     public int CorrHistoryWeight_Major { get; set; } = 125;
-=======
-    public int CorrHistoryWeight_Minor { get; set; } = 127;
->>>>>>> 4c91ce9b
 
     #endregion
 }
