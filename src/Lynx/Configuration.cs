﻿using Lynx.Model;
using System.Runtime.InteropServices;

namespace Lynx;

public static class Configuration
{
    public static EngineSettings EngineSettings { get; set; } = new EngineSettings();
    public static GeneralSettings GeneralSettings { get; set; } = new GeneralSettings();

    private static int _isDebug = 0;
#pragma warning disable IDE1006 // Naming Styles
    private static int _UCI_AnalyseMode = 0;
#pragma warning restore IDE1006 // Naming Styles
    private static int _ponder = 0;

    public static bool IsDebug
    {
        get => Interlocked.CompareExchange(ref _isDebug, 1, 1) == 1;
        set
        {
            if (value)
            {
                Interlocked.CompareExchange(ref _isDebug, 1, 0);
            }
            else
            {
                Interlocked.CompareExchange(ref _isDebug, 0, 1);
            }
        }
    }

    public static bool UCI_AnalyseMode
    {
        get => Interlocked.CompareExchange(ref _UCI_AnalyseMode, 1, 1) == 1;
        set
        {
            if (value)
            {
                Interlocked.CompareExchange(ref _UCI_AnalyseMode, 1, 0);
            }
            else
            {
                Interlocked.CompareExchange(ref _UCI_AnalyseMode, 0, 1);
            }
        }
    }

    public static bool IsPonder
    {
        get => Interlocked.CompareExchange(ref _ponder, 1, 1) == 1;
        set
        {
            if (value)
            {
                Interlocked.CompareExchange(ref _ponder, 1, 0);
            }
            else
            {
                Interlocked.CompareExchange(ref _ponder, 0, 1);
            }
        }
    }

    public static int Hash
    {
        get => EngineSettings.TranspositionTableSize;
        set
        {
            EngineSettings.TranspositionTableSize = value;
            if (value == 0)
            {
                EngineSettings.TranspositionTableEnabled = false;
            }
        }
    }
}

public sealed class GeneralSettings
{
    public bool DisableLogging { get; set; } = false;
}

public sealed class EngineSettings
{
    public int DefaultMaxDepth { get; set; } = 5;

    #region MovesToGo provided

    /// <summary>
    /// Coefficient applied to ensure more time is allocated to moves when there are over <see cref="KeyMovesBeforeMovesToGo"/> moves left
    /// </summary>
    public double CoefficientBeforeKeyMovesBeforeMovesToGo { get; set; } = 1.5;

    public int KeyMovesBeforeMovesToGo { get; set; } = 10;

    /// <summary>
    /// Security coefficient applied to ensure there are no timeouts when there are less than <see cref="KeyMovesBeforeMovesToGo"/>  movesleft
    /// </summary>
    public double CoefficientAfterKeyMovesBeforeMovesToGo { get; set; } = 0.95;

    #endregion

    #region No MovesToGo provided

    /// <summary>
    /// Number of total moves to calculate decision time against
    /// </summary>
    public int TotalMovesWhenNoMovesToGoProvided { get; set; } = 100;

    /// <summary>
    /// Number of extra moves to calculate decision time against, when the number of moves exceeds <see cref="TotalMovesWhenNoMovesToGoProvided"/>
    /// </summary>
    public int FixedMovesLeftWhenNoMovesToGoProvidedAndOverTotalMovesWhenNoMovesToGoProvided { get; set; } = 20;

    /// <summary>
    /// Min time to apply <see cref="FirstCoefficientWhenNoMovesToGoProvided"/>
    /// </summary>
    public int FirstTimeLimitWhenNoMovesToGoProvided { get; set; } = 120_000;

    /// <summary>
    /// Coefficient applied to ensure more time is allocated to moves when there's over <see cref="FirstTimeLimitWhenNoMovesToGoProvided"/> ms on the clock
    /// </summary>
    public int FirstCoefficientWhenNoMovesToGoProvided { get; set; } = 3;

    /// <summary>
    /// Min time to apply <see cref="SecondCoefficientWhenNoMovesToGoProvided"/>
    /// </summary>
    public int SecondTimeLimitWhenNoMovesToGoProvided { get; set; } = 30_000;

    /// <summary>
    /// Coefficient applied to ensure more time is allocated to moves when there's over <see cref="SecondTimeLimitWhenNoMovesToGoProvided"/> ms on the clock
    /// </summary>
    public int SecondCoefficientWhenNoMovesToGoProvided { get; set; } = 2;

    #endregion

    /// <summary>
    /// Min. time left in the clock if all decision time is used befire <see cref="CoefficientSecurityTime"/> is used over that decision time
    /// </summary>
    public int MinSecurityTime { get; set; } = 1_000;

    /// <summary>
    /// Coefficient applied to devision tim if the time left in the clock after spending it is less than <see cref="MinSecurityTime"/>
    /// </summary>
    public double CoefficientSecurityTime { get; set; } = 0.9;

    public int MinDepth { get; set; } = 4;

    private int _maxDepth = 64;
    public int MaxDepth { get => _maxDepth; set => _maxDepth = Math.Clamp(value, 1, Constants.AbsoluteMaxDepth); }

    public int MinMoveTime { get; set; } = 1_000;

    public int DepthWhenLessThanMinMoveTime { get; set; } = 4;

    public int MinElapsedTimeToConsiderStopSearching { get; set; } = 1_000;

    public double DecisionTimePercentageToStopSearching { get; set; } = 0.5;

    public int LMR_FullDepthMoves { get; set; } = 4;

    public int LMR_ReductionLimit { get; set; } = 3;

    public int LMR_DepthReduction { get; set; } = 1;

    public int NullMovePruning_R { get; set; } = 3;

    public int AspirationWindowAlpha { get; set; } = 50;

    public int AspirationWindowBeta { get; set; } = 50;

    public int IsolatedPawnPenalty { get; set; } = 10;

    public int DoubledPawnPenalty { get; set; } = 10;

    public int[] PassedPawnBonus { get; set; } = new[] { 0, 10, 30, 50, 75, 100, 150, 200 };

    public int SemiOpenFileRookBonus { get; set; } = 10;

    public int OpenFileRookBonus { get; set; } = 15;

    public int SemiOpenFileKingPenalty { get; set; } = 10;

    public int OpenFileKingPenalty { get; set; } = 15;

    public int KingShieldBonus { get; set; } = 5;

    public int BishopMobilityBonus { get; set; } = 1;

    public int QueenMobilityBonus { get; set; } = 1;

    public bool TranspositionTableEnabled { get; set; } = true;

    /// <summary>
    /// 32 MB
    /// </summary>
<<<<<<< HEAD
    public int TranspositionTableSize { get; set; } = 64 * 1024 * 1024;

    public bool UseOnlineTablebaseInRootPositions { get; set; } = false;

    /// <summary>
    /// Might mishehave due to tablebase API limits
    /// </summary>
    public bool UseOnlineTablebaseInSearch { get; set; } = false;

    /// <summary>
    /// This can also de used to reduce online probing
    /// </summary>
    public int OnlineTablebaseMaxSupportedPieces { get; set; } = 7;
=======
    public int TranspositionTableSize { get; set; } = 32 * 1024 * 1024;
>>>>>>> 516613df
}<|MERGE_RESOLUTION|>--- conflicted
+++ resolved
@@ -190,13 +190,10 @@
 
     public int QueenMobilityBonus { get; set; } = 1;
 
-    public bool TranspositionTableEnabled { get; set; } = true;
-
     /// <summary>
     /// 32 MB
     /// </summary>
-<<<<<<< HEAD
-    public int TranspositionTableSize { get; set; } = 64 * 1024 * 1024;
+    public int TranspositionTableSize { get; set; } = 32 * 1024 * 1024;
 
     public bool UseOnlineTablebaseInRootPositions { get; set; } = false;
 
@@ -209,7 +206,4 @@
     /// This can also de used to reduce online probing
     /// </summary>
     public int OnlineTablebaseMaxSupportedPieces { get; set; } = 7;
-=======
-    public int TranspositionTableSize { get; set; } = 32 * 1024 * 1024;
->>>>>>> 516613df
 }