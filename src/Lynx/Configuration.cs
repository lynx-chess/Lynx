--- conflicted
+++ resolved
@@ -166,7 +166,6 @@
     public int ScoreStabiity_MinDepth { get; set; } = 7;
 
     [SPSA<int>(enabled: false)]
-<<<<<<< HEAD
     public int TM_Complexity_MinDepth { get; set; } = 0;
 
     [SPSA<double>(enabled: false)]
@@ -183,12 +182,10 @@
 
     [SPSA<int>(enabled: false)]
     public int SoftTimeBoundLimitOnMate { get; set; } = 1_000;
-=======
     public int StopSearchOnMate_MaxSoftTimeBoundLimit { get; set; } = 10_000;
 
     [SPSA<int>(enabled: false)]
     public int StopSearchOnMate_MinDepth { get; set; } = 20;
->>>>>>> 063bc729
 
     [SPSA<int>(enabled: false)]
     public int PonderHitMinTimeToContinueSearch { get; set; } = 100;
