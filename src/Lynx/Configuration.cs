﻿using System.Text.Json.Serialization;

namespace Lynx;

public static class Configuration
{
    public static EngineSettings EngineSettings { get; set; } = new EngineSettings();
    public static GeneralSettings GeneralSettings { get; set; } = new GeneralSettings();

    private static int _isDebug = 0;
#pragma warning disable IDE1006 // Naming Styles
    private static int _UCI_AnalyseMode = 0;
#pragma warning restore IDE1006 // Naming Styles

    public static bool IsDebug
    {
        get => Interlocked.CompareExchange(ref _isDebug, 1, 1) == 1;
        set
        {
            if (value)
            {
                Interlocked.CompareExchange(ref _isDebug, 1, 0);
            }
            else
            {
                Interlocked.CompareExchange(ref _isDebug, 0, 1);
            }
        }
    }

    public static bool UCI_AnalyseMode
    {
        get => Interlocked.CompareExchange(ref _UCI_AnalyseMode, 1, 1) == 1;
        set
        {
            if (value)
            {
                Interlocked.CompareExchange(ref _UCI_AnalyseMode, 1, 0);
            }
            else
            {
                Interlocked.CompareExchange(ref _UCI_AnalyseMode, 0, 1);
            }
        }
    }

    public static int Hash
    {
        get => EngineSettings.TranspositionTableSize;
        set => EngineSettings.TranspositionTableSize = value;
    }
}

public sealed class GeneralSettings
{
    public bool EnableLogging { get; set; } = false;

    public bool EnableTuning { get; set; } = true;
}

public sealed class EngineSettings
{
    private int _maxDepth = 128;
    public int MaxDepth { get => _maxDepth; set => _maxDepth = Math.Clamp(value, 1, Constants.AbsoluteMaxDepth); }

    /// <summary>
    /// Depth for bench command
    /// </summary>
    public int BenchDepth { get; set; } = 10;

    private int _transpositionTableSize = 256;
    /// <summary>
    /// In MB, clamped to [<see cref="Constants.AbsoluteMinTTSize"/>, <see cref="Constants.AbsoluteMaxTTSize"/>]
    /// </summary>
    public int TranspositionTableSize
    {
        get => _transpositionTableSize;
        set => _transpositionTableSize =
            Math.Clamp(
                value,
                Constants.AbsoluteMinTTSize,
                Constants.AbsoluteMaxTTSize);
    }

    public bool UseOnlineTablebaseInRootPositions { get; set; } = false;

    /// <summary>
    /// Experimental, might misbehave due to tablebase API limits
    /// </summary>
    public bool UseOnlineTablebaseInSearch { get; set; } = false;

    /// <summary>
    /// This can also de used to reduce online probing
    /// </summary>
    public int OnlineTablebaseMaxSupportedPieces { get; set; } = 7;

    public bool ShowWDL { get; set; } = false;

    public bool IsPonder { get; set; } = false;

    public double SPSA_OB_R_end { get; set; } = 0.02;

    #region Time management

    [SPSA<double>(0.1, 1, 0.05)]
    public double HardTimeBoundMultiplier { get; set; } = 0.52;

    [SPSA<double>(0.5, 1.5, 0.05)]
    public double SoftTimeBoundMultiplier { get; set; } = 1;

<<<<<<< HEAD
    [SPSA<double>(0.1, 2, 0.1)]
    public double SoftTimeBaseIncrementMultiplier { get; set; } = 0.8;

    [SPSA<double>(1, 3, 0.1)]
    public double NodeTmBase { get; set; } = 2.5;

    [SPSA<double>(0.5, 2.5, 0.1)]
    public double NodeTmScale { get; set; } = 1.5;
=======
    public double SoftTimeBaseIncrementMultiplier { get; set; } = 0.8;

    [SPSA<double>(1, 3, 0.1)]
    public double NodeTmBase { get; set; } = 2.4;

    [SPSA<double>(0.5, 2.5, 0.1)]
    public double NodeTmScale { get; set; } = 1.65;
>>>>>>> a6575e48

    #endregion

    [SPSA<int>(3, 10, 0.5)]
    public int LMR_MinDepth { get; set; } = 3;

    [SPSA<int>(1, 10, 0.5)]
    public int LMR_MinFullDepthSearchedMoves { get; set; } = 3;

    /// <summary>
    /// Value originally from Stormphrax, who apparently took it from Viridithas
    /// </summary>
    [SPSA<double>(0.1, 2, 0.1)]
    public double LMR_Base { get; set; } = 0.75;

    /// <summary>
    /// Value originally from Akimbo
    /// </summary>
    [SPSA<double>(1, 5, 0.1)]
    public double LMR_Divisor { get; set; } = 3.49;

    [SPSA<int>(1, 10, 0.5)]
    public int NMP_MinDepth { get; set; } = 3;

    [SPSA<int>(1, 5, 0.5)]
    public int NMP_BaseDepthReduction { get; set; } = 2;

    [SPSA<int>(0, 10, 0.5)]
    public int NMP_DepthIncrement { get; set; } = 0;

    [SPSA<int>(1, 10, 0.5)]
    public int NMP_DepthDivisor { get; set; } = 3;

    [SPSA<int>(50, 350, 15)]
    public int NMP_StaticEvalBetaDivisor { get; set; } = 100;

    [SPSA<int>(1, 10, 0.5)]
    public int NMP_StaticEvalBetaMaxReduction { get; set; } = 3;

    [SPSA<int>(5, 30, 1)]
    public int AspirationWindow_Base { get; set; } = 13;

    //[SPSA<int>(5, 30, 1)]
    //public int AspirationWindow_Delta { get; set; } = 13;

    [SPSA<int>(1, 20, 1)]
    public int AspirationWindow_MinDepth { get; set; } = 8;

    [SPSA<int>(1, 10, 0.5)]
    public int RFP_MaxDepth { get; set; } = 7;

    [SPSA<int>(1, 300, 15)]
    public int RFP_DepthScalingFactor { get; set; } = 52;

    [SPSA<int>(1, 10, 0.5)]
    public int Razoring_MaxDepth { get; set; } = 2;

    [SPSA<int>(1, 300, 15)]
    public int Razoring_Depth1Bonus { get; set; } = 68;

    [SPSA<int>(1, 300, 15)]
    public int Razoring_NotDepth1Bonus { get; set; } = 208;

    [SPSA<int>(1, 10, 0.5)]
    public int IIR_MinDepth { get; set; } = 4;

    [SPSA<int>(1, 10, 0.5)]
    public int LMP_MaxDepth { get; set; } = 8;

    [SPSA<int>(0, 10, 0.5)]
    public int LMP_BaseMovesToTry { get; set; } = 1;

    [SPSA<int>(0, 10, 0.5)]
    public int LMP_MovesDepthMultiplier { get; set; } = 3;

    public int History_MaxMoveValue { get; set; } = 8_192;

    /// <summary>
    /// 1896: constant from depth 12
    /// </summary>
    public int History_MaxMoveRawBonus { get; set; } = 1_896;

    //[SPSA<int>(0, 200, 10)]
    public int History_BestScoreBetaMargin { get; set; } = 60;

    [SPSA<int>(0, 6, 0.5)]
    public int SEE_BadCaptureReduction { get; set; } = 2;

    [SPSA<int>(1, 10, 0.5)]
    public int FP_MaxDepth { get; set; } = 7;

    [SPSA<int>(1, 200, 10)]
    public int FP_DepthScalingFactor { get; set; } = 73;

    [SPSA<int>(0, 500, 25)]
    public int FP_Margin { get; set; } = 218;

    [SPSA<int>(0, 10, 0.5)]
    public int HistoryPrunning_MaxDepth { get; set; } = 5;

    [SPSA<int>(-8192, 0, 512)]
    public int HistoryPrunning_Margin { get; set; } = -1940;
}

[JsonSourceGenerationOptions(
    GenerationMode = JsonSourceGenerationMode.Default, WriteIndented = true)] // https://github.com/dotnet/runtime/issues/78602#issuecomment-1322004254
[JsonSerializable(typeof(EngineSettings))]
[JsonSerializable(typeof(SPSAAttribute<int>))]
[JsonSerializable(typeof(SPSAAttribute<double>))]
[JsonSerializable(typeof(WeatherFactoryOutput<int>))]
[JsonSerializable(typeof(WeatherFactoryOutput<double>))]
internal partial class EngineSettingsJsonSerializerContext : JsonSerializerContext;<|MERGE_RESOLUTION|>--- conflicted
+++ resolved
@@ -108,24 +108,14 @@
     [SPSA<double>(0.5, 1.5, 0.05)]
     public double SoftTimeBoundMultiplier { get; set; } = 1;
 
-<<<<<<< HEAD
     [SPSA<double>(0.1, 2, 0.1)]
     public double SoftTimeBaseIncrementMultiplier { get; set; } = 0.8;
 
     [SPSA<double>(1, 3, 0.1)]
-    public double NodeTmBase { get; set; } = 2.5;
-
-    [SPSA<double>(0.5, 2.5, 0.1)]
-    public double NodeTmScale { get; set; } = 1.5;
-=======
-    public double SoftTimeBaseIncrementMultiplier { get; set; } = 0.8;
-
-    [SPSA<double>(1, 3, 0.1)]
     public double NodeTmBase { get; set; } = 2.4;
 
     [SPSA<double>(0.5, 2.5, 0.1)]
     public double NodeTmScale { get; set; } = 1.65;
->>>>>>> a6575e48
 
     #endregion
 
