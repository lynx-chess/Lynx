--- conflicted
+++ resolved
@@ -26,39 +26,20 @@
 #pragma warning restore S4663 // Comments should not be empty
 
     /// <summary>
-    /// 2 x PSQTBucketCount x PSQTBucketCount x 12 x 64
+    /// 12 x 64
     /// </summary>
-    internal static readonly int[] _packedPSQT = GC.AllocateArray<int>(2 * PSQTBucketCount * PSQTBucketCount * 12 * 64, pinned: true);
+    internal static readonly int[] _packedPSQT = GC.AllocateArray<int>(12 * 64, pinned: true);
 
     static EvaluationPSQTs()
     {
         short[][] mgPositionalTables =
         [
-<<<<<<< HEAD
             MiddleGamePawnTable,
             MiddleGameKnightTable,
             MiddleGameBishopTable,
             MiddleGameRookTable,
             MiddleGameQueenTable,
             MiddleGameKingTable
-=======
-            [
-                MiddleGamePawnTable,
-                MiddleGameKnightTable,
-                MiddleGameBishopTable,
-                MiddleGameRookTable,
-                MiddleGameQueenTable,
-                MiddleGameKingTable
-            ],
-            [
-                MiddleGameEnemyPawnTable,
-                MiddleGameEnemyKnightTable,
-                MiddleGameEnemyBishopTable,
-                MiddleGameEnemyRookTable,
-                MiddleGameEnemyQueenTable,
-                MiddleGameEnemyKingTable
-            ]
->>>>>>> 75562d58
         ];
 
         short[][] egPositionalTables =
@@ -71,7 +52,6 @@
             EndGameKingTable
         ];
 
-<<<<<<< HEAD
         for (int piece = (int)Piece.P; piece <= (int)Piece.K; ++piece)
         {
             for (int sq = 0; sq < 64; ++sq)
@@ -83,45 +63,11 @@
                 _packedPSQT[PSQTIndex(piece + 6, sq)] = Utils.Pack(
                     (short)(MiddleGamePieceValues[piece + 6] - mgPositionalTables[piece][sq ^ 56]),
                     (short)(EndGamePieceValues[piece + 6] - egPositionalTables[piece][sq ^ 56]));
-=======
-        for (int friendBucket = 0; friendBucket < PSQTBucketCount; ++friendBucket)
-        {
-            for (int enemyBucket = 0; enemyBucket < PSQTBucketCount; ++enemyBucket)
-            {
-                for (int piece = (int)Piece.P; piece <= (int)Piece.K; ++piece)
-                {
-                    for (int sq = 0; sq < 64; ++sq)
-                    {
-                        const int Friend = 0;
-                        const int Enemy = 1;
-
-                        ref var whitePieceEntry = ref PSQT(friendBucket, enemyBucket, piece, sq);
-                        ref var blackPieceEntry = ref PSQT(friendBucket, enemyBucket, piece + 6, sq);
-
-                        whitePieceEntry =
-                            Utils.Pack(
-                                (short)(MiddleGamePieceValues[Friend][friendBucket][piece] + mgPositionalTables[Friend][piece][friendBucket][sq]),
-                                (short)(EndGamePieceValues[Friend][friendBucket][piece] + egPositionalTables[Friend][piece][friendBucket][sq]))
-                            + Utils.Pack(
-                                (short)(MiddleGamePieceValues[Enemy][enemyBucket][piece] + mgPositionalTables[Enemy][piece][enemyBucket][sq]),
-                                (short)(EndGamePieceValues[Enemy][enemyBucket][piece] + egPositionalTables[Enemy][piece][enemyBucket][sq]));
-
-                        blackPieceEntry =
-                            Utils.Pack(
-                                (short)(MiddleGamePieceValues[Friend][friendBucket][piece + 6] - mgPositionalTables[Friend][piece][friendBucket][sq ^ 56]),
-                                (short)(EndGamePieceValues[Friend][friendBucket][piece + 6] - egPositionalTables[Friend][piece][friendBucket][sq ^ 56]))
-                            + Utils.Pack(
-                                (short)(MiddleGamePieceValues[Enemy][enemyBucket][piece + 6] - mgPositionalTables[Enemy][piece][enemyBucket][sq ^ 56]),
-                                (short)(EndGamePieceValues[Enemy][enemyBucket][piece + 6] - egPositionalTables[Enemy][piece][enemyBucket][sq ^ 56]));
-                    }
-                }
->>>>>>> 75562d58
             }
         }
     }
 
     /// <summary>
-<<<<<<< HEAD
     /// [12][64]
     /// </summary>
     [MethodImpl(MethodImplOptions.AggressiveInlining)]
@@ -142,24 +88,6 @@
         const int pieceOffset = 64;
 
         return (piece * pieceOffset)
-=======
-    /// [2][PSQTBucketCount][PSQTBucketCount][12][64]
-    /// </summary>
-    [MethodImpl(MethodImplOptions.AggressiveInlining)]
-    public static ref int PSQT(int friendBucket, int enemyBucket, int piece, int square)
-    {
-        const int friendBucketOffset = PSQTBucketCount * 12 * 64;
-        const int enemyBucketOffset = 12 * 64;
-        const int pieceOffset = 64;
-
-        var index = (friendBucket * friendBucketOffset)
-            + (enemyBucket * enemyBucketOffset)
-            + (piece * pieceOffset)
->>>>>>> 75562d58
             + square;
-
-        Debug.Assert(index >= 0 && index < _packedPSQT.Length);
-
-        return ref Unsafe.Add(ref MemoryMarshal.GetArrayDataReference(_packedPSQT), index);
     }
 }