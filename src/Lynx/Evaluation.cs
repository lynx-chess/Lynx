--- conflicted
+++ resolved
@@ -1043,20 +1043,13 @@
         var thirdRank = Masks.RankMasks[side == Side.White ? (int)BoardSquare.a3 : (int)BoardSquare.a6];
         var doublePushes = ~occupancy & (pushes & thirdRank).PawnPush(side);
         pushes |= doublePushes;
-        var safePushes = pushes & safe;
-
-<<<<<<< HEAD
-=======
         var safePushes = pushes & safeSquares;
->>>>>>> 62d40fcc
+
         var pushThreats = safePushes.PawnAttacks(side) & nonPawnEnemies;
 
         packedBonus += PawnPushThreatBonus * pushThreats.CountBits();
 
-<<<<<<< HEAD
-=======
         // Passed pawn pushes
->>>>>>> 62d40fcc
         while (safePushes != 0)
         {
             safePushes = safePushes.WithoutLS1B(out var safePush);
@@ -1066,12 +1059,8 @@
             if ((passedPawnMask & theirPawns) == 0)
             {
                 var rank = isWhite ? Constants.Rank[safePush] : 7 - Constants.Rank[safePush];
-<<<<<<< HEAD
                 packedBonus += PassedPawnPushBonus[bucket][rank];
                 packedBonus += PassedPawnPushEnemyBonus[oppositeSideBucket][rank];
-=======
-                packedBonus += PassedPawnPushBonus[rank];
->>>>>>> 62d40fcc
             }
         }
 
