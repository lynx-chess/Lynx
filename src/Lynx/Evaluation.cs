﻿using System.Numerics;
using System.Runtime.CompilerServices;
using System.Runtime.InteropServices;

using static Lynx.EvaluationConstants;
using static Lynx.EvaluationParams;
using static Lynx.EvaluationPSQTs;

namespace Lynx.Model;

public partial class Position
{
    private static readonly int[][] _defendedThreatsBonus =
    [
        [],
        KnightThreatsBonus_Defended,
        BishopThreatsBonus_Defended,
        RookThreatsBonus_Defended,
        QueenThreatsBonus_Defended,
        KingThreatsBonus_Defended
    ];

    private static readonly int[][] _undefendedThreatsBonus =
    [
        [],
        KnightThreatsBonus,
        BishopThreatsBonus,
        RookThreatsBonus,
        QueenThreatsBonus,
        KingThreatsBonus
    ];

    /// <summary>
    /// Evaluates material and position in a NegaMax style.
    /// That is, positive scores always favour playing <see cref="_side"/>.
    /// </summary>
    public (int Score, int Phase) StaticEvaluation() => StaticEvaluation(0);

    /// <summary>
    /// Evaluates material and position in a NegaMax style.
    /// That is, positive scores always favour playing <see cref="_side"/>.
    /// </summary>
    public (int Score, int Phase) StaticEvaluation(int movesWithoutCaptureOrPawnMove)
    {
        var kingPawnTable = new PawnTableElement[Constants.KingPawnHashSize];

        Span<BitBoard> attacks = stackalloc BitBoard[12];
        Span<BitBoard> attacksBySide = stackalloc BitBoard[2];
        var evaluationContext = new EvaluationContext(attacks, attacksBySide);

        return StaticEvaluation(movesWithoutCaptureOrPawnMove, kingPawnTable, ref evaluationContext);
    }

    /// <summary>
    /// Evaluates material and position in a NegaMax style.
    /// That is, positive scores always favour playing <see cref="_side"/>.
    /// </summary>
    [MethodImpl(MethodImplOptions.AggressiveInlining)]
    public (int Score, int Phase) StaticEvaluation(int movesWithoutCaptureOrPawnMove, PawnTableElement[] pawnEvalTable, ref EvaluationContext evaluationContext)
    {
        //var result = OnlineTablebaseProber.EvaluationSearch(this, movesWithoutCaptureOrPawnMove, cancellationToken);
        //Debug.Assert(result < CheckMateBaseEvaluation, $"position {FEN()} returned tb eval out of bounds: {result}");
        //Debug.Assert(result > -CheckMateBaseEvaluation, $"position {FEN()} returned tb eval out of bounds: {result}");

        //if (result != OnlineTablebaseProber.NoResult)
        //{
        //    return result;
        //}

        int packedScore = 0;
        int gamePhase = 0;

        var whitePawns = _pieceBitBoards[(int)Piece.P];
        var blackPawns = _pieceBitBoards[(int)Piece.p];

        BitBoard whitePawnAttacks = whitePawns.ShiftUpRightAndLeft();
        BitBoard blackPawnAttacks = blackPawns.ShiftDownRightAndLeft();

        evaluationContext.AttacksBySide[(int)Side.White] = evaluationContext.Attacks[(int)Piece.P] = whitePawnAttacks;
        evaluationContext.AttacksBySide[(int)Side.Black] = evaluationContext.Attacks[(int)Piece.p] = blackPawnAttacks;

        var whiteKing = _pieceBitBoards[(int)Piece.K].GetLS1BIndex();
        var blackKing = _pieceBitBoards[(int)Piece.k].GetLS1BIndex();

        var whiteBucket = PSQTBucketLayout[whiteKing];
        var blackBucket = PSQTBucketLayout[blackKing ^ 56];

        int whitePawnKingRingAttacks = (whitePawnAttacks & KingRing[blackKing]).CountBits();
        evaluationContext.IncreaseKingRingAttacks((int)Side.White, whitePawnKingRingAttacks);

        int blackPawnKingRingAttacks = (blackPawnAttacks & KingRing[whiteKing]).CountBits();
        evaluationContext.IncreaseKingRingAttacks((int)Side.Black, blackPawnKingRingAttacks);

        if (IsIncrementalEval)
        {
            packedScore = IncrementalEvalAccumulator;
            gamePhase = IncrementalPhaseAccumulator;

            var kingPawnIndex = _kingPawnUniqueIdentifier & Constants.KingPawnHashMask;
            ref var entry = ref pawnEvalTable[kingPawnIndex];

            // pawnEvalTable hit: We can reuse cached eval for pawn additional evaluation + PieceProtectedByPawnBonus + KingShieldBonus
            if (entry.Key == _kingPawnUniqueIdentifier)
            {
                packedScore += entry.PackedScore;
            }
            // Not hit in pawnEvalTable table
            else
            {
                var pawnScore = 0;

                // White pawns

                // King pawn shield bonus
                pawnScore += KingPawnShield(whiteKing, whitePawns, blackPawnAttacks);

                // Pieces protected by pawns bonus
                pawnScore += PieceProtectedByPawnBonus[(int)Piece.P] * (whitePawnAttacks & whitePawns).CountBits();

                // King ring attacks
                pawnScore += PawnKingRingAttacksBonus * whitePawnKingRingAttacks;

                // Bitboard copy that we 'empty'
                var whitePawnsCopy = whitePawns;
                while (whitePawnsCopy != default)
                {
                    whitePawnsCopy = whitePawnsCopy.WithoutLS1B(out var pieceSquareIndex);

                    pawnScore += PawnAdditionalEvaluation(ref evaluationContext, whiteBucket, blackBucket, pieceSquareIndex, (int)Piece.P, whiteKing, blackKing);
                }

                // Black pawns

                // King pawn shield bonus
                pawnScore -= KingPawnShield(blackKing, blackPawns, whitePawnAttacks);

                // Pieces protected by pawns bonus
                pawnScore -= PieceProtectedByPawnBonus[(int)Piece.P] * (blackPawnAttacks & blackPawns).CountBits();

                // King ring attacks;
                pawnScore -= PawnKingRingAttacksBonus * blackPawnKingRingAttacks;

                // Bitboard copy that we 'empty'
                var blackPawnsCopy = blackPawns;
                while (blackPawnsCopy != default)
                {
                    blackPawnsCopy = blackPawnsCopy.WithoutLS1B(out var pieceSquareIndex);

                    pawnScore -= PawnAdditionalEvaluation(ref evaluationContext, blackBucket, whiteBucket, pieceSquareIndex, (int)Piece.p, blackKing, whiteKing);
                }

                // Pawn islands
                pawnScore += PawnIslands(whitePawns, blackPawns);

                entry.Update(_kingPawnUniqueIdentifier, pawnScore);
                packedScore += pawnScore;
            }

            // White pieces additional eval and pawn attacks, except pawn and king
            for (int pieceIndex = (int)Piece.N; pieceIndex < (int)Piece.K; ++pieceIndex)
            {
                // Bitboard copy that we 'empty'
                var bitboard = _pieceBitBoards[pieceIndex];

                packedScore += PieceProtectedByPawnBonus[pieceIndex] * (whitePawnAttacks & bitboard).CountBits();

                while (bitboard != default)
                {
                    bitboard = bitboard.WithoutLS1B(out var pieceSquareIndex);

                    packedScore += AdditionalPieceEvaluation(ref evaluationContext, pieceSquareIndex, whiteBucket, blackBucket, pieceIndex, (int)Side.White, blackPawnAttacks, blackKing);
                }
            }

            // Black pieces additional eval and pawn attacks, except pawn and king
            for (int pieceIndex = (int)Piece.n; pieceIndex < (int)Piece.k; ++pieceIndex)
            {
                // Bitboard copy that we 'empty'
                var bitboard = _pieceBitBoards[pieceIndex];

                // Pieces protected by pawns bonus
                packedScore -= PieceProtectedByPawnBonus[pieceIndex - 6] * (blackPawnAttacks & bitboard).CountBits();

                while (bitboard != default)
                {
                    bitboard = bitboard.WithoutLS1B(out var pieceSquareIndex);

                    packedScore -= AdditionalPieceEvaluation(ref evaluationContext, pieceSquareIndex, blackBucket, whiteBucket, pieceIndex, (int)Side.Black, whitePawnAttacks, whiteKing);
                }
            }
        }
        else
        {
            IncrementalEvalAccumulator = 0;
            IncrementalPhaseAccumulator = 0;

            var kingPawnIndex = _kingPawnUniqueIdentifier & Constants.KingPawnHashMask;
            ref var entry = ref pawnEvalTable[kingPawnIndex];

            // pawnTable hit: We can reuse cached eval for pawn additional evaluation + PieceProtectedByPawnBonus + KingShieldBonus
            if (entry.Key == _kingPawnUniqueIdentifier)
            {
                packedScore += entry.PackedScore;

                // White pawns
                // No PieceProtectedByPawnBonus - included in pawn table | packedScore += PieceProtectedByPawnBonus[...]

                // Bitboard copy that we 'empty'
                var whitePawnsCopy = _pieceBitBoards[(int)Piece.P];
                while (whitePawnsCopy != default)
                {
                    whitePawnsCopy = whitePawnsCopy.WithoutLS1B(out var pieceSquareIndex);

                    IncrementalEvalAccumulator += PSQT(whiteBucket, blackBucket, (int)Piece.P, pieceSquareIndex);

                    // No incremental eval - included in pawn table | packedScore += AdditionalPieceEvaluation(...);
                }

                // Black pawns
                // No PieceProtectedByPawnBonus - included in pawn table | packedScore -= PieceProtectedByPawnBonus .Length[...]

                // Bitboard copy that we 'empty'
                var blackPawnsCopy = _pieceBitBoards[(int)Piece.p];
                while (blackPawnsCopy != default)
                {
                    blackPawnsCopy = blackPawnsCopy.WithoutLS1B(out var pieceSquareIndex);

                    IncrementalEvalAccumulator += PSQT(blackBucket, whiteBucket, (int)Piece.p, pieceSquareIndex);

                    // No incremental eval - included in pawn table | packedScore -= AdditionalPieceEvaluation(...);
                }
            }
            // Not hit in pawnTable table
            else
            {
                var pawnScore = 0;

                // White pawns

                // King pawn shield bonus
                pawnScore += KingPawnShield(whiteKing, whitePawns, blackPawnAttacks);

                // Pieces protected by pawns bonus
                pawnScore += PieceProtectedByPawnBonus[(int)Piece.P] * (whitePawnAttacks & whitePawns).CountBits();

                // Bitboard copy that we 'empty'
                var whitePawnsCopy = _pieceBitBoards[(int)Piece.P];
                while (whitePawnsCopy != default)
                {
                    whitePawnsCopy = whitePawnsCopy.WithoutLS1B(out var pieceSquareIndex);

                    IncrementalEvalAccumulator += PSQT(whiteBucket, blackBucket, (int)Piece.P, pieceSquareIndex);

                    pawnScore += PawnAdditionalEvaluation(ref evaluationContext, whiteBucket, blackBucket, pieceSquareIndex, (int)Piece.P, whiteKing, blackKing);
                }

                // Black pawns

                // King pawn shield bonus
                pawnScore -= KingPawnShield(blackKing, blackPawns, whitePawnAttacks);

                // Pieces protected by pawns bonus
                pawnScore -= PieceProtectedByPawnBonus[(int)Piece.P] * (blackPawnAttacks & blackPawns).CountBits();

                // Bitboard copy that we 'empty'
                var blackPawnsCopy = _pieceBitBoards[(int)Piece.p];
                while (blackPawnsCopy != default)
                {
                    blackPawnsCopy = blackPawnsCopy.WithoutLS1B(out var pieceSquareIndex);

                    IncrementalEvalAccumulator += PSQT(blackBucket, whiteBucket, (int)Piece.p, pieceSquareIndex);

                    pawnScore -= PawnAdditionalEvaluation(ref evaluationContext, blackBucket, whiteBucket, pieceSquareIndex, (int)Piece.p, blackKing, whiteKing);
                }

                // Pawn islands
                pawnScore += PawnIslands(whitePawns, blackPawns);

                entry.Update(_kingPawnUniqueIdentifier, pawnScore);
                packedScore += pawnScore;
            }

            // White pieces PSQTs and additional eval and pawn attacks, except king and pawn
            for (int pieceIndex = (int)Piece.N; pieceIndex < (int)Piece.K; ++pieceIndex)
            {
                // Bitboard copy that we 'empty'
                var bitboard = _pieceBitBoards[pieceIndex];

                packedScore += PieceProtectedByPawnBonus[pieceIndex] * (whitePawnAttacks & bitboard).CountBits();

                while (bitboard != default)
                {
                    bitboard = bitboard.WithoutLS1B(out var pieceSquareIndex);

                    IncrementalEvalAccumulator += PSQT(whiteBucket, blackBucket, pieceIndex, pieceSquareIndex);

                    IncrementalPhaseAccumulator += GamePhaseByPiece[pieceIndex];

                    packedScore += AdditionalPieceEvaluation(ref evaluationContext, pieceSquareIndex, whiteBucket, blackBucket, pieceIndex, (int)Side.White, blackPawnAttacks, blackKing);
                }
            }

            // Black pieces PSQTs and additional eval and pawn attacks, except king and pawn
            for (int pieceIndex = (int)Piece.n; pieceIndex < (int)Piece.k; ++pieceIndex)
            {
                // Bitboard copy that we 'empty'
                var bitboard = _pieceBitBoards[pieceIndex];

                // Pieces protected by pawns bonus
                packedScore -= PieceProtectedByPawnBonus[pieceIndex - 6] * (blackPawnAttacks & bitboard).CountBits();

                while (bitboard != default)
                {
                    bitboard = bitboard.WithoutLS1B(out var pieceSquareIndex);

                    IncrementalEvalAccumulator += PSQT(blackBucket, whiteBucket, pieceIndex, pieceSquareIndex);

                    IncrementalPhaseAccumulator += GamePhaseByPiece[pieceIndex];

                    packedScore -= AdditionalPieceEvaluation(ref evaluationContext, pieceSquareIndex, blackBucket, whiteBucket, pieceIndex, (int)Side.Black, whitePawnAttacks, whiteKing);
                }
            }

            packedScore += IncrementalEvalAccumulator;
            gamePhase += IncrementalPhaseAccumulator;
            IsIncrementalEval = true;
        }

        // Kings - they can't be incremental due to the king buckets
        packedScore +=
            PSQT(whiteBucket, blackBucket, (int)Piece.K, whiteKing)
            + PSQT(blackBucket, whiteBucket, (int)Piece.k, blackKing);

        packedScore +=
            KingAdditionalEvaluation(whiteKing, whiteBucket, (int)Side.White, blackPawnAttacks)
            - KingAdditionalEvaluation(blackKing, blackBucket, (int)Side.Black, whitePawnAttacks);

        var whiteKingAttacks = Attacks.KingAttacks[whiteKing];
        evaluationContext.Attacks[(int)Piece.K] |= whiteKingAttacks;
        evaluationContext.AttacksBySide[(int)Side.White] |= whiteKingAttacks;

        var blackKingAttacks = Attacks.KingAttacks[blackKing];
        evaluationContext.Attacks[(int)Piece.k] |= blackKingAttacks;
        evaluationContext.AttacksBySide[(int)Side.Black] |= blackKingAttacks;

        // King mobility
        var whiteKingAttacksCount =
            (whiteKingAttacks
                & (~(whitePawns | blackPawnAttacks)))
            .CountBits();

        var blackKingAttacksCount =
            (blackKingAttacks
                & (~(blackPawns | whitePawnAttacks)))
            .CountBits();

        packedScore += KingMobilityBonus[whiteKingAttacksCount]
        - KingMobilityBonus[blackKingAttacksCount];

        AssertAttackPopulation(ref evaluationContext);

        // Total king rings ttacks
        packedScore +=
            TotalKingRingAttacksBonus[Math.Min(13, evaluationContext.WhiteKingRingAttacks)]
            - TotalKingRingAttacksBonus[Math.Min(13, evaluationContext.BlackKingRingAttacks)];

        // Bishop pair bonus
        if (_pieceBitBoards[(int)Piece.B].CountBits() >= 2)
        {
            packedScore += BishopPairBonus;
        }

        if (_pieceBitBoards[(int)Piece.b].CountBits() >= 2)
        {
            packedScore -= BishopPairBonus;
        }

        // Pieces attacked by pawns bonus
        packedScore += PieceAttackedByPawnPenalty
            * ((blackPawnAttacks & _occupancyBitBoards[(int)Side.White] /* & (~whitePawns) */).CountBits()
                - (whitePawnAttacks & _occupancyBitBoards[(int)Side.Black] /* & (~blackPawns) */).CountBits());

        // Threats
        packedScore += Threats(evaluationContext, side: Side.White, oppositeSide: (int)Side.Black)
            - Threats(evaluationContext, side: Side.Black, oppositeSide: (int)Side.White);

        // Checks
        packedScore += Checks(evaluationContext, (int)Side.White, (int)Side.Black)
            - Checks(evaluationContext, (int)Side.Black, (int)Side.White);

        if (gamePhase > MaxPhase)    // Early promotions
        {
            gamePhase = MaxPhase;
        }

        int endGamePhase = MaxPhase - gamePhase;

        var middleGameScore = Utils.UnpackMG(packedScore);
        var endGameScore = Utils.UnpackEG(packedScore);
        var eval = ((middleGameScore * gamePhase) + (endGameScore * endGamePhase)) / MaxPhase;

        int totalPawnsCount = whitePawns.CountBits() + blackPawns.CountBits();

        // Few pieces endgames
        if (gamePhase <= 5)
        {
            // Pawnless endgames
            if (totalPawnsCount == 0)
            {
                switch (gamePhase)
                {
                    case 5:
                        {
                            // RB vs R, RN vs R - scale it down due to the chances of it being a draw
                            if (_pieceBitBoards[(int)Piece.R].CountBits() == 1 && _pieceBitBoards[(int)Piece.r].CountBits() == 1)
                            {
                                eval >>= 1; // /2
                            }

                            break;
                        }
                    case 4:
                        {
                            // Rook vs 2 minors and R vs r should be a draw
                            if ((_pieceBitBoards[(int)Piece.R] != 0 && (_pieceBitBoards[(int)Piece.B] | _pieceBitBoards[(int)Piece.N]) == 0)
                                || (_pieceBitBoards[(int)Piece.r] != 0 && (_pieceBitBoards[(int)Piece.b] | _pieceBitBoards[(int)Piece.n]) == 0))
                            {
                                eval >>= 1; // /2
                            }

                            break;
                        }
                    case 3:
                        {
                            var winningSideOffset = Utils.PieceOffset(eval >= 0);

                            if (_pieceBitBoards[(int)Piece.N + winningSideOffset].CountBits() == 2)      // NN vs N, NN vs B
                            {
                                return (0, gamePhase);
                            }

                            // Rook vs a minor is a draw
                            // Without rooks, only BB vs N is a win and BN vs N can have some chances

                            eval >>= 1; // /2

                            break;
                        }
                    case 2:
                        {
                            var whiteKnightsCount = _pieceBitBoards[(int)Piece.N].CountBits();

                            if (whiteKnightsCount + _pieceBitBoards[(int)Piece.n].CountBits() == 2            // NN vs -, N vs N
                                    || whiteKnightsCount + _pieceBitBoards[(int)Piece.B].CountBits() == 1)    // B vs N, B vs B
                            {
                                return (0, gamePhase);
                            }

                            break;
                        }
                    case 1:
                    case 0:
                        {
                            return (0, gamePhase);
                        }
                }
            }
            else
            {
                var winningSideOffset = Utils.PieceOffset(eval >= 0);

                if (gamePhase == 1)
                {
                    if (_pieceBitBoards[(int)Piece.B + winningSideOffset] != 0
                        && (_pieceBitBoards[(int)Piece.P + winningSideOffset] & Constants.NotAorH) == 0)
                    {
                        if (IsBishopPawnDraw(winningSideOffset))
                        {
                            return (0, gamePhase);
                        }

                        // We can reduce the rest of positions, i.e. if the king hasn't reached the corner
                        // This also reduces won positions, but it shouldn't matter
                        eval >>= 1; // /2
                    }
                }
                else if (gamePhase == 2)
                {
                    if (totalPawnsCount == 1)
                    {
                        eval >>= 1; // /2
                    }

                    var whiteBishops = _pieceBitBoards[(int)Piece.B];
                    var blackBishops = _pieceBitBoards[(int)Piece.b];

                    // Opposite color bishop endgame with pawns are even more drawish
                    if (whiteBishops > 0
                        && blackBishops > 0
                        && Constants.DarkSquares[whiteBishops.GetLS1BIndex()] !=
                            Constants.DarkSquares[blackBishops.GetLS1BIndex()])
                    {
                        eval >>= 1; // /2
                    }
                }
            }
        }

        // Endgame scaling with pawn count, formula yoinked from Sirius
        eval = (int)(eval * ((80 + (totalPawnsCount * 7)) / 128.0));

        // 50 moves rule distance scaling
        eval = ScaleEvalWith50MovesDrawDistance(eval, movesWithoutCaptureOrPawnMove);

        eval = Math.Clamp(eval, MinStaticEval, MaxStaticEval);

        var sideEval = _side == Side.White
            ? eval
            : -eval;

        return (sideEval, gamePhase);
    }

    [MethodImpl(MethodImplOptions.AggressiveInlining)]
    public int Phase()
    {
        var gamePhase = IsIncrementalEval
            ? IncrementalPhaseAccumulator
            : PhaseFromScratch();

        return (gamePhase > MaxPhase)    // Early promotions
            ? MaxPhase
            : gamePhase;
    }

    [MethodImpl(MethodImplOptions.AggressiveInlining)]
    private int PhaseFromScratch()
    {
        return (Knights.CountBits() * GamePhaseByPiece[(int)Piece.N])
            + (Bishops.CountBits() * GamePhaseByPiece[(int)Piece.B])
            + (Rooks.CountBits() * GamePhaseByPiece[(int)Piece.R])
            + (Queens.CountBits() * GamePhaseByPiece[(int)Piece.Q]);
    }

    [MethodImpl(MethodImplOptions.AggressiveInlining)]
    internal static int TaperedEvaluation(int taperedEvaluationTerm, int phase)
    {
        return ((Utils.UnpackMG(taperedEvaluationTerm) * phase) + (Utils.UnpackEG(taperedEvaluationTerm) * (24 - phase))) / 24;
    }

    /// <summary>
    /// Assuming a current position has no legal moves (<see cref="AllPossibleMoves"/> doesn't produce any <see cref="IsValid"/> position),
    /// this method determines if a position is a result of either a loss by checkmate or a draw by stalemate.
    /// NegaMax style
    /// </summary>
    /// <param name="ply">Modulates the output, favouring positions with lower ply (i.e. Checkmate in less moves)</param>
    /// <returns>At least <see cref="CheckMateEvaluation"/> if Position.Side lost (more extreme values when <paramref name="ply"/> increases)
    /// or 0 if Position.Side was stalemated</returns>
    [MethodImpl(MethodImplOptions.AggressiveInlining)]
    public static int EvaluateFinalPosition(int ply, bool isInCheck)
    {
        if (isInCheck)
        {
            // Checkmate evaluation, but not as bad/shallow as it looks like since we're already searching at a certain depth
            return -CheckMateBaseEvaluation + ply;
        }
        else
        {
            return 0;
        }
    }

    /// <summary>
    /// Doesn't include <see cref="Piece.P"/>, <see cref="Piece.p"/>, <see cref="Piece.K"/> and <see cref="Piece.k"/> evaluation
    /// </summary>
    [MethodImpl(MethodImplOptions.AggressiveInlining)]
    internal int AdditionalPieceEvaluation(ref EvaluationContext evaluationContext, int pieceSquareIndex, int bucket, int oppositeSideBucket, int pieceIndex, int pieceSide, BitBoard enemyPawnAttacks, int oppositeSideKingSquare)
    {
        return pieceIndex switch
        {
            (int)Piece.R or (int)Piece.r => RookAdditionalEvaluation(ref evaluationContext, pieceSquareIndex, bucket, oppositeSideBucket, pieceIndex, pieceSide, enemyPawnAttacks, oppositeSideKingSquare),
            (int)Piece.B or (int)Piece.b => BishopAdditionalEvaluation(ref evaluationContext, pieceSquareIndex, pieceIndex, pieceSide, enemyPawnAttacks, oppositeSideKingSquare),
            (int)Piece.N or (int)Piece.n => KnightAdditionalEvaluation(ref evaluationContext, pieceSquareIndex, pieceIndex, pieceSide, enemyPawnAttacks, oppositeSideKingSquare),
            (int)Piece.Q or (int)Piece.q => QueenAdditionalEvaluation(ref evaluationContext, pieceSquareIndex, pieceIndex, pieceSide, enemyPawnAttacks, oppositeSideKingSquare),
            _ => 0
        };
    }

    [MethodImpl(MethodImplOptions.AggressiveInlining)]
    internal int PawnAdditionalEvaluation(ref EvaluationContext evaluationContext, int bucket, int oppositeSideBucket, int squareIndex, int pieceIndex, int sameSideKingSquare, int oppositeSideKingSquare)
    {
        int packedBonus = 0;

        var rank = Constants.Rank[squareIndex];
        var oppositeSide = (int)Side.Black;
        ulong passedPawnsMask;
        int pushSquare;

        if (pieceIndex == (int)Piece.p)
        {
            rank = 7 - rank;
            oppositeSide = (int)Side.White;
            passedPawnsMask = Masks.BlackPassedPawnMasks[squareIndex];
            pushSquare = squareIndex + 8;
        }
        else
        {
            passedPawnsMask = Masks.WhitePassedPawnMasks[squareIndex];
            pushSquare = squareIndex - 8;
        }

        var oppositeSidePawns = _pieceBitBoards[(int)Piece.p - pieceIndex];

        // Isolated pawn
        if ((_pieceBitBoards[pieceIndex] & Masks.IsolatedPawnMasks[squareIndex]) == default)
        {
            packedBonus += IsolatedPawnPenalty[Constants.File[squareIndex]];
        }
        // Backwards pawn
        else if (!evaluationContext.Attacks[pieceIndex].GetBit(squareIndex)
            && (oppositeSidePawns.GetBit(pushSquare)                                            // Blocked
                || evaluationContext.Attacks[(int)Piece.p - pieceIndex].GetBit(pushSquare)))    // Push square attacked by opponent pawns
        {
            packedBonus += BackwardsPawnPenalty[rank];
        }

        // Passed pawn
        if ((oppositeSidePawns & passedPawnsMask) == default)
        {
            // Passed pawn without opponent pieces ahead (in its passed pawn mask)
            if ((passedPawnsMask & _occupancyBitBoards[oppositeSide]) == 0)
            {
                packedBonus += PassedPawnNoEnemiesAheadBonus[bucket][rank];
                packedBonus += PassedPawnNoEnemiesAheadEnemyBonus[oppositeSideBucket][rank];
            }

            // King distance to passed pawn
            var friendlyKingDistance = Constants.ChebyshevDistance[squareIndex][sameSideKingSquare];

            // Enemy king distance to passed pawn
            var enemyKingDistance = Constants.ChebyshevDistance[squareIndex][oppositeSideKingSquare];

            packedBonus += PassedPawnBonus[bucket][rank]
                + PassedPawnEnemyBonus[oppositeSideBucket][rank]
                + FriendlyKingDistanceToPassedPawnBonus[friendlyKingDistance]
                + EnemyKingDistanceToPassedPawnPenalty[enemyKingDistance];
        }

        // Pawn phalanx
        if (Constants.File[squareIndex] != 7 && _pieceBitBoards[pieceIndex].GetBit(squareIndex + 1))
        {
            packedBonus += PawnPhalanxBonus[rank];
        }

        return packedBonus;
    }

    [MethodImpl(MethodImplOptions.AggressiveInlining)]
    private int KnightAdditionalEvaluation(ref EvaluationContext evaluationContext, int squareIndex, int pieceIndex, int pieceSide, BitBoard enemyPawnAttacks, int oppositeSideKingSquare)
    {
        const int pawnToKnightOffset = (int)Piece.N - (int)Piece.P;
        var sameSidePawns = _pieceBitBoards[pieceIndex - pawnToKnightOffset];

        var attacks = Attacks.KnightAttacks[squareIndex];
        evaluationContext.Attacks[(int)Piece.N + Utils.PieceOffset(pieceSide)] |= attacks;
        evaluationContext.AttacksBySide[pieceSide] |= attacks;

        // Mobility
        var squaresToExcludeFromMobility = ~(sameSidePawns | enemyPawnAttacks);
        var mobility = (attacks & squaresToExcludeFromMobility).CountBits();
        var packedBonus = KnightMobilityBonus[mobility];

        // King ring attacks
        var kingRing = KingRing[oppositeSideKingSquare];
        var kingRingAttacksCount = (attacks & kingRing).CountBits();
        packedBonus += KnightKingRingAttacksBonus * kingRingAttacksCount;

        evaluationContext.IncreaseKingRingAttacks(pieceSide, kingRingAttacksCount);

        return packedBonus;
    }

    [MethodImpl(MethodImplOptions.AggressiveInlining)]
    private int BishopAdditionalEvaluation(ref EvaluationContext evaluationContext, int squareIndex, int pieceIndex, int pieceSide, BitBoard enemyPawnAttacks, int oppositeSideKingSquare)
    {
        const int pawnToBishopOffset = (int)Piece.B - (int)Piece.P;
        var sameSidePawns = _pieceBitBoards[pieceIndex - pawnToBishopOffset];

        var offset = Utils.PieceOffset(pieceSide);

        var occupancy = _occupancyBitBoards[(int)Side.Both];
        var attacks = Attacks.BishopAttacks(squareIndex, occupancy);
        evaluationContext.Attacks[(int)Piece.B + offset] |= attacks;
        evaluationContext.AttacksBySide[pieceSide] |= attacks;

        // Mobility
        var squaresToExcludeFromMobility = ~(sameSidePawns | enemyPawnAttacks);
        var mobility = (attacks & squaresToExcludeFromMobility).CountBits();
        var packedBonus = BishopMobilityBonus[mobility];

        // King ring attacks
        var kingRing = KingRing[oppositeSideKingSquare];
        var kingRingAttacksCount = (attacks & kingRing).CountBits();
        packedBonus += BishopKingRingAttacksBonus * kingRingAttacksCount;

        evaluationContext.IncreaseKingRingAttacks(pieceSide, kingRingAttacksCount);

        // Bad bishop
        var sameColorPawns = sameSidePawns &
            (Constants.DarkSquares[squareIndex] == 1
                ? Constants.DarkSquaresBitBoard
                : Constants.LightSquaresBitBoard);

        // Allowing playing positions with > 8 pawns
        var sameColorPawnsCount = sameColorPawns.CountBits() % 9;

        packedBonus += BadBishop_SameColorPawnsPenalty[sameColorPawnsCount];

        // Blocked central pawns
        var sameSideCentralPawns = sameSidePawns & Constants.CentralFiles;

        var pawnBlockerSquares = pieceSide == (int)Side.White
            ? sameSideCentralPawns.ShiftUp()
            : sameSideCentralPawns.ShiftDown();

        var pawnBlockers = pawnBlockerSquares & _occupancyBitBoards[Utils.OppositeSide(pieceSide)];

        packedBonus += BadBishop_BlockedCentralPawnsPenalty[pawnBlockers.CountBits()];

        // Bishop in unblocked long diagonals
        if ((attacks & Constants.CentralSquares).CountBits() == 2)
        {
            packedBonus += BishopInUnblockedLongDiagonalBonus;
        }

        if (!Configuration.EngineSettings.IsChess960        // Can't happen in standard chess
            || !Constants.Corners.GetBit(squareIndex))      // Saves some checks if no bishop in a corner at all
        {
            return packedBonus;
        }

        // Cornered/trapped bishop
        if (pieceIndex == (int)Piece.B)
        {
            if (squareIndex == (int)BoardSquare.a1 && _board[(int)BoardSquare.b2] == (int)Piece.P)
            {
                if (_board[(int)BoardSquare.b3] == (int)Piece.None)
                {
                    packedBonus += BishopCorneredPenalty;
                }
                else
                {
                    packedBonus += BishopCorneredAndBlockedPenalty;
                }
            }
            else if (squareIndex == (int)BoardSquare.h1 && _board[(int)BoardSquare.g2] == (int)Piece.P)
            {
                if (_board[(int)BoardSquare.g3] == (int)Piece.None)
                {
                    packedBonus += BishopCorneredPenalty;
                }
                else
                {
                    packedBonus += BishopCorneredAndBlockedPenalty;
                }
            }
        }
        else
        {
            if (squareIndex == (int)BoardSquare.a8 && _board[(int)BoardSquare.b7] == (int)Piece.p)
            {
                if (_board[(int)BoardSquare.b6] == (int)Piece.None)
                {
                    packedBonus += BishopCorneredPenalty;
                }
                else
                {
                    packedBonus += BishopCorneredAndBlockedPenalty;
                }
            }
            else if (squareIndex == (int)BoardSquare.h8 && _board[(int)BoardSquare.g7] == (int)Piece.p)
            {
                if (_board[(int)BoardSquare.g6] == (int)Piece.None)
                {
                    packedBonus += BishopCorneredPenalty;
                }
                else
                {
                    packedBonus += BishopCorneredAndBlockedPenalty;
                }
            }
        }

        return packedBonus;
    }

    [MethodImpl(MethodImplOptions.AggressiveInlining)]
    private int RookAdditionalEvaluation(ref EvaluationContext evaluationContext, int squareIndex, int bucket, int oppositeSideBucket, int pieceIndex, int pieceSide, BitBoard enemyPawnAttacks, int oppositeSideKingSquare)
    {
        const int pawnToRookOffset = (int)Piece.R - (int)Piece.P;
        var sameSidePawns = _pieceBitBoards[pieceIndex - pawnToRookOffset];

        var occupancy = _occupancyBitBoards[(int)Side.Both];
        var attacks = Attacks.RookAttacks(squareIndex, occupancy);
        evaluationContext.Attacks[(int)Piece.R + Utils.PieceOffset(pieceSide)] |= attacks;
        evaluationContext.AttacksBySide[pieceSide] |= attacks;

        // Mobility
        var squaresToExcludeFromMobility = ~(sameSidePawns | enemyPawnAttacks);
        var mobility = (attacks & squaresToExcludeFromMobility).CountBits();
        var packedBonus = RookMobilityBonus[mobility];

        // King ring attacks
        var kingRing = KingRing[oppositeSideKingSquare];
        var kingRingAttacksCount = (attacks & kingRing).CountBits();
        packedBonus += RookKingRingAttacksBonus * kingRingAttacksCount;

        evaluationContext.IncreaseKingRingAttacks(pieceSide, kingRingAttacksCount);

        var fileMask = Masks.FileMask(squareIndex);

        // Rook on open file
        if (((_pieceBitBoards[(int)Piece.P] | _pieceBitBoards[(int)Piece.p]) & fileMask) == default)
        {
            var file = Constants.File[squareIndex];
            packedBonus += OpenFileRookBonus[bucket][file];
            packedBonus += OpenFileRookEnemyBonus[oppositeSideBucket][file];
        }
        // Rook on semi-open file
        else if ((sameSidePawns & fileMask) == default)
        {
            var file = Constants.File[squareIndex];
            packedBonus += SemiOpenFileRookBonus[bucket][file];
            packedBonus += SemiOpenFileRookEnemyBonus[oppositeSideBucket][file];
        }

        // Connected rooks
        if ((attacks & _pieceBitBoards[pieceIndex]).CountBits() >= 1)
        {
            var rank = Constants.Rank[squareIndex];

            if (pieceIndex == (int)Piece.r)
            {
                rank = 7 - rank;
            }

            packedBonus += ConnectedRooksBonus[rank];
        }

        return packedBonus;
    }

    [MethodImpl(MethodImplOptions.AggressiveInlining)]
    private int QueenAdditionalEvaluation(ref EvaluationContext evaluationContext, int squareIndex, int pieceIndex, int pieceSide, BitBoard enemyPawnAttacks, int oppositeSideKingSquare)
    {
        const int pawnToQueenOffset = (int)Piece.Q - (int)Piece.P;
        var sameSidePawns = _pieceBitBoards[pieceIndex - pawnToQueenOffset];

        var occupancy = _occupancyBitBoards[(int)Side.Both];
        var attacks = Attacks.QueenAttacks(squareIndex, occupancy);
        evaluationContext.Attacks[(int)Piece.Q + Utils.PieceOffset(pieceSide)] |= attacks;
        evaluationContext.AttacksBySide[pieceSide] |= attacks;

        // Mobility
        var squaresToExcludeFromMobility = ~(sameSidePawns | enemyPawnAttacks);
        var mobility = (attacks & squaresToExcludeFromMobility).CountBits();
        var packedBonus = QueenMobilityBonus[mobility];

        // King ring attacks
        var kingRing = KingRing[oppositeSideKingSquare];
        var kingRingAttacksCount = (attacks & kingRing).CountBits();
        packedBonus += QueenKingRingAttacksBonus * kingRingAttacksCount;

        evaluationContext.IncreaseKingRingAttacks(pieceSide, kingRingAttacksCount);

        return packedBonus;
    }

    [MethodImpl(MethodImplOptions.AggressiveInlining)]
    internal int KingAdditionalEvaluation(int squareIndex, int bucket, int pieceSide, BitBoard enemyPawnAttacks)
    {
        // Virtual mobility (as if Queen)
        var attacksCount =
            (Attacks.QueenAttacks(squareIndex, _occupancyBitBoards[(int)Side.Both])
            & ~(_occupancyBitBoards[pieceSide] | enemyPawnAttacks)).CountBits();
        int packedBonus = VirtualKingMobilityBonus[attacksCount];

        var kingSideOffset = Utils.PieceOffset(pieceSide);

        // Opposite side rooks or queens on the board
        if (_pieceBitBoards[(int)Piece.r - kingSideOffset] + _pieceBitBoards[(int)Piece.q - kingSideOffset] != 0)
        {
            var file = Masks.FileMask(squareIndex);

            // King on open file
            if (((_pieceBitBoards[(int)Piece.P] | _pieceBitBoards[(int)Piece.p]) & file) == 0)
            {
                packedBonus += OpenFileKingPenalty[bucket][Constants.File[squareIndex]];
            }
            // King on semi-open file
            else if ((_pieceBitBoards[(int)Piece.P + kingSideOffset] & file) == 0)
            {
                packedBonus += SemiOpenFileKingPenalty[bucket][Constants.File[squareIndex]];
            }
        }

        // Pawn king shield included next to pawn additional eval

        return packedBonus;
    }

    [MethodImpl(MethodImplOptions.AggressiveInlining)]
    private static int KingPawnShield(int squareIndex, BitBoard sameSidePawns, BitBoard oppositSidePawnAttacks)
    {
        var kingShield = Attacks.KingAttacks[squareIndex] & sameSidePawns;
        var kingShieldCount = kingShield.CountBits();

        var nonAttackedShieldCount = (kingShield & (~oppositSidePawnAttacks)).CountBits();

        return (KingShieldBonus * (kingShieldCount - nonAttackedShieldCount))
            + (KingShieldNonAttackedBonus * nonAttackedShieldCount);
    }

    [MethodImpl(MethodImplOptions.AggressiveInlining)]
    public static int PawnIslands(BitBoard whitePawns, BitBoard blackPawns)
    {
        var whiteIslandCount = CountPawnIslands(whitePawns);
        var blackIslandCount = CountPawnIslands(blackPawns);

        return PawnIslandsBonus[whiteIslandCount] - PawnIslandsBonus[blackIslandCount];

        [MethodImpl(MethodImplOptions.AggressiveInlining)]
        static int CountPawnIslands(BitBoard pawns)
        {
            byte pawnFileBitBoard = 0;

            while (pawns != 0)
            {
                pawns = pawns.WithoutLS1B(out var squareIndex);

                // BitBoard.SetBit equivalent but for byte instead of ulong
                pawnFileBitBoard |= (byte)(1 << (squareIndex % 8));
            }

            int shifted = pawnFileBitBoard << 1;

            // Treat shifted’s MSB as 0 implicitly
            int starts = pawnFileBitBoard & (~shifted);

            return BitOperations.PopCount((uint)starts);
        }
    }

    [MethodImpl(MethodImplOptions.AggressiveInlining)]
    public void CalculateThreats(ref EvaluationContext evaluationContext)
    {
        var occupancy = _occupancyBitBoards[(int)Side.Both];

        ref var attacksRef = ref MemoryMarshal.GetReference(evaluationContext.Attacks);
        ref var attacksBySideRef = ref MemoryMarshal.GetReference(evaluationContext.AttacksBySide);

        for (int pieceIndex = (int)Piece.P; pieceIndex <= (int)Piece.K; ++pieceIndex)
        {
            var board = _pieceBitBoards[pieceIndex];
            var attacks = MoveGenerator._pieceAttacks[pieceIndex];

            ref var existingAttacks = ref Unsafe.Add(ref attacksRef, pieceIndex);
            while (board != 0)
            {
                board = board.WithoutLS1B(out var square);
                existingAttacks |= attacks(square, occupancy);
            }

            Unsafe.Add(ref attacksBySideRef, (int)Side.White) |= existingAttacks;
        }

        for (int pieceIndex = (int)Piece.p; pieceIndex <= (int)Piece.k; ++pieceIndex)
        {
            var board = _pieceBitBoards[pieceIndex];
            var attacks = MoveGenerator._pieceAttacks[pieceIndex];

            ref var existingAttacks = ref Unsafe.Add(ref attacksRef, pieceIndex);
            while (board != 0)
            {
                board = board.WithoutLS1B(out var square);
                existingAttacks |= attacks(square, occupancy);
            }

            Unsafe.Add(ref attacksBySideRef, (int)Side.Black) |= existingAttacks;
        }
    }

    [MethodImpl(MethodImplOptions.AggressiveInlining)]
    private int Threats(EvaluationContext evaluationContext, Side side, int oppositeSide)
    {
        var occupancy = OccupancyBitBoards[(int)Side.Both];
        var oppositeSideOffset = Utils.PieceOffset(oppositeSide);
        var oppositeSidePieces = _occupancyBitBoards[oppositeSide];
        int packedBonus = 0;

        var attacks = evaluationContext.Attacks;
        var attacksBySide = evaluationContext.AttacksBySide;
        var board = _board;
        var defendedThreatsBonus = _defendedThreatsBonus;
        var undefendedThreatsBonus = _undefendedThreatsBonus;

        var oppositeSidePawnIndex = (int)Piece.P + oppositeSideOffset;
        var defendedSquares = attacks[oppositeSidePawnIndex];

        for (int i = (int)Piece.N; i <= (int)Piece.K; ++i)
        {
            var threats = attacks[6 + i - oppositeSideOffset] & oppositeSidePieces;

            var defended = threats & defendedSquares;
            while (defended != 0)
            {
                defended = defended.WithoutLS1B(out var square);
                var attackedPiece = board[square];

                packedBonus += defendedThreatsBonus[i][attackedPiece - oppositeSideOffset];
            }

            var undefended = threats & ~defendedSquares;
            while (undefended != 0)
            {
                undefended = undefended.WithoutLS1B(out var square);
                var attackedPiece = board[square];

                packedBonus += undefendedThreatsBonus[i][attackedPiece - oppositeSideOffset];
            }
        }

        // Pawn push threats
        var ourPawns = PieceBitBoards[(int)Piece.p - oppositeSidePawnIndex];
        var theirPawns = PieceBitBoards[oppositeSidePawnIndex];

        var nonPawnEnemies = oppositeSidePieces & ~theirPawns;
        var safeSquares = ~attacksBySide[oppositeSide] | (~attacks[oppositeSidePawnIndex] & attacksBySide[(int)side]);

        var pushes = ~occupancy & ourPawns.PawnPush(side);

        // Double pushes
        var thirdRank = Masks.RankMasks[side == Side.White ? (int)BoardSquare.a3 : (int)BoardSquare.a6];
        var doublePushes = ~occupancy & (pushes & thirdRank).PawnPush(side);
        pushes |= doublePushes;

<<<<<<< HEAD
        var pushThreats = (pushes & safe).PawnAttacks(side) & nonPawnEnemies;
        var pushThreatsCount = pushThreats.CountBits();
=======
        var safePushes = pushes & safeSquares;
        var pushThreats = safePushes.PawnAttacks(side) & nonPawnEnemies;
>>>>>>> 62d40fcc

        packedBonus += PawnPushThreatBonus * pushThreatsCount;
        packedBonus += PawnPushThreatByCountBonus[(Math.Min(3, pushThreatsCount))];

        // Passed pawn pushes
        while (safePushes != 0)
        {
            safePushes = safePushes.WithoutLS1B(out var safePush);
            var isWhite = side == Side.White;
            var passedPawnMask = isWhite ? Masks.WhitePassedPawnMasks[safePush] : Masks.BlackPassedPawnMasks[safePush];

            if ((passedPawnMask & theirPawns) == 0)
            {
                var rank = isWhite ? Constants.Rank[safePush] : 7 - Constants.Rank[safePush];
                packedBonus += PassedPawnPushBonus[rank];
            }
        }

        return packedBonus;
    }

    [MethodImpl(MethodImplOptions.AggressiveInlining)]
    private int Checks(EvaluationContext evaluationContext, int side, int oppositeSide)
    {
        int packedBonus = 0;

        var offset = Utils.PieceOffset(side);
        var occupancy = _occupancyBitBoards[(int)Side.Both];

        var oppositeSideKingSquare = _pieceBitBoards[(int)Piece.k - offset].GetLS1BIndex();
        var oppositeSideAttacks = evaluationContext.AttacksBySide[oppositeSide];

        Span<BitBoard> checkThreats = stackalloc BitBoard[5];

        var bishopAttacks = Attacks.BishopAttacks(oppositeSideKingSquare, occupancy);
        var rookAttacks = Attacks.RookAttacks(oppositeSideKingSquare, occupancy);

        checkThreats[(int)Piece.N] = Attacks.KnightAttacks[oppositeSideKingSquare];
        checkThreats[(int)Piece.B] = bishopAttacks;
        checkThreats[(int)Piece.R] = rookAttacks;
        checkThreats[(int)Piece.Q] = Attacks.QueenAttacks(rookAttacks, bishopAttacks);

        ref var attacksRef = ref MemoryMarshal.GetReference(evaluationContext.Attacks);

        for (int piece = (int)Piece.N; piece < (int)Piece.K; ++piece)
        {
            var checks = Unsafe.Add(ref attacksRef, piece + offset) & checkThreats[piece];
            var checksCount = checks.CountBits();

            var unsafeChecksCount = (checks & oppositeSideAttacks).CountBits();
            var safeChecksCount = checksCount - unsafeChecksCount;

            packedBonus += SafeCheckBonus[piece] * safeChecksCount;
            packedBonus += UnsafeCheckBonus[piece] * unsafeChecksCount;
        }

        return packedBonus;
    }

    /// <summary>
    /// Scales <paramref name="eval"/> with <paramref name="movesWithoutCaptureOrPawnMove"/>, so that
    /// an eval with 100 halfmove counter is half of the value of one with 0 halfmove counter
    /// </summary>
    [MethodImpl(MethodImplOptions.AggressiveInlining)]
    internal static int ScaleEvalWith50MovesDrawDistance(int eval, int movesWithoutCaptureOrPawnMove) =>
        eval * (200 - movesWithoutCaptureOrPawnMove) / 200;

    /// <summary>
    /// If the pawn is in A or H files, the defending king reaches the corner/queening square or adjacent squares
    /// and the bisop is of the opposite color of the queening square, it's a draw.
    /// This method also takes into account the relative distance to the corner of both kings:
    /// if the defending one is closer enough, it's also a draw.
    /// </summary>
    [MethodImpl(MethodImplOptions.AggressiveInlining)]
    internal bool IsBishopPawnDraw(int winningSideOffset)
    {
        var pawns = _pieceBitBoards[(int)Piece.P + winningSideOffset];

        bool hasAFilePawn = (pawns & Constants.AFile) != 0;
        bool hasHFilePawn = (pawns & Constants.HFile) != 0;

        // We filtered by Constants.NotAorH == 0 earlier, now we check that only one of those files has pawns
        if (hasAFilePawn == hasHFilePawn)
        {
            return false;
        }

        // 1 if black is winning
        var inverseWinningSide = winningSideOffset >> 2;

        const int whiteBlackDiff = (int)BoardSquare.a1 - (int)BoardSquare.a8;

        var promotionCornerSquare =
            (hasAFilePawn
                ? (int)BoardSquare.a8
                : (int)BoardSquare.h8)
            + (inverseWinningSide * whiteBlackDiff);

        var defendingKingSquare = _pieceBitBoards[(int)Piece.k - winningSideOffset].GetLS1BIndex();

        // Not in the corner or adjacent squares
        if (Constants.ChebyshevDistance[defendingKingSquare][promotionCornerSquare] > 1)
        {
            return false;
        }

        var bishopSquare = _pieceBitBoards[(int)Piece.B + winningSideOffset].GetLS1BIndex();

        return BoardSquareExtensions.DifferentColor(bishopSquare, promotionCornerSquare);
    }
}<|MERGE_RESOLUTION|>--- conflicted
+++ resolved
@@ -1044,13 +1044,9 @@
         var doublePushes = ~occupancy & (pushes & thirdRank).PawnPush(side);
         pushes |= doublePushes;
 
-<<<<<<< HEAD
-        var pushThreats = (pushes & safe).PawnAttacks(side) & nonPawnEnemies;
-        var pushThreatsCount = pushThreats.CountBits();
-=======
         var safePushes = pushes & safeSquares;
         var pushThreats = safePushes.PawnAttacks(side) & nonPawnEnemies;
->>>>>>> 62d40fcc
+        var pushThreatsCount = pushThreats.CountBits();
 
         packedBonus += PawnPushThreatBonus * pushThreatsCount;
         packedBonus += PawnPushThreatByCountBonus[(Math.Min(3, pushThreatsCount))];
