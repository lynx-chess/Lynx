﻿using Lynx.Model;
using System.Diagnostics;
using System.Runtime.CompilerServices;

namespace Lynx;

/// <summary>
/// <see cref="https://www.chessprogramming.org/Perft"/>
/// Calculates the leaf nodes (number of positions) reached during the test of the move generator at a given depth
/// </summary>
public static class Perft
{
    public static void RunPerft(Position position, int depth, Action<string> write)
    {
        var sw = new Stopwatch();
        sw.Start();
        var nodes = PerftRecursiveImpl(position, depth, 0);
        sw.Stop();

        PrintPerftResult(depth, nodes, Utils.CalculateElapsedSeconds(sw), write);
    }

    public static void RunDivide(Position position, int depth, Action<string> write)
    {
        var sw = new Stopwatch();
        sw.Start();
        var nodes = DivideRecursiveImpl(position, depth, 0, write);
        sw.Stop();

        PrintPerftResult(depth, nodes, Utils.CalculateElapsedSeconds(sw), write);
    }

    /// <summary>
<<<<<<< HEAD
    /// Proper implementation, used by <see cref="DivideRecursiveImpl(Position, int, long, Action{string})"/> as well
=======
    /// Proper implementation, used by <see cref="DivideImpl(Position, int, long, Action{string})"/> as well
>>>>>>> cf6893af
    /// </summary>
    /// <param name="position"></param>
    /// <param name="depth"></param>
    /// <param name="nodes"></param>
    /// <returns></returns>
    [SkipLocalsInit]
    internal static long PerftRecursiveImpl(Position position, int depth, long nodes)
    {
        if (depth != 0)
        {
            Span<Move> moves = stackalloc Move[Constants.MaxNumberOfPossibleMovesInAPosition];
            foreach (var move in MoveGenerator.GenerateAllMoves(position, moves))
            {
                var state = position.MakeMove(move);

                if (position.WasProduceByAValidMove())
                {
                    nodes = PerftRecursiveImpl(position, depth - 1, nodes);
                }
                position.UnmakeMove(move, state);
            }

            return nodes;
        }

        return nodes + 1;
    }

    [SkipLocalsInit]
    private static long DivideRecursiveImpl(Position position, int depth, long nodes, Action<string> write)
    {
        if (depth != 0)
        {
            Span<Move> moves = stackalloc Move[Constants.MaxNumberOfPossibleMovesInAPosition];
            foreach (var move in MoveGenerator.GenerateAllMoves(position, moves))
            {
                var state = position.MakeMove(move);

                if (position.WasProduceByAValidMove())
                {
                    var accumulatedNodes = nodes;
                    nodes = PerftRecursiveImpl(position, depth - 1, nodes);

                    write($"{move.UCIString()}\t\t{nodes - accumulatedNodes}");
                }

                position.UnmakeMove(move, state);
            }

            write(string.Empty);

            return nodes;
        }

        return nodes + 1;
    }

    private static void PrintPerftResult(int depth, long nodes, double elapsedSeconds, Action<string> write)
    {
        var timeStr = TimeToString(elapsedSeconds * 1_000);

        write(
            $"Depth:\t{depth}" + Environment.NewLine +
            $"Nodes:\t{nodes}" + Environment.NewLine +
            $"Time:\t{timeStr}" + Environment.NewLine +
            $"nps:\t{nodes / (elapsedSeconds * 1_000_000):F} Mnps" + Environment.NewLine);
    }

    private static string TimeToString(double milliseconds)
    {
        return milliseconds switch
        {
            < 1 => $"{milliseconds:F} ms",
            < 1_000 => $"{Math.Round(milliseconds)} ms",
            < 60_000 => $"{0.001 * milliseconds:F} s",
            < 3_600_000 => $"{Math.Floor(milliseconds / 60_000)} min {Math.Round(0.001 * (milliseconds % 60_000))} s",
            _ => $"{Math.Floor(milliseconds / 3_600_000)} h {Math.Round((milliseconds % 3_600_000) / 60_000)} min"
        };
    }
}<|MERGE_RESOLUTION|>--- conflicted
+++ resolved
@@ -31,11 +31,7 @@
     }
 
     /// <summary>
-<<<<<<< HEAD
-    /// Proper implementation, used by <see cref="DivideRecursiveImpl(Position, int, long, Action{string})"/> as well
-=======
     /// Proper implementation, used by <see cref="DivideImpl(Position, int, long, Action{string})"/> as well
->>>>>>> cf6893af
     /// </summary>
     /// <param name="position"></param>
     /// <param name="depth"></param>
